//
//  DomainServerSettingsManager.cpp
//  domain-server/src
//
//  Created by Stephen Birarda on 2014-06-24.
//  Copyright 2014 High Fidelity, Inc.
//
//  Distributed under the Apache License, Version 2.0.
//  See the accompanying file LICENSE or http://www.apache.org/licenses/LICENSE-2.0.html
//

#include <algorithm>

#include <QtCore/QCoreApplication>
#include <QtCore/QDir>
#include <QtCore/QFile>
#include <QtCore/QJsonArray>
#include <QtCore/QJsonObject>
#include <QtCore/QSettings>
#include <QtCore/QStandardPaths>
#include <QtCore/QUrl>
#include <QtCore/QUrlQuery>

#include <AccountManager.h>
#include <Assignment.h>
#include <HifiConfigVariantMap.h>
#include <HTTPConnection.h>
#include <NLPacketList.h>

#include "DomainServerSettingsManager.h"

#define WANT_DEBUG 1


const QString SETTINGS_DESCRIPTION_RELATIVE_PATH = "/resources/describe-settings.json";

const QString DESCRIPTION_SETTINGS_KEY = "settings";
const QString SETTING_DEFAULT_KEY = "default";
const QString DESCRIPTION_NAME_KEY = "name";
const QString SETTING_DESCRIPTION_TYPE_KEY = "type";
const QString DESCRIPTION_COLUMNS_KEY = "columns";

const QString SETTINGS_VIEWPOINT_KEY = "viewpoint";

DomainServerSettingsManager::DomainServerSettingsManager() :
    _descriptionArray(),
    _configMap()
{
    // load the description object from the settings description
    QFile descriptionFile(QCoreApplication::applicationDirPath() + SETTINGS_DESCRIPTION_RELATIVE_PATH);
    descriptionFile.open(QIODevice::ReadOnly);

    QJsonParseError parseError;
    QJsonDocument descriptionDocument = QJsonDocument::fromJson(descriptionFile.readAll(), &parseError);

    if (descriptionDocument.isObject()) {
        QJsonObject descriptionObject = descriptionDocument.object();

        const QString DESCRIPTION_VERSION_KEY = "version";

        if (descriptionObject.contains(DESCRIPTION_VERSION_KEY)) {
            // read the version from the settings description
            _descriptionVersion = descriptionObject[DESCRIPTION_VERSION_KEY].toDouble();

            if (descriptionObject.contains(DESCRIPTION_SETTINGS_KEY)) {
                _descriptionArray = descriptionDocument.object()[DESCRIPTION_SETTINGS_KEY].toArray();
                return;
            }
        }
    }

    static const QString MISSING_SETTINGS_DESC_MSG =
        QString("Did not find settings decription in JSON at %1 - Unable to continue. domain-server will quit.\n%2 at %3")
        .arg(SETTINGS_DESCRIPTION_RELATIVE_PATH).arg(parseError.errorString()).arg(parseError.offset);
    static const int MISSING_SETTINGS_DESC_ERROR_CODE = 6;

    QMetaObject::invokeMethod(QCoreApplication::instance(), "queuedQuit", Qt::QueuedConnection,
                              Q_ARG(QString, MISSING_SETTINGS_DESC_MSG),
                              Q_ARG(int, MISSING_SETTINGS_DESC_ERROR_CODE));
}

void DomainServerSettingsManager::processSettingsRequestPacket(QSharedPointer<ReceivedMessage> message) {
    Assignment::Type type;
    message->readPrimitive(&type);

    QJsonObject responseObject = responseObjectForType(QString::number(type));
    auto json = QJsonDocument(responseObject).toJson();

    auto packetList = NLPacketList::create(PacketType::DomainSettings, QByteArray(), true, true);

    packetList->write(json);

    auto nodeList = DependencyManager::get<LimitedNodeList>();
    nodeList->sendPacketList(std::move(packetList), message->getSenderSockAddr());
}

void DomainServerSettingsManager::setupConfigMap(const QStringList& argumentList) {
    _argumentList = argumentList;
    _configMap.loadMasterAndUserConfig(_argumentList);

    // What settings version were we before and what are we using now?
    // Do we need to do any re-mapping?
    QSettings appSettings;
    const QString JSON_SETTINGS_VERSION_KEY = "json-settings/version";
    double oldVersion = appSettings.value(JSON_SETTINGS_VERSION_KEY, 0.0).toDouble();

    if (oldVersion != _descriptionVersion) {
        const QString ALLOWED_USERS_SETTINGS_KEYPATH = "security.allowed_users";
        const QString RESTRICTED_ACCESS_SETTINGS_KEYPATH = "security.restricted_access";
        const QString ALLOWED_EDITORS_SETTINGS_KEYPATH = "security.allowed_editors";
        const QString EDITORS_ARE_REZZERS_KEYPATH = "security.editors_are_rezzers";

        qDebug() << "Previous domain-server settings version was"
            << QString::number(oldVersion, 'g', 8) << "and the new version is"
            << QString::number(_descriptionVersion, 'g', 8) << "- checking if any re-mapping is required";

        // we have a version mismatch - for now handle custom behaviour here since there are not many remappings
        if (oldVersion < 1.0) {
            // This was prior to the introduction of security.restricted_access
            // If the user has a list of allowed users then set their value for security.restricted_access to true

            QVariant* allowedUsers = valueForKeyPath(_configMap.getMergedConfig(), ALLOWED_USERS_SETTINGS_KEYPATH);

            if (allowedUsers
                && allowedUsers->canConvert(QMetaType::QVariantList)
                && reinterpret_cast<QVariantList*>(allowedUsers)->size() > 0) {

                qDebug() << "Forcing security.restricted_access to TRUE since there was an"
                    << "existing list of allowed users.";

                // In the pre-toggle system the user had a list of allowed users, so
                // we need to set security.restricted_access to true
                QVariant* restrictedAccess = valueForKeyPath(_configMap.getUserConfig(),
                                                             RESTRICTED_ACCESS_SETTINGS_KEYPATH,
                                                             true);

                *restrictedAccess = QVariant(true);

                // write the new settings to the json file
                persistToFile();

                // reload the master and user config so that the merged config is right
                _configMap.loadMasterAndUserConfig(_argumentList);
            }
        }

        if (oldVersion < 1.1) {
            static const QString ENTITY_SERVER_SETTINGS_KEY = "entity_server_settings";
            static const QString ENTITY_FILE_NAME_KEY = "persistFilename";
            static const QString ENTITY_FILE_PATH_KEYPATH = ENTITY_SERVER_SETTINGS_KEY + ".persistFilePath";

            // this was prior to change of poorly named entitiesFileName to entitiesFilePath
            QVariant* persistFileNameVariant = valueForKeyPath(_configMap.getMergedConfig(),
                                                               ENTITY_SERVER_SETTINGS_KEY + "." + ENTITY_FILE_NAME_KEY);
            if (persistFileNameVariant && persistFileNameVariant->canConvert(QMetaType::QString)) {
                QString persistFileName = persistFileNameVariant->toString();

                qDebug() << "Migrating persistFilename to persistFilePath for entity-server settings";

                // grab the persistFilePath option, create it if it doesn't exist
                QVariant* persistFilePath = valueForKeyPath(_configMap.getUserConfig(), ENTITY_FILE_PATH_KEYPATH, true);

                // write the migrated value
                *persistFilePath = persistFileName;

                // remove the old setting
                QVariant* entityServerVariant = valueForKeyPath(_configMap.getUserConfig(), ENTITY_SERVER_SETTINGS_KEY);
                if (entityServerVariant && entityServerVariant->canConvert(QMetaType::QVariantMap)) {
                    QVariantMap entityServerMap = entityServerVariant->toMap();
                    entityServerMap.remove(ENTITY_FILE_NAME_KEY);

                    *entityServerVariant = entityServerMap;
                }

                // write the new settings to the json file
                persistToFile();

                // reload the master and user config so that the merged config is right
                _configMap.loadMasterAndUserConfig(_argumentList);
            }

        }

        if (oldVersion < 1.2) {
            // This was prior to the base64 encoding of password for HTTP Basic Authentication.
            // If we have a password in the previous settings file, make it base 64
            static const QString BASIC_AUTH_PASSWORD_KEY_PATH { "security.http_password" };

            QVariant* passwordVariant = valueForKeyPath(_configMap.getUserConfig(), BASIC_AUTH_PASSWORD_KEY_PATH);

            if (passwordVariant && passwordVariant->canConvert(QMetaType::QString)) {
                QString plaintextPassword = passwordVariant->toString();

                qDebug() << "Migrating plaintext password to SHA256 hash in domain-server settings.";

                *passwordVariant = QCryptographicHash::hash(plaintextPassword.toUtf8(), QCryptographicHash::Sha256).toHex();

                // write the new settings to file
                persistToFile();

                // reload the master and user config so the merged config is correct
                _configMap.loadMasterAndUserConfig(_argumentList);
            }
        }

        if (oldVersion < 1.4) {
            // This was prior to the permissions-grid in the domain-server settings page
            bool isRestrictedAccess = valueOrDefaultValueForKeyPath(RESTRICTED_ACCESS_SETTINGS_KEYPATH).toBool();
            QStringList allowedUsers = valueOrDefaultValueForKeyPath(ALLOWED_USERS_SETTINGS_KEYPATH).toStringList();
            QStringList allowedEditors = valueOrDefaultValueForKeyPath(ALLOWED_EDITORS_SETTINGS_KEYPATH).toStringList();
            bool onlyEditorsAreRezzers = valueOrDefaultValueForKeyPath(EDITORS_ARE_REZZERS_KEYPATH).toBool();

            _standardAgentPermissions[NodePermissions::standardNameLocalhost].reset(
                new NodePermissions(NodePermissions::standardNameLocalhost));
            _standardAgentPermissions[NodePermissions::standardNameLocalhost]->setAll(true);
            _standardAgentPermissions[NodePermissions::standardNameAnonymous].reset(
                new NodePermissions(NodePermissions::standardNameAnonymous));
            _standardAgentPermissions[NodePermissions::standardNameLoggedIn].reset(
                new NodePermissions(NodePermissions::standardNameLoggedIn));

            if (isRestrictedAccess) {
                // only users in allow-users list can connect
                _standardAgentPermissions[NodePermissions::standardNameAnonymous]->canConnectToDomain = false;
                _standardAgentPermissions[NodePermissions::standardNameLoggedIn]->canConnectToDomain = false;
            } // else anonymous and logged-in retain default of canConnectToDomain = true

            foreach (QString allowedUser, allowedUsers) {
                // even if isRestrictedAccess is false, we have to add explicit rows for these users.
                // defaults to canConnectToDomain = true
                _agentPermissions[allowedUser].reset(new NodePermissions(allowedUser));
            }

            foreach (QString allowedEditor, allowedEditors) {
                if (!_agentPermissions.contains(allowedEditor)) {
                    _agentPermissions[allowedEditor].reset(new NodePermissions(allowedEditor));
                    if (isRestrictedAccess) {
                        // they can change locks, but can't connect.
                        _agentPermissions[allowedEditor]->canConnectToDomain = false;
                    }
                }
                _agentPermissions[allowedEditor]->canAdjustLocks = true;
            }

            QList<QHash<QString, NodePermissionsPointer>> permissionsSets;
            permissionsSets << _standardAgentPermissions.get() << _agentPermissions.get();
            foreach (auto permissionsSet, permissionsSets) {
                foreach (QString userName, permissionsSet.keys()) {
                    if (onlyEditorsAreRezzers) {
                        permissionsSet[userName]->canRezPermanentEntities = permissionsSet[userName]->canAdjustLocks;
                        permissionsSet[userName]->canRezTemporaryEntities = permissionsSet[userName]->canAdjustLocks;
                    } else {
                        permissionsSet[userName]->canRezPermanentEntities = true;
                        permissionsSet[userName]->canRezTemporaryEntities = true;
                    }
                }
            }

            packPermissions();
            _standardAgentPermissions.clear();
            _agentPermissions.clear();
        }
    }

    unpackPermissions();

    // write the current description version to our settings
    appSettings.setValue(JSON_SETTINGS_VERSION_KEY, _descriptionVersion);
}

void DomainServerSettingsManager::packPermissionsForMap(QString mapName,
                                                        NodePermissionsMap& agentPermissions,
                                                        QString keyPath) {
    // find (or create) the "security" section of the settings map
    QVariant* security = valueForKeyPath(_configMap.getUserConfig(), "security");
    if (!security || !security->canConvert(QMetaType::QVariantMap)) {
        security = valueForKeyPath(_configMap.getUserConfig(), "security", true);
        (*security) = QVariantMap();
    }

    // find (or create) whichever subsection of "security" we are packing
    QVariant* permissions = valueForKeyPath(_configMap.getUserConfig(), keyPath);
    if (!permissions || !permissions->canConvert(QMetaType::QVariantList)) {
        permissions = valueForKeyPath(_configMap.getUserConfig(), keyPath, true);
        (*permissions) = QVariantList();
    }

    // convert details for each member of the section
    QVariantList* permissionsList = reinterpret_cast<QVariantList*>(permissions);
    (*permissionsList).clear();
    foreach (QString userName, agentPermissions.keys()) {
        *permissionsList += agentPermissions[userName]->toVariant();
    }
}

void DomainServerSettingsManager::packPermissions() {
    // transfer details from _agentPermissions to _configMap

    // save settings for anonymous / logged-in / localhost
    packPermissionsForMap("standard_permissions", _standardAgentPermissions, AGENT_STANDARD_PERMISSIONS_KEYPATH);

    // save settings for specific users
    packPermissionsForMap("permissions", _agentPermissions, AGENT_PERMISSIONS_KEYPATH);

    // save settings for groups
    packPermissionsForMap("permissions", _groupPermissions, GROUP_PERMISSIONS_KEYPATH);

    persistToFile();
    _configMap.loadMasterAndUserConfig(_argumentList);
}

void DomainServerSettingsManager::unpackPermissions() {
    // transfer details from _configMap to _agentPermissions;

    _standardAgentPermissions.clear();
    _agentPermissions.clear();
    _groupPermissions.clear();

    bool foundLocalhost = false;
    bool foundAnonymous = false;
    bool foundLoggedIn = false;
    bool needPack = false;

    QVariant* standardPermissions = valueForKeyPath(_configMap.getUserConfig(), AGENT_STANDARD_PERMISSIONS_KEYPATH);
    if (!standardPermissions || !standardPermissions->canConvert(QMetaType::QVariantList)) {
        qDebug() << "failed to extract standard permissions from settings.";
        standardPermissions = valueForKeyPath(_configMap.getUserConfig(), AGENT_STANDARD_PERMISSIONS_KEYPATH, true);
        (*standardPermissions) = QVariantList();
    }
    QVariant* permissions = valueForKeyPath(_configMap.getUserConfig(), AGENT_PERMISSIONS_KEYPATH);
    if (!permissions || !permissions->canConvert(QMetaType::QVariantList)) {
        qDebug() << "failed to extract permissions from settings.";
        permissions = valueForKeyPath(_configMap.getUserConfig(), AGENT_PERMISSIONS_KEYPATH, true);
        (*permissions) = QVariantList();
    }
    QVariant* groupPermissions = valueForKeyPath(_configMap.getUserConfig(), GROUP_PERMISSIONS_KEYPATH);
    if (!groupPermissions || !groupPermissions->canConvert(QMetaType::QVariantList)) {
        qDebug() << "failed to extract group permissions from settings.";
        groupPermissions = valueForKeyPath(_configMap.getUserConfig(), GROUP_PERMISSIONS_KEYPATH, true);
        (*groupPermissions) = QVariantList();
    }

    QList<QVariant> standardPermissionsList = standardPermissions->toList();
    foreach (QVariant permsHash, standardPermissionsList) {
        NodePermissionsPointer perms { new NodePermissions(permsHash.toMap()) };
        QString id = perms->getID();
        foundLocalhost |= (id == NodePermissions::standardNameLocalhost);
        foundAnonymous |= (id == NodePermissions::standardNameAnonymous);
        foundLoggedIn |= (id == NodePermissions::standardNameLoggedIn);
        if (_standardAgentPermissions.contains(id)) {
            qDebug() << "duplicate name in standard permissions table: " << id;
            _standardAgentPermissions[id] |= perms;
            needPack = true;
        } else {
            _standardAgentPermissions[id] = perms;
        }
    }

    QList<QVariant> permissionsList = permissions->toList();
    foreach (QVariant permsHash, permissionsList) {
        NodePermissionsPointer perms { new NodePermissions(permsHash.toMap()) };
        QString id = perms->getID();
        if (_agentPermissions.contains(id)) {
            qDebug() << "duplicate name in permissions table: " << id;
            _agentPermissions[id] |= perms;
            needPack = true;
        } else {
            _agentPermissions[id] = perms;
        }
    }

    QList<QVariant> groupPermissionsList = groupPermissions->toList();
    foreach (QVariant permsHash, groupPermissionsList) {
        NodePermissionsPointer perms { new NodePermissions(permsHash.toMap()) };
        QString id = perms->getID();
        if (_groupPermissions.contains(id)) {
            qDebug() << "duplicate name in group permissions table: " << id;
            _groupPermissions[id] |= perms;
            needPack = true;
        } else {
            _groupPermissions[id] = perms;
        }
    }

    // if any of the standard names are missing, add them
    if (!foundLocalhost) {
        NodePermissionsPointer perms { new NodePermissions(NodePermissions::standardNameLocalhost) };
        perms->setAll(true);
        _standardAgentPermissions[perms->getID()] = perms;
        needPack = true;
    }
    if (!foundAnonymous) {
        NodePermissionsPointer perms { new NodePermissions(NodePermissions::standardNameAnonymous) };
        _standardAgentPermissions[perms->getID()] = perms;
        needPack = true;
    }
    if (!foundLoggedIn) {
        NodePermissionsPointer perms { new NodePermissions(NodePermissions::standardNameLoggedIn) };
        _standardAgentPermissions[perms->getID()] = perms;
        needPack = true;
    }

    if (needPack) {
        packPermissions();
    }

    // attempt to retrieve any missing group-IDs
    requestMissingGroupIDs();


    #ifdef WANT_DEBUG
    qDebug() << "--------------- permissions ---------------------";
    QList<QHash<QString, NodePermissionsPointer>> permissionsSets;
<<<<<<< HEAD
    permissionsSets << _standardAgentPermissions << _agentPermissions << _groupPermissions;
=======
    permissionsSets << _standardAgentPermissions.get() << _agentPermissions.get();
>>>>>>> d8a67850
    foreach (auto permissionSet, permissionsSets) {
        QHashIterator<QString, NodePermissionsPointer> i(permissionSet);
        while (i.hasNext()) {
            i.next();
            NodePermissionsPointer perms = i.value();
            if (perms->isGroup()) {
                qDebug() << i.key() << perms->getGroupID() << perms;
            } else {
                qDebug() << i.key() << perms;
            }
        }
    }
    #endif
}

NodePermissions DomainServerSettingsManager::getStandardPermissionsForName(const QString& name) const {
    if (_standardAgentPermissions.contains(name)) {
        return *(_standardAgentPermissions[name].get());
    }
    NodePermissions nullPermissions;
    nullPermissions.setAll(false);
    return nullPermissions;
}

NodePermissions DomainServerSettingsManager::getPermissionsForName(const QString& name) const {
    if (_agentPermissions.contains(name)) {
        return *(_agentPermissions[name].get());
    }
    NodePermissions nullPermissions;
    nullPermissions.setAll(false);
    return nullPermissions;
}

QVariant DomainServerSettingsManager::valueOrDefaultValueForKeyPath(const QString& keyPath) {
    const QVariant* foundValue = valueForKeyPath(_configMap.getMergedConfig(), keyPath);

    if (foundValue) {
        return *foundValue;
    } else {
        int dotIndex = keyPath.indexOf('.');

        QString groupKey = keyPath.mid(0, dotIndex);
        QString settingKey = keyPath.mid(dotIndex + 1);

        foreach(const QVariant& group, _descriptionArray.toVariantList()) {
            QVariantMap groupMap = group.toMap();

            if (groupMap[DESCRIPTION_NAME_KEY].toString() == groupKey) {
                foreach(const QVariant& setting, groupMap[DESCRIPTION_SETTINGS_KEY].toList()) {
                    QVariantMap settingMap = setting.toMap();
                    if (settingMap[DESCRIPTION_NAME_KEY].toString() == settingKey) {
                        return settingMap[SETTING_DEFAULT_KEY];
                    }
                }

                return QVariant();
            }
        }
    }

    return QVariant();
}

bool DomainServerSettingsManager::handlePublicHTTPRequest(HTTPConnection* connection, const QUrl &url) {
    if (connection->requestOperation() == QNetworkAccessManager::GetOperation && url.path() == SETTINGS_PATH_JSON) {
        // this is a GET operation for our settings

        // check if there is a query parameter for settings affecting a particular type of assignment
        const QString SETTINGS_TYPE_QUERY_KEY = "type";
        QUrlQuery settingsQuery(url);
        QString typeValue = settingsQuery.queryItemValue(SETTINGS_TYPE_QUERY_KEY);

        if (!typeValue.isEmpty()) {
            QJsonObject responseObject = responseObjectForType(typeValue);

            connection->respond(HTTPConnection::StatusCode200, QJsonDocument(responseObject).toJson(), "application/json");

            return true;
        } else {
            return false;
        }
    }

    return false;
}

bool DomainServerSettingsManager::handleAuthenticatedHTTPRequest(HTTPConnection *connection, const QUrl &url) {
    if (connection->requestOperation() == QNetworkAccessManager::PostOperation && url.path() == SETTINGS_PATH_JSON) {
        // this is a POST operation to change one or more settings
        QJsonDocument postedDocument = QJsonDocument::fromJson(connection->requestContent());
        QJsonObject postedObject = postedDocument.object();

        qDebug() << "DomainServerSettingsManager postedObject -" << postedObject;

        // we recurse one level deep below each group for the appropriate setting
        bool restartRequired = recurseJSONObjectAndOverwriteSettings(postedObject);

        // store whatever the current _settingsMap is to file
        persistToFile();

        // return success to the caller
        QString jsonSuccess = "{\"status\": \"success\"}";
        connection->respond(HTTPConnection::StatusCode200, jsonSuccess.toUtf8(), "application/json");

        // defer a restart to the domain-server, this gives our HTTPConnection enough time to respond
        if (restartRequired) {
            const int DOMAIN_SERVER_RESTART_TIMER_MSECS = 1000;
            QTimer::singleShot(DOMAIN_SERVER_RESTART_TIMER_MSECS, qApp, SLOT(restart()));
        } else {
            unpackPermissions();
            emit updateNodePermissions();
        }

        return true;
    } else if (connection->requestOperation() == QNetworkAccessManager::GetOperation && url.path() == SETTINGS_PATH_JSON) {
        // setup a JSON Object with descriptions and non-omitted settings
        const QString SETTINGS_RESPONSE_DESCRIPTION_KEY = "descriptions";
        const QString SETTINGS_RESPONSE_VALUE_KEY = "values";
        const QString SETTINGS_RESPONSE_LOCKED_VALUES_KEY = "locked";

        QJsonObject rootObject;
        rootObject[SETTINGS_RESPONSE_DESCRIPTION_KEY] = _descriptionArray;
        rootObject[SETTINGS_RESPONSE_VALUE_KEY] = responseObjectForType("", true);
        rootObject[SETTINGS_RESPONSE_LOCKED_VALUES_KEY] = QJsonDocument::fromVariant(_configMap.getMasterConfig()).object();

        connection->respond(HTTPConnection::StatusCode200, QJsonDocument(rootObject).toJson(), "application/json");
    }

    return false;
}

QJsonObject DomainServerSettingsManager::responseObjectForType(const QString& typeValue, bool isAuthenticated) {
    QJsonObject responseObject;

    if (!typeValue.isEmpty() || isAuthenticated) {
        // convert the string type value to a QJsonValue
        QJsonValue queryType = typeValue.isEmpty() ? QJsonValue() : QJsonValue(typeValue.toInt());

        const QString AFFECTED_TYPES_JSON_KEY = "assignment-types";

        // enumerate the groups in the description object to find which settings to pass
        foreach(const QJsonValue& groupValue, _descriptionArray) {
            QJsonObject groupObject = groupValue.toObject();
            QString groupKey = groupObject[DESCRIPTION_NAME_KEY].toString();
            QJsonArray groupSettingsArray = groupObject[DESCRIPTION_SETTINGS_KEY].toArray();

            QJsonObject groupResponseObject;

            foreach(const QJsonValue& settingValue, groupSettingsArray) {
                const QString VALUE_HIDDEN_FLAG_KEY = "value-hidden";

                QJsonObject settingObject = settingValue.toObject();

                if (!settingObject[VALUE_HIDDEN_FLAG_KEY].toBool()) {
                    QJsonArray affectedTypesArray = settingObject[AFFECTED_TYPES_JSON_KEY].toArray();
                    if (affectedTypesArray.isEmpty()) {
                        affectedTypesArray = groupObject[AFFECTED_TYPES_JSON_KEY].toArray();
                    }

                    if (affectedTypesArray.contains(queryType) ||
                        (queryType.isNull() && isAuthenticated)) {
                        // this is a setting we should include in the responseObject

                        QString settingName = settingObject[DESCRIPTION_NAME_KEY].toString();

                        // we need to check if the settings map has a value for this setting
                        QVariant variantValue;

                        if (!groupKey.isEmpty()) {
                             QVariant settingsMapGroupValue = _configMap.getMergedConfig().value(groupKey);

                            if (!settingsMapGroupValue.isNull()) {
                                variantValue = settingsMapGroupValue.toMap().value(settingName);
                            }
                        } else {
                            variantValue = _configMap.getMergedConfig().value(settingName);
                        }

                        QJsonValue result;

                        if (variantValue.isNull()) {
                            // no value for this setting, pass the default
                            if (settingObject.contains(SETTING_DEFAULT_KEY)) {
                                result = settingObject[SETTING_DEFAULT_KEY];
                            } else {
                                // users are allowed not to provide a default for string values
                                // if so we set to the empty string
                                result = QString("");
                            }

                        } else {
                            result = QJsonValue::fromVariant(variantValue);
                        }

                        if (!groupKey.isEmpty()) {
                            // this belongs in the group object
                            groupResponseObject[settingName] = result;
                        } else {
                            // this is a value that should be at the root
                            responseObject[settingName] = result;
                        }
                    }
                }
            }

            if (!groupKey.isEmpty() && !groupResponseObject.isEmpty()) {
                // set this group's object to the constructed object
                responseObject[groupKey] = groupResponseObject;
            }
        }
    }


    return responseObject;
}

void DomainServerSettingsManager::updateSetting(const QString& key, const QJsonValue& newValue, QVariantMap& settingMap,
                                                const QJsonObject& settingDescription) {
    if (newValue.isString()) {
        if (newValue.toString().isEmpty()) {
            // this is an empty value, clear it in settings variant so the default is sent
            settingMap.remove(key);
        } else {
            // make sure the resulting json value has the right type
            QString settingType = settingDescription[SETTING_DESCRIPTION_TYPE_KEY].toString();
            const QString INPUT_DOUBLE_TYPE = "double";
            const QString INPUT_INTEGER_TYPE = "int";

            if (settingType == INPUT_DOUBLE_TYPE) {
                settingMap[key] = newValue.toString().toDouble();
            } else if (settingType == INPUT_INTEGER_TYPE) {
                settingMap[key] = newValue.toString().toInt();
            } else {
                QString sanitizedValue = newValue.toString();

                // we perform special handling for viewpoints here
                // we do not want them to be prepended with a slash
                if (key == SETTINGS_VIEWPOINT_KEY && !sanitizedValue.startsWith('/')) {
                    sanitizedValue.prepend('/');
                }

                settingMap[key] = sanitizedValue;
            }
        }
    } else if (newValue.isBool()) {
        settingMap[key] = newValue.toBool();
    } else if (newValue.isObject()) {
        if (!settingMap.contains(key)) {
            // we don't have a map below this key yet, so set it up now
            settingMap[key] = QVariantMap();
        }

        QVariant& possibleMap = settingMap[key];

        if (!possibleMap.canConvert(QMetaType::QVariantMap)) {
            // if this isn't a map then we need to make it one, otherwise we're about to crash
            qDebug() << "Value at" << key << "was not the expected QVariantMap while updating DS settings"
                << "- removing existing value and making it a QVariantMap";
            possibleMap = QVariantMap();
        }

        QVariantMap& thisMap = *reinterpret_cast<QVariantMap*>(possibleMap.data());
        foreach(const QString childKey, newValue.toObject().keys()) {

            QJsonObject childDescriptionObject = settingDescription;

            // is this the key? if so we have the description already
            if (key != settingDescription[DESCRIPTION_NAME_KEY].toString()) {
                // otherwise find the description object for this childKey under columns
                foreach(const QJsonValue& column, settingDescription[DESCRIPTION_COLUMNS_KEY].toArray()) {
                    if (column.isObject()) {
                        QJsonObject thisDescription = column.toObject();
                        if (thisDescription[DESCRIPTION_NAME_KEY] == childKey) {
                            childDescriptionObject = column.toObject();
                            break;
                        }
                    }
                }
            }

            QString sanitizedKey = childKey;

            if (key == SETTINGS_PATHS_KEY && !sanitizedKey.startsWith('/')) {
                // We perform special handling for paths here.
                // If we got sent a path without a leading slash then we add it.
                sanitizedKey.prepend("/");
            }

            updateSetting(sanitizedKey, newValue.toObject()[childKey], thisMap, childDescriptionObject);
        }

        if (settingMap[key].toMap().isEmpty()) {
            // we've cleared all of the settings below this value, so remove this one too
            settingMap.remove(key);
        }
    } else if (newValue.isArray()) {
        // we just assume array is replacement
        // TODO: we still need to recurse here with the description in case values in the array have special types
        settingMap[key] = newValue.toArray().toVariantList();
    }

    sortPermissions();
}

QJsonObject DomainServerSettingsManager::settingDescriptionFromGroup(const QJsonObject& groupObject, const QString& settingName) {
    foreach(const QJsonValue& settingValue, groupObject[DESCRIPTION_SETTINGS_KEY].toArray()) {
        QJsonObject settingObject = settingValue.toObject();
        if (settingObject[DESCRIPTION_NAME_KEY].toString() == settingName) {
            return settingObject;
        }
    }

    return QJsonObject();
}

bool DomainServerSettingsManager::recurseJSONObjectAndOverwriteSettings(const QJsonObject& postedObject) {
    auto& settingsVariant = _configMap.getUserConfig();
    bool needRestart = false;

    // Iterate on the setting groups
    foreach(const QString& rootKey, postedObject.keys()) {
        QJsonValue rootValue = postedObject[rootKey];

        if (!settingsVariant.contains(rootKey)) {
            // we don't have a map below this key yet, so set it up now
            settingsVariant[rootKey] = QVariantMap();
        }

        QVariantMap* thisMap = &settingsVariant;

        QJsonObject groupDescriptionObject;

        // we need to check the description array to see if this is a root setting or a group setting
        foreach(const QJsonValue& groupValue, _descriptionArray) {
            if (groupValue.toObject()[DESCRIPTION_NAME_KEY] == rootKey) {
                // we matched a group - keep this since we'll use it below to update the settings
                groupDescriptionObject = groupValue.toObject();

                // change the map we will update to be the map for this group
                thisMap = reinterpret_cast<QVariantMap*>(settingsVariant[rootKey].data());

                break;
            }
        }

        if (groupDescriptionObject.isEmpty()) {
            // this is a root value, so we can call updateSetting for it directly
            // first we need to find our description value for it

            QJsonObject matchingDescriptionObject;

            foreach(const QJsonValue& groupValue, _descriptionArray) {
                // find groups with root values (they don't have a group name)
                QJsonObject groupObject = groupValue.toObject();
                if (!groupObject.contains(DESCRIPTION_NAME_KEY)) {
                    // this is a group with root values - check if our setting is in here
                    matchingDescriptionObject = settingDescriptionFromGroup(groupObject, rootKey);

                    if (!matchingDescriptionObject.isEmpty()) {
                        break;
                    }
                }
            }

            if (!matchingDescriptionObject.isEmpty()) {
                updateSetting(rootKey, rootValue, *thisMap, matchingDescriptionObject);
                if (rootKey != "security") {
                    needRestart = true;
                }
            } else {
                qDebug() << "Setting for root key" << rootKey << "does not exist - cannot update setting.";
            }
        } else {
            // this is a group - iterate on the settings in the group
            foreach(const QString& settingKey, rootValue.toObject().keys()) {
                // make sure this particular setting exists and we have a description object for it
                QJsonObject matchingDescriptionObject = settingDescriptionFromGroup(groupDescriptionObject, settingKey);

                // if we matched the setting then update the value
                if (!matchingDescriptionObject.isEmpty()) {
                    QJsonValue settingValue = rootValue.toObject()[settingKey];
                    updateSetting(settingKey, settingValue, *thisMap, matchingDescriptionObject);
                    if (rootKey != "security") {
                        needRestart = true;
                    }
                } else {
                    qDebug() << "Could not find description for setting" << settingKey << "in group" << rootKey <<
                        "- cannot update setting.";
                }
            }
        }

        if (settingsVariant[rootKey].toMap().empty()) {
            // we've cleared all of the settings below this value, so remove this one too
            settingsVariant.remove(rootKey);
        }
    }

    // re-merge the user and master configs after a settings change
    _configMap.mergeMasterAndUserConfigs();

    return needRestart;
}

// Compare two members of a permissions list
bool permissionVariantLessThan(const QVariant &v1, const QVariant &v2) {
    if (!v1.canConvert(QMetaType::QVariantMap) ||
        !v2.canConvert(QMetaType::QVariantMap)) {
        return v1.toString() < v2.toString();
    }
    QVariantMap m1 = v1.toMap();
    QVariantMap m2 = v2.toMap();

    if (!m1.contains("permissions_id") ||
        !m2.contains("permissions_id")) {
        return v1.toString() < v2.toString();
    }
    return m1["permissions_id"].toString() < m2["permissions_id"].toString();
}

void DomainServerSettingsManager::sortPermissions() {
    // sort the permission-names
    QVariant* standardPermissions = valueForKeyPath(_configMap.getUserConfig(), AGENT_STANDARD_PERMISSIONS_KEYPATH);
    if (standardPermissions && standardPermissions->canConvert(QMetaType::QVariantList)) {
        QList<QVariant>* standardPermissionsList = reinterpret_cast<QVariantList*>(standardPermissions);
        std::sort((*standardPermissionsList).begin(), (*standardPermissionsList).end(), permissionVariantLessThan);
    }
    QVariant* permissions = valueForKeyPath(_configMap.getUserConfig(), AGENT_PERMISSIONS_KEYPATH);
    if (permissions && permissions->canConvert(QMetaType::QVariantList)) {
        QList<QVariant>* permissionsList = reinterpret_cast<QVariantList*>(permissions);
        std::sort((*permissionsList).begin(), (*permissionsList).end(), permissionVariantLessThan);
    }
}

void DomainServerSettingsManager::persistToFile() {
    sortPermissions();

    // make sure we have the dir the settings file is supposed to live in
    QFileInfo settingsFileInfo(_configMap.getUserConfigFilename());

    if (!settingsFileInfo.dir().exists()) {
        settingsFileInfo.dir().mkpath(".");
    }

    QFile settingsFile(_configMap.getUserConfigFilename());

    if (settingsFile.open(QIODevice::WriteOnly)) {
        settingsFile.write(QJsonDocument::fromVariant(_configMap.getUserConfig()).toJson());
    } else {
        qCritical("Could not write to JSON settings file. Unable to persist settings.");
    }
}

void DomainServerSettingsManager::requestMissingGroupIDs() {
    QHashIterator<QString, NodePermissionsPointer> i(_groupPermissions);
    while (i.hasNext()) {
        i.next();
        NodePermissionsPointer perms = i.value();
        if (!perms->getGroupID().isNull()) {
            // we already know this group's ID
            continue;
        }

        // make a call to metaverse api to turn the group name into a group ID
        getGroupID(perms->getID());
    }
}

void DomainServerSettingsManager::getGroupID(const QString& groupname) {
    JSONCallbackParameters callbackParams;
    callbackParams.jsonCallbackReceiver = this;
    callbackParams.jsonCallbackMethod = "getGroupIDJSONCallback";
    callbackParams.errorCallbackReceiver = this;
    callbackParams.errorCallbackMethod = "getGroupIDErrorCallback";

    const QString GET_GROUP_ID_PATH = "api/v1/get_group_id/%1";

    qDebug() << "Requesting group ID for group named" << groupname;

    DependencyManager::get<AccountManager>()->sendRequest(GET_GROUP_ID_PATH.arg(groupname),
                                                          AccountManagerAuth::None,
                                                          QNetworkAccessManager::GetOperation, callbackParams);
}

void DomainServerSettingsManager::getGroupIDJSONCallback(QNetworkReply& requestReply) {
    QJsonObject jsonObject = QJsonDocument::fromJson(requestReply.readAll()).object();

    if (jsonObject["status"].toString() == "success") {
        QString groupName = jsonObject["group_name"].toString();
        QUuid groupID = QUuid(jsonObject["group_id"].toString());

        if (_groupPermissions.contains(groupName)) {
            qDebug() << "ID for group:" << groupName << "is" << groupID;
            _groupPermissions[groupName]->setGroupID(groupID);
            packPermissions();
        } else {
            qDebug() << "DomainServerSettingsManager::getGroupIDJSONCallback got response for unknown group:" << groupName;
        }
    } else {
        qDebug() << "getGroupID api call returned:" << QJsonDocument(jsonObject).toJson(QJsonDocument::Compact);
    }
}

void DomainServerSettingsManager::getGroupIDErrorCallback(QNetworkReply& requestReply) {
    qDebug() << "getGroupID api call failed:" << requestReply.error();
}<|MERGE_RESOLUTION|>--- conflicted
+++ resolved
@@ -410,11 +410,7 @@
     #ifdef WANT_DEBUG
     qDebug() << "--------------- permissions ---------------------";
     QList<QHash<QString, NodePermissionsPointer>> permissionsSets;
-<<<<<<< HEAD
-    permissionsSets << _standardAgentPermissions << _agentPermissions << _groupPermissions;
-=======
-    permissionsSets << _standardAgentPermissions.get() << _agentPermissions.get();
->>>>>>> d8a67850
+    permissionsSets << _standardAgentPermissions.get() << _agentPermissions.get() << _groupPermissions.get();
     foreach (auto permissionSet, permissionsSets) {
         QHashIterator<QString, NodePermissionsPointer> i(permissionSet);
         while (i.hasNext()) {
