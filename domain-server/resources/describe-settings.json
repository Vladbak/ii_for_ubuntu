[
  {
    "name": "metaverse",
    "label": "Metaverse Registration",
    "settings": [
      {
        "name": "access_token",
        "label": "Access Token",
        "help": "This is an access token generated on the <a href='https://data.highfidelity.io/tokens' target='_blank'>My Tokens</a> page of your High Fidelity account.<br/>Generate a token with the 'domains' scope and paste it here.<br/>This is required to associate this domain-server with a domain in your account."
      },
      {
        "name": "id",
        "label": "Domain ID",
        "help": "This is your High Fidelity domain ID. If you do not want your domain to be registered in the High Fidelity metaverse you can leave this blank."
      } 
    ]
  },
  {
    "name": "security",
    "label": "Security",
    "settings": [
      {
        "name": "http_username",
        "label": "HTTP Username",
        "help": "Username used for basic HTTP authentication."
      },
      {
        "name": "http_password",
        "label": "HTTP Password",
        "type": "password",
        "help": "Password used for basic HTTP authentication. Leave this blank if you do not want to change it.",
        "value-hidden": true
      }
    ]
  },
  {
    "name": "audio",
    "label": "Audio",
    "assignment-types": [0],
    "settings": [
      {
        "name": "enable_filter",
        "type": "checkbox",
        "label": "Enable Positional Filter",
        "help": "positional audio stream uses lowpass filter",
        "default": true
      },
      {
        "name": "unattenuated_zone",
        "label": "Unattenuated Zone",
        "help": "Boxes for source and listener (corner x, corner y, corner z, size x, size y, size z, corner x, corner y, corner z, size x, size y, size z)",
        "placeholder": "no zone"
      },
      {
<<<<<<< HEAD
        "name": "dynamic_jitter_buffer",
=======
        "name": "attenuation-per-doubling-in-distance",
        "label": "Attenuattion per doubling in distance",
        "help": "Factor between 0.0 and 1.0 (0.0: No attenuation, 1.0: extreme attenuation)",
        "placeholder": "0.18",
        "default": "0.18",
        "advanced": true
      },
      {
        "name": "dynamic-jitter-buffer",
>>>>>>> 1788fd46
        "type": "checkbox",
        "label": "Dynamic Jitter Buffers",
        "help": "dynamically buffer client audio based on perceived jitter in packet receipt timing",
        "default": false,
        "advanced": true
      },
      {
        "name": "static_desired_jitter_buffer_frames",
        "label": "Static Desired Jitter Buffer Frames",
        "help": "If dynamic jitter buffers is disabled, this determines the target number of frames maintained by the AudioMixer's jitter buffers",
        "placeholder": "1",
        "default": "1",
        "advanced": true
      },
      {
        "name": "max_frames_over_desired",
        "label": "Max Frames Over Desired",
        "help": "The highest number of frames an AudioMixer's ringbuffer can exceed the desired jitter buffer frames by",
        "placeholder": "10",
        "default": "10",
        "advanced": true
      },
      {
        "name": "use_stdev_for_desired_calc",
        "type": "checkbox",
        "label": "Use Stdev for Desired Jitter Frames Calc:",
        "help": "use Philip's method (stdev of timegaps) to calculate desired jitter frames (otherwise Fred's max timegap method is used)",
        "default": false,
        "advanced": true
      },
      {
        "name": "window_starve_threshold",
        "label": "Window Starve Threshold",
        "help": "If this many starves occur in an N-second window (N is the number in the next field), then the desired jitter frames will be re-evaluated using Window A.",
        "placeholder": "3",
        "default": "3",
        "advanced": true
      },
      {
        "name": "window_seconds_for_desired_calc_on_too_many_starves",
        "label": "Timegaps Window (A) Seconds:",
        "help": "Window A contains a history of timegaps. Its max timegap is used to re-evaluate the desired jitter frames when too many starves occur within it.",
        "placeholder": "50",
        "default": "50",
        "advanced": true
      },
      {
        "name": "window_seconds_for_desired_reduction",
        "label": "Timegaps Window (B) Seconds:",
        "help": "Window B contains a history of timegaps. Its max timegap is used as a ceiling for the desired jitter frames value.",
        "placeholder": "10",
        "default": "10",
        "advanced": true
      },
      {
        "name": "repetition_with_fade",
        "type": "checkbox",
        "label": "Repetition with Fade:",
        "help": "dropped frames and mixing during starves repeat the last frame, eventually fading to silence",
        "default": false,
        "advanced": true
      },
      {
        "name": "print_stream_stats",
        "type": "checkbox",
        "label": "Print Stream Stats:",
        "help": "audio upstream and downstream stats of each agent printed to audio-mixer stdout",
        "default": false,
        "advanced": true
      }
    ]
  }
]<|MERGE_RESOLUTION|>--- conflicted
+++ resolved
@@ -52,10 +52,7 @@
         "placeholder": "no zone"
       },
       {
-<<<<<<< HEAD
-        "name": "dynamic_jitter_buffer",
-=======
-        "name": "attenuation-per-doubling-in-distance",
+        "name": "attenuation_per_doubling_in_distance",
         "label": "Attenuattion per doubling in distance",
         "help": "Factor between 0.0 and 1.0 (0.0: No attenuation, 1.0: extreme attenuation)",
         "placeholder": "0.18",
@@ -63,8 +60,7 @@
         "advanced": true
       },
       {
-        "name": "dynamic-jitter-buffer",
->>>>>>> 1788fd46
+        "name": "dynamic_jitter_buffer",
         "type": "checkbox",
         "label": "Dynamic Jitter Buffers",
         "help": "dynamically buffer client audio based on perceived jitter in packet receipt timing",
