#
#  Created by Bradley Austin Davis on 2015/11/18
#  Copyright 2015 High Fidelity, Inc.
#
#  Distributed under the Apache License, Version 2.0.
#  See the accompanying file LICENSE or http:#www.apache.org/licenses/LICENSE-2.0.html
#

<<<<<<< HEAD
#set(TARGET_NAME hifiSixense)
#setup_hifi_plugin(Script Qml Widgets)
#link_hifi_libraries(shared controllers ui plugins ui-plugins input-plugins)
#target_sixense()
=======
if (NOT ANDROID)
  set(TARGET_NAME hifiSixense)
  setup_hifi_plugin(Script Qml Widgets)
  link_hifi_libraries(shared controllers ui plugins ui-plugins input-plugins)
  target_sixense()
endif ()
>>>>>>> c664c719
<|MERGE_RESOLUTION|>--- conflicted
+++ resolved
@@ -6,16 +6,9 @@
 #  See the accompanying file LICENSE or http:#www.apache.org/licenses/LICENSE-2.0.html
 #
 
-<<<<<<< HEAD
-#set(TARGET_NAME hifiSixense)
-#setup_hifi_plugin(Script Qml Widgets)
-#link_hifi_libraries(shared controllers ui plugins ui-plugins input-plugins)
-#target_sixense()
-=======
-if (NOT ANDROID)
-  set(TARGET_NAME hifiSixense)
-  setup_hifi_plugin(Script Qml Widgets)
-  link_hifi_libraries(shared controllers ui plugins ui-plugins input-plugins)
-  target_sixense()
-endif ()
->>>>>>> c664c719
+#if (NOT ANDROID)
+#  set(TARGET_NAME hifiSixense)
+#  setup_hifi_plugin(Script Qml Widgets)
+#  link_hifi_libraries(shared controllers ui plugins ui-plugins input-plugins)
+#  target_sixense()
+#endif ()