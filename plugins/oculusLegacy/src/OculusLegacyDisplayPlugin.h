//
//  Created by Bradley Austin Davis on 2015/05/29
//  Copyright 2015 High Fidelity, Inc.
//
//  Distributed under the Apache License, Version 2.0.
//  See the accompanying file LICENSE or http://www.apache.org/licenses/LICENSE-2.0.html
//
#pragma once

#include <display-plugins/WindowOpenGLDisplayPlugin.h>

#include <QTimer>

#include <OVR_CAPI.h>

#define TARGET_RATE_OculusLegacy 75.0f;

class OculusLegacyDisplayPlugin : public WindowOpenGLDisplayPlugin {
public:
    OculusLegacyDisplayPlugin();
    virtual bool isSupported() const override;
    virtual const QString & getName() const override;

    virtual void activate() override;
    virtual void deactivate() override;

    virtual bool eventFilter(QObject* receiver, QEvent* event) override;
    virtual int getHmdScreen() const override;

    virtual float getTargetFrameRate() override { return TARGET_RATE_OculusLegacy; }
<<<<<<< HEAD
    virtual float getTargetFramePeriod() override { return 1.0f / TARGET_RATE_OculusLegacy; }
=======
>>>>>>> 1d65cbce

    // Stereo specific methods
    virtual bool isHmd() const override { return true; }
    virtual glm::mat4 getProjection(Eye eye, const glm::mat4& baseProjection) const override;
    virtual glm::uvec2 getRecommendedRenderSize() const override;
    virtual glm::uvec2 getRecommendedUiSize() const override { return uvec2(1920, 1080); }
    virtual void resetSensors() override;
    virtual glm::mat4 getEyeToHeadTransform(Eye eye) const override;
    virtual glm::mat4 getHeadPose() const override;

protected:
    virtual void customizeContext() override;
    virtual void preRender() override;
    virtual void preDisplay() override;
    virtual void display(GLuint finalTexture, const glm::uvec2& sceneSize) override;
    // Do not perform swap in finish
    virtual void finishFrame() override;

private:
    static const QString NAME;

    ovrHmd _hmd;
    ovrTrackingState _trackingState;
    ovrEyeRenderDesc _eyeRenderDescs[2];
    ovrPosef _eyePoses[2];
    ovrVector3f _eyeOffsets[2];
    ovrFovPort _eyeFovs[2];
    mat4 _eyeProjections[3];
    mat4 _compositeEyeProjections[2];
    uvec2 _desiredFramebufferSize;
    ovrTexture _eyeTextures[2];
    mutable int _hmdScreen{ -1 };
    bool _hswDismissed{ false };
};

<|MERGE_RESOLUTION|>--- conflicted
+++ resolved
@@ -28,10 +28,6 @@
     virtual int getHmdScreen() const override;
 
     virtual float getTargetFrameRate() override { return TARGET_RATE_OculusLegacy; }
-<<<<<<< HEAD
-    virtual float getTargetFramePeriod() override { return 1.0f / TARGET_RATE_OculusLegacy; }
-=======
->>>>>>> 1d65cbce
 
     // Stereo specific methods
     virtual bool isHmd() const override { return true; }
