#
#  Created by Anthony Thibault on 2015/12/18
#  Copyright 2015 High Fidelity, Inc.
#
#  Distributed under the Apache License, Version 2.0.
#  See the accompanying file LICENSE or http:#www.apache.org/licenses/LICENSE-2.0.html
#

<<<<<<< HEAD
#set(TARGET_NAME hifiNeuron)
#setup_hifi_plugin(Script Qml Widgets)
#link_hifi_libraries(shared controllers ui plugins input-plugins)
#target_neuron()
=======
if (APPLE OR WIN32)
    
    set(TARGET_NAME hifiNeuron)
    setup_hifi_plugin(Script Qml Widgets)
    link_hifi_libraries(shared controllers ui plugins input-plugins)
    target_neuron()

endif()
>>>>>>> e92f1a8c
<|MERGE_RESOLUTION|>--- conflicted
+++ resolved
@@ -6,18 +6,11 @@
 #  See the accompanying file LICENSE or http:#www.apache.org/licenses/LICENSE-2.0.html
 #
 
-<<<<<<< HEAD
-#set(TARGET_NAME hifiNeuron)
-#setup_hifi_plugin(Script Qml Widgets)
-#link_hifi_libraries(shared controllers ui plugins input-plugins)
-#target_neuron()
-=======
-if (APPLE OR WIN32)
-    
-    set(TARGET_NAME hifiNeuron)
-    setup_hifi_plugin(Script Qml Widgets)
-    link_hifi_libraries(shared controllers ui plugins input-plugins)
-    target_neuron()
+#if (APPLE OR WIN32)
+#    
+#    set(TARGET_NAME hifiNeuron)
+#    setup_hifi_plugin(Script Qml Widgets)
+#    link_hifi_libraries(shared controllers ui plugins input-plugins)
+#    target_neuron()
 
-endif()
->>>>>>> e92f1a8c
+#endif()