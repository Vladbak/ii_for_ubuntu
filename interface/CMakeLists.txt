set(TARGET_NAME interface)
project(${TARGET_NAME})
set(APP_NAME "Infinity Island")

# set a default root dir for each of our optional externals if it was not passed
#set(OPTIONAL_EXTERNALS "LeapMotion")

foreach(EXTERNAL ${OPTIONAL_EXTERNALS})
  string(TOUPPER ${EXTERNAL} ${EXTERNAL}_UPPERCASE)
  if (NOT ${${EXTERNAL}_UPPERCASE}_ROOT_DIR)
    string(TOLOWER ${EXTERNAL} ${EXTERNAL}_LOWERCASE)
    set(${${EXTERNAL}_UPPERCASE}_ROOT_DIR "${CMAKE_CURRENT_SOURCE_DIR}/external/${${EXTERNAL}_LOWERCASE}")
  endif ()
endforeach()

find_package(Qt5LinguistTools REQUIRED)
find_package(Qt5LinguistToolsMacros)

if (WIN32)
  add_definitions(-D_USE_MATH_DEFINES) # apparently needed to get M_PI and other defines from cmath/math.h
  add_definitions(-DWINDOWS_LEAN_AND_MEAN) # needed to make sure windows doesn't go to crazy with its defines
endif()

# grab the implementation and header files from src dirs
file(GLOB_RECURSE INTERFACE_SRCS "src/*.cpp" "src/*.h")
GroupSources("src")

# Add SpeechRecognizer if on Windows or OS X, otherwise remove
if (WIN32)
  # Use .cpp and .h files as is.
elseif (APPLE)
  file(GLOB INTERFACE_OBJCPP_SRCS "src/SpeechRecognizer.mm")
  set(INTERFACE_SRCS ${INTERFACE_SRCS} ${INTERFACE_OBJCPP_SRCS})
  get_filename_component(SPEECHRECOGNIZER_CPP "src/SpeechRecognizer.cpp" ABSOLUTE)
  list(REMOVE_ITEM INTERFACE_SRCS ${SPEECHRECOGNIZER_CPP})
else ()
  get_filename_component(SPEECHRECOGNIZER_H "src/SpeechRecognizer.h" ABSOLUTE)
  list(REMOVE_ITEM INTERFACE_SRCS ${SPEECHRECOGNIZER_H})
  get_filename_component(SPEECHRECOGNIZER_CPP "src/SpeechRecognizer.cpp" ABSOLUTE)
  list(REMOVE_ITEM INTERFACE_SRCS ${SPEECHRECOGNIZER_CPP})
endif ()

if (ANDROID)
  set(PLATFORM_QT_COMPONENTS AndroidExtras)
else ()
  set(PLATFORM_QT_COMPONENTS WebEngine WebEngineWidgets)
endif ()

find_package(
  Qt5 COMPONENTS
  Gui Multimedia Network OpenGL Qml Quick Script Svg
  ${PLATFORM_QT_COMPONENTS}
  WebChannel WebSockets
)

# grab the ui files in resources/ui
file (GLOB_RECURSE QT_UI_FILES ui/*.ui)
source_group("UI Files" FILES ${QT_UI_FILES})
# have qt5 wrap them and generate the appropriate header files
qt5_wrap_ui(QT_UI_HEADERS "${QT_UI_FILES}")

# add them to the interface source files
set(INTERFACE_SRCS ${INTERFACE_SRCS} "${QT_UI_HEADERS}" "${QT_RESOURCES}")

# translation disabled until we strip out the line numbers
# set(QM ${TARGET_NAME}_en.qm)
# set(TS ${TARGET_NAME}_en.ts)
# qt5_create_translation_custom(${QM} ${INTERFACE_SRCS} ${QT_UI_FILES} ${TS})

# setup the android parameters that will help us produce an APK
if (ANDROID)
  set(ANDROID_APK_BUILD_DIR "${CMAKE_CURRENT_BINARY_DIR}/apk-build")
  set(ANDROID_APK_OUTPUT_DIR "${CMAKE_CURRENT_BINARY_DIR}/apk")

  set(CMAKE_LIBRARY_OUTPUT_DIRECTORY "${ANDROID_APK_OUTPUT_DIR}/libs/${ANDROID_ABI}")

  set(ANDROID_SDK_ROOT $ENV{ANDROID_HOME})
  set(ANDROID_APP_DISPLAY_NAME Interface)
  set(ANDROID_API_LEVEL 19)
  set(ANDROID_APK_PACKAGE io.highfidelity.interface)
  set(ANDROID_ACTIVITY_NAME io.highfidelity.interface.InterfaceActivity)
  set(ANDROID_APK_VERSION_NAME "0.1")
  set(ANDROID_APK_VERSION_CODE 1)
  set(ANDROID_APK_FULLSCREEN TRUE)
  set(ANDROID_DEPLOY_QT_INSTALL "--install")

  set(BUILD_SHARED_LIBS ON)
endif ()

if (APPLE)

  # configure CMake to use a custom Info.plist
  set_target_properties(${this_target} PROPERTIES MACOSX_BUNDLE_INFO_PLIST MacOSXBundleInfo.plist.in)

  if (PRODUCTION_BUILD)
    set(MACOSX_BUNDLE_GUI_IDENTIFIER com.unither.InfinityIsland)
  else ()
    if (DEV_BUILD)
      set(MACOSX_BUNDLE_GUI_IDENTIFIER com.unither.InfinityIsland-dev)
    elseif (PR_BUILD)
      set(MACOSX_BUNDLE_GUI_IDENTIFIER com.unither.InfinityIsland-pr)
    endif ()
  endif ()

  # set how the icon shows up in the Info.plist file
  set(MACOSX_BUNDLE_ICON_FILE "${INTERFACE_ICON_FILENAME}")

  # set where in the bundle to put the resources file
  set_source_files_properties(${CMAKE_CURRENT_SOURCE_DIR}/icon/${INTERFACE_ICON_FILENAME} PROPERTIES MACOSX_PACKAGE_LOCATION Resources)

  set(DISCOVERED_RESOURCES "")

  # use the add_resources_to_os_x_bundle macro to recurse into resources
  add_resources_to_os_x_bundle("${CMAKE_CURRENT_SOURCE_DIR}/resources")

  # append the discovered resources to our list of interface sources
  list(APPEND INTERFACE_SRCS ${DISCOVERED_RESOURCES})

  set(INTERFACE_SRCS ${INTERFACE_SRCS} "${CMAKE_CURRENT_SOURCE_DIR}/icon/${INTERFACE_ICON_FILENAME}")
endif()

# create the executable, make it a bundle on OS X
if (APPLE)
  add_executable(${TARGET_NAME} MACOSX_BUNDLE ${INTERFACE_SRCS} ${QM})

  # make sure the output name for the .app bundle is correct
  # Fix up the rpath so macdeployqt works
  set_target_properties(${TARGET_NAME} PROPERTIES INSTALL_RPATH "@executable_path/../Frameworks")
elseif (WIN32)
  # configure an rc file for the chosen icon
  set(CONFIGURE_ICON_PATH "${CMAKE_CURRENT_SOURCE_DIR}/icon/${INTERFACE_ICON_FILENAME}")
  set(CONFIGURE_ICON_RC_OUTPUT "${CMAKE_CURRENT_BINARY_DIR}/Icon.rc")
  configure_file("${HF_CMAKE_DIR}/templates/Icon.rc.in" ${CONFIGURE_ICON_RC_OUTPUT})

  # add an executable that also has the icon itself and the configured rc file as resources
  add_executable(${TARGET_NAME} WIN32 ${INTERFACE_SRCS} ${QM} ${CONFIGURE_ICON_RC_OUTPUT})

  if (NOT DEV_BUILD)
    add_custom_command(
      TARGET ${TARGET_NAME}
      POST_BUILD
      COMMAND "mt.exe" -manifest "${CMAKE_CURRENT_SOURCE_DIR}/interface.exe.manifest" -inputresource:"$<TARGET_FILE:${TARGET_NAME}>"\;\#1 -outputresource:"$<TARGET_FILE:${TARGET_NAME}>"\;\#1
      COMMENT "Adding OS version support manifest to exe"
    )
  endif()

elseif (ANDROID)
  # on android the Interface target is a library that gets linked/used by the APK shell that qtcreateapk produces
  add_library(${TARGET_NAME} ${INTERFACE_SRCS} ${QM})
else ()
  add_executable(${TARGET_NAME} ${INTERFACE_SRCS} ${QM})
endif ()

set_target_properties(
    ${TARGET_NAME}
    PROPERTIES 
      OUTPUT_NAME ${APP_NAME}
)

target_include_directories(${TARGET_NAME} PRIVATE "${CMAKE_BINARY_DIR}/includes")

if (WIN32)
#  # These are external plugins, but we need to do the 'add dependency' here so that their
#  # binary directories get added to the fixup path
  add_dependency_external_projects(sixense)
  add_dependency_external_projects(sdl2)
<<<<<<< HEAD
#  add_dependency_external_projects(OpenVR)
#  add_dependency_external_projects(neuron)
=======
  add_dependency_external_projects(OpenVR)
  add_dependency_external_projects(neuron)
  add_dependency_external_projects(wasapi)
>>>>>>> c664c719
endif()

# disable /OPT:REF and /OPT:ICF for the Debug builds
# This will prevent the following linker warnings
# LINK : warning LNK4075: ignoring '/INCREMENTAL' due to '/OPT:ICF' specification
if (WIN32)
  set_property(TARGET ${TARGET_NAME} APPEND_STRING PROPERTY LINK_FLAGS_DEBUG "/OPT:NOREF /OPT:NOICF")
endif()

if (NOT ANDROID)
  set(NON_ANDROID_LIBRARIES steamworks-wrapper)
endif ()

# link required hifi libraries
link_hifi_libraries(
  shared octree gpu gl gpu-gl procedural model render
  recording fbx networking model-networking entities avatars
  audio audio-client animation script-engine physics
  render-utils entities-renderer ui auto-updater
  controllers plugins
  ui-plugins display-plugins input-plugins
  ${NON_ANDROID_LIBRARIES}
)

# include the binary directory of render-utils for shader includes
target_include_directories(${TARGET_NAME} PRIVATE "${CMAKE_BINARY_DIR}/libraries/render-utils")

#fixme find a way to express faceshift as a plugin
target_bullet()
target_opengl()

<<<<<<< HEAD
#if (WIN32 OR APPLE)
#  target_faceshift()
#endif()
=======
if (NOT ANDROID)
  target_glew()
endif ()

if (WIN32 OR APPLE)
  target_faceshift()
endif()
>>>>>>> c664c719

# perform standard include and linking for found externals
foreach(EXTERNAL ${OPTIONAL_EXTERNALS})

  if (${${EXTERNAL}_UPPERCASE}_REQUIRED)
    find_package(${EXTERNAL} REQUIRED)
  else ()
    find_package(${EXTERNAL})
  endif ()

  if (${${EXTERNAL}_UPPERCASE}_FOUND AND NOT DISABLE_${${EXTERNAL}_UPPERCASE})
    add_definitions(-DHAVE_${${EXTERNAL}_UPPERCASE})

    # include the library directories (ignoring warnings)
    if (NOT ${${EXTERNAL}_UPPERCASE}_INCLUDE_DIRS)
      set(${${EXTERNAL}_UPPERCASE}_INCLUDE_DIRS ${${${EXTERNAL}_UPPERCASE}_INCLUDE_DIR})
    endif ()

    include_directories(SYSTEM ${${${EXTERNAL}_UPPERCASE}_INCLUDE_DIRS})

    # perform the system include hack for OS X to ignore warnings
    if (APPLE)
      foreach(EXTERNAL_INCLUDE_DIR  ${${${EXTERNAL}_UPPERCASE}_INCLUDE_DIRS})
        SET(CMAKE_CXX_FLAGS "${CMAKE_CXX_FLAGS} -isystem ${EXTERNAL_INCLUDE_DIR}")
      endforeach()
    endif ()

    if (NOT ${${EXTERNAL}_UPPERCASE}_LIBRARIES)
      set(${${EXTERNAL}_UPPERCASE}_LIBRARIES ${${${EXTERNAL}_UPPERCASE}_LIBRARY})
    endif ()

    if (NOT APPLE OR NOT ${${EXTERNAL}_UPPERCASE} MATCHES "SIXENSE")
      target_link_libraries(${TARGET_NAME} ${${${EXTERNAL}_UPPERCASE}_LIBRARIES})
    elseif (APPLE AND NOT INSTALLER_BUILD)
      add_definitions(-DSIXENSE_LIB_FILENAME=\"${${${EXTERNAL}_UPPERCASE}_LIBRARY_RELEASE}\")
    endif ()
  endif ()
endforeach()

# include headers for interface and InterfaceConfig.
include_directories("${PROJECT_SOURCE_DIR}/src")

target_link_libraries(
  ${TARGET_NAME}
  Qt5::Gui Qt5::Network Qt5::Multimedia Qt5::OpenGL
  Qt5::Qml Qt5::Quick Qt5::Script Qt5::Svg
  Qt5::WebChannel Qt5::WebEngine 
)

if (UNIX)
    target_link_libraries(${TARGET_NAME} pthread)
endif(UNIX)

# assume we are using a Qt build without bearer management
add_definitions(-DQT_NO_BEARERMANAGEMENT)

if (APPLE)
  # link in required OS X frameworks and include the right GL headers
  find_library(OpenGL OpenGL)
  find_library(AppKit AppKit)

  target_link_libraries(${TARGET_NAME} ${OpenGL} ${AppKit})

  # setup install of OS X interface bundle
  install(TARGETS ${TARGET_NAME}
    BUNDLE DESTINATION ${INTERFACE_INSTALL_DIR}
    COMPONENT ${CLIENT_COMPONENT}
  )

  set(SCRIPTS_INSTALL_DIR "${INTERFACE_INSTALL_APP_PATH}/Contents/Resources")

  # copy script files beside the executable
  add_custom_command(TARGET ${TARGET_NAME} POST_BUILD
    COMMAND "${CMAKE_COMMAND}" -E copy_directory
    "${CMAKE_SOURCE_DIR}/scripts"
    $<TARGET_FILE_DIR:${TARGET_NAME}>/../Resources/scripts
  )

  # call the fixup_interface macro to add required bundling commands for installation
  fixup_interface()

else (APPLE)
  # copy the resources files beside the executable
  add_custom_command(TARGET ${TARGET_NAME} POST_BUILD
    COMMAND "${CMAKE_COMMAND}" -E copy_directory
    "${PROJECT_SOURCE_DIR}/resources"
    $<TARGET_FILE_DIR:${TARGET_NAME}>/resources
    COMMAND "${CMAKE_COMMAND}" -E copy_directory
    "${CMAKE_SOURCE_DIR}/scripts"
    $<TARGET_FILE_DIR:${TARGET_NAME}>/scripts
  )

  # link target to external libraries
  if (WIN32)
    target_link_libraries(${TARGET_NAME} wsock32.lib Winmm.lib)

    # setup install of executable and things copied by fixup/windeployqt
    install(
      FILES "$<TARGET_FILE_DIR:${TARGET_NAME}>/"
      DESTINATION ${INTERFACE_INSTALL_DIR}
      COMPONENT ${CLIENT_COMPONENT}
    )

    set(SCRIPTS_INSTALL_DIR "${INTERFACE_INSTALL_DIR}")

    set(EXECUTABLE_COMPONENT ${CLIENT_COMPONENT})

    optional_win_executable_signing()
  endif()
endif (APPLE)

#UTII if (SCRIPTS_INSTALL_DIR)
#UTII 
#UTII   # setup install of scripts beside interface executable
#UTII   install(
#UTII     DIRECTORY "${CMAKE_SOURCE_DIR}/scripts/"
#UTII     DESTINATION ${SCRIPTS_INSTALL_DIR}/scripts
#UTII     COMPONENT ${CLIENT_COMPONENT}
#UTII   )
#UTII endif()

add_bugsplat()

if (WIN32)
    set(EXTRA_DEPLOY_OPTIONS "--qmldir  ${PROJECT_SOURCE_DIR}/resources/qml")

    set(TARGET_INSTALL_DIR ${INTERFACE_INSTALL_DIR})
    set(TARGET_INSTALL_COMPONENT ${CLIENT_COMPONENT})
    manually_install_openssl_for_qt()

    package_libraries_for_deployment()
endif()

<<<<<<< HEAD
#package_libraries_for_deployment()
#consolidate_stack_components()
unset(APP_NAME)
=======
if (ANDROID)
  set(HIFI_URL_INTENT "<intent-filter>\
    \n        <action android:name='android.intent.action.VIEW' />\
    \n        <category android:name='android.intent.category.DEFAULT' />\
    \n        <category android:name='android.intent.category.BROWSABLE' />\
    \n        <data android:scheme='hifi' />\
    \n      </intent-filter>"
  )

  set(ANDROID_EXTRA_ACTIVITY_XML "${HIFI_URL_INTENT}")

  qt_create_apk()
endif ()
>>>>>>> c664c719
<|MERGE_RESOLUTION|>--- conflicted
+++ resolved
@@ -126,7 +126,7 @@
   # make sure the output name for the .app bundle is correct
   # Fix up the rpath so macdeployqt works
   set_target_properties(${TARGET_NAME} PROPERTIES INSTALL_RPATH "@executable_path/../Frameworks")
-elseif (WIN32)
+elseif(WIN32)
   # configure an rc file for the chosen icon
   set(CONFIGURE_ICON_PATH "${CMAKE_CURRENT_SOURCE_DIR}/icon/${INTERFACE_ICON_FILENAME}")
   set(CONFIGURE_ICON_RC_OUTPUT "${CMAKE_CURRENT_BINARY_DIR}/Icon.rc")
@@ -135,7 +135,7 @@
   # add an executable that also has the icon itself and the configured rc file as resources
   add_executable(${TARGET_NAME} WIN32 ${INTERFACE_SRCS} ${QM} ${CONFIGURE_ICON_RC_OUTPUT})
 
-  if (NOT DEV_BUILD)
+  if ( NOT DEV_BUILD )
     add_custom_command(
       TARGET ${TARGET_NAME}
       POST_BUILD
@@ -147,9 +147,9 @@
 elseif (ANDROID)
   # on android the Interface target is a library that gets linked/used by the APK shell that qtcreateapk produces
   add_library(${TARGET_NAME} ${INTERFACE_SRCS} ${QM})
-else ()
+else()
   add_executable(${TARGET_NAME} ${INTERFACE_SRCS} ${QM})
-endif ()
+endif()
 
 set_target_properties(
     ${TARGET_NAME}
@@ -164,14 +164,9 @@
 #  # binary directories get added to the fixup path
   add_dependency_external_projects(sixense)
   add_dependency_external_projects(sdl2)
-<<<<<<< HEAD
 #  add_dependency_external_projects(OpenVR)
 #  add_dependency_external_projects(neuron)
-=======
-  add_dependency_external_projects(OpenVR)
-  add_dependency_external_projects(neuron)
   add_dependency_external_projects(wasapi)
->>>>>>> c664c719
 endif()
 
 # disable /OPT:REF and /OPT:ICF for the Debug builds
@@ -188,9 +183,9 @@
 # link required hifi libraries
 link_hifi_libraries(
   shared octree gpu gl gpu-gl procedural model render
-  recording fbx networking model-networking entities avatars
-  audio audio-client animation script-engine physics
-  render-utils entities-renderer ui auto-updater
+                    recording fbx networking model-networking entities avatars
+                    audio audio-client animation script-engine physics
+                    render-utils entities-renderer ui auto-updater
   controllers plugins
   ui-plugins display-plugins input-plugins
   ${NON_ANDROID_LIBRARIES}
@@ -203,19 +198,13 @@
 target_bullet()
 target_opengl()
 
-<<<<<<< HEAD
+if (NOT ANDROID)
+  target_glew()
+endif ()
+
 #if (WIN32 OR APPLE)
 #  target_faceshift()
 #endif()
-=======
-if (NOT ANDROID)
-  target_glew()
-endif ()
-
-if (WIN32 OR APPLE)
-  target_faceshift()
-endif()
->>>>>>> c664c719
 
 # perform standard include and linking for found externals
 foreach(EXTERNAL ${OPTIONAL_EXTERNALS})
@@ -349,11 +338,6 @@
     package_libraries_for_deployment()
 endif()
 
-<<<<<<< HEAD
-#package_libraries_for_deployment()
-#consolidate_stack_components()
-unset(APP_NAME)
-=======
 if (ANDROID)
   set(HIFI_URL_INTENT "<intent-filter>\
     \n        <action android:name='android.intent.action.VIEW' />\
@@ -367,4 +351,5 @@
 
   qt_create_apk()
 endif ()
->>>>>>> c664c719
+
+unset(APP_NAME)
