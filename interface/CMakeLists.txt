set(TARGET_NAME interface)
project(${TARGET_NAME})
set(APP_NAME "Infinity Island")

# set a default root dir for each of our optional externals if it was not passed
#set(OPTIONAL_EXTERNALS "LeapMotion")

foreach(EXTERNAL ${OPTIONAL_EXTERNALS})
  string(TOUPPER ${EXTERNAL} ${EXTERNAL}_UPPERCASE)
  if (NOT ${${EXTERNAL}_UPPERCASE}_ROOT_DIR)
    string(TOLOWER ${EXTERNAL} ${EXTERNAL}_LOWERCASE)
    set(${${EXTERNAL}_UPPERCASE}_ROOT_DIR "${CMAKE_CURRENT_SOURCE_DIR}/external/${${EXTERNAL}_LOWERCASE}")
  endif ()
endforeach()

find_package(Qt5LinguistTools REQUIRED)
find_package(Qt5LinguistToolsMacros)

if (WIN32)
  add_definitions(-D_USE_MATH_DEFINES) # apparently needed to get M_PI and other defines from cmath/math.h
  add_definitions(-DWINDOWS_LEAN_AND_MEAN) # needed to make sure windows doesn't go to crazy with its defines
endif()

# grab the implementation and header files from src dirs
file(GLOB_RECURSE INTERFACE_SRCS "src/*.cpp" "src/*.h")
GroupSources("src")

# Add SpeechRecognizer if on Windows or OS X, otherwise remove
if (WIN32)
  # Use .cpp and .h files as is.
elseif (APPLE)
  file(GLOB INTERFACE_OBJCPP_SRCS "src/SpeechRecognizer.mm")
  set(INTERFACE_SRCS ${INTERFACE_SRCS} ${INTERFACE_OBJCPP_SRCS})
  get_filename_component(SPEECHRECOGNIZER_CPP "src/SpeechRecognizer.cpp" ABSOLUTE)
  list(REMOVE_ITEM INTERFACE_SRCS ${SPEECHRECOGNIZER_CPP})
else ()
  get_filename_component(SPEECHRECOGNIZER_H "src/SpeechRecognizer.h" ABSOLUTE)
  list(REMOVE_ITEM INTERFACE_SRCS ${SPEECHRECOGNIZER_H})
  get_filename_component(SPEECHRECOGNIZER_CPP "src/SpeechRecognizer.cpp" ABSOLUTE)
  list(REMOVE_ITEM INTERFACE_SRCS ${SPEECHRECOGNIZER_CPP})
endif ()

find_package(Qt5 COMPONENTS
    Gui Multimedia Network OpenGL Qml Quick Script ScriptTools Svg
    WebChannel WebEngine WebEngineWidgets WebKitWidgets WebSockets)

# grab the ui files in resources/ui
file (GLOB_RECURSE QT_UI_FILES ui/*.ui)
source_group("UI Files" FILES ${QT_UI_FILES})
# have qt5 wrap them and generate the appropriate header files
qt5_wrap_ui(QT_UI_HEADERS "${QT_UI_FILES}")

# add them to the interface source files
set(INTERFACE_SRCS ${INTERFACE_SRCS} "${QT_UI_HEADERS}" "${QT_RESOURCES}")

# translation disabled until we strip out the line numbers
# set(QM ${TARGET_NAME}_en.qm)
# set(TS ${TARGET_NAME}_en.ts)
# qt5_create_translation_custom(${QM} ${INTERFACE_SRCS} ${QT_UI_FILES} ${TS})

if (APPLE)

  # configure CMake to use a custom Info.plist
  set_target_properties(${this_target} PROPERTIES MACOSX_BUNDLE_INFO_PLIST MacOSXBundleInfo.plist.in)

  if (PRODUCTION_BUILD)
    set(MACOSX_BUNDLE_GUI_IDENTIFIER com.unither.InfinityIsland)
  else ()
    if (DEV_BUILD)
      set(MACOSX_BUNDLE_GUI_IDENTIFIER com.unither.InfinityIsland-dev)
    elseif (PR_BUILD)
      set(MACOSX_BUNDLE_GUI_IDENTIFIER com.unither.InfinityIsland-pr)
    endif ()
  endif ()

  # set how the icon shows up in the Info.plist file
  set(MACOSX_BUNDLE_ICON_FILE "${INTERFACE_ICON_FILENAME}")

  # set where in the bundle to put the resources file
  set_source_files_properties(${CMAKE_CURRENT_SOURCE_DIR}/icon/${INTERFACE_ICON_FILENAME} PROPERTIES MACOSX_PACKAGE_LOCATION Resources)

  set(DISCOVERED_RESOURCES "")

  # use the add_resources_to_os_x_bundle macro to recurse into resources
  add_resources_to_os_x_bundle("${CMAKE_CURRENT_SOURCE_DIR}/resources")

  # append the discovered resources to our list of interface sources
  list(APPEND INTERFACE_SRCS ${DISCOVERED_RESOURCES})

  set(INTERFACE_SRCS ${INTERFACE_SRCS} "${CMAKE_CURRENT_SOURCE_DIR}/icon/${INTERFACE_ICON_FILENAME}")
endif()

# create the executable, make it a bundle on OS X
if (APPLE)
  add_executable(${TARGET_NAME} MACOSX_BUNDLE ${INTERFACE_SRCS} ${QM})

  # make sure the output name for the .app bundle is correct
  set_target_properties(${TARGET_NAME} PROPERTIES OUTPUT_NAME ${INTERFACE_BUNDLE_NAME})
elseif(WIN32)
  # configure an rc file for the chosen icon
  set(CONFIGURE_ICON_PATH "${CMAKE_CURRENT_SOURCE_DIR}/icon/${INTERFACE_ICON_FILENAME}")
  set(CONFIGURE_ICON_RC_OUTPUT "${CMAKE_CURRENT_BINARY_DIR}/Icon.rc")
  configure_file("${HF_CMAKE_DIR}/templates/Icon.rc.in" ${CONFIGURE_ICON_RC_OUTPUT})

  # add an executable that also has the icon itself and the configured rc file as resources
  add_executable(${TARGET_NAME} WIN32 ${INTERFACE_SRCS} ${QM} ${CONFIGURE_ICON_RC_OUTPUT})

  if ( NOT DEV_BUILD )
    add_custom_command(
      TARGET ${TARGET_NAME}
      POST_BUILD
      COMMAND "mt.exe" -manifest "${CMAKE_CURRENT_SOURCE_DIR}/interface.exe.manifest" -inputresource:"$<TARGET_FILE:${TARGET_NAME}>"\;\#1 -outputresource:"$<TARGET_FILE:${TARGET_NAME}>"\;\#1
      COMMENT "Adding OS version support manifest to exe"
    )
  endif()

else()
  add_executable(${TARGET_NAME} ${INTERFACE_SRCS} ${QM})
endif()

set_target_properties(
    ${TARGET_NAME}
    PROPERTIES 
      OUTPUT_NAME ${APP_NAME}
)

target_include_directories(${TARGET_NAME} PRIVATE "${CMAKE_BINARY_DIR}/includes")

if (WIN32)
#  # These are external plugins, but we need to do the 'add dependency' here so that their
#  # binary directories get added to the fixup path
  add_dependency_external_projects(sixense)
  add_dependency_external_projects(sdl2)
#  add_dependency_external_projects(OpenVR)
#  add_dependency_external_projects(neuron)
endif()

# disable /OPT:REF and /OPT:ICF for the Debug builds
# This will prevent the following linker warnings
# LINK : warning LNK4075: ignoring '/INCREMENTAL' due to '/OPT:ICF' specification
if (WIN32)
  set_property(TARGET ${TARGET_NAME} APPEND_STRING PROPERTY LINK_FLAGS_DEBUG "/OPT:NOREF /OPT:NOICF")
endif()

# link required hifi libraries
link_hifi_libraries(shared octree gpu gl gpu-gl procedural model render
                    recording fbx networking model-networking entities avatars
                    audio audio-client animation script-engine physics
                    render-utils entities-renderer ui auto-updater
                    controllers plugins ui-plugins display-plugins input-plugins steamworks-wrapper)

# include the binary directory of render-utils for shader includes
target_include_directories(${TARGET_NAME} PRIVATE "${CMAKE_BINARY_DIR}/libraries/render-utils")

#fixme find a way to express faceshift as a plugin
target_bullet()
target_glew()
target_opengl()

#if (WIN32 OR APPLE)
#  target_faceshift()
#endif()

# perform standard include and linking for found externals
foreach(EXTERNAL ${OPTIONAL_EXTERNALS})

  if (${${EXTERNAL}_UPPERCASE}_REQUIRED)
    find_package(${EXTERNAL} REQUIRED)
  else ()
    find_package(${EXTERNAL})
  endif ()

  if (${${EXTERNAL}_UPPERCASE}_FOUND AND NOT DISABLE_${${EXTERNAL}_UPPERCASE})
    add_definitions(-DHAVE_${${EXTERNAL}_UPPERCASE})

    # include the library directories (ignoring warnings)
    if (NOT ${${EXTERNAL}_UPPERCASE}_INCLUDE_DIRS)
      set(${${EXTERNAL}_UPPERCASE}_INCLUDE_DIRS ${${${EXTERNAL}_UPPERCASE}_INCLUDE_DIR})
    endif ()

    include_directories(SYSTEM ${${${EXTERNAL}_UPPERCASE}_INCLUDE_DIRS})

    # perform the system include hack for OS X to ignore warnings
    if (APPLE)
      foreach(EXTERNAL_INCLUDE_DIR  ${${${EXTERNAL}_UPPERCASE}_INCLUDE_DIRS})
        SET(CMAKE_CXX_FLAGS "${CMAKE_CXX_FLAGS} -isystem ${EXTERNAL_INCLUDE_DIR}")
      endforeach()
    endif ()

    if (NOT ${${EXTERNAL}_UPPERCASE}_LIBRARIES)
      set(${${EXTERNAL}_UPPERCASE}_LIBRARIES ${${${EXTERNAL}_UPPERCASE}_LIBRARY})
    endif ()

    if (NOT APPLE OR NOT ${${EXTERNAL}_UPPERCASE} MATCHES "SIXENSE")
      target_link_libraries(${TARGET_NAME} ${${${EXTERNAL}_UPPERCASE}_LIBRARIES})
    elseif (APPLE AND NOT INSTALLER_BUILD)
      add_definitions(-DSIXENSE_LIB_FILENAME=\"${${${EXTERNAL}_UPPERCASE}_LIBRARY_RELEASE}\")
    endif ()
  endif ()
endforeach()

# include headers for interface and InterfaceConfig.
include_directories("${PROJECT_SOURCE_DIR}/src")

target_link_libraries(
  ${TARGET_NAME}
  Qt5::Gui Qt5::Network Qt5::Multimedia Qt5::OpenGL
  Qt5::Qml Qt5::Quick Qt5::Script Qt5::ScriptTools Qt5::Svg
  Qt5::WebChannel Qt5::WebEngine Qt5::WebEngineWidgets Qt5::WebKitWidgets
)

# Issue causes build failure unless we add this directory.
# See https://bugreports.qt.io/browse/QTBUG-43351
if (WIN32)
  add_paths_to_fixup_libs(${Qt5_DIR}/../../../plugins/qtwebengine)
endif()

if (UNIX)
    target_link_libraries(${TARGET_NAME} pthread)
endif(UNIX)

# assume we are using a Qt build without bearer management
add_definitions(-DQT_NO_BEARERMANAGEMENT)

if (APPLE)
  # link in required OS X frameworks and include the right GL headers
  find_library(OpenGL OpenGL)
  find_library(AppKit AppKit)

  target_link_libraries(${TARGET_NAME} ${OpenGL} ${AppKit})

  # setup install of OS X interface bundle
  install(TARGETS ${TARGET_NAME}
    BUNDLE DESTINATION ${INTERFACE_INSTALL_DIR}
    COMPONENT ${CLIENT_COMPONENT}
  )

  set(SCRIPTS_INSTALL_DIR "${INTERFACE_INSTALL_APP_PATH}/Contents/Resources")

  # copy script files beside the executable
  add_custom_command(TARGET ${TARGET_NAME} POST_BUILD
    COMMAND "${CMAKE_COMMAND}" -E copy_directory
    "${CMAKE_SOURCE_DIR}/scripts"
    $<TARGET_FILE_DIR:${TARGET_NAME}>/../Resources/scripts
  )

  # call the fixup_interface macro to add required bundling commands for installation
  fixup_interface()

else (APPLE)
  # copy the resources files beside the executable
  add_custom_command(TARGET ${TARGET_NAME} POST_BUILD
    COMMAND "${CMAKE_COMMAND}" -E copy_directory
    "${PROJECT_SOURCE_DIR}/resources"
    $<TARGET_FILE_DIR:${TARGET_NAME}>/resources
    COMMAND "${CMAKE_COMMAND}" -E copy_directory
    "${CMAKE_SOURCE_DIR}/scripts"
    $<TARGET_FILE_DIR:${TARGET_NAME}>/scripts
  )

  # link target to external libraries
  if (WIN32)
    target_link_libraries(${TARGET_NAME} wsock32.lib Winmm.lib)

    # setup install of executable and things copied by fixup/windeployqt
    install(
      FILES "$<TARGET_FILE_DIR:${TARGET_NAME}>/"
      DESTINATION ${INTERFACE_INSTALL_DIR}
      COMPONENT ${CLIENT_COMPONENT}
    )

    set(SCRIPTS_INSTALL_DIR "${INTERFACE_INSTALL_DIR}")

    set(EXECUTABLE_COMPONENT ${CLIENT_COMPONENT})

    optional_win_executable_signing()
  endif()
endif (APPLE)

<<<<<<< HEAD
#UTII if (SCRIPTS_INSTALL_DIR)
#UTII   # setup install of scripts beside interface executable
#UTII   install(
#UTII     DIRECTORY "${CMAKE_SOURCE_DIR}/scripts/"
#UTII     DESTINATION ${SCRIPTS_INSTALL_DIR}/scripts
#UTII     COMPONENT ${CLIENT_COMPONENT}
#UTII   )
#UTII endif()
=======
if (SCRIPTS_INSTALL_DIR)

  # setup install of scripts beside interface executable
  install(
    DIRECTORY "${CMAKE_SOURCE_DIR}/scripts/"
    DESTINATION ${SCRIPTS_INSTALL_DIR}/scripts
    COMPONENT ${CLIENT_COMPONENT}
  )
endif()
>>>>>>> 89d9affb

add_bugsplat()

if (WIN32)
    set(EXTRA_DEPLOY_OPTIONS "--qmldir  ${PROJECT_SOURCE_DIR}/resources/qml")

    set(TARGET_INSTALL_DIR ${INTERFACE_INSTALL_DIR})
    set(TARGET_INSTALL_COMPONENT ${CLIENT_COMPONENT})
    manually_install_openssl_for_qt()

    package_libraries_for_deployment()
endif()

#package_libraries_for_deployment()
#consolidate_stack_components()
unset(APP_NAME)
<|MERGE_RESOLUTION|>--- conflicted
+++ resolved
@@ -277,8 +277,8 @@
   endif()
 endif (APPLE)
 
-<<<<<<< HEAD
 #UTII if (SCRIPTS_INSTALL_DIR)
+#UTII 
 #UTII   # setup install of scripts beside interface executable
 #UTII   install(
 #UTII     DIRECTORY "${CMAKE_SOURCE_DIR}/scripts/"
@@ -286,17 +286,6 @@
 #UTII     COMPONENT ${CLIENT_COMPONENT}
 #UTII   )
 #UTII endif()
-=======
-if (SCRIPTS_INSTALL_DIR)
-
-  # setup install of scripts beside interface executable
-  install(
-    DIRECTORY "${CMAKE_SOURCE_DIR}/scripts/"
-    DESTINATION ${SCRIPTS_INSTALL_DIR}/scripts
-    COMPONENT ${CLIENT_COMPONENT}
-  )
-endif()
->>>>>>> 89d9affb
 
 add_bugsplat()
 
