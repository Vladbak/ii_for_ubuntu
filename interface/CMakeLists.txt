--- conflicted
+++ resolved
@@ -127,12 +127,8 @@
 
 # link required hifi libraries
 link_hifi_libraries(shared octree environment gpu model render fbx networking entities avatars 
-                    audio audio-client animation script-engine physics 
-<<<<<<< HEAD
+                    audio audio-client auto-updater animation script-engine physics 
                     render-utils entities-renderer ui plugins display-plugins)
-=======
-                    render-utils entities-renderer ui auto-updater)
->>>>>>> edf024df
 
 add_dependency_external_projects(sdl2)
 
