--- conflicted
+++ resolved
@@ -53,14 +53,11 @@
                         text: "Simrate: " + root.simrate
                     }
                     Text {
-<<<<<<< HEAD
                         color: root.fontColor;
                         font.pixelSize: root.fontSize
                         text: "Avatar Simrate: " + root.avatarSimrate
                     }
                     Text {
-=======
->>>>>>> 0e1945fd
                         color: root.fontColor;
                         font.pixelSize: root.fontSize
                         text: "Packets In/Out: " + root.packetInCount + "/" + root.packetOutCount
