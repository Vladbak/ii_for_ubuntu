--- conflicted
+++ resolved
@@ -64,15 +64,10 @@
 //  Network Socket and network constants
 //
 
-<<<<<<< HEAD
-char DOMAIN_HOSTNAME[100] = "highfidelity.below92.com";
+char DOMAIN_HOSTNAME[] = "highfidelity.below92.com";
 char DOMAIN_IP[100] = "";    //  IP Address will be used first if not empty string
 const int DOMAINSERVER_PORT = 40102;
-
-AgentList agentList;
-=======
 AgentList agentList('I');
->>>>>>> 9dbb64aa
 pthread_t networkReceiveThread;
 bool stopNetworkReceiveThread = false;
 
@@ -940,45 +935,6 @@
 
 int main(int argc, char** argv)
 {
-<<<<<<< HEAD
-	// pass --NoConnect as a command line option to force NOT connecting
-	// to the hifidelity domain, and therefore run locally.
-    if (cmdOptionExists(argc, argv, "--NoConnect"))
-    {
-	    strcpy(DOMAIN_HOSTNAME,"");
-	}
-	
-
-#ifndef _WIN32
-    struct ifaddrs * ifAddrStruct=NULL;
-    struct ifaddrs * ifa=NULL;
-    
-    getifaddrs(&ifAddrStruct);
-    
-    for (ifa = ifAddrStruct; ifa != NULL; ifa = ifa->ifa_next) {
-        if (ifa ->ifa_addr->sa_family==AF_INET) { // check it is IP4
-            // is a valid IP4 Address
-            localAddress = ((struct sockaddr_in *)ifa->ifa_addr)->sin_addr.s_addr;
-        }
-    }
-#endif
-    
-    //  Lookup the IP address of things we have hostnames
-    if (atoi(DOMAIN_IP) == 0) {
-        struct hostent* pHostInfo;
-        if ((pHostInfo = gethostbyname(DOMAIN_HOSTNAME)) != NULL) {        
-            sockaddr_in tempAddress;
-            memcpy(&tempAddress.sin_addr, pHostInfo->h_addr_list[0], pHostInfo->h_length);
-            strcpy(DOMAIN_IP, inet_ntoa(tempAddress.sin_addr));
-            printf("Domain server %s: %s\n", DOMAIN_HOSTNAME, DOMAIN_IP);
-
-        } else {
-            printf("Failed lookup domainserver\n");
-        }
-    } else printf("Using static domainserver IP: %s\n", DOMAIN_IP);
-
-=======
->>>>>>> 9dbb64aa
     // the callback for our instance of AgentList is attachNewHeadToAgent
     agentList.linkedDataCreateCallback = &attachNewHeadToAgent;
     
@@ -1020,7 +976,6 @@
     printf( "Initialized Display.\n" );
 
     init();
-<<<<<<< HEAD
 
 	// Check to see if the user passed in a command line option for loading a local
 	// Voxel File. If so, load it now.
@@ -1029,8 +984,6 @@
     {
 	    voxels.loadVoxelsFile(voxelsFilename);
 	}
-=======
->>>>>>> 9dbb64aa
     
     // create thread for receipt of data via UDP
     pthread_create(&networkReceiveThread, NULL, networkReceive, NULL);
