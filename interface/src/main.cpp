--- conflicted
+++ resolved
@@ -28,7 +28,7 @@
 int main(int argc, const char* argv[]) {
     disableQtBearerPoll(); // Fixes wifi ping spikes
     
-    QString applicationName = "High Fidelity Interface - " + qgetenv("USERNAME");
+    QString applicationName = "Infinity Island - " + qgetenv("USERNAME");
 
     bool instanceMightBeRunning = true;
 
@@ -40,31 +40,9 @@
     instanceMightBeRunning = !sharedMemory.create(1, QSharedMemory::ReadOnly);
 #endif
 
-<<<<<<< HEAD
-int main(int argc, const char* argv[]) {
-#ifdef Q_OS_WIN
-    // Run only one instance of Interface at a time.
-    HANDLE mutex = CreateMutex(NULL, FALSE, "Infinity Island - " + qgetenv("USERNAME"));
-    DWORD result = GetLastError();
-    if (result == ERROR_ALREADY_EXISTS || result == ERROR_ACCESS_DENIED) {
-        // Interface is already running.
-        HWND otherInstance = NULL;
-        EnumWindows(enumWindowsCallback, (LPARAM)&otherInstance);
-        if (otherInstance) {
-            // Show other instance.
-            SendMessage(otherInstance, UWM_SHOW_APPLICATION, 0, 0);
-
-            // Send command line --url value to other instance.
-            if (argc >= 3) {
-                QStringList arguments;
-                for (int i = 0; i < argc; i += 1) {
-                    arguments << argv[i];
-                }
-=======
     if (instanceMightBeRunning) {
         // Try to connect and send message to existing interface instance
         QLocalSocket socket;
->>>>>>> 3f0ebf77
 
         socket.connectToServer(applicationName);
 
