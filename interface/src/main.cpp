--- conflicted
+++ resolved
@@ -40,11 +40,8 @@
     CrashReporter crashReporter { BUG_SPLAT_DATABASE, BUG_SPLAT_APPLICATION_NAME, BuildInfo::VERSION };
 #endif
 
-<<<<<<< HEAD
     disableQtBearerPoll(); // Fixes wifi ping spikes
     
-=======
->>>>>>> 7b5075cc
     QString applicationName = "High Fidelity Interface - " + qgetenv("USERNAME");
 
     bool instanceMightBeRunning = true;
@@ -178,23 +175,18 @@
         });
 
         // BugSplat WILL NOT work with file paths that do not use OS native separators.
-<<<<<<< HEAD
-        auto logPath = QDir::toNativeSeparators(app.getLogger()->getFilename());
-        crashReporter.mpSender.sendAdditionalFile(qPrintable(logPath));
-=======
         auto logger = app.getLogger();
         auto logPath = QDir::toNativeSeparators(logger->getFilename());
-        mpSender.sendAdditionalFile(qPrintable(logPath));
+        crashReporter.mpSender.sendAdditionalFile(qPrintable(logPath));
 
         QMetaObject::Connection connection;
-        connection = QObject::connect(logger, &FileLogger::rollingLogFile, &app, [&mpSender, &connection](QString newFilename) {
+        connection = QObject::connect(logger, &FileLogger::rollingLogFile, &app, [&crashReporter, &connection](QString newFilename) {
             // We only want to add the first rolled log file (the "beginning" of the log) to BugSplat to ensure we don't exceed the 2MB
             // zipped limit, so we disconnect here.
             QObject::disconnect(connection);
             auto rolledLogPath = QDir::toNativeSeparators(newFilename);
-            mpSender.sendAdditionalFile(qPrintable(rolledLogPath));
+            crashReporter.mpSender.sendAdditionalFile(qPrintable(rolledLogPath));
         });
->>>>>>> 7b5075cc
 #endif
 
         printSystemInformation();
