--- conflicted
+++ resolved
@@ -1667,15 +1667,12 @@
         listenPort = atoi(portStr);
     }
     AgentList::createInstance(AGENT_TYPE_AVATAR, listenPort);
-<<<<<<< HEAD
-   
-=======
+
     enableNetworkThread = !cmdOptionExists(argc, argv, "--nonblocking");
     if (!enableNetworkThread) {
         AgentList::getInstance()->getAgentSocket().setBlocking(false);
     }
     
->>>>>>> ebc5d665
     gettimeofday(&applicationStartupTime, NULL);
     const char* domainIP = getCmdOption(argc, argv, "--domain");
     if (domainIP) {
