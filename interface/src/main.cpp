//
//  
//  Interface
//   
//  Show a field of objects rendered in 3D, with yaw and pitch of scene driven 
//  by accelerometer data
//  serial port connected to Maple board/arduino. 
//
//  Keyboard Commands: 
//
//  / = toggle stats display
//  spacebar = reset gyros/head
//  h = render Head
//  l = show incoming gyro levels
//

#include "InterfaceConfig.h"
#include <iostream>
#include <fstream>
#include <math.h>
#include <string.h>
#include <sstream>
#include <stdio.h>
#include <stdlib.h>

#ifdef _WIN32
#include "Syssocket.h"
#include "Systime.h"
#else
#include <sys/time.h>
#include <arpa/inet.h>
#include <ifaddrs.h>
#endif

#include <pthread.h>

#include <glm/glm.hpp>
#include "Field.h"
#include "world.h"
#include "Util.h"
#ifndef _WIN32
#include "Audio.h"
#endif
#include "Head.h"
#include "Hand.h"
#include "Particle.h"
#include "Texture.h"
#include "Cloud.h"
#include <AgentList.h>
#include "VoxelSystem.h"
#include "Lattice.h"
#include "Finger.h"
#include "Oscilloscope.h"
#include "UDPSocket.h"
#include "SerialInterface.h"
#include <SharedUtil.h>

using namespace std;

int audio_on = 1;                   //  Whether to turn on the audio support
int simulate_on = 1; 

AgentList agentList('I');
pthread_t networkReceiveThread;
bool stopNetworkReceiveThread = false;

//  For testing, add milliseconds of delay for received UDP packets
int packetcount = 0;
int packets_per_second = 0; 
int bytes_per_second = 0;
int bytescount = 0;

//  Getting a target location from other machine (or loopback) to display
int target_x, target_y; 
int target_display = 0;

int head_mirror = 1;                  //  Whether to mirror own head when viewing it
int sendToSelf = 1;

int WIDTH = 1200; 
int HEIGHT = 800; 
int fullscreen = 0;

bool wantColorRandomizer = true; // for addSphere and load file

Oscilloscope audioScope(256,200,true);

#define HAND_RADIUS 0.25            //  Radius of in-world 'hand' of you
Head myHead;                        //  The rendered head of oneself

glm::vec3 box(WORLD_SIZE,WORLD_SIZE,WORLD_SIZE);
ParticleSystem balls(0,
                     box, 
                     false,                     //  Wrap?
                     0.02f,                      //  Noise
                     0.3f,                       //  Size scale 
                     0.0                        //  Gravity
                     );

Cloud cloud(20000,                         //  Particles
            box,                           //  Bounding Box
            false                          //  Wrap
            );

VoxelSystem voxels;

Lattice lattice(160,100);
Finger myFinger(WIDTH, HEIGHT);
Field field;

#ifndef _WIN32
Audio audio(&audioScope, &myHead);
#endif

#define RENDER_FRAME_MSECS 8
int steps_per_frame = 0;

float yaw = 0.f;                         //  The yaw, pitch for the avatar head
float pitch = 0.f;                            
float start_yaw = 122;
float renderPitch = 0.f;
float renderYawRate = 0.f;
float renderPitchRate = 0.f; 

//  Where one's own agent begins in the world (needs to become a dynamic thing passed to the program)
glm::vec3 start_location(6.1f, 0, 1.4f);

int stats_on = 0;					//  Whether to show onscreen text overlay with stats

int noise_on = 0;					//  Whether to add random noise 
float noise = 1.0;                  //  Overall magnitude scaling for random noise levels 

int step_on = 0;                    
int display_levels = 0;
int display_head = 0;
int display_field = 0;

int display_head_mouse = 1;         //  Display sample mouse pointer controlled by head movement
int head_mouse_x, head_mouse_y; 
int head_lean_x, head_lean_y;

int mouse_x, mouse_y;				//  Where is the mouse
int mouse_start_x, mouse_start_y;   //  Mouse location at start of last down click
int mouse_pressed = 0;				//  true if mouse has been pressed (clear when finished)

int nearbyAgents = 0;               //  How many other people near you is the domain server reporting?

int speed;

//
//  Serial USB Variables
// 

SerialInterface serialPort;
int latency_display = 1;

glm::vec3 gravity;
int first_measurement = 1;
//int samplecount = 0;

//  Frame rate Measurement

int framecount = 0;                  
float FPS = 120.f;
timeval timer_start, timer_end;
timeval last_frame;
double elapsedTime;

// Particles

char texture_filename[] = "images/int-texture256-v4.png";
unsigned int texture_width = 256;
unsigned int texture_height = 256;


float particle_attenuation_quadratic[] =  { 0.0f, 0.0f, 2.0f }; // larger Z = smaller particles
float pointer_attenuation_quadratic[] =  { 1.0f, 0.0f, 0.0f }; // for 2D view

#ifdef MARKER_CAPTURE

    /***  Marker Capture ***/
    #define MARKER_CAPTURE_INTERVAL 1
    MarkerCapture marker_capturer(CV_CAP_ANY); // Create a new marker capturer, attached to any valid camera.
    MarkerAcquisitionView marker_acq_view(&marker_capturer);
    bool marker_capture_enabled = true;
    bool marker_capture_display = true;
    IplImage* marker_capture_frame;
    IplImage* marker_capture_blob_frame;
    pthread_mutex_t frame_lock;

#endif


//  Every second, check the frame rates and other stuff
void Timer(int extra)
{
    gettimeofday(&timer_end, NULL);
    FPS = (float)framecount / ((float)diffclock(&timer_start, &timer_end) / 1000.f);
    packets_per_second = (float)packetcount / ((float)diffclock(&timer_start, &timer_end) / 1000.f);
    bytes_per_second = (float)bytescount / ((float)diffclock(&timer_start, &timer_end) / 1000.f);
   	framecount = 0;
    packetcount = 0;
    bytescount = 0;
    
	glutTimerFunc(1000,Timer,0);
    gettimeofday(&timer_start, NULL);
    
    //  Ping the agents we can see
    agentList.pingAgents();

    if (0) {
        //  Massive send packet speed test
        timeval starttest, endtest;
        gettimeofday(&starttest, NULL);
        char junk[1000];
        junk[0] = 'J';
        for (int i = 0; i < 10000; i++)
        {
//            agentSocket.send((char *)"192.168.1.38", AGENT_UDP_PORT, junk, 1000);
        }
        gettimeofday(&endtest, NULL);
        float sendTime = static_cast<float>( diffclock(&starttest, &endtest) );
        printf("packet test = %4.1f\n", sendTime);
    }
    
    // if we haven't detected gyros, check for them now
    if (!serialPort.active) {
        serialPort.pair();
    }
}

void display_stats(void)
{
	//  bitmap chars are about 10 pels high 
    char legend[] = "/ - toggle this display, Q - exit, H - show head, M - show hand, T - test audio";
    drawtext(10, 15, 0.10f, 0, 1.0, 0, legend);
    
    char stats[200];
    sprintf(stats, "FPS = %3.0f  Pkts/s = %d  Bytes/s = %d ", 
            FPS, packets_per_second,  bytes_per_second);
    drawtext(10, 30, 0.10f, 0, 1.0, 0, stats); 
    if (serialPort.active) {
        sprintf(stats, "ADC samples = %d, LED = %d", 
                serialPort.getNumSamples(), serialPort.getLED());
        drawtext(300, 30, 0.10f, 0, 1.0, 0, stats);
    }
    
    //  Output the ping times to the various agents 
//    std::stringstream pingTimes;
//    pingTimes << "Agent Pings, msecs:";
//    for (int i = 0; i < getAgentCount(); i++) {
//        pingTimes << " " << getAgentAddress(i) << ": " << getAgentPing(i);
//    }
//    drawtext(10,50,0.10, 0, 1.0, 0, (char *)pingTimes.str().c_str());

    std::stringstream voxelStats;
    voxelStats << "Voxels Rendered: " << voxels.getVoxelsRendered();
    drawtext(10,70,0.10f, 0, 1.0, 0, (char *)voxelStats.str().c_str());

    
    /*
    std::stringstream angles;
    angles << "render_yaw: " << myHead.getRenderYaw() << ", Yaw: " << myHead.getYaw();
    drawtext(10,50,0.10, 0, 1.0, 0, (char *)angles.str().c_str());
    */
    
    /*
    char adc[200];
	sprintf(adc, "location = %3.1f,%3.1f,%3.1f, angle_to(origin) = %3.1f, head yaw = %3.1f, render_yaw = %3.1f",
            -location[0], -location[1], -location[2],
            angle_to(myHead.getPos()*-1.f, glm::vec3(0,0,0), myHead.getRenderYaw(), myHead.getYaw()),
            myHead.getYaw(), myHead.getRenderYaw());
    drawtext(10, 50, 0.10, 0, 1.0, 0, adc);
     */
    
}

void initDisplay(void)
{
    //  Set up blending function so that we can NOT clear the display
    glClear(GL_COLOR_BUFFER_BIT | GL_DEPTH_BUFFER_BIT);
    glEnable(GL_BLEND);
    glBlendFunc(GL_SRC_ALPHA, GL_ONE_MINUS_SRC_ALPHA);
    glShadeModel (GL_SMOOTH);
    glEnable(GL_LIGHTING);
    glEnable(GL_LIGHT0);
    glEnable(GL_DEPTH_TEST);
    
//    load_png_as_texture(texture_filename);

    if (fullscreen) glutFullScreen();
}

void init(void)
{
    voxels.init();
    voxels.setViewerHead(&myHead);
    myHead.setRenderYaw(start_yaw);

    head_mouse_x = WIDTH/2;
    head_mouse_y = HEIGHT/2; 
    head_lean_x = WIDTH/2;
    head_lean_y = HEIGHT/2;
    
    //  Initialize Field values
    field = Field();
    printf( "Field Initialized.\n" );

    if (noise_on) {   
        myHead.setNoise(noise);
    }
    myHead.setPos(start_location);
    
#ifdef MARKER_CAPTURE
    if(marker_capture_enabled){
        marker_capturer.position_updated(&position_updated);
        marker_capturer.frame_updated(&marker_frame_available);
        if(!marker_capturer.init_capture()){
            printf("Camera-based marker capture initialized.\n");
        }else{
            printf("Error initializing camera-based marker capture.\n");
        }
    }
#endif
    
    
    gettimeofday(&timer_start, NULL);
    gettimeofday(&last_frame, NULL);
}

void terminate () {
    // Close serial port
    //close(serial_fd);

    #ifndef _WIN32
    audio.terminate();
    #endif
    stopNetworkReceiveThread = true;
    pthread_join(networkReceiveThread, NULL);
    
    exit(EXIT_SUCCESS);
}

void reset_sensors()
{
    //  
    //   Reset serial I/O sensors 
    // 
    myHead.setRenderYaw(start_yaw);
    
    yaw = renderYawRate = 0; 
    pitch = renderPitch = renderPitchRate = 0;
    myHead.setPos(start_location);
    head_mouse_x = WIDTH/2;
    head_mouse_y = HEIGHT/2;
    head_lean_x = WIDTH/2;
    head_lean_y = HEIGHT/2; 
    
    myHead.reset();
    
    if (serialPort.active) {
        serialPort.resetTrailingAverages();
    }
}

void simulateHand(float deltaTime) {
    //  If mouse is being dragged, send current force to the hand controller
    if (mouse_pressed == 1)
    {
        //  Add a velocity to the hand corresponding to the detected size of the drag vector
        const float MOUSE_HAND_FORCE = 1.5;
        float dx = mouse_x - mouse_start_x;
        float dy = mouse_y - mouse_start_y;
        glm::vec3 vel(dx*MOUSE_HAND_FORCE, -dy*MOUSE_HAND_FORCE*(WIDTH/HEIGHT), 0);
        myHead.hand->addVelocity(vel*deltaTime);
    }
}

void simulateHead(float frametime)
//  Using serial data, update avatar/render position and angles
{
//    float measured_pitch_rate = serialPort.getRelativeValue(PITCH_RATE);
//    float measured_yaw_rate = serialPort.getRelativeValue(YAW_RATE);
    
    float measured_pitch_rate = 0;
    float measured_yaw_rate = 0;
    
    //float measured_lateral_accel = serialPort.getRelativeValue(ACCEL_X);
    //float measured_fwd_accel = serialPort.getRelativeValue(ACCEL_Z);
    
    myHead.UpdatePos(frametime, &serialPort, head_mirror, &gravity);
    
    //  Update head_mouse model 
    const float MIN_MOUSE_RATE = 30.0;
    const float MOUSE_SENSITIVITY = 0.1f;
    if (powf(measured_yaw_rate*measured_yaw_rate + 
             measured_pitch_rate*measured_pitch_rate, 0.5) > MIN_MOUSE_RATE)
    {
        head_mouse_x += measured_yaw_rate*MOUSE_SENSITIVITY;
        head_mouse_y += measured_pitch_rate*MOUSE_SENSITIVITY*(float)HEIGHT/(float)WIDTH; 
    }
    head_mouse_x = max(head_mouse_x, 0);
    head_mouse_x = min(head_mouse_x, WIDTH);
    head_mouse_y = max(head_mouse_y, 0);
    head_mouse_y = min(head_mouse_y, HEIGHT);
    
    //  Update render direction (pitch/yaw) based on measured gyro rates
    const int MIN_YAW_RATE = 100;
    const int MIN_PITCH_RATE = 100;
    
    const float YAW_SENSITIVITY = 0.02;
    const float PITCH_SENSITIVITY = 0.05;
    
    //  Update render pitch and yaw rates based on keyPositions
    const float KEY_YAW_SENSITIVITY = 2.0;
    if (myHead.getDriveKeys(ROT_LEFT)) renderYawRate -= KEY_YAW_SENSITIVITY*frametime;
    if (myHead.getDriveKeys(ROT_RIGHT)) renderYawRate += KEY_YAW_SENSITIVITY*frametime;
    
    if (fabs(measured_yaw_rate) > MIN_YAW_RATE)  
    {   
        if (measured_yaw_rate > 0)
            renderYawRate += (measured_yaw_rate - MIN_YAW_RATE) * YAW_SENSITIVITY * frametime;
        else 
            renderYawRate += (measured_yaw_rate + MIN_YAW_RATE) * YAW_SENSITIVITY * frametime;
    }
    if (fabs(measured_pitch_rate) > MIN_PITCH_RATE) 
    {
        if (measured_pitch_rate > 0)
            renderPitchRate += (measured_pitch_rate - MIN_PITCH_RATE) * PITCH_SENSITIVITY * frametime;
        else 
            renderPitchRate += (measured_pitch_rate + MIN_PITCH_RATE) * PITCH_SENSITIVITY * frametime;
    }
         
    renderPitch += renderPitchRate;
    
    // Decay renderPitch toward zero because we never look constantly up/down 
    renderPitch *= (1.f - 2.0*frametime);

    //  Decay angular rates toward zero 
    renderPitchRate *= (1.f - 5.0*frametime);
    renderYawRate *= (1.f - 7.0*frametime);
    
    //  Update own head data
    myHead.setRenderYaw(myHead.getRenderYaw() + renderYawRate);
    myHead.setRenderPitch(renderPitch);
    
    //  Get audio loudness data from audio input device
    float loudness, averageLoudness;
    #ifndef _WIN32
    audio.getInputLoudness(&loudness, &averageLoudness);
    myHead.setLoudness(loudness);
    myHead.setAverageLoudness(averageLoudness);
    #endif

    //  Send my streaming head data to agents that are nearby and need to see it!
    const int MAX_BROADCAST_STRING = 200;
    char broadcast_string[MAX_BROADCAST_STRING];
    int broadcast_bytes = myHead.getBroadcastData(broadcast_string);
    agentList.broadcastToAgents(broadcast_string, broadcast_bytes);
}

int render_test_spot = WIDTH/2;
int render_test_direction = 1; 

void display(void)
{
    glEnable (GL_DEPTH_TEST);
    glEnable(GL_LIGHTING);
    glEnable(GL_LINE_SMOOTH);
    glClear(GL_COLOR_BUFFER_BIT | GL_DEPTH_BUFFER_BIT);
    glMatrixMode(GL_MODELVIEW);
    
    glPushMatrix();  {
        glLoadIdentity();
    
        //  Setup 3D lights
        glEnable(GL_COLOR_MATERIAL);
        glColorMaterial(GL_FRONT_AND_BACK, GL_AMBIENT_AND_DIFFUSE);
        
        GLfloat light_position0[] = { 1.0, 1.0, 0.0, 0.0 };
        glLightfv(GL_LIGHT0, GL_POSITION, light_position0);
        GLfloat ambient_color[] = { 0.7, 0.7, 0.8 };  //{ 0.125, 0.305, 0.5 };  
        glLightfv(GL_LIGHT0, GL_AMBIENT, ambient_color);
        GLfloat diffuse_color[] = { 0.8, 0.7, 0.7 };  //{ 0.5, 0.42, 0.33 }; 
        glLightfv(GL_LIGHT0, GL_DIFFUSE, diffuse_color);
        GLfloat specular_color[] = { 1.0, 1.0, 1.0, 1.0};
        glLightfv(GL_LIGHT0, GL_SPECULAR, specular_color);
        
        glMaterialfv(GL_FRONT, GL_SPECULAR, specular_color);
        glMateriali(GL_FRONT, GL_SHININESS, 96);
           
        //  Rotate, translate to camera location
        glRotatef(myHead.getRenderPitch(), 1, 0, 0);
        glRotatef(myHead.getRenderYaw(), 0, 1, 0);
        glTranslatef(myHead.getPos().x, myHead.getPos().y, myHead.getPos().z);
    
        glColor3f(1,0,0);
        glutSolidSphere(0.25, 15, 15);
    
        //  Draw cloud of dots
        glDisable( GL_POINT_SPRITE_ARB );
        glDisable( GL_TEXTURE_2D );
//        if (!display_head) cloud.render();
    
        //  Draw voxels
        voxels.render();
    
        //  Draw field vectors
        if (display_field) field.render();
            
        //  Render heads of other agents
        for(std::vector<Agent>::iterator agent = agentList.getAgents().begin(); agent != agentList.getAgents().end(); agent++) {
            if (agent->getLinkedData() != NULL) {
                Head *agentHead = (Head *)agent->getLinkedData();
                glPushMatrix();
                glm::vec3 pos = agentHead->getPos();
                glTranslatef(-pos.x, -pos.y, -pos.z);
                agentHead->render(0, 0);
                glPopMatrix();
            }
        }
    
        if (!display_head) balls.render();
    
        //  Render the world box
        if (!display_head && stats_on) render_world_box();
    
        //  Render my own head
        glPushMatrix();
        glLoadIdentity();
        glTranslatef(0.f, 0.f, -7.f);
        myHead.render(display_head, 1);
        glPopMatrix();
    }
    
    glPopMatrix();

    //  Render 2D overlay:  I/O level bar graphs and text  
    glMatrixMode(GL_PROJECTION);
    glPushMatrix();
        glLoadIdentity(); 
        gluOrtho2D(0, WIDTH, HEIGHT, 0);
        glDisable(GL_DEPTH_TEST);
        glDisable(GL_LIGHTING);

        //lattice.render(WIDTH, HEIGHT);
        //myFinger.render();
        #ifndef _WIN32
        audio.render(WIDTH, HEIGHT);
        if (audioScope.getState()) audioScope.render();
        #endif


        //drawvec3(100, 100, 0.15, 0, 1.0, 0, myHead.getPos(), 0, 1, 0);
        glPointParameterfvARB( GL_POINT_DISTANCE_ATTENUATION_ARB, pointer_attenuation_quadratic );

        if (mouse_pressed == 1)
        {
            glPointSize( 10.0f );
            glColor3f(1,1,1);
            //glEnable(GL_POINT_SMOOTH);
            glBegin(GL_POINTS);
            glVertex2f(target_x, target_y);
            glEnd();
            char val[20];
            sprintf(val, "%d,%d", target_x, target_y); 
            drawtext(target_x, target_y-20, 0.08, 0, 1.0, 0, val, 0, 1, 0);
            glPointSize(1.0f);
        }
        if (display_head_mouse && !display_head && stats_on)
        {
            glPointSize(10.0f);
            glColor4f(1.0, 1.0, 0.0, 0.8);
            glEnable(GL_POINT_SMOOTH);
            glBegin(GL_POINTS);
            glVertex2f(head_mouse_x, head_mouse_y);
            glEnd();
            glPointSize(1.0f);
        }
        //  Spot bouncing back and forth on bottom of screen
        if (0)
        {
            glPointSize(50.0f);
            glColor4f(1.0, 1.0, 1.0, 1.0);
            glEnable(GL_POINT_SMOOTH);
            glBegin(GL_POINTS);
            glVertex2f(render_test_spot, HEIGHT-100);
            glEnd(); 
            render_test_spot += render_test_direction*50; 
            if ((render_test_spot > WIDTH-100) || (render_test_spot < 100)) render_test_direction *= -1.0;
            glPointSize(1.0f);
        }
    
        
    //  Show detected levels from the serial I/O ADC channel sensors
    if (display_levels) serialPort.renderLevels(WIDTH,HEIGHT);
    
    //  Display miscellaneous text stats onscreen
    if (stats_on) display_stats();
    
    //  Draw number of nearby people always
    char agents[100];
    sprintf(agents, "Agents nearby: %ld\n", agentList.getAgents().size());
    drawtext(WIDTH-200,20, 0.10, 0, 1.0, 0, agents, 1, 1, 0);
    
    glPopMatrix();
    

    glutSwapBuffers();
    framecount++;
}

void testPointToVoxel()
{
	float y=0;
	float z=0;
	float s=0.1;
	for (float x=0; x<=1; x+= 0.05)
	{
		std::cout << " x=" << x << " ";

		unsigned char red   = 200; //randomColorValue(65);
		unsigned char green = 200; //randomColorValue(65);
		unsigned char blue  = 200; //randomColorValue(65);
	
		unsigned char* voxelCode = pointToVoxel(x, y, z, s,red,green,blue);
		printVoxelCode(voxelCode);
		delete voxelCode;
		std::cout << std::endl;
	}
}

void addRandomSphere(bool wantColorRandomizer)
{
	float r = randFloatInRange(0.05,0.1);
	float xc = randFloatInRange(r,(1-r));
	float yc = randFloatInRange(r,(1-r));
	float zc = randFloatInRange(r,(1-r));
	float s = 0.001; // size of voxels to make up surface of sphere
	bool solid = false;

	printf("random sphere\n");
	printf("radius=%f\n",r);
	printf("xc=%f\n",xc);
	printf("yc=%f\n",yc);
	printf("zc=%f\n",zc);

	voxels.createSphere(r,xc,yc,zc,s,solid,wantColorRandomizer);
}


const float KEYBOARD_YAW_RATE = 0.8;
const float KEYBOARD_STRAFE_RATE = 0.03;
const float KEYBOARD_FLY_RATE = 0.08;

void specialkeyUp(int k, int x, int y) {
    if (k == GLUT_KEY_UP) {
        myHead.setDriveKeys(FWD, 0);
        myHead.setDriveKeys(UP, 0);
    }
    if (k == GLUT_KEY_DOWN) {
        myHead.setDriveKeys(BACK, 0);
        myHead.setDriveKeys(DOWN, 0);
    }
    if (k == GLUT_KEY_LEFT) {
        myHead.setDriveKeys(LEFT, 0);
        myHead.setDriveKeys(ROT_LEFT, 0);
    }
    if (k == GLUT_KEY_RIGHT) {
        myHead.setDriveKeys(RIGHT, 0);
        myHead.setDriveKeys(ROT_RIGHT, 0);
    }
    
}

void specialkey(int k, int x, int y)
{
    if (k == GLUT_KEY_UP || k == GLUT_KEY_DOWN || k == GLUT_KEY_LEFT || k == GLUT_KEY_RIGHT) {
        if (k == GLUT_KEY_UP) {
            if (glutGetModifiers() == GLUT_ACTIVE_SHIFT) myHead.setDriveKeys(UP, 1);
            else myHead.setDriveKeys(FWD, 1);
        }
        if (k == GLUT_KEY_DOWN) {
            if (glutGetModifiers() == GLUT_ACTIVE_SHIFT) myHead.setDriveKeys(DOWN, 1);
            else myHead.setDriveKeys(BACK, 1);
        }
        if (k == GLUT_KEY_LEFT) {
            if (glutGetModifiers() == GLUT_ACTIVE_SHIFT) myHead.setDriveKeys(LEFT, 1);
            else myHead.setDriveKeys(ROT_LEFT, 1);  
        }
        if (k == GLUT_KEY_RIGHT) {
            if (glutGetModifiers() == GLUT_ACTIVE_SHIFT) myHead.setDriveKeys(RIGHT, 1);
            else myHead.setDriveKeys(ROT_RIGHT, 1);   
        }
#ifndef _WIN32
        audio.setWalkingState(true);
#endif
    }    
}


void keyUp(unsigned char k, int x, int y) {
    if (k == 'e') myHead.setDriveKeys(UP, 0);
    if (k == 'c') myHead.setDriveKeys(DOWN, 0);
    if (k == 'w') myHead.setDriveKeys(FWD, 0);
    if (k == 's') myHead.setDriveKeys(BACK, 0);
    if (k == 'a') myHead.setDriveKeys(ROT_LEFT, 0);
    if (k == 'd') myHead.setDriveKeys(ROT_RIGHT, 0);

}

void key(unsigned char k, int x, int y)
{
    
	//  Process keypresses 
 	if (k == 'q')  ::terminate();
    
    if (k == '/')  stats_on = !stats_on;		// toggle stats
	if (k == 'n') 
    {
        noise_on = !noise_on;                   // Toggle noise 
        if (noise_on)
        {
            myHead.setNoise(noise);
        }
        else 
        {
            myHead.setNoise(0);
        }

    }
    
    if (k == 'h') {
        display_head = !display_head;
        #ifndef _WIN32
        audio.setMixerLoopbackFlag(display_head);
        #endif
    }
    
    if (k == 'm') head_mirror = !head_mirror;
    
    if (k == 'f') display_field = !display_field;
    if (k == 'l') display_levels = !display_levels;
    if (k == 'e') myHead.setDriveKeys(UP, 1);
    if (k == 'c') myHead.setDriveKeys(DOWN, 1);
    if (k == 'w') myHead.setDriveKeys(FWD, 1);
    if (k == 's') myHead.setDriveKeys(BACK, 1);
    if (k == ' ') reset_sensors();
    if (k == 'a') myHead.setDriveKeys(ROT_LEFT, 1); 
    if (k == 'd') myHead.setDriveKeys(ROT_RIGHT, 1);
    if (k == 'o') simulate_on = !simulate_on;
    if (k == 'p') 
    {
        // Add to field vector 
        float pos[] = {5,5,5};
        float add[] = {0.001, 0.001, 0.001};
        field.add(add, pos);
    }
    if (k == '1')
    {
        myHead.SetNewHeadTarget((randFloat()-0.5)*20.0, (randFloat()-0.5)*20.0);
    }

	// press the . key to get a new random sphere of voxels added 
    if (k == '.')
    {
        addRandomSphere(wantColorRandomizer);
        //testPointToVoxel();
    }
}

//
//  Receive packets from other agents/servers and decide what to do with them!
//
void *networkReceive(void *args)
{    
    sockaddr senderAddress;
    ssize_t bytesReceived;
    char *incomingPacket = new char[MAX_PACKET_SIZE];

    while (!stopNetworkReceiveThread) {
        if (agentList.getAgentSocket().receive(&senderAddress, incomingPacket, &bytesReceived)) {
            packetcount++;
            bytescount += bytesReceived;
            
            if (incomingPacket[0] == 't') {
                //  Pass everything but transmitter data to the agent list
                 myHead.hand->processTransmitterData(incomingPacket, bytesReceived);            
            } else if (incomingPacket[0] == 'V') {
                voxels.parseData(incomingPacket, bytesReceived);
            } else {
               agentList.processAgentData(&senderAddress, incomingPacket, bytesReceived);
            }
        }
    }
    
    pthread_exit(0); 
    return NULL;
}

void idle(void)
{
    timeval check;
    gettimeofday(&check, NULL);
    
    //  Check and render display frame 
    if (diffclock(&last_frame, &check) > RENDER_FRAME_MSECS)
    {
        steps_per_frame++;
        //  Simulation
        simulateHead(1.f/FPS);
        simulateHand(1.f/FPS);
        
        if (simulate_on) {
            field.simulate(1.f/FPS);
            myHead.simulate(1.f/FPS);
            balls.simulate(1.f/FPS);
            cloud.simulate(1.f/FPS);
            lattice.simulate(1.f/FPS);
            myFinger.simulate(1.f/FPS);
        }

        if (!step_on) glutPostRedisplay();
        last_frame = check;
        
    }
    
    //  Read serial data 
    if (serialPort.active) {
        serialPort.readData();
    }
}

void reshape(int width, int height)
{
    WIDTH = width;
    HEIGHT = height; 
    
    glViewport(0, 0, width, height);

    glMatrixMode(GL_PROJECTION); //hello
    glLoadIdentity();
    gluPerspective(45, //view angle
                   1.0, //aspect ratio
                   0.1, //near clip
                   500.0);//far clip
    glMatrixMode(GL_MODELVIEW);
    glLoadIdentity();

     
}

void mouseFunc( int button, int state, int x, int y ) 
{
    if( button == GLUT_LEFT_BUTTON && state == GLUT_DOWN )
    {
		mouse_x = x;
		mouse_y = y;
		mouse_pressed = 1;
        lattice.mouseClick((float)x/(float)WIDTH,(float)y/(float)HEIGHT);
        mouse_start_x = x;
        mouse_start_y = y;
    }
	if( button == GLUT_LEFT_BUTTON && state == GLUT_UP )
    {
		mouse_x = x;
		mouse_y = y;
		mouse_pressed = 0;
    }
	
}

void motionFunc( int x, int y)
{
	mouse_x = x;
	mouse_y = y;
    
    lattice.mouseClick((float)x/(float)WIDTH,(float)y/(float)HEIGHT);
}

void mouseoverFunc( int x, int y)
{
	mouse_x = x;
	mouse_y = y;
    if (mouse_pressed == 0)
    {
//        lattice.mouseOver((float)x/(float)WIDTH,(float)y/(float)HEIGHT);
//        myFinger.setTarget(mouse_x, mouse_y);
    }
}

void attachNewHeadToAgent(Agent *newAgent) {
    if (newAgent->getLinkedData() == NULL) {
        newAgent->setLinkedData(new Head());
    }
}

#ifndef _WIN32
void audioMixerUpdate(in_addr_t newMixerAddress, in_port_t newMixerPort) {
    audio.updateMixerParams(newMixerAddress, newMixerPort);
}
#endif

int main(int argc, const char * argv[])
{
    const char* domainIP = getCmdOption(argc, argv, "--domain");
    if (domainIP) {
		strcpy(DOMAIN_IP,domainIP);
	}

    // Handle Local Domain testing with the --local command line
    if (cmdOptionExists(argc, argv, "--local")) {
    	printf("Local Domain MODE!\n");
		int ip = getLocalAddress();
		sprintf(DOMAIN_IP,"%d.%d.%d.%d", (ip & 0xFF), ((ip >> 8) & 0xFF),((ip >> 16) & 0xFF), ((ip >> 24) & 0xFF));
    }

    // the callback for our instance of AgentList is attachNewHeadToAgent
    agentList.linkedDataCreateCallback = &attachNewHeadToAgent;
    
    #ifndef _WIN32
    agentList.audioMixerSocketUpdate = &audioMixerUpdate;
    #endif
    
#ifdef _WIN32
    WSADATA WsaData;
    int wsaresult = WSAStartup( MAKEWORD(2,2), &WsaData );
#endif

<<<<<<< HEAD
    // start the thread which checks for silent agents
    agentList.startSilentAgentRemovalThread();
    agentList.startDomainServerCheckInThread();

    glutInit(&argc, argv);
=======
    glutInit(&argc, (char**)argv);
>>>>>>> e5a31bc1
    glutInitDisplayMode(GLUT_RGBA | GLUT_DOUBLE | GLUT_DEPTH);
    glutInitWindowSize(WIDTH, HEIGHT);
    glutCreateWindow("Interface");
    
    #ifdef _WIN32
    glewInit();
    #endif

    printf( "Created Display Window.\n" );
    
    initDisplay();
    
    glutDisplayFunc(display);
    glutReshapeFunc(reshape);
	glutKeyboardFunc(key);
    glutKeyboardUpFunc(keyUp);
    glutSpecialFunc(specialkey);
    glutSpecialUpFunc(specialkeyUp);
	glutMotionFunc(motionFunc);
    glutPassiveMotionFunc(mouseoverFunc);
	glutMouseFunc(mouseFunc);
    glutIdleFunc(idle);
	
    printf( "Initialized Display.\n" );

    init();

	// Check to see if the user passed in a command line option for randomizing colors
	if (cmdOptionExists(argc, argv, "--NoColorRandomizer")) {
		wantColorRandomizer = false;
	}
	
	// Check to see if the user passed in a command line option for loading a local
	// Voxel File. If so, load it now.
    const char* voxelsFilename = getCmdOption(argc, argv, "-i");
    if (voxelsFilename) {
	    voxels.loadVoxelsFile(voxelsFilename,wantColorRandomizer);
	}
    
    // create thread for receipt of data via UDP
    pthread_create(&networkReceiveThread, NULL, networkReceive, NULL);
    
    printf( "Init() complete.\n" );
    
    glutTimerFunc(1000, Timer, 0);
    glutMainLoop();

    ::terminate();
    return EXIT_SUCCESS;
}   
<|MERGE_RESOLUTION|>--- conflicted
+++ resolved
@@ -927,15 +927,11 @@
     int wsaresult = WSAStartup( MAKEWORD(2,2), &WsaData );
 #endif
 
-<<<<<<< HEAD
     // start the thread which checks for silent agents
     agentList.startSilentAgentRemovalThread();
     agentList.startDomainServerCheckInThread();
 
-    glutInit(&argc, argv);
-=======
     glutInit(&argc, (char**)argv);
->>>>>>> e5a31bc1
     glutInitDisplayMode(GLUT_RGBA | GLUT_DOUBLE | GLUT_DEPTH);
     glutInitWindowSize(WIDTH, HEIGHT);
     glutCreateWindow("Interface");
