--- conflicted
+++ resolved
@@ -54,25 +54,8 @@
     return QScriptValue::NullValue;
 }
 
-<<<<<<< HEAD
-void HMDScriptingInterface::toggleMagnifier() {
-    qApp->getApplicationCompositor().toggleMagnifier();
-}
-
-bool HMDScriptingInterface::getMagnifier() const {
-    return Application::getInstance()->getApplicationCompositor().hasMagnifier();
-}
-
-bool HMDScriptingInterface::getHUDLookAtPosition3D(glm::vec3& result) const {
-    Camera* camera = Application::getInstance()->getCamera();
-    glm::vec3 position = camera->getPosition();
-    glm::quat orientation = camera->getOrientation();
-
-    glm::vec3 direction = orientation * glm::vec3(0.0f, 0.0f, -1.0f);
-
-    const auto& compositor = Application::getInstance()->getApplicationCompositor();
-
-    return compositor.calculateRayUICollisionPoint(position, direction, result);
+float HMDScriptingInterface::getIPD() const {
+    return Application::getInstance()->getActiveDisplayPlugin()->getIPD();
 }
 
 glm::vec3 HMDScriptingInterface::getPosition() const {
@@ -87,8 +70,4 @@
         return glm::quat_cast(Application::getInstance()->getActiveDisplayPlugin()->getHeadPose());
     }
     return glm::quat();
-=======
-float HMDScriptingInterface::getIPD() const {
-    return Application::getInstance()->getActiveDisplayPlugin()->getIPD();
->>>>>>> 2c276bb1
 }