//
//  DdeFaceTracker.h
//
//
//  Created by Clement on 8/2/14.
//  Copyright 2014 High Fidelity, Inc.
//
//  Distributed under the Apache License, Version 2.0.
//  See the accompanying file LICENSE or http://www.apache.org/licenses/LICENSE-2.0.html
//

#ifndef hifi_DdeFaceTracker_h
#define hifi_DdeFaceTracker_h

#if defined(Q_OS_WIN) || defined(Q_OS_OSX)
    #define HAVE_DDE
#endif

#include <QProcess>
#include <QUdpSocket>

#include <DependencyManager.h>

#include "FaceTracker.h"

class DdeFaceTracker : public FaceTracker, public Dependency {
    Q_OBJECT
    SINGLETON_DEPENDENCY
    
public:
    virtual void reset();

    virtual bool isActive() const;
    virtual bool isTracking() const { return isActive(); }
    
    float getLeftBlink() const { return getBlendshapeCoefficient(_leftBlinkIndex); }
    float getRightBlink() const { return getBlendshapeCoefficient(_rightBlinkIndex); }
    float getLeftEyeOpen() const { return getBlendshapeCoefficient(_leftEyeOpenIndex); }
    float getRightEyeOpen() const { return getBlendshapeCoefficient(_rightEyeOpenIndex); }
    
    float getBrowDownLeft() const { return getBlendshapeCoefficient(_browDownLeftIndex); }
    float getBrowDownRight() const { return getBlendshapeCoefficient(_browDownRightIndex); }
    float getBrowUpCenter() const { return getBlendshapeCoefficient(_browUpCenterIndex); }
    float getBrowUpLeft() const { return getBlendshapeCoefficient(_browUpLeftIndex); }
    float getBrowUpRight() const { return getBlendshapeCoefficient(_browUpRightIndex); }
    
    float getMouthSize() const { return getBlendshapeCoefficient(_jawOpenIndex); }
    float getMouthSmileLeft() const { return getBlendshapeCoefficient(_mouthSmileLeftIndex); }
    float getMouthSmileRight() const { return getBlendshapeCoefficient(_mouthSmileRightIndex); }

public slots:
    void setEnabled(bool enabled);

private slots:
    void processFinished(int exitCode, QProcess::ExitStatus exitStatus);

    //sockets
    void socketErrorOccurred(QAbstractSocket::SocketError socketError);
    void readPendingDatagrams();
    void socketStateChanged(QAbstractSocket::SocketState socketState);

private:
    DdeFaceTracker();
    DdeFaceTracker(const QHostAddress& host, quint16 serverPort, quint16 controlPort);
    virtual ~DdeFaceTracker();

    QProcess* _ddeProcess;
    bool _ddeStopping;

    QHostAddress _host;
    quint16 _serverPort;
    quint16 _controlPort;
    
    float getBlendshapeCoefficient(int index) const;
    void decodePacket(const QByteArray& buffer);
    
    // sockets
    QUdpSocket _udpSocket;
    quint64 _lastReceiveTimestamp;
    
    bool _reset;
    glm::vec3 _referenceTranslation;
    glm::quat _referenceRotation;
    
    int _leftBlinkIndex;
    int _rightBlinkIndex;
    int _leftEyeOpenIndex;
    int _rightEyeOpenIndex;
    
    // Brows
    int _browDownLeftIndex;
    int _browDownRightIndex;
    int _browUpCenterIndex;
    int _browUpLeftIndex;
    int _browUpRightIndex;
    
    int _mouthSmileLeftIndex;
    int _mouthSmileRightIndex;
    
    int _jawOpenIndex;

    QVector<float> _coefficients;

    quint64 _lastMessageReceived;
    float _averageMessageTime;

    glm::vec3 _lastHeadTranslation;
    glm::vec3 _filteredHeadTranslation;
<<<<<<< HEAD

    enum EyeState {
        EYE_OPEN,
        EYE_CLOSING,
        EYE_CLOSED,
        EYE_OPENING
    };
    EyeState _eyeStates[2];
    float _lastEyeBlinks[2];
    float _filteredEyeBlinks[2];
    float _lastEyeCoefficients[2];

    bool _isCalculatingFPS;
    int _frameCount;
=======
    float _lastLeftEyeBlink;
    float _filteredLeftEyeBlink;
    float _lastRightEyeBlink;
    float _filteredRightEyeBlink;
    float _lastBrowUp;
    float _filteredBrowUp;
>>>>>>> d16b9ebc
};

#endif // hifi_DdeFaceTracker_h<|MERGE_RESOLUTION|>--- conflicted
+++ resolved
@@ -106,7 +106,9 @@
 
     glm::vec3 _lastHeadTranslation;
     glm::vec3 _filteredHeadTranslation;
-<<<<<<< HEAD
+
+    float _lastBrowUp;
+    float _filteredBrowUp;
 
     enum EyeState {
         EYE_OPEN,
@@ -121,14 +123,6 @@
 
     bool _isCalculatingFPS;
     int _frameCount;
-=======
-    float _lastLeftEyeBlink;
-    float _filteredLeftEyeBlink;
-    float _lastRightEyeBlink;
-    float _filteredRightEyeBlink;
-    float _lastBrowUp;
-    float _filteredBrowUp;
->>>>>>> d16b9ebc
 };
 
 #endif // hifi_DdeFaceTracker_h