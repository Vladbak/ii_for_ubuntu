//
//  DdeFaceTracker.cpp
//
//
//  Created by Clement on 8/2/14.
//  Copyright 2014 High Fidelity, Inc.
//
//  Distributed under the Apache License, Version 2.0.
//  See the accompanying file LICENSE or http://www.apache.org/licenses/LICENSE-2.0.html
//

#include <SharedUtil.h>

#include <QJsonDocument>
#include <QJsonArray>
#include <QJsonObject>
#include <QElapsedTimer>

#include "DdeFaceTracker.h"

static const QHostAddress DDE_FEATURE_POINT_SERVER_ADDR("127.0.0.1");
static const quint16 DDE_FEATURE_POINT_SERVER_PORT = 5555;

static const int NUM_EXPRESSION = 46;
static const int MIN_PACKET_SIZE = (8 + NUM_EXPRESSION) * sizeof(float) + sizeof(int);
static const int MAX_NAME_SIZE = 31;

struct Packet{
    //roughly in mm
    float focal_length[1];
    float translation[3];
    
    //quaternion
    float rotation[4];
    
    //blendshape coefficients ranging between -0.2 and 1.5
    float expressions[NUM_EXPRESSION];
    
    //avatar id selected on the UI
    int avatar_id;
    
    //client name, arbitrary length
    char name[MAX_NAME_SIZE + 1];
};

DdeFaceTracker::DdeFaceTracker() :
    DdeFaceTracker(QHostAddress::Any, DDE_FEATURE_POINT_SERVER_PORT)
{

}

DdeFaceTracker::DdeFaceTracker(const QHostAddress& host, quint16 port) :
    _host(host),
    _port(port),
    _lastReceiveTimestamp(0),
    _reset(false),
    _leftBlinkIndex(0), // see http://support.faceshift.com/support/articles/35129-export-of-blendshapes
    _rightBlinkIndex(1),
    _leftEyeOpenIndex(8),
    _rightEyeOpenIndex(9),
    _browDownLeftIndex(14),
    _browDownRightIndex(15),
    _browUpCenterIndex(16),
    _browUpLeftIndex(17),
    _browUpRightIndex(18),
    _mouthSmileLeftIndex(28),
    _mouthSmileRightIndex(29),
<<<<<<< HEAD
    _jawOpenIndex(21),
    _host(host),
    _port(port),
    _previousTranslation(glm::vec3()),
    _previousRotation(glm::quat())
=======
    _jawOpenIndex(21)
>>>>>>> 7f915fbe
{
    _blendshapeCoefficients.resize(NUM_EXPRESSION);
    _previousExpressions.resize(NUM_EXPRESSION);
    
    connect(&_udpSocket, SIGNAL(readyRead()), SLOT(readPendingDatagrams()));
    connect(&_udpSocket, SIGNAL(error(QAbstractSocket::SocketError)), SLOT(socketErrorOccurred(QAbstractSocket::SocketError)));
    connect(&_udpSocket, SIGNAL(stateChanged(QAbstractSocket::SocketState)), SLOT(socketStateChanged(QAbstractSocket::SocketState)));
}

DdeFaceTracker::~DdeFaceTracker() {
    if (_udpSocket.isOpen()) {
        _udpSocket.close();
    }
}

void DdeFaceTracker::setEnabled(bool enabled) {
    // isOpen() does not work as one might expect on QUdpSocket; don't test isOpen() before closing socket.
    _udpSocket.close();
    if (enabled) {
        _udpSocket.bind(_host, _port);
    }
}

bool DdeFaceTracker::isActive() const {
    static const quint64 ACTIVE_TIMEOUT_USECS = 3000000; //3 secs
    return (usecTimestampNow() - _lastReceiveTimestamp < ACTIVE_TIMEOUT_USECS);
}

//private slots and methods
void DdeFaceTracker::socketErrorOccurred(QAbstractSocket::SocketError socketError) {
    qDebug() << "[Error] DDE Face Tracker Socket Error: " << _udpSocket.errorString();
}

void DdeFaceTracker::socketStateChanged(QAbstractSocket::SocketState socketState) {
    QString state;
    switch(socketState) {
        case QAbstractSocket::BoundState:
            state = "Bound";
            break;
        case QAbstractSocket::ClosingState:
            state = "Closing";
            break;
        case QAbstractSocket::ConnectedState:
            state = "Connected";
            break;
        case QAbstractSocket::ConnectingState:
            state = "Connecting";
            break;
        case QAbstractSocket::HostLookupState:
            state = "Host Lookup";
            break;
        case QAbstractSocket::ListeningState:
            state = "Listening";
            break;
        case QAbstractSocket::UnconnectedState:
            state = "Unconnected";
            break;
    }
    qDebug() << "[Info] DDE Face Tracker Socket: " << state;
}

void DdeFaceTracker::readPendingDatagrams() {
    QByteArray buffer;
    while (_udpSocket.hasPendingDatagrams()) {
        buffer.resize(_udpSocket.pendingDatagramSize());
        _udpSocket.readDatagram(buffer.data(), buffer.size());
    }
    decodePacket(buffer);
}

float DdeFaceTracker::getBlendshapeCoefficient(int index) const {
    return (index >= 0 && index < (int)_blendshapeCoefficients.size()) ? _blendshapeCoefficients[index] : 0.0f;
}

void DdeFaceTracker::decodePacket(const QByteArray& buffer) {
    if(buffer.size() > MIN_PACKET_SIZE) {
        Packet packet;
        int bytesToCopy = glm::min((int)sizeof(packet), buffer.size());
        memset(&packet.name, '\n', MAX_NAME_SIZE + 1);
        memcpy(&packet, buffer.data(), bytesToCopy);
        
        glm::vec3 translation;
        memcpy(&translation, packet.translation, sizeof(packet.translation));
        glm::quat rotation;
        memcpy(&rotation, &packet.rotation, sizeof(packet.rotation));
        if (_reset || (_lastReceiveTimestamp == 0)) {
            memcpy(&_referenceTranslation, &translation, sizeof(glm::vec3));
            memcpy(&_referenceRotation, &rotation, sizeof(glm::quat));
            _reset = false;
        }

        // Compute relative translation
        float LEAN_DAMPING_FACTOR = 200.0f;
        translation -= _referenceTranslation;
        translation /= LEAN_DAMPING_FACTOR;
        translation.x *= -1;
        _headTranslation = (translation + _previousTranslation) / 2.0f;
        _previousTranslation = translation;

        // Compute relative rotation
        rotation = glm::inverse(_referenceRotation) * rotation;
        _headRotation = (rotation + _previousRotation) / 2.0f;
        _previousRotation = rotation;

        // The DDE coefficients, overall, range from -0.2 to 1.5 or so. However, individual coefficients typically vary much 
        // less than this.packet.expressions[1]

        // Eye blendshapes
        static const float RELAXED_EYE_VALUE = 0.2f;
        static const float EYE_OPEN_SCALE = 4.0f;
        static const float EYE_BLINK_SCALE = 2.5f;
        float leftEye = (packet.expressions[1] + _previousExpressions[1]) / 2.0f - RELAXED_EYE_VALUE;
        float rightEye = (packet.expressions[0] + _previousExpressions[0]) / 2.0f - RELAXED_EYE_VALUE;
        if (leftEye > 0.0f) {
            _blendshapeCoefficients[_leftBlinkIndex] = glm::clamp(EYE_BLINK_SCALE * leftEye, 0.0f, 1.0f);
            _blendshapeCoefficients[_leftEyeOpenIndex] = 0.0f;
        } else {
            _blendshapeCoefficients[_leftBlinkIndex] = 0.0f;
            _blendshapeCoefficients[_leftEyeOpenIndex] = glm::clamp(EYE_OPEN_SCALE * -leftEye, 0.0f, 1.0f);
        }
        if (rightEye > 0.0f) {
            _blendshapeCoefficients[_rightBlinkIndex] = glm::clamp(EYE_BLINK_SCALE * rightEye, 0.0f, 1.0f);
            _blendshapeCoefficients[_rightEyeOpenIndex] = 0.0f;
        } else {
            _blendshapeCoefficients[_rightBlinkIndex] = 0.0f;
            _blendshapeCoefficients[_rightEyeOpenIndex] = glm::clamp(EYE_OPEN_SCALE * -rightEye, 0.0f, 1.0f);
        }
        _previousExpressions[1] = packet.expressions[1];
        _previousExpressions[0] = packet.expressions[0];

        // Eyebrow blendshapes
        static const float BROW_UP_SCALE = 3.0f;
        static const float BROW_DOWN_SCALE = 3.0f;
        float browCenter = (packet.expressions[17] + _previousExpressions[17]) / 2.0f;
        if (browCenter > 0) {
            float browUp = glm::clamp(BROW_UP_SCALE * browCenter, 0.0f, 1.0f);
            _blendshapeCoefficients[_browUpCenterIndex] = browUp;
            _blendshapeCoefficients[_browUpLeftIndex] = browUp;
            _blendshapeCoefficients[_browDownLeftIndex] = 0.0f;
            _blendshapeCoefficients[_browUpRightIndex] = browUp;
            _blendshapeCoefficients[_browDownRightIndex] = 0.0f;
        } else {
            float browDown = glm::clamp(BROW_DOWN_SCALE * -browCenter, 0.0f, 1.0f);
            _blendshapeCoefficients[_browUpCenterIndex] = 0.0f;
            _blendshapeCoefficients[_browUpLeftIndex] = 0.0f;
            _blendshapeCoefficients[_browDownLeftIndex] = browDown;
            _blendshapeCoefficients[_browUpRightIndex] = 0.0f;
            _blendshapeCoefficients[_browDownRightIndex] = browDown;
        }
        _previousExpressions[17] = packet.expressions[17];

        // Mouth blendshapes
        static const float JAW_OPEN_THRESHOLD = 0.16f;
        static const float JAW_OPEN_SCALE = 1.4f;
        static const float SMILE_THRESHOLD = 0.18f;
        static const float SMILE_SCALE = 1.5f;
        float smileLeft = (packet.expressions[24] + _previousExpressions[24]) / 2.0f;
        float smileRight = (packet.expressions[23] + _previousExpressions[23]) / 2.0f;
        _blendshapeCoefficients[_jawOpenIndex] = glm::clamp(JAW_OPEN_SCALE * (packet.expressions[21] - JAW_OPEN_THRESHOLD),
            0.0f, 1.0f);
        _blendshapeCoefficients[_mouthSmileLeftIndex] = glm::clamp(SMILE_SCALE * (smileLeft - SMILE_THRESHOLD), 0.0f, 1.0f);
        _blendshapeCoefficients[_mouthSmileRightIndex] = glm::clamp(SMILE_SCALE * (smileRight - SMILE_THRESHOLD), 0.0f, 1.0f);
        _previousExpressions[24] = packet.expressions[24];
        _previousExpressions[23] = packet.expressions[23];

    } else {
        qDebug() << "[Error] DDE Face Tracker Decode Error";
    }
    _lastReceiveTimestamp = usecTimestampNow();
}<|MERGE_RESOLUTION|>--- conflicted
+++ resolved
@@ -65,15 +65,9 @@
     _browUpRightIndex(18),
     _mouthSmileLeftIndex(28),
     _mouthSmileRightIndex(29),
-<<<<<<< HEAD
     _jawOpenIndex(21),
-    _host(host),
-    _port(port),
     _previousTranslation(glm::vec3()),
     _previousRotation(glm::quat())
-=======
-    _jawOpenIndex(21)
->>>>>>> 7f915fbe
 {
     _blendshapeCoefficients.resize(NUM_EXPRESSION);
     _previousExpressions.resize(NUM_EXPRESSION);
