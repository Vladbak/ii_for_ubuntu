--- conflicted
+++ resolved
@@ -36,16 +36,10 @@
 
 class SerialInterface {
 public:
-<<<<<<< HEAD
-
     SerialInterface() : active(false),
                         _failedOpenAttempts(0) {}
     ~SerialInterface();
-
-=======
-    SerialInterface() : active(false),
-                        _failedOpenAttempts(0) {}
->>>>>>> 7508d594
+    
     void pair();
     void readData();
     
@@ -65,11 +59,7 @@
     glm::vec3 getGravity() {return gravity;};
     
 private:
-<<<<<<< HEAD
     void initializePort(char* portname, int baud);
-=======
-    int initializePort(char* portname, int baud);
->>>>>>> 7508d594
     void resetSerial();
 
     int _serialDescriptor;
