//
//  Cube.cpp
//  interface
//
//  Created by Philip on 12/31/12.
//  Copyright (c) 2012 High Fidelity, Inc. All rights reserved.
//

#include "VoxelSystem.h"
#include <AgentList.h>

const int MAX_VOXELS_PER_SYSTEM = 500000;

const int VERTICES_PER_VOXEL = 8;
const int VERTEX_POINTS_PER_VOXEL = 3 * VERTICES_PER_VOXEL;
const int COLOR_VALUES_PER_VOXEL = 3 * VERTICES_PER_VOXEL;
const int INDICES_PER_VOXEL = 3 * 12;

const float CUBE_WIDTH = 0.025f;

float identityVertices[] = { -1, -1, 1,
                            1, -1, 1,
                            1, -1, -1,
                            -1, -1, -1,
                            1, 1, 1,
                            -1, 1, 1,
                            -1, 1, -1,
                            1, 1, -1 };

GLubyte identityIndices[] = { 0,1,2, 0,2,3,
                              0,4,1, 0,4,5,
                              0,3,6, 0,5,6,
                              1,2,4, 2,4,7,
                              2,3,6, 2,6,7,
                              4,5,6, 4,6,7 };

VoxelSystem::VoxelSystem() {
    voxelsRendered = 0;
}

VoxelSystem::~VoxelSystem() {    
    delete[] verticesArray;
    delete[] colorsArray;
}

void VoxelSystem::parseData(void *data, int size) {
    // ignore the first char, it's a V to tell us that this is voxel data
    char *voxelDataPtr = (char *) data + 1;

    float *position = new float[3];
    char *color = new char[3];

    // get pointers to position of last append of data
    GLfloat *parseVerticesPtr = lastAddPointer;
    GLubyte *parseColorsPtr = colorsArray + (lastAddPointer - verticesArray);
    
    int voxelsInData = 0;    
    
    // pull voxels out of the received data and put them into our internal memory structure
    while ((voxelDataPtr - (char *) data) < size) {
        
        memcpy(position, voxelDataPtr, 3 * sizeof(float));
        voxelDataPtr += 3 * sizeof(float);
        memcpy(color, voxelDataPtr, 3);
        voxelDataPtr += 3;
        
        for (int v = 0; v < VERTEX_POINTS_PER_VOXEL; v++) {
            parseVerticesPtr[v] = position[v % 3] + (identityVertices[v] * CUBE_WIDTH);
        }
        
        parseVerticesPtr += VERTEX_POINTS_PER_VOXEL;
        
        for (int c = 0; c < COLOR_VALUES_PER_VOXEL; c++) {
            parseColorsPtr[c] = color[c % 3];
        }
        
        parseColorsPtr += COLOR_VALUES_PER_VOXEL;
        
        voxelsInData++;
    }
    
    // increase the lastAddPointer to the new spot, increase the number of rendered voxels
    lastAddPointer = parseVerticesPtr;
    voxelsRendered += voxelsInData;
}

VoxelSystem* VoxelSystem::clone() const {
    // this still needs to be implemented, will need to be used if VoxelSystem is attached to agent
    return NULL;
}

void VoxelSystem::init() {
    // prep the data structures for incoming voxel data
    lastDrawPointer = lastAddPointer = verticesArray = new GLfloat[VERTEX_POINTS_PER_VOXEL * MAX_VOXELS_PER_SYSTEM];
    colorsArray = new GLubyte[COLOR_VALUES_PER_VOXEL * MAX_VOXELS_PER_SYSTEM];
    
    GLuint *indicesArray = new GLuint[INDICES_PER_VOXEL * MAX_VOXELS_PER_SYSTEM];
    
    // populate the indicesArray
    // this will not change given new voxels, so we can set it all up now
    for (int n = 0; n < MAX_VOXELS_PER_SYSTEM; n++) {
        // fill the indices array
        int voxelIndexOffset = n * INDICES_PER_VOXEL;
        GLuint *currentIndicesPos = indicesArray + voxelIndexOffset;
        int startIndex = (n * VERTICES_PER_VOXEL);
        
        for (int i = 0; i < INDICES_PER_VOXEL; i++) {
            // add indices for this side of the cube
            currentIndicesPos[i] = startIndex + identityIndices[i];
        }
    }
    
    // VBO for the verticesArray
    glGenBuffers(1, &vboVerticesID);
    glBindBuffer(GL_ARRAY_BUFFER, vboVerticesID);
    glBufferData(GL_ARRAY_BUFFER, VERTEX_POINTS_PER_VOXEL * sizeof(GLfloat) * MAX_VOXELS_PER_SYSTEM, NULL, GL_DYNAMIC_DRAW);
    
    // VBO for colorsArray
    glGenBuffers(1, &vboColorsID);
    glBindBuffer(GL_ARRAY_BUFFER, vboColorsID);
    glBufferData(GL_ARRAY_BUFFER, COLOR_VALUES_PER_VOXEL * sizeof(GLubyte) * MAX_VOXELS_PER_SYSTEM, NULL, GL_DYNAMIC_DRAW);
    
    // VBO for the indicesArray
    glGenBuffers(1, &vboIndicesID);
    glBindBuffer(GL_ELEMENT_ARRAY_BUFFER, vboIndicesID);
    glBufferData(GL_ELEMENT_ARRAY_BUFFER, INDICES_PER_VOXEL * sizeof(GLuint) * MAX_VOXELS_PER_SYSTEM, indicesArray, GL_STATIC_DRAW);
    
    // delete the indices array that is no longer needed
    delete[] indicesArray;
}

void VoxelSystem::render() {
    // check if there are new voxels to draw
    int vertexValuesToDraw = lastAddPointer - lastDrawPointer;
    
    if (vertexValuesToDraw > 0) {
        // calculate the offset into each VBO, in vertex point values
        int vertexBufferOffset = lastDrawPointer - verticesArray;
        
        // bind the vertices VBO, copy in new data
        glBindBuffer(GL_ARRAY_BUFFER, vboVerticesID);
        glBufferSubData(GL_ARRAY_BUFFER, vertexBufferOffset * sizeof(float), vertexValuesToDraw * sizeof(float), lastDrawPointer);
        
        // bind the colors VBO, copy in new data
        glBindBuffer(GL_ARRAY_BUFFER, vboColorsID);
        glBufferSubData(GL_ARRAY_BUFFER, vertexBufferOffset * sizeof(GLubyte), vertexValuesToDraw * sizeof(GLubyte), (colorsArray + (lastDrawPointer - verticesArray)));
        
        // increment the lastDrawPointer to the lastAddPointer value used for this draw
        lastDrawPointer += vertexValuesToDraw;
    }

    // tell OpenGL where to find vertex and color information
    glEnableClientState(GL_VERTEX_ARRAY);
    glEnableClientState(GL_COLOR_ARRAY);
    
    glBindBuffer(GL_ARRAY_BUFFER, vboVerticesID);
    glVertexPointer(3, GL_FLOAT, 0, 0);
    
    glBindBuffer(GL_ARRAY_BUFFER, vboColorsID);
    glColorPointer(3, GL_UNSIGNED_BYTE, 0, 0);
    
<<<<<<< HEAD
    glNormal3f(0, 1, 0);
    
=======
    // draw the number of voxels we have
    glBindBuffer(GL_ELEMENT_ARRAY_BUFFER, vboIndicesID);
>>>>>>> a161ea8d
    glDrawElements(GL_TRIANGLES, 36 * voxelsRendered, GL_UNSIGNED_INT, 0);
    
    // deactivate vertex and color arrays after drawing
    glDisableClientState(GL_VERTEX_ARRAY);
    glDisableClientState(GL_COLOR_ARRAY);
    
    // bind with 0 to switch back to normal operation
    glBindBuffer(GL_ARRAY_BUFFER, 0);
    glBindBuffer(GL_ELEMENT_ARRAY_BUFFER, 0);
}

void VoxelSystem::simulate(float deltaTime) {
    
}
<|MERGE_RESOLUTION|>--- conflicted
+++ resolved
@@ -159,13 +159,8 @@
     glBindBuffer(GL_ARRAY_BUFFER, vboColorsID);
     glColorPointer(3, GL_UNSIGNED_BYTE, 0, 0);
     
-<<<<<<< HEAD
     glNormal3f(0, 1, 0);
     
-=======
-    // draw the number of voxels we have
-    glBindBuffer(GL_ELEMENT_ARRAY_BUFFER, vboIndicesID);
->>>>>>> a161ea8d
     glDrawElements(GL_TRIANGLES, 36 * voxelsRendered, GL_UNSIGNED_INT, 0);
     
     // deactivate vertex and color arrays after drawing
