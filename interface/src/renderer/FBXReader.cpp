//
//  FBXReader.cpp
//  interface
//
//  Created by Andrzej Kapolka on 9/18/13.
//  Copyright (c) 2013 High Fidelity, Inc. All rights reserved.
//

#include <QBuffer>
#include <QDataStream>
#include <QIODevice>
#include <QtDebug>
#include <QtEndian>

#include <glm/gtc/quaternion.hpp>
#include <glm/gtx/transform.hpp>

#include "FBXReader.h"

using namespace std;

template<class T> QVariant readArray(QDataStream& in) {
    quint32 arrayLength;
    quint32 encoding;
    quint32 compressedLength;
    
    in >> arrayLength;
    in >> encoding;
    in >> compressedLength;
    
    QVector<T> values;
    const int DEFLATE_ENCODING = 1;
    if (encoding == DEFLATE_ENCODING) {
        // preface encoded data with uncompressed length
        QByteArray compressed(sizeof(quint32) + compressedLength, 0);
        *((quint32*)compressed.data()) = qToBigEndian<quint32>(arrayLength * sizeof(T));
        in.readRawData(compressed.data() + sizeof(quint32), compressedLength);
        QByteArray uncompressed = qUncompress(compressed);
        QDataStream uncompressedIn(uncompressed);
        uncompressedIn.setByteOrder(QDataStream::LittleEndian);
        uncompressedIn.setVersion(QDataStream::Qt_4_5); // for single/double precision switch
        for (int i = 0; i < arrayLength; i++) {
            T value;
            uncompressedIn >> value;
            values.append(value);
        }
    } else {
        for (int i = 0; i < arrayLength; i++) {
            T value;
            in >> value;
            values.append(value);
        }
    }
    return QVariant::fromValue(values);
}

QVariant parseFBXProperty(QDataStream& in) {
    char ch;
    in.device()->getChar(&ch);
    switch (ch) {
        case 'Y': {
            qint16 value;
            in >> value;
            return QVariant::fromValue(value);   
        }
        case 'C': {
            bool value;
            in >> value;
            return QVariant::fromValue(value);
        }
        case 'I': {
            qint32 value;
            in >> value;
            return QVariant::fromValue(value);
        }
        case 'F': {
            float value;
            in >> value;
            return QVariant::fromValue(value);
        }
        case 'D': {
            double value;
            in >> value;
            return QVariant::fromValue(value);
        }
        case 'L': {
            qint64 value;
            in >> value;
            return QVariant::fromValue(value);
        }
        case 'f': {
            return readArray<float>(in);
        }
        case 'd': {
            return readArray<double>(in);
        }
        case 'l': {
            return readArray<qint64>(in);
        }
        case 'i': {
            return readArray<qint32>(in);
        }
        case 'b': {
            return readArray<bool>(in);
        }
        case 'S':
        case 'R': {
            quint32 length;
            in >> length;
            return QVariant::fromValue(in.device()->read(length));
        }
        default:
            throw QString("Unknown property type: ") + ch;
    }
}

FBXNode parseFBXNode(QDataStream& in) {
    quint32 endOffset;
    quint32 propertyCount;
    quint32 propertyListLength;
    quint8 nameLength;
    
    in >> endOffset;
    in >> propertyCount;
    in >> propertyListLength;
    in >> nameLength;
    
    FBXNode node;
    const int MIN_VALID_OFFSET = 40;
    if (endOffset < MIN_VALID_OFFSET || nameLength == 0) {
        // use a null name to indicate a null node
        return node;
    }
    node.name = in.device()->read(nameLength);
    
    for (int i = 0; i < propertyCount; i++) {
        node.properties.append(parseFBXProperty(in));    
    }
    
    while (endOffset > in.device()->pos()) {
        FBXNode child = parseFBXNode(in);
        if (child.name.isNull()) {
            return node;
            
        } else {
            node.children.append(child);
        }
    }
    
    return node;
}

FBXNode parseFBX(QIODevice* device) {
    QDataStream in(device);
    in.setByteOrder(QDataStream::LittleEndian);
    in.setVersion(QDataStream::Qt_4_5); // for single/double precision switch
    
    // see http://code.blender.org/index.php/2013/08/fbx-binary-file-format-specification/ for an explanation
    // of the FBX format
    
    // verify the prolog
    const QByteArray EXPECTED_PROLOG = "Kaydara FBX Binary  ";
    if (device->read(EXPECTED_PROLOG.size()) != EXPECTED_PROLOG) {
        throw QString("Invalid header.");
    }
    
    // skip the rest of the header
    const int HEADER_SIZE = 27;
    in.skipRawData(HEADER_SIZE - EXPECTED_PROLOG.size());
    
    // parse the top-level node
    FBXNode top;
    while (device->bytesAvailable()) {
        FBXNode next = parseFBXNode(in);
        if (next.name.isNull()) {
            return top;
            
        } else {
            top.children.append(next);
        }
    }
    
    return top;
}

QVariantHash parseMapping(QIODevice* device) {
    QVariantHash properties;
    
    QByteArray line;
    while (!(line = device->readLine()).isEmpty()) {
        if ((line = line.trimmed()).startsWith('#')) {
            continue; // comment
        }
        QList<QByteArray> sections = line.split('=');
        if (sections.size() < 2) {
            continue;
        }
        QByteArray name = sections.at(0).trimmed();
        if (sections.size() == 2) {
            properties.insert(name, sections.at(1).trimmed());
        
        } else if (sections.size() == 3) {
            QVariantHash heading = properties.value(name).toHash();
            heading.insert(sections.at(1).trimmed(), sections.at(2).trimmed());
            properties.insert(name, heading);
            
        } else if (sections.size() >= 4) {
            QVariantHash heading = properties.value(name).toHash();
            QVariantList contents;
            for (int i = 2; i < sections.size(); i++) {
                contents.append(sections.at(i).trimmed());
            }
            heading.insertMulti(sections.at(1).trimmed(), contents);
            properties.insert(name, heading);
        }
    }
    
    return properties;
}

QVector<glm::vec3> createVec3Vector(const QVector<double>& doubleVector) {
    QVector<glm::vec3> values;
    for (const double* it = doubleVector.constData(), *end = it + doubleVector.size(); it != end; ) {
        float x = *it++;
        float y = *it++;
        float z = *it++;
        values.append(glm::vec3(x, y, z));
    }
    return values;
}

QVector<glm::vec2> createVec2Vector(const QVector<double>& doubleVector) {
    QVector<glm::vec2> values;
    for (const double* it = doubleVector.constData(), *end = it + doubleVector.size(); it != end; ) {
        float s = *it++;
        float t = *it++;
        values.append(glm::vec2(s, -t));
    }
    return values;
}

glm::mat4 createMat4(const QVector<double>& doubleVector) {
    return glm::mat4(doubleVector.at(0), doubleVector.at(1), doubleVector.at(2), doubleVector.at(3),
        doubleVector.at(4), doubleVector.at(5), doubleVector.at(6), doubleVector.at(7),
        doubleVector.at(8), doubleVector.at(9), doubleVector.at(10), doubleVector.at(11),
        doubleVector.at(12), doubleVector.at(13), doubleVector.at(14), doubleVector.at(15));
}

const char* FACESHIFT_BLENDSHAPES[] = {
    "EyeBlink_L",
    "EyeBlink_R",
    "EyeSquint_L",
    "EyeSquint_R",
    "EyeDown_L",
    "EyeDown_R",
    "EyeIn_L",
    "EyeIn_R",
    "EyeOpen_L",
    "EyeOpen_R",
    "EyeOut_L",
    "EyeOut_R",
    "EyeUp_L",
    "EyeUp_R",
    "BrowsD_L",
    "BrowsD_R",
    "BrowsU_C",
    "BrowsU_L",
    "BrowsU_R",
    "JawFwd",
    "JawLeft",
    "JawOpen",
    "JawChew",
    "JawRight",
    "MouthLeft",
    "MouthRight",
    "MouthFrown_L",
    "MouthFrown_R",
    "MouthSmile_L",
    "MouthSmile_R",
    "MouthDimple_L",
    "MouthDimple_R",
    "LipsStretch_L",
    "LipsStretch_R",
    "LipsUpperClose",
    "LipsLowerClose",
    "LipsUpperUp",
    "LipsLowerDown",
    "LipsUpperOpen",
    "LipsLowerOpen",
    "LipsFunnel",
    "LipsPucker",
    "ChinLowerRaise",
    "ChinUpperRaise",
    "Sneer",
    "Puff",
    "CheekSquint_L",
    "CheekSquint_R",
    ""
};

class Transform {
public:
    QByteArray name;
    bool inheritScale;
    glm::mat4 withScale;
    glm::mat4 withoutScale;
};

glm::mat4 getGlobalTransform(const QMultiHash<qint64, qint64>& parentMap, const QHash<qint64, Transform>& localTransforms,
    qint64 nodeID, bool forceScale = true) {
    
    glm::mat4 globalTransform;
    bool useScale = true;
    while (nodeID != 0) {
        const Transform& localTransform = localTransforms.value(nodeID);
        globalTransform = (useScale ? localTransform.withScale : localTransform.withoutScale) * globalTransform;
        useScale = (useScale && localTransform.inheritScale) || forceScale;
        
        QList<qint64> parentIDs = parentMap.values(nodeID);
        nodeID = 0;
        foreach (qint64 parentID, parentIDs) {
            if (localTransforms.contains(parentID)) {
                nodeID = parentID;
                break;
            }
        }
    }
    
    return globalTransform;
}

class ExtractedBlendshape {
public:
    qint64 id;
    FBXBlendshape blendshape;
};

void printNode(const FBXNode& node, int indent) {
    QByteArray spaces(indent, ' ');
    qDebug("%s%s: ", spaces.data(), node.name.data());
    foreach (const QVariant& property, node.properties) {
        qDebug() << property;
    }
    qDebug() << "\n";
    foreach (const FBXNode& child, node.children) {
        printNode(child, indent + 1);
    }
}

class Material {
public:
    glm::vec3 diffuse;
    glm::vec3 specular;
    float shininess;
};

FBXGeometry extractFBXGeometry(const FBXNode& node, const QVariantHash& mapping) {
    QHash<qint64, FBXMesh> meshes;
    QVector<ExtractedBlendshape> blendshapes;
    QMultiHash<qint64, qint64> parentMap;
    QMultiHash<qint64, qint64> childMap;
    QHash<qint64, Transform> localTransforms;
    QHash<qint64, glm::mat4> transformLinkMatrices;
    QHash<qint64, QByteArray> textureFilenames;
    QHash<qint64, Material> materials;
    QHash<qint64, qint64> diffuseTextures;
    QHash<qint64, qint64> bumpTextures;
    
    QVariantHash joints = mapping.value("joint").toHash();
    QByteArray jointEyeLeftName = joints.value("jointEyeLeft", "jointEyeLeft").toByteArray();
    QByteArray jointEyeRightName = joints.value("jointEyeRight", "jointEyeRight").toByteArray();
    QByteArray jointNeckName = joints.value("jointNeck", "jointNeck").toByteArray();
    qint64 jointEyeLeftID = 0;
    qint64 jointEyeRightID = 0;
    qint64 jointNeckID = 0;
    
    QVariantHash blendshapeMappings = mapping.value("bs").toHash();
    QHash<QByteArray, QPair<int, float> > blendshapeIndices;
    for (int i = 0;; i++) {
        QByteArray blendshapeName = FACESHIFT_BLENDSHAPES[i];
        if (blendshapeName.isEmpty()) {
            break;
        }
        QList<QVariant> mappings = blendshapeMappings.values(blendshapeName);
        if (mappings.isEmpty()) {
            blendshapeIndices.insert(blendshapeName, QPair<int, float>(i, 1.0f));
<<<<<<< HEAD
            
=======
>>>>>>> 4c2ccd92
        } else {
            foreach (const QVariant& mapping, mappings) {
                QVariantList blendshapeMapping = mapping.toList();
                blendshapeIndices.insert(blendshapeMapping.at(0).toByteArray(),
                   QPair<int, float>(i, blendshapeMapping.at(1).toFloat()));
            }
        }
    }
    QHash<qint64, QPair<int, float> > blendshapeChannelIndices;
    
    foreach (const FBXNode& child, node.children) {
        if (child.name == "Objects") {
            foreach (const FBXNode& object, child.children) {    
                if (object.name == "Geometry") {
                    if (object.properties.at(2) == "Mesh") {
                        FBXMesh mesh;
                    
                        QVector<int> polygonIndices;
                        QVector<glm::vec3> normals;
                        QVector<int> normalIndices;
                        QVector<glm::vec2> texCoords;
                        QVector<int> texCoordIndices;
                        foreach (const FBXNode& data, object.children) {
                            if (data.name == "Vertices") {
                                mesh.vertices = createVec3Vector(data.properties.at(0).value<QVector<double> >());
                                
                            } else if (data.name == "PolygonVertexIndex") {
                                polygonIndices = data.properties.at(0).value<QVector<int> >();
                            
                            } else if (data.name == "LayerElementNormal") {
                                bool byVertex = false;
                                foreach (const FBXNode& subdata, data.children) {
                                    if (subdata.name == "Normals") {
                                        normals = createVec3Vector(subdata.properties.at(0).value<QVector<double> >());
                                    
                                    } else if (subdata.name == "NormalsIndex") {
                                        normalIndices = subdata.properties.at(0).value<QVector<int> >();
                                        
                                    } else if (subdata.name == "MappingInformationType" &&
                                            subdata.properties.at(0) == "ByVertice") {
                                        byVertex = true;
                                    }
                                }
                                if (byVertex) {
                                    mesh.normals = normals;
                                }
                            } else if (data.name == "LayerElementUV" && data.properties.at(0).toInt() == 0) {
                                foreach (const FBXNode& subdata, data.children) {
                                    if (subdata.name == "UV") {
                                        texCoords = createVec2Vector(subdata.properties.at(0).value<QVector<double> >());
                                        
                                    } else if (subdata.name == "UVIndex") {
                                        texCoordIndices = subdata.properties.at(0).value<QVector<int> >();
                                    }
                                }
                            }
                        }
                        
                        // convert normals from per-index to per-vertex if necessary
                        if (mesh.normals.isEmpty()) {
                            mesh.normals.resize(mesh.vertices.size());
                            if (normalIndices.isEmpty()) {
                                for (int i = 0, n = polygonIndices.size(); i < n; i++) {
                                    int index = polygonIndices.at(i);
                                    mesh.normals[index < 0 ? (-index - 1) : index] = normals.at(i);
                                } 
                            } else {
                                for (int i = 0, n = polygonIndices.size(); i < n; i++) {
                                    int index = polygonIndices.at(i);
                                    int normalIndex = normalIndices.at(i);
                                    if (normalIndex >= 0) {
                                        mesh.normals[index < 0 ? (-index - 1) : index] = normals.at(normalIndex);
                                    }
                                } 
                            }
                        }
                        
                        // same with the tex coords
                        if (!texCoordIndices.isEmpty()) {
                            mesh.texCoords.resize(mesh.vertices.size());
                            for (int i = 0, n = polygonIndices.size(); i < n; i++) {
                                int index = polygonIndices.at(i);
                                int texCoordIndex = texCoordIndices.at(i);
                                if (texCoordIndex >= 0) {
                                    mesh.texCoords[index < 0 ? (-index - 1) : index] = texCoords.at(texCoordIndex); 
                                }
                            } 
                        }
                        
                        // convert the polygons to quads and triangles
                        for (const int* beginIndex = polygonIndices.constData(), *end = beginIndex + polygonIndices.size();
                                beginIndex != end; ) {
                            const int* endIndex = beginIndex;
                            while (*endIndex++ >= 0);
                            
                            if (endIndex - beginIndex == 4) {
                                mesh.quadIndices.append(*beginIndex++);
                                mesh.quadIndices.append(*beginIndex++);
                                mesh.quadIndices.append(*beginIndex++);
                                mesh.quadIndices.append(-*beginIndex++ - 1);
                                
                            } else {
                                for (const int* nextIndex = beginIndex + 1;; ) {
                                    mesh.triangleIndices.append(*beginIndex);
                                    mesh.triangleIndices.append(*nextIndex++);
                                    if (*nextIndex >= 0) {
                                        mesh.triangleIndices.append(*nextIndex);
                                    } else {
                                        mesh.triangleIndices.append(-*nextIndex - 1);
                                        break;
                                    }
                                }
                                beginIndex = endIndex;
                            }
                        }
                        meshes.insert(object.properties.at(0).value<qint64>(), mesh);
                        
                    } else { // object.properties.at(2) == "Shape"
                        ExtractedBlendshape extracted = { object.properties.at(0).value<qint64>() };
                        
                        foreach (const FBXNode& data, object.children) {
                            if (data.name == "Indexes") {
                                extracted.blendshape.indices = data.properties.at(0).value<QVector<int> >();
                                
                            } else if (data.name == "Vertices") {
                                extracted.blendshape.vertices = createVec3Vector(
                                    data.properties.at(0).value<QVector<double> >());
                                
                            } else if (data.name == "Normals") {
                                extracted.blendshape.normals = createVec3Vector(
                                    data.properties.at(0).value<QVector<double> >());
                            }
                        }
                        
                        blendshapes.append(extracted);
                    }
                } else if (object.name == "Model") {
                    QByteArray name = object.properties.at(1).toByteArray();
                    name = name.left(name.indexOf('\0'));
                    if (name == jointEyeLeftName || name == "EyeL" || name == "joint_Leye") {
                        jointEyeLeftID = object.properties.at(0).value<qint64>();
                        
                    } else if (name == jointEyeRightName || name == "EyeR" || name == "joint_Reye") {
                        jointEyeRightID = object.properties.at(0).value<qint64>();
                        
                    } else if (name == jointNeckName || name == "NeckRot" || name == "joint_neck") {
                        jointNeckID = object.properties.at(0).value<qint64>();
                    }
                    glm::vec3 translation;
                    glm::vec3 preRotation, rotation, postRotation;
                    glm::vec3 scale = glm::vec3(1.0f, 1.0f, 1.0f);
                    glm::vec3 scalePivot, rotationPivot;
                    Transform transform = { name, true };
                    foreach (const FBXNode& subobject, object.children) {
                        if (subobject.name == "Properties70") {
                            foreach (const FBXNode& property, subobject.children) {
                                if (property.name == "P") {
                                    if (property.properties.at(0) == "Lcl Translation") {
                                        translation = glm::vec3(property.properties.at(4).value<double>(),
                                            property.properties.at(5).value<double>(),
                                            property.properties.at(6).value<double>());

                                    } else if (property.properties.at(0) == "RotationPivot") {
                                        rotationPivot = glm::vec3(property.properties.at(4).value<double>(),
                                            property.properties.at(5).value<double>(),
                                            property.properties.at(6).value<double>());
                                    
                                    } else if (property.properties.at(0) == "PreRotation") {
                                        preRotation = glm::vec3(property.properties.at(4).value<double>(),
                                            property.properties.at(5).value<double>(),
                                            property.properties.at(6).value<double>());
                                            
                                    } else if (property.properties.at(0) == "Lcl Rotation") {
                                        rotation = glm::vec3(property.properties.at(4).value<double>(),
                                            property.properties.at(5).value<double>(),
                                            property.properties.at(6).value<double>());
                                    
                                    } else if (property.properties.at(0) == "PostRotation") {
                                        postRotation = glm::vec3(property.properties.at(4).value<double>(),
                                            property.properties.at(5).value<double>(),
                                            property.properties.at(6).value<double>());
                                        
                                    } else if (property.properties.at(0) == "ScalingPivot") {
                                        scalePivot = glm::vec3(property.properties.at(4).value<double>(),
                                            property.properties.at(5).value<double>(),
                                            property.properties.at(6).value<double>());
                                            
                                    } else if (property.properties.at(0) == "Lcl Scaling") {
                                        scale = glm::vec3(property.properties.at(4).value<double>(),
                                            property.properties.at(5).value<double>(),
                                            property.properties.at(6).value<double>());
                                            
                                    } else if (property.properties.at(0) == "InheritType") {
                                        transform.inheritScale = property.properties.at(4) != 2;
                                    }
                                }
                            }
                        }
                    }
                    // see FBX documentation, http://download.autodesk.com/us/fbx/20112/FBX_SDK_HELP/index.html
                    transform.withoutScale = glm::translate(translation) * glm::translate(rotationPivot) *
                        glm::mat4_cast(glm::quat(glm::radians(preRotation))) *
                        glm::mat4_cast(glm::quat(glm::radians(rotation))) *
                        glm::mat4_cast(glm::quat(glm::radians(postRotation))) * glm::translate(-rotationPivot);
                    transform.withScale = transform.withoutScale * glm::translate(scalePivot) * glm::scale(scale) *
                        glm::translate(-scalePivot);
                    localTransforms.insert(object.properties.at(0).value<qint64>(), transform);
                
                } else if (object.name == "Texture") {
                    foreach (const FBXNode& subobject, object.children) {
                        if (subobject.name == "RelativeFilename") {
                            // trim off any path information
                            QByteArray filename = subobject.properties.at(0).toByteArray();
                            filename = filename.mid(qMax(filename.lastIndexOf('\\'), filename.lastIndexOf('/')) + 1);
                            textureFilenames.insert(object.properties.at(0).value<qint64>(), filename);
                        }
                    }
                } else if (object.name == "Material") {
                    Material material = { glm::vec3(1.0f, 1.0f, 1.0f), glm::vec3(1.0f, 1.0f, 1.0f), 96.0f };
                    foreach (const FBXNode& subobject, object.children) {
                        if (subobject.name == "Properties70") {        
                            foreach (const FBXNode& property, subobject.children) {
                                if (property.name == "P") {
                                    if (property.properties.at(0) == "DiffuseColor") {
                                        material.diffuse = glm::vec3(property.properties.at(4).value<double>(),
                                            property.properties.at(5).value<double>(),
                                            property.properties.at(6).value<double>());
                                        
                                    } else if (property.properties.at(0) == "SpecularColor") {
                                        material.specular = glm::vec3(property.properties.at(4).value<double>(),
                                            property.properties.at(5).value<double>(),
                                            property.properties.at(6).value<double>());
                                    
                                    } else if (property.properties.at(0) == "Shininess") {
                                        material.shininess = property.properties.at(4).value<double>();
                                    }
                                }
                            }
                        }
                    }
                    materials.insert(object.properties.at(0).value<qint64>(), material);
                    
                } else if (object.name == "Deformer") {
                    if (object.properties.at(2) == "Cluster") {
                        foreach (const FBXNode& subobject, object.children) {
                            if (subobject.name == "TransformLink") {
                                QVector<double> values = subobject.properties.at(0).value<QVector<double> >();
                                transformLinkMatrices.insert(object.properties.at(0).value<qint64>(), createMat4(values));
                            }
                        }
                    } else if (object.properties.at(2) == "BlendShapeChannel") {
                        QByteArray name = object.properties.at(1).toByteArray();
                        name = name.left(name.indexOf('\0'));
                        if (!blendshapeIndices.contains(name)) {
                            // try everything after the dot
                            name = name.mid(name.lastIndexOf('.') + 1);
                        }
                        blendshapeChannelIndices.insert(object.properties.at(0).value<qint64>(),
                            blendshapeIndices.value(name));
                    }
                }
            }
        } else if (child.name == "Connections") {
            foreach (const FBXNode& connection, child.children) {    
                if (connection.name == "C") {
                    if (connection.properties.at(0) == "OP") {
                        if (connection.properties.at(3) == "DiffuseColor") { 
                            diffuseTextures.insert(connection.properties.at(2).value<qint64>(),
                                connection.properties.at(1).value<qint64>());
                                                    
                        } else if (connection.properties.at(3) == "Bump") {
                            bumpTextures.insert(connection.properties.at(2).value<qint64>(),
                                connection.properties.at(1).value<qint64>());
                        }
                    }
                    parentMap.insert(connection.properties.at(1).value<qint64>(), connection.properties.at(2).value<qint64>());
                    childMap.insert(connection.properties.at(2).value<qint64>(), connection.properties.at(1).value<qint64>());
                }
            }
        }
    }
    
    // assign the blendshapes to their corresponding meshes
    foreach (const ExtractedBlendshape& extracted, blendshapes) {
        qint64 blendshapeChannelID = parentMap.value(extracted.id);
        QPair<int, float> index = blendshapeChannelIndices.value(blendshapeChannelID);
        qint64 blendshapeID = parentMap.value(blendshapeChannelID);
        qint64 meshID = parentMap.value(blendshapeID);
        FBXMesh& mesh = meshes[meshID];
        mesh.blendshapes.resize(max(mesh.blendshapes.size(), index.first + 1));
        mesh.blendshapes[index.first] = extracted.blendshape;
    }
    
    // get offset transform from mapping
    float offsetScale = mapping.value("scale", 1.0f).toFloat();
    glm::mat4 offset = glm::translate(mapping.value("tx").toFloat(), mapping.value("ty").toFloat(),
        mapping.value("tz").toFloat()) * glm::mat4_cast(glm::quat(glm::radians(glm::vec3(mapping.value("rx").toFloat(),
            mapping.value("ry").toFloat(), mapping.value("rz").toFloat())))) *
        glm::scale(offsetScale, offsetScale, offsetScale);
    
    FBXGeometry geometry;
    QVariantHash springs = mapping.value("spring").toHash();
    for (QHash<qint64, FBXMesh>::iterator it = meshes.begin(); it != meshes.end(); it++) {
        FBXMesh& mesh = it.value();
        
        // accumulate local transforms
        qint64 modelID = parentMap.value(it.key());
        mesh.springiness = springs.value(localTransforms.value(modelID).name).toFloat();
        glm::mat4 modelTransform = getGlobalTransform(parentMap, localTransforms, modelID);
        
        // look for textures, material properties
        foreach (qint64 childID, childMap.values(modelID)) {
            if (!materials.contains(childID)) {
                continue;
            }
            Material material = materials.value(childID);
            mesh.diffuseColor = material.diffuse;
            mesh.specularColor = material.specular;
            mesh.shininess = material.shininess;
            qint64 diffuseTextureID = diffuseTextures.value(childID);
            if (diffuseTextureID != 0) {
                mesh.diffuseFilename = textureFilenames.value(diffuseTextureID);
            }
            qint64 bumpTextureID = bumpTextures.value(childID);
            if (bumpTextureID != 0) {
                mesh.normalFilename = textureFilenames.value(bumpTextureID);
            }
        }
        
        // look for a limb pivot
        mesh.isEye = false;
        foreach (qint64 childID, childMap.values(it.key())) {
            foreach (qint64 clusterID, childMap.values(childID)) {
                if (!transformLinkMatrices.contains(clusterID)) {
                    continue;
                }
                qint64 jointID = childMap.value(clusterID);
                if (jointID == jointEyeLeftID || jointID == jointEyeRightID) {
                    mesh.isEye = true;
                }
                
                // see http://stackoverflow.com/questions/13566608/loading-skinning-information-from-fbx for a discussion
                // of skinning information in FBX
                glm::mat4 jointTransform = offset * getGlobalTransform(parentMap, localTransforms, jointID);
                mesh.transform = jointTransform * glm::inverse(transformLinkMatrices.value(clusterID)) * modelTransform;
                
                // extract translation component for pivot
                glm::mat4 jointTransformScaled = offset * getGlobalTransform(parentMap, localTransforms, jointID, true);
                mesh.pivot = glm::vec3(jointTransformScaled[3][0], jointTransformScaled[3][1], jointTransformScaled[3][2]);
            }
        }
        
        // extract spring edges, connections if springy
        if (mesh.springiness > 0.0f) {
            QSet<QPair<int, int> > edges;
            
            mesh.vertexConnections.resize(mesh.vertices.size());
            for (int i = 0; i < mesh.quadIndices.size(); i += 4) {
                int index0 = mesh.quadIndices.at(i);
                int index1 = mesh.quadIndices.at(i + 1);
                int index2 = mesh.quadIndices.at(i + 2);
                int index3 = mesh.quadIndices.at(i + 3);
                
                edges.insert(QPair<int, int>(qMin(index0, index1), qMax(index0, index1)));
                edges.insert(QPair<int, int>(qMin(index1, index2), qMax(index1, index2)));
                edges.insert(QPair<int, int>(qMin(index2, index3), qMax(index2, index3)));
                edges.insert(QPair<int, int>(qMin(index3, index0), qMax(index3, index0)));
           
                mesh.vertexConnections[index0].append(QPair<int, int>(index3, index1));
                mesh.vertexConnections[index1].append(QPair<int, int>(index0, index2));
                mesh.vertexConnections[index2].append(QPair<int, int>(index1, index3));
                mesh.vertexConnections[index3].append(QPair<int, int>(index2, index0));
            }
            for (int i = 0; i < mesh.triangleIndices.size(); i += 3) {
                int index0 = mesh.triangleIndices.at(i);
                int index1 = mesh.triangleIndices.at(i + 1);
                int index2 = mesh.triangleIndices.at(i + 2);
                
                edges.insert(QPair<int, int>(qMin(index0, index1), qMax(index0, index1)));
                edges.insert(QPair<int, int>(qMin(index1, index2), qMax(index1, index2)));
                edges.insert(QPair<int, int>(qMin(index2, index0), qMax(index2, index0)));
                
                mesh.vertexConnections[index0].append(QPair<int, int>(index2, index1));
                mesh.vertexConnections[index1].append(QPair<int, int>(index0, index2));
                mesh.vertexConnections[index2].append(QPair<int, int>(index1, index0));
            }
            
            for (QSet<QPair<int, int> >::const_iterator edge = edges.constBegin(); edge != edges.constEnd(); edge++) {
                mesh.springEdges.append(*edge);
            }
        }
        
        geometry.meshes.append(mesh);
    }
    
    // extract translation component for neck pivot
    glm::mat4 neckTransform = offset * getGlobalTransform(parentMap, localTransforms, jointNeckID, true);
    geometry.neckPivot = glm::vec3(neckTransform[3][0], neckTransform[3][1], neckTransform[3][2]);
    
    return geometry;
}

FBXGeometry readFBX(const QByteArray& model, const QByteArray& mapping) {
    QBuffer modelBuffer(const_cast<QByteArray*>(&model));
    modelBuffer.open(QIODevice::ReadOnly);
    
    QBuffer mappingBuffer(const_cast<QByteArray*>(&mapping));
    mappingBuffer.open(QIODevice::ReadOnly);
    
    return extractFBXGeometry(parseFBX(&modelBuffer), parseMapping(&mappingBuffer));
}
<|MERGE_RESOLUTION|>--- conflicted
+++ resolved
@@ -384,10 +384,6 @@
         QList<QVariant> mappings = blendshapeMappings.values(blendshapeName);
         if (mappings.isEmpty()) {
             blendshapeIndices.insert(blendshapeName, QPair<int, float>(i, 1.0f));
-<<<<<<< HEAD
-            
-=======
->>>>>>> 4c2ccd92
         } else {
             foreach (const QVariant& mapping, mappings) {
                 QVariantList blendshapeMapping = mapping.toList();
