--- conflicted
+++ resolved
@@ -187,37 +187,25 @@
     addActionToQMenuAndActionHash(avatarSizeMenu,
         MenuOption::IncreaseAvatarSize,
         0, // QML Qt::Key_Plus,
-<<<<<<< HEAD
-        avatar,
+        avatar.get(),
         SLOT(increaseSize()), QAction::NoRole, UNSPECIFIED_POSITION, QString(),
         ItemAccessRoles::Admin);
-=======
-        avatar.get(), SLOT(increaseSize()));
->>>>>>> c664c719
 
     // Avatar > Size > Decrease
     addActionToQMenuAndActionHash(avatarSizeMenu,
         MenuOption::DecreaseAvatarSize,
         0, // QML Qt::Key_Minus,
-<<<<<<< HEAD
-        avatar,
+        avatar.get(),
         SLOT(decreaseSize()), QAction::NoRole, UNSPECIFIED_POSITION, QString(),
         ItemAccessRoles::Admin);
-=======
-        avatar.get(), SLOT(decreaseSize()));
->>>>>>> c664c719
 
     // Avatar > Size > Reset
     addActionToQMenuAndActionHash(avatarSizeMenu,
         MenuOption::ResetAvatarSize,
         0, // QML Qt::Key_Equal,
-<<<<<<< HEAD
-        avatar,
+        avatar.get(),
         SLOT(resetSize()), QAction::NoRole, UNSPECIFIED_POSITION, QString(),
         ItemAccessRoles::Admin);
-=======
-        avatar.get(), SLOT(resetSize()));
->>>>>>> c664c719
 
     // Avatar > Reset Sensors
     addActionToQMenuAndActionHash(avatarMenu,
@@ -356,14 +344,9 @@
     // Developer > Render >>>
     MenuWrapper* renderOptionsMenu = developerMenu->addMenu("Render");
     addCheckableActionToQMenuAndActionHash(renderOptionsMenu, MenuOption::WorldAxes);
-<<<<<<< HEAD
     /* UTII
-    addCheckableActionToQMenuAndActionHash(renderOptionsMenu, MenuOption::Stars, 0, true);
+    addCheckableActionToQMenuAndActionHash(renderOptionsMenu, MenuOption::DefaultSkybox, 0, true);
     */
-=======
-    addCheckableActionToQMenuAndActionHash(renderOptionsMenu, MenuOption::DefaultSkybox, 0, true);
-
->>>>>>> c664c719
     // Developer > Render > Throttle FPS If Not Focus
     addCheckableActionToQMenuAndActionHash(renderOptionsMenu, MenuOption::ThrottleFPSIfNotFocus, 0, true);
 
@@ -644,17 +627,13 @@
 
     // Developer > Audio >>>
     MenuWrapper* audioDebugMenu = developerMenu->addMenu("Audio");
-<<<<<<< HEAD
-    addCheckableActionToQMenuAndActionHash(audioDebugMenu, MenuOption::AudioNoiseReduction, 0, true, 
-=======
 
     action = addActionToQMenuAndActionHash(audioDebugMenu, "Buffers...");
     connect(action, &QAction::triggered, [] {
         DependencyManager::get<OffscreenUi>()->toggle(QString("hifi/dialogs/AudioPreferencesDialog.qml"), "AudioPreferencesDialog");
     });
 
-    addCheckableActionToQMenuAndActionHash(audioDebugMenu, MenuOption::AudioNoiseReduction, 0, true,
->>>>>>> c664c719
+    addCheckableActionToQMenuAndActionHash(audioDebugMenu, MenuOption::AudioNoiseReduction, 0, true, 
         audioIO.data(), SLOT(toggleAudioNoiseReduction()));
     addCheckableActionToQMenuAndActionHash(audioDebugMenu, MenuOption::EchoServerAudio, 0, false,
         audioIO.data(), SLOT(toggleServerEcho()));
