//
//  Menu.cpp
//  interface/src
//
//  Created by Stephen Birarda on 8/12/13.
//  Copyright 2013 High Fidelity, Inc.
//
//  Distributed under the Apache License, Version 2.0.
//  See the accompanying file LICENSE or http://www.apache.org/licenses/LICENSE-2.0.html
//

#include <QFileDialog>
#include <QMenuBar>
#include <QShortcut>

#include <AddressManager.h>
#include <AudioClient.h>
#include <DependencyManager.h>
#include <display-plugins/DisplayPlugin.h>
#include <PathUtils.h>
#include <SettingHandle.h>
#include <UserActivityLogger.h>
#include <VrMenu.h>
#include <ScriptEngines.h>

#include "Application.h"
#include "AccountManager.h"
#include "assets/ATPAssetMigrator.h"
#include "audio/AudioScope.h"
#include "avatar/AvatarManager.h"
#include "devices/DdeFaceTracker.h"
#include "devices/Faceshift.h"
#include "input-plugins/SpacemouseManager.h"
#include "MainWindow.h"
#include "render/DrawStatus.h"
#include "scripting/MenuScriptingInterface.h"
#include "ui/AssetUploadDialogFactory.h"
#include "ui/DialogsManager.h"
#include "ui/StandAloneJSConsole.h"
#include "InterfaceLogging.h"

#if defined(Q_OS_MAC) || defined(Q_OS_WIN)
#include "SpeechRecognizer.h"
#endif

#include "Menu.h"

static const char* const MENU_PROPERTY_NAME = "com.highfidelity.Menu";

Menu* Menu::getInstance() {
    static Menu* instance = globalInstance<Menu>(MENU_PROPERTY_NAME);
    return instance;
}

Menu::Menu() {
    _currentRole = ItemAccessRoles::RankAndFile;
    auto dialogsManager = DependencyManager::get<DialogsManager>();
    AccountManager& accountManager = AccountManager::getInstance();

    // File/Application menu ----------------------------------
    MenuWrapper* fileMenu = addMenu("File");

    // File > Login menu items
    {
        addActionToQMenuAndActionHash(fileMenu, MenuOption::Login);

        // connect to the appropriate signal of the AccountManager so that we can change the Login/Logout menu item
        connect(&accountManager, &AccountManager::profileChanged,
                dialogsManager.data(), &DialogsManager::toggleLoginDialog);
        connect(&accountManager, &AccountManager::logoutComplete,
                dialogsManager.data(), &DialogsManager::toggleLoginDialog);
    }

<<<<<<< HEAD
//    // File > Update -- FIXME: needs implementation
//    auto updateAction = addActionToQMenuAndActionHash(fileMenu, "Update");
//    updateAction->setDisabled(true);
=======
    // File > Update -- FIXME: needs implementation
    auto action = addActionToQMenuAndActionHash(fileMenu, "Update");
    action->setDisabled(true);
>>>>>>> 3f0ebf77

    // File > Help
    addActionToQMenuAndActionHash(fileMenu, MenuOption::Help, 0, qApp, SLOT(showHelp()));

//    // File > Crash Reporter...-- FIXME: needs implementation
//    auto crashReporterAction = addActionToQMenuAndActionHash(fileMenu, "Crash Reporter...");
//    crashReporterAction->setDisabled(true);

    // File > About
    addActionToQMenuAndActionHash(fileMenu, MenuOption::AboutApp, 0, qApp, SLOT(aboutApp()), QAction::AboutRole);

    // File > Quit
    addActionToQMenuAndActionHash(fileMenu, MenuOption::Quit, Qt::CTRL | Qt::Key_Q, qApp, SLOT(quit()), QAction::QuitRole);


    // Edit menu ----------------------------------
    MenuWrapper* editMenu = addMenu("Edit");

    // Edit > Undo
    QUndoStack* undoStack = qApp->getUndoStack();
    QAction* undoAction = undoStack->createUndoAction(editMenu);
    undoAction->setShortcut(Qt::CTRL | Qt::Key_Z);
    addActionToQMenuAndActionHash(editMenu, undoAction, QString(), 0, QAction::NoRole, UNSPECIFIED_POSITION, QString(), ItemAccessRoles::Admin);

    // Edit > Redo
    QAction* redoAction = undoStack->createRedoAction(editMenu);
    redoAction->setShortcut(Qt::CTRL | Qt::SHIFT | Qt::Key_Z);
    addActionToQMenuAndActionHash(editMenu, redoAction, QString(), 0, QAction::NoRole, UNSPECIFIED_POSITION, QString(), ItemAccessRoles::Admin);

    // Edit > Running Sccripts
    addActionToQMenuAndActionHash(editMenu, MenuOption::RunningScripts, Qt::CTRL | Qt::Key_J,
        qApp, SLOT(toggleRunningScriptsWidget()));

    // Edit > Open and Run Script from File... [advanced]
    addActionToQMenuAndActionHash(editMenu, MenuOption::LoadScript, Qt::CTRL | Qt::Key_O,
        qApp, SLOT(loadDialog()),
                                  QAction::NoRole, UNSPECIFIED_POSITION, "Advanced", ItemAccessRoles::Admin);

    // Edit > Open and Run Script from Url... [advanced]
    addActionToQMenuAndActionHash(editMenu, MenuOption::LoadScriptURL,
        Qt::CTRL | Qt::SHIFT | Qt::Key_O, qApp, SLOT(loadScriptURLDialog()),
                                  QAction::NoRole, UNSPECIFIED_POSITION, "Advanced", ItemAccessRoles::Admin);

    auto scriptEngines = DependencyManager::get<ScriptEngines>();
    // Edit > Stop All Scripts... [advanced]
    addActionToQMenuAndActionHash(editMenu, MenuOption::StopAllScripts, 0, 
        scriptEngines.data(), SLOT(stopAllScripts()),
        QAction::NoRole, UNSPECIFIED_POSITION, "Advanced", ItemAccessRoles::Admin);

    // Edit > Reload All Scripts... [advanced]
    addActionToQMenuAndActionHash(editMenu, MenuOption::ReloadAllScripts, Qt::CTRL | Qt::Key_R,
        scriptEngines.data(), SLOT(reloadAllScripts()),
        QAction::NoRole, UNSPECIFIED_POSITION, "Advanced");

    // Edit > Scripts Editor... [advanced]
    addActionToQMenuAndActionHash(editMenu, MenuOption::ScriptEditor, Qt::ALT | Qt::Key_S,
        dialogsManager.data(), SLOT(showScriptEditor()),
                                  QAction::NoRole, UNSPECIFIED_POSITION, "Advanced", ItemAccessRoles::Admin);

    // Edit > Console... [advanced]
    addActionToQMenuAndActionHash(editMenu, MenuOption::Console, Qt::CTRL | Qt::ALT | Qt::Key_J,
        DependencyManager::get<StandAloneJSConsole>().data(),
        SLOT(toggleConsole()),
                                  QAction::NoRole, UNSPECIFIED_POSITION, "Advanced", ItemAccessRoles::Admin);

    // Edit > Reload All Content [advanced]
    addActionToQMenuAndActionHash(editMenu, MenuOption::ReloadContent, 0, qApp, SLOT(reloadResourceCaches()),
                                  QAction::NoRole, UNSPECIFIED_POSITION, "Advanced", ItemAccessRoles::Admin);


    // Edit > Package Model... [advanced]
    addActionToQMenuAndActionHash(editMenu, MenuOption::PackageModel, 0,
        qApp, SLOT(packageModel()),
                                  QAction::NoRole, UNSPECIFIED_POSITION, "Advanced", ItemAccessRoles::Admin);


    // Audio menu ----------------------------------
    MenuWrapper* audioMenu = addMenu("Audio");
    auto audioIO = DependencyManager::get<AudioClient>();

    // Audio > Mute
    addCheckableActionToQMenuAndActionHash(audioMenu, MenuOption::MuteAudio, Qt::CTRL | Qt::Key_M, false, 
        audioIO.data(), SLOT(toggleMute()));

    // Audio > Show Level Meter
    addCheckableActionToQMenuAndActionHash(audioMenu, MenuOption::AudioTools, 0, true);


    // Avatar menu ----------------------------------
    MenuWrapper* avatarMenu = addMenu("Avatar");
    auto avatarManager = DependencyManager::get<AvatarManager>();
    QObject* avatar = avatarManager->getMyAvatar();

    // Avatar > Attachments...
    action = addActionToQMenuAndActionHash(avatarMenu, MenuOption::Attachments);
    connect(action, &QAction::triggered, [] {
        DependencyManager::get<OffscreenUi>()->show(QString("hifi/dialogs/AttachmentsDialog.qml"), "AttachmentsDialog");
    });


    // Avatar > Size
    MenuWrapper* avatarSizeMenu = avatarMenu->addMenu("Size");

    // Avatar > Size > Increase
    addActionToQMenuAndActionHash(avatarSizeMenu,
        MenuOption::IncreaseAvatarSize,
        0, // QML Qt::Key_Plus,
                                  avatar,
                                  SLOT(increaseSize()), QAction::NoRole, UNSPECIFIED_POSITION, QString(),
                                  ItemAccessRoles::Admin);

    // Avatar > Size > Decrease
    addActionToQMenuAndActionHash(avatarSizeMenu,
        MenuOption::DecreaseAvatarSize,
        0, // QML Qt::Key_Minus,
                                  avatar,
                                  SLOT(decreaseSize()), QAction::NoRole, UNSPECIFIED_POSITION, QString(),
                                  ItemAccessRoles::Admin);

    // Avatar > Size > Reset
    addActionToQMenuAndActionHash(avatarSizeMenu,
        MenuOption::ResetAvatarSize,
        0, // QML Qt::Key_Equal,
                                  avatar,
                                  SLOT(resetSize()), QAction::NoRole, UNSPECIFIED_POSITION, QString(),
                                  ItemAccessRoles::Admin);

    // Avatar > Reset Sensors
    addActionToQMenuAndActionHash(avatarMenu,
        MenuOption::ResetSensors,
        0, // QML Qt::Key_Apostrophe,
        qApp, SLOT(resetSensors()));


    // Display menu ----------------------------------
    // FIXME - this is not yet matching Alan's spec because it doesn't have
    // menus for "2D"/"3D" - we need to add support for detecting the appropriate
    // default 3D display mode
    addMenu(DisplayPlugin::MENU_PATH());
    MenuWrapper* displayModeMenu = addMenu(MenuOption::OutputMenu);
    QActionGroup* displayModeGroup = new QActionGroup(displayModeMenu);
    displayModeGroup->setExclusive(true);


    // View menu ----------------------------------
    MenuWrapper* viewMenu = addMenu("View");
    QActionGroup* cameraModeGroup = new QActionGroup(viewMenu);

    // View > [camera group]
    cameraModeGroup->setExclusive(true);

    // View > First Person
    cameraModeGroup->addAction(addCheckableActionToQMenuAndActionHash(viewMenu,
        MenuOption::FirstPerson, 0, // QML Qt:: Key_P
        false, qApp, SLOT(cameraMenuChanged())));

    // View > Third Person
    cameraModeGroup->addAction(addCheckableActionToQMenuAndActionHash(viewMenu,
        MenuOption::ThirdPerson, 0,
        true, qApp, SLOT(cameraMenuChanged())));

    // View > Mirror
    cameraModeGroup->addAction(addCheckableActionToQMenuAndActionHash(viewMenu,
        MenuOption::FullscreenMirror, 0, // QML Qt::Key_H,
                                                                      false, qApp, SLOT(cameraMenuChanged()), UNSPECIFIED_POSITION, QString(), ItemAccessRoles::Admin));

    // View > Independent [advanced]
    cameraModeGroup->addAction(addCheckableActionToQMenuAndActionHash(viewMenu,
        MenuOption::IndependentMode, 0,
        false, qApp, SLOT(cameraMenuChanged()),
        UNSPECIFIED_POSITION, "Advanced"));

    // View > Entity Camera [advanced]
    cameraModeGroup->addAction(addCheckableActionToQMenuAndActionHash(viewMenu,
        MenuOption::CameraEntityMode, 0,
        false, qApp, SLOT(cameraMenuChanged()),
        UNSPECIFIED_POSITION, "Advanced"));

    viewMenu->addSeparator();

    // View > Mini Mirror
    addCheckableActionToQMenuAndActionHash(viewMenu, MenuOption::MiniMirror, 0, false);

    // View > Center Player In View
    addCheckableActionToQMenuAndActionHash(viewMenu, MenuOption::CenterPlayerInView,
        0, true, qApp, SLOT(rotationModeChanged()),
        UNSPECIFIED_POSITION, "Advanced");


    // Navigate menu ----------------------------------
    MenuWrapper* navigateMenu = addMenu("Navigate");

    // Navigate > Home -- FIXME: needs implementation
    auto homeAction = addActionToQMenuAndActionHash(navigateMenu, "Home");
    homeAction->setDisabled(true);

    addActionToQMenuAndActionHash(navigateMenu, MenuOption::AddressBar, Qt::CTRL | Qt::Key_L,
        dialogsManager.data(), SLOT(toggleAddressBar()));

    // Navigate > Directory -- FIXME: needs implementation
    addActionToQMenuAndActionHash(navigateMenu, "Directory");

    // Navigate > Bookmark related menus -- Note: the Bookmark class adds its own submenus here.
    qApp->getBookmarks()->setupMenus(this, navigateMenu);

    // Navigate > Copy Address [advanced]
    auto addressManager = DependencyManager::get<AddressManager>();
    addActionToQMenuAndActionHash(navigateMenu, MenuOption::CopyAddress, 0,
        addressManager.data(), SLOT(copyAddress()),
        QAction::NoRole, UNSPECIFIED_POSITION, "Advanced");

    // Navigate > Copy Path [advanced]
    addActionToQMenuAndActionHash(navigateMenu, MenuOption::CopyPath, 0,
        addressManager.data(), SLOT(copyPath()),
        QAction::NoRole, UNSPECIFIED_POSITION, "Advanced");


    // Settings menu ----------------------------------
    MenuWrapper* settingsMenu = addMenu("Settings");

    // Settings > Advance Menus
    addCheckableActionToQMenuAndActionHash(settingsMenu, "Advanced Menus", 0, false, this, SLOT(toggleAdvancedMenus()));

    // Settings > Developer Menus
    addCheckableActionToQMenuAndActionHash(settingsMenu, "Developer Menus", 0, false, this, SLOT(toggleDeveloperMenus()));

    // Settings > General...
    action = addActionToQMenuAndActionHash(settingsMenu, MenuOption::Preferences, Qt::CTRL | Qt::Key_Comma, nullptr, nullptr, QAction::PreferencesRole);
    connect(action, &QAction::triggered, [] {
        DependencyManager::get<OffscreenUi>()->toggle(QString("hifi/dialogs/GeneralPreferencesDialog.qml"), "GeneralPreferencesDialog");
    });


    // Settings > Avatar...-- FIXME: needs implementation
    action = addActionToQMenuAndActionHash(settingsMenu, "Avatar...");
    connect(action, &QAction::triggered, [] {
        DependencyManager::get<OffscreenUi>()->toggle(QString("hifi/dialogs/AvatarPreferencesDialog.qml"), "AvatarPreferencesDialog");
    });

    // Settings > Audio...-- FIXME: needs implementation
    action = addActionToQMenuAndActionHash(settingsMenu, "Audio...");
    connect(action, &QAction::triggered, [] {
        DependencyManager::get<OffscreenUi>()->toggle(QString("hifi/dialogs/AudioPreferencesDialog.qml"), "AudioPreferencesDialog");
    });

    // Settings > LOD...-- FIXME: needs implementation
    action = addActionToQMenuAndActionHash(settingsMenu, "LOD...");
    connect(action, &QAction::triggered, [] {
        DependencyManager::get<OffscreenUi>()->toggle(QString("hifi/dialogs/LodPreferencesDialog.qml"), "LodPreferencesDialog");
    });

    // Settings > Control with Speech [advanced]
#if defined(Q_OS_MAC) || defined(Q_OS_WIN)
    auto speechRecognizer = DependencyManager::get<SpeechRecognizer>();
    QAction* speechRecognizerAction = addCheckableActionToQMenuAndActionHash(settingsMenu, MenuOption::ControlWithSpeech,
        Qt::CTRL | Qt::SHIFT | Qt::Key_C,
        speechRecognizer->getEnabled(),
        speechRecognizer.data(),
        SLOT(setEnabled(bool)),
        UNSPECIFIED_POSITION, "Advanced");
    connect(speechRecognizer.data(), SIGNAL(enabledUpdated(bool)), speechRecognizerAction, SLOT(setChecked(bool)));
#endif

    // Settings > Input Devices
    MenuWrapper* inputModeMenu = addMenu(MenuOption::InputMenu, "Advanced");
    QActionGroup* inputModeGroup = new QActionGroup(inputModeMenu);
    inputModeGroup->setExclusive(false);


    // Developer menu ----------------------------------
    MenuWrapper* developerMenu = addMenu("Developer", "Developer");

    // Developer > Render >>>
    MenuWrapper* renderOptionsMenu = developerMenu->addMenu("Render");
    addCheckableActionToQMenuAndActionHash(renderOptionsMenu, MenuOption::WorldAxes);
    addCheckableActionToQMenuAndActionHash(renderOptionsMenu, MenuOption::Stars, 0, true);

    // Developer > Render > Ambient Light
    MenuWrapper* ambientLightMenu = renderOptionsMenu->addMenu(MenuOption::RenderAmbientLight);
    QActionGroup* ambientLightGroup = new QActionGroup(ambientLightMenu);
    ambientLightGroup->setExclusive(true);
    ambientLightGroup->addAction(addCheckableActionToQMenuAndActionHash(ambientLightMenu, MenuOption::RenderAmbientLightGlobal, 0, true));
    ambientLightGroup->addAction(addCheckableActionToQMenuAndActionHash(ambientLightMenu, MenuOption::RenderAmbientLight0, 0, false));
    ambientLightGroup->addAction(addCheckableActionToQMenuAndActionHash(ambientLightMenu, MenuOption::RenderAmbientLight1, 0, false));
    ambientLightGroup->addAction(addCheckableActionToQMenuAndActionHash(ambientLightMenu, MenuOption::RenderAmbientLight2, 0, false));
    ambientLightGroup->addAction(addCheckableActionToQMenuAndActionHash(ambientLightMenu, MenuOption::RenderAmbientLight3, 0, false));
    ambientLightGroup->addAction(addCheckableActionToQMenuAndActionHash(ambientLightMenu, MenuOption::RenderAmbientLight4, 0, false));
    ambientLightGroup->addAction(addCheckableActionToQMenuAndActionHash(ambientLightMenu, MenuOption::RenderAmbientLight5, 0, false));
    ambientLightGroup->addAction(addCheckableActionToQMenuAndActionHash(ambientLightMenu, MenuOption::RenderAmbientLight6, 0, false));
    ambientLightGroup->addAction(addCheckableActionToQMenuAndActionHash(ambientLightMenu, MenuOption::RenderAmbientLight7, 0, false));
    ambientLightGroup->addAction(addCheckableActionToQMenuAndActionHash(ambientLightMenu, MenuOption::RenderAmbientLight8, 0, false));
    ambientLightGroup->addAction(addCheckableActionToQMenuAndActionHash(ambientLightMenu, MenuOption::RenderAmbientLight9, 0, false));

    // Developer > Render > Throttle FPS If Not Focus
    addCheckableActionToQMenuAndActionHash(renderOptionsMenu, MenuOption::ThrottleFPSIfNotFocus, 0, true);

    // Developer > Render > Resolution
    MenuWrapper* resolutionMenu = renderOptionsMenu->addMenu(MenuOption::RenderResolution);
    QActionGroup* resolutionGroup = new QActionGroup(resolutionMenu);
    resolutionGroup->setExclusive(true);
    resolutionGroup->addAction(addCheckableActionToQMenuAndActionHash(resolutionMenu, MenuOption::RenderResolutionOne, 0, true));
    resolutionGroup->addAction(addCheckableActionToQMenuAndActionHash(resolutionMenu, MenuOption::RenderResolutionTwoThird, 0, false));
    resolutionGroup->addAction(addCheckableActionToQMenuAndActionHash(resolutionMenu, MenuOption::RenderResolutionHalf, 0, false));
    resolutionGroup->addAction(addCheckableActionToQMenuAndActionHash(resolutionMenu, MenuOption::RenderResolutionThird, 0, false));
    resolutionGroup->addAction(addCheckableActionToQMenuAndActionHash(resolutionMenu, MenuOption::RenderResolutionQuarter, 0, false));

    // Developer > Render > LOD Tools
    addActionToQMenuAndActionHash(renderOptionsMenu, MenuOption::LodTools, 0, dialogsManager.data(), SLOT(lodTools()));

    // Developer > Assets >>>
    MenuWrapper* assetDeveloperMenu = developerMenu->addMenu("Assets");
    auto& assetDialogFactory = AssetUploadDialogFactory::getInstance();
    assetDialogFactory.setDialogParent(this);
    QAction* assetUpload = addActionToQMenuAndActionHash(assetDeveloperMenu,
        MenuOption::UploadAsset,
        0,
        &assetDialogFactory,
        SLOT(showDialog()));

    // disable the asset upload action by default - it gets enabled only if asset server becomes present
    assetUpload->setEnabled(false);

    auto& atpMigrator = ATPAssetMigrator::getInstance();
    atpMigrator.setDialogParent(this);

    addActionToQMenuAndActionHash(assetDeveloperMenu, MenuOption::AssetMigration,
        0, &atpMigrator,
        SLOT(loadEntityServerFile()));

    // Developer > Avatar >>>
    MenuWrapper* avatarDebugMenu = developerMenu->addMenu("Avatar");

    // Developer > Avatar > Face Tracking
    MenuWrapper* faceTrackingMenu = avatarDebugMenu->addMenu("Face Tracking");
    {
        QActionGroup* faceTrackerGroup = new QActionGroup(avatarDebugMenu);

        bool defaultNoFaceTracking = true;
#ifdef HAVE_DDE
        defaultNoFaceTracking = false;
#endif
        QAction* noFaceTracker = addCheckableActionToQMenuAndActionHash(faceTrackingMenu, MenuOption::NoFaceTracking,
            0, defaultNoFaceTracking,
            qApp, SLOT(setActiveFaceTracker()));
        faceTrackerGroup->addAction(noFaceTracker);

#ifdef HAVE_FACESHIFT
        QAction* faceshiftFaceTracker = addCheckableActionToQMenuAndActionHash(faceTrackingMenu, MenuOption::Faceshift,
            0, false,
            qApp, SLOT(setActiveFaceTracker()));
        faceTrackerGroup->addAction(faceshiftFaceTracker);
#endif
#ifdef HAVE_DDE
        QAction* ddeFaceTracker = addCheckableActionToQMenuAndActionHash(faceTrackingMenu, MenuOption::UseCamera,
            0, true,
            qApp, SLOT(setActiveFaceTracker()));
        faceTrackerGroup->addAction(ddeFaceTracker);
#endif
    }
#ifdef HAVE_DDE
    faceTrackingMenu->addSeparator();
    QAction* binaryEyelidControl = addCheckableActionToQMenuAndActionHash(faceTrackingMenu, MenuOption::BinaryEyelidControl, 0, true);
    binaryEyelidControl->setVisible(true);  // DDE face tracking is on by default
    QAction* coupleEyelids = addCheckableActionToQMenuAndActionHash(faceTrackingMenu, MenuOption::CoupleEyelids, 0, true);
    coupleEyelids->setVisible(true);  // DDE face tracking is on by default
    QAction* useAudioForMouth = addCheckableActionToQMenuAndActionHash(faceTrackingMenu, MenuOption::UseAudioForMouth, 0, true);
    useAudioForMouth->setVisible(true);  // DDE face tracking is on by default
    QAction* ddeFiltering = addCheckableActionToQMenuAndActionHash(faceTrackingMenu, MenuOption::VelocityFilter, 0, true);
    ddeFiltering->setVisible(true);  // DDE face tracking is on by default
    QAction* ddeCalibrate = addActionToQMenuAndActionHash(faceTrackingMenu, MenuOption::CalibrateCamera, 0,
        DependencyManager::get<DdeFaceTracker>().data(), SLOT(calibrate()));
    ddeCalibrate->setVisible(true);  // DDE face tracking is on by default
#endif
#if defined(HAVE_FACESHIFT) || defined(HAVE_DDE)
    faceTrackingMenu->addSeparator();
    addCheckableActionToQMenuAndActionHash(faceTrackingMenu, MenuOption::MuteFaceTracking,
        Qt::CTRL | Qt::SHIFT | Qt::Key_F, true);  // DDE face tracking is on by default
    addCheckableActionToQMenuAndActionHash(faceTrackingMenu, MenuOption::AutoMuteAudio, 0, false);
#endif

#ifdef HAVE_IVIEWHMD
    // Developer > Avatar > Eye Tracking
    MenuWrapper* eyeTrackingMenu = avatarDebugMenu->addMenu("Eye Tracking");
    addCheckableActionToQMenuAndActionHash(eyeTrackingMenu, MenuOption::SMIEyeTracking, 0, false,
        qApp, SLOT(setActiveEyeTracker()));
    {
        MenuWrapper* calibrateEyeTrackingMenu = eyeTrackingMenu->addMenu("Calibrate");
        addActionToQMenuAndActionHash(calibrateEyeTrackingMenu, MenuOption::OnePointCalibration, 0,
            qApp, SLOT(calibrateEyeTracker1Point()));
        addActionToQMenuAndActionHash(calibrateEyeTrackingMenu, MenuOption::ThreePointCalibration, 0,
            qApp, SLOT(calibrateEyeTracker3Points()));
        addActionToQMenuAndActionHash(calibrateEyeTrackingMenu, MenuOption::FivePointCalibration, 0,
            qApp, SLOT(calibrateEyeTracker5Points()));
    }
    addCheckableActionToQMenuAndActionHash(eyeTrackingMenu, MenuOption::SimulateEyeTracking, 0, false,
        qApp, SLOT(setActiveEyeTracker()));
#endif

    addCheckableActionToQMenuAndActionHash(avatarDebugMenu, MenuOption::AvatarReceiveStats, 0, false,
        avatarManager.data(), SLOT(setShouldShowReceiveStats(bool)));

    addCheckableActionToQMenuAndActionHash(avatarDebugMenu, MenuOption::RenderBoundingCollisionShapes);
    addCheckableActionToQMenuAndActionHash(avatarDebugMenu, MenuOption::RenderLookAtVectors, 0, false);
    addCheckableActionToQMenuAndActionHash(avatarDebugMenu, MenuOption::RenderLookAtTargets, 0, false);
    addCheckableActionToQMenuAndActionHash(avatarDebugMenu, MenuOption::RenderFocusIndicator, 0, false);
    addCheckableActionToQMenuAndActionHash(avatarDebugMenu, MenuOption::ShowWhosLookingAtMe, 0, false);
    addCheckableActionToQMenuAndActionHash(avatarDebugMenu, MenuOption::FixGaze, 0, false);
    addCheckableActionToQMenuAndActionHash(avatarDebugMenu, MenuOption::AnimDebugDrawDefaultPose, 0, false,
        avatar, SLOT(setEnableDebugDrawDefaultPose(bool)));
    addCheckableActionToQMenuAndActionHash(avatarDebugMenu, MenuOption::AnimDebugDrawAnimPose, 0, false,
        avatar, SLOT(setEnableDebugDrawAnimPose(bool)));
    addCheckableActionToQMenuAndActionHash(avatarDebugMenu, MenuOption::AnimDebugDrawPosition, 0, false,
        avatar, SLOT(setEnableDebugDrawPosition(bool)));
    addCheckableActionToQMenuAndActionHash(avatarDebugMenu, MenuOption::MeshVisible, 0, true,
        avatar, SLOT(setEnableMeshVisible(bool)));
    addCheckableActionToQMenuAndActionHash(avatarDebugMenu, MenuOption::DisableEyelidAdjustment, 0, false);
    addCheckableActionToQMenuAndActionHash(avatarDebugMenu, MenuOption::TurnWithHead, 0, false);
    addCheckableActionToQMenuAndActionHash(avatarDebugMenu, MenuOption::ComfortMode, 0, true);
    addCheckableActionToQMenuAndActionHash(avatarDebugMenu, MenuOption::UseAnimPreAndPostRotations, 0, false,
        avatar, SLOT(setUseAnimPreAndPostRotations(bool)));
    addCheckableActionToQMenuAndActionHash(avatarDebugMenu, MenuOption::EnableInverseKinematics, 0, true,
        avatar, SLOT(setEnableInverseKinematics(bool)));

    addCheckableActionToQMenuAndActionHash(avatarDebugMenu, MenuOption::KeyboardMotorControl,
        Qt::CTRL | Qt::SHIFT | Qt::Key_K, true, avatar, SLOT(updateMotionBehaviorFromMenu()),
        UNSPECIFIED_POSITION, "Developer");

    addCheckableActionToQMenuAndActionHash(avatarDebugMenu, MenuOption::ScriptedMotorControl, 0, true,
        avatar, SLOT(updateMotionBehaviorFromMenu()),
        UNSPECIFIED_POSITION, "Developer");

    addCheckableActionToQMenuAndActionHash(avatarDebugMenu, MenuOption::EnableCharacterController, 0, true,
        avatar, SLOT(updateMotionBehaviorFromMenu()),
        UNSPECIFIED_POSITION, "Developer");

    // Developer > Hands >>>
    MenuWrapper* handOptionsMenu = developerMenu->addMenu("Hands");
    addCheckableActionToQMenuAndActionHash(handOptionsMenu, MenuOption::DisplayHandTargets, 0, false);
    addCheckableActionToQMenuAndActionHash(handOptionsMenu, MenuOption::LowVelocityFilter, 0, true,
        qApp, SLOT(setLowVelocityFilter(bool)));

    MenuWrapper* leapOptionsMenu = handOptionsMenu->addMenu("Leap Motion");
    addCheckableActionToQMenuAndActionHash(leapOptionsMenu, MenuOption::LeapMotionOnHMD, 0, false);

    // Developer > Entities >>>
    MenuWrapper* entitiesOptionsMenu = developerMenu->addMenu("Entities");
    addActionToQMenuAndActionHash(entitiesOptionsMenu, MenuOption::OctreeStats, 0,
        dialogsManager.data(), SLOT(octreeStatsDetails()));
    addCheckableActionToQMenuAndActionHash(entitiesOptionsMenu, MenuOption::ShowRealtimeEntityStats);

    // Developer > Network >>>
    MenuWrapper* networkMenu = developerMenu->addMenu("Network");
    addActionToQMenuAndActionHash(networkMenu, MenuOption::ReloadContent, 0, qApp, SLOT(reloadResourceCaches()));
    addCheckableActionToQMenuAndActionHash(networkMenu, MenuOption::DisableNackPackets, 0, false,
        qApp->getEntityEditPacketSender(),
        SLOT(toggleNackPackets()));
    addCheckableActionToQMenuAndActionHash(networkMenu,
        MenuOption::DisableActivityLogger,
        0,
        false,
        &UserActivityLogger::getInstance(),
        SLOT(disable(bool)));
    addActionToQMenuAndActionHash(networkMenu, MenuOption::CachesSize, 0,
        dialogsManager.data(), SLOT(cachesSizeDialog()));
    addActionToQMenuAndActionHash(networkMenu, MenuOption::DiskCacheEditor, 0,
        dialogsManager.data(), SLOT(toggleDiskCacheEditor()));
    addActionToQMenuAndActionHash(networkMenu, MenuOption::ShowDSConnectTable, 0,
        dialogsManager.data(), SLOT(showDomainConnectionDialog()));
    addActionToQMenuAndActionHash(networkMenu, MenuOption::BandwidthDetails, 0,
        dialogsManager.data(), SLOT(bandwidthDetails()));


    // Developer > Timing >>>
    MenuWrapper* timingMenu = developerMenu->addMenu("Timing");
    MenuWrapper* perfTimerMenu = timingMenu->addMenu("Performance Timer");
    addCheckableActionToQMenuAndActionHash(perfTimerMenu, MenuOption::DisplayDebugTimingDetails, 0, false);
    addCheckableActionToQMenuAndActionHash(perfTimerMenu, MenuOption::OnlyDisplayTopTen, 0, true);
    addCheckableActionToQMenuAndActionHash(perfTimerMenu, MenuOption::ExpandUpdateTiming, 0, false);
    addCheckableActionToQMenuAndActionHash(perfTimerMenu, MenuOption::ExpandMyAvatarTiming, 0, false);
    addCheckableActionToQMenuAndActionHash(perfTimerMenu, MenuOption::ExpandMyAvatarSimulateTiming, 0, false);
    addCheckableActionToQMenuAndActionHash(perfTimerMenu, MenuOption::ExpandOtherAvatarTiming, 0, false);
    addCheckableActionToQMenuAndActionHash(perfTimerMenu, MenuOption::ExpandPaintGLTiming, 0, false);

    addCheckableActionToQMenuAndActionHash(timingMenu, MenuOption::FrameTimer);
    addActionToQMenuAndActionHash(timingMenu, MenuOption::RunTimingTests, 0, qApp, SLOT(runTests()));
    addCheckableActionToQMenuAndActionHash(timingMenu, MenuOption::PipelineWarnings);
    addCheckableActionToQMenuAndActionHash(timingMenu, MenuOption::LogExtraTimings);
    addCheckableActionToQMenuAndActionHash(timingMenu, MenuOption::SuppressShortTimings);

    // Developer > Audio >>>
    MenuWrapper* audioDebugMenu = developerMenu->addMenu("Audio");
    addCheckableActionToQMenuAndActionHash(audioDebugMenu, MenuOption::AudioNoiseReduction, 0, true, 
        audioIO.data(), SLOT(toggleAudioNoiseReduction()));
    addCheckableActionToQMenuAndActionHash(audioDebugMenu, MenuOption::EchoServerAudio, 0, false,
        audioIO.data(), SLOT(toggleServerEcho()));
    addCheckableActionToQMenuAndActionHash(audioDebugMenu, MenuOption::EchoLocalAudio, 0, false,
        audioIO.data(), SLOT(toggleLocalEcho()));
    addActionToQMenuAndActionHash(audioDebugMenu, MenuOption::MuteEnvironment, 0,
        audioIO.data(), SLOT(sendMuteEnvironmentPacket()));

    auto scope = DependencyManager::get<AudioScope>();
    MenuWrapper* audioScopeMenu = audioDebugMenu->addMenu("Audio Scope");
    addCheckableActionToQMenuAndActionHash(audioScopeMenu, MenuOption::AudioScope, Qt::CTRL | Qt::Key_P, false,
        scope.data(), SLOT(toggle()));
    addCheckableActionToQMenuAndActionHash(audioScopeMenu, MenuOption::AudioScopePause, Qt::CTRL | Qt::SHIFT | Qt::Key_P, false,
        scope.data(), SLOT(togglePause()));

    addDisabledActionAndSeparator(audioScopeMenu, "Display Frames");
    {
        QAction* fiveFrames = addCheckableActionToQMenuAndActionHash(audioScopeMenu, MenuOption::AudioScopeFiveFrames,
            0, true, scope.data(), SLOT(selectAudioScopeFiveFrames()));

        QAction* twentyFrames = addCheckableActionToQMenuAndActionHash(audioScopeMenu, MenuOption::AudioScopeTwentyFrames,
            0, false, scope.data(), SLOT(selectAudioScopeTwentyFrames()));

        QAction* fiftyFrames = addCheckableActionToQMenuAndActionHash(audioScopeMenu, MenuOption::AudioScopeFiftyFrames,
            0, false, scope.data(), SLOT(selectAudioScopeFiftyFrames()));

        QActionGroup* audioScopeFramesGroup = new QActionGroup(audioScopeMenu);
        audioScopeFramesGroup->addAction(fiveFrames);
        audioScopeFramesGroup->addAction(twentyFrames);
        audioScopeFramesGroup->addAction(fiftyFrames);
    }

    // Developer > Audio > Audio Network Stats...
    addActionToQMenuAndActionHash(audioDebugMenu, MenuOption::AudioNetworkStats, 0,
        dialogsManager.data(), SLOT(audioStatsDetails()));

    // Developer > Physics >>>
    MenuWrapper* physicsOptionsMenu = developerMenu->addMenu("Physics");
    {
        auto drawStatusConfig = qApp->getRenderEngine()->getConfiguration()->getConfig<render::DrawStatus>();
        addCheckableActionToQMenuAndActionHash(physicsOptionsMenu, MenuOption::PhysicsShowOwned,
            0, false, drawStatusConfig, SLOT(setShowNetwork(bool)));
    }
    addCheckableActionToQMenuAndActionHash(physicsOptionsMenu, MenuOption::PhysicsShowHulls);

    // Developer > Display Crash Options
    addCheckableActionToQMenuAndActionHash(developerMenu, MenuOption::DisplayCrashOptions, 0, true);
    // Developer > Crash Application
    addActionToQMenuAndActionHash(developerMenu, MenuOption::CrashInterface, 0, qApp, SLOT(crashApplication()));

    // Developer > Log...
    addActionToQMenuAndActionHash(developerMenu, MenuOption::Log, Qt::CTRL | Qt::SHIFT | Qt::Key_L,
         qApp, SLOT(toggleLogDialog()));

    // Developer > Stats
    addCheckableActionToQMenuAndActionHash(developerMenu, MenuOption::Stats);


#if 0 ///  -------------- REMOVED FOR NOW --------------
    addDisabledActionAndSeparator(navigateMenu, "History");
    QAction* backAction = addActionToQMenuAndActionHash(navigateMenu, MenuOption::Back, 0, addressManager.data(), SLOT(goBack()));
    QAction* forwardAction = addActionToQMenuAndActionHash(navigateMenu, MenuOption::Forward, 0, addressManager.data(), SLOT(goForward()));

    // connect to the AddressManager signal to enable and disable the back and forward menu items
    connect(addressManager.data(), &AddressManager::goBackPossible, backAction, &QAction::setEnabled);
    connect(addressManager.data(), &AddressManager::goForwardPossible, forwardAction, &QAction::setEnabled);

    // set the two actions to start disabled since the stacks are clear on startup
    backAction->setDisabled(true);
    forwardAction->setDisabled(true);

    MenuWrapper* toolsMenu = addMenu("Tools");
    addActionToQMenuAndActionHash(toolsMenu,
                                  MenuOption::ToolWindow,
                                  Qt::CTRL | Qt::ALT | Qt::Key_T,
                                  dialogsManager.data(),
                                  SLOT(toggleToolWindow()),
                                  QAction::NoRole, UNSPECIFIED_POSITION, "Advanced");


    addCheckableActionToQMenuAndActionHash(avatarMenu, MenuOption::NamesAboveHeads, 0, true, 
                NULL, NULL, UNSPECIFIED_POSITION, "Advanced");
#endif
}

void Menu::toggleAdvancedMenus() {
    setGroupingIsVisible("Advanced", !getGroupingIsVisible("Advanced"));
}

void Menu::toggleDeveloperMenus() {
    setGroupingIsVisible("Developer", !getGroupingIsVisible("Developer"));
}

void Menu::loadSettings() {
    scanMenuBar(&Menu::loadAction);
}

void Menu::saveSettings() {
    scanMenuBar(&Menu::saveAction);
}

void Menu::loadAction(Settings& settings, QAction& action) {
    if (action.isChecked() != settings.value(action.text(), action.isChecked()).toBool()) {
        action.trigger();
    }
}

void Menu::saveAction(Settings& settings, QAction& action) {
    settings.setValue(action.text(),  action.isChecked());
}

void Menu::scanMenuBar(settingsAction modifySetting) {
    Settings settings;
    foreach (QMenu* menu, findChildren<QMenu*>()) {
        scanMenu(*menu, modifySetting, settings);
    }
}

void Menu::scanMenu(QMenu& menu, settingsAction modifySetting, Settings& settings) {
    settings.beginGroup(menu.title());
    foreach (QAction* action, menu.actions()) {
        if (action->menu()) {
            scanMenu(*action->menu(), modifySetting, settings);
        } else if (action->isCheckable()) {
            modifySetting(settings, *action);
        }
    }
    settings.endGroup();
}

void Menu::addDisabledActionAndSeparator(MenuWrapper* destinationMenu, const QString& actionName, 
        int menuItemLocation, const QString& grouping, ItemAccessRoles accessRoles) {
    QAction* actionBefore = NULL;
    QAction* separator;
    QAction* separatorText;

    if (menuItemLocation >= 0 && destinationMenu->actions().size() > menuItemLocation) {
        actionBefore = destinationMenu->actions()[menuItemLocation];
    }
    if (actionBefore) {
        separator = new QAction("",destinationMenu);
        destinationMenu->insertAction(actionBefore, separator);
        separator->setSeparator(true);

        separatorText = new QAction(actionName,destinationMenu);
        separatorText->setEnabled(false);
        destinationMenu->insertAction(actionBefore, separatorText);

    } else {
        separator = destinationMenu->addSeparator();
        separatorText = destinationMenu->addAction(actionName);
        separatorText->setEnabled(false);
    }

    if ((accessRoles & RankAndFile) == RankAndFile) {
        _accessRoleActions[RankAndFile] << separator;
        _accessRoleActions[RankAndFile] << separatorText;
    }
    if ((accessRoles & Trainers) == Trainers) {
        _accessRoleActions[Trainers] << separator;
        _accessRoleActions[Trainers] << separatorText;
    }
    if ((accessRoles & THERankAndFile) == THERankAndFile) {
        _accessRoleActions[THERankAndFile] << separator;
        _accessRoleActions[THERankAndFile] << separatorText;
    }
    if ((accessRoles & THETrainers) == THETrainers) {
        _accessRoleActions[THETrainers] << separator;
        _accessRoleActions[THETrainers] << separatorText;
    }

    if (isValidGrouping(grouping)) {
        _groupingActions[grouping] << separator;
        _groupingActions[grouping] << separatorText;
    }
    bool isVisible = getGroupingIsVisible(grouping) && getItemRoleIsVisible(accessRoles);
        separator->setVisible(isVisible);
        separatorText->setVisible(isVisible);
    }

QAction* Menu::addActionToQMenuAndActionHash(MenuWrapper* destinationMenu,
                                             const QString& actionName,
                                             const QKeySequence& shortcut,
                                             const QObject* receiver,
                                             const char* member,
                                             QAction::MenuRole role,
                                             int menuItemLocation, 
                                             const QString& grouping,
                                             ItemAccessRoles accessRoles) {
    QAction* action = NULL;
    QAction* actionBefore = NULL;

    if (menuItemLocation >= 0 && destinationMenu->actions().size() > menuItemLocation) {
        actionBefore = destinationMenu->actions()[menuItemLocation];
    }

    if (!actionBefore) {
        if (receiver && member) {
            action = destinationMenu->addAction(actionName, receiver, member, shortcut);
        } else {
            action = destinationMenu->addAction(actionName);
            action->setShortcut(shortcut);
        }
    } else {
        action = new QAction(actionName, destinationMenu);
        action->setShortcut(shortcut);
        destinationMenu->insertAction(actionBefore, action);

        if (receiver && member) {
            connect(action, SIGNAL(triggered()), receiver, member);
        }
    }
    action->setMenuRole(role);

    _actionHash.insert(actionName, action);

    if ((accessRoles & RankAndFile) == RankAndFile) {
        _accessRoleActions[RankAndFile] << action;
    }
    if ((accessRoles & Trainers) == Trainers) {
        _accessRoleActions[Trainers] << action;
    }
    if ((accessRoles & THERankAndFile) == THERankAndFile) {
        _accessRoleActions[THERankAndFile] << action;
    }
    if ((accessRoles & THETrainers) == THETrainers) {
        _accessRoleActions[THETrainers] << action;
    }

    if (isValidGrouping(grouping)) {
        _groupingActions[grouping] << action;
    }
    action->setVisible(getGroupingIsVisible(grouping) && getItemRoleIsVisible(accessRoles));

    return action;
}

QAction* Menu::addActionToQMenuAndActionHash(MenuWrapper* destinationMenu,
                                             QAction* action,
                                             const QString& actionName,
                                             const QKeySequence& shortcut,
                                             QAction::MenuRole role,
                                             int menuItemLocation, 
                                             const QString& grouping,
                                             ItemAccessRoles accessRoles) {
    QAction* actionBefore = NULL;

    if (menuItemLocation >= 0 && destinationMenu->actions().size() > menuItemLocation) {
        actionBefore = destinationMenu->actions()[menuItemLocation];
    }

    if (!actionName.isEmpty()) {
        action->setText(actionName);
    }

    if (shortcut != 0) {
        action->setShortcut(shortcut);
    }

    if (role != QAction::NoRole) {
        action->setMenuRole(role);
    }

    if (!actionBefore) {
        destinationMenu->addAction(action);
    } else {
        destinationMenu->insertAction(actionBefore, action);
    }

    _actionHash.insert(action->text(), action);

    if ((accessRoles & RankAndFile) == RankAndFile) {
        _accessRoleActions[RankAndFile] << action;
    }
    if ((accessRoles & Trainers) == Trainers) {
        _accessRoleActions[Trainers] << action;
    }
    if ((accessRoles & THERankAndFile) == THERankAndFile) {
        _accessRoleActions[THERankAndFile] << action;
    }
    if ((accessRoles & THETrainers) == THETrainers) {
        _accessRoleActions[THETrainers] << action;
    }

    if (isValidGrouping(grouping)) {
        _groupingActions[grouping] << action;
    }

    action->setVisible(getGroupingIsVisible(grouping) && getItemRoleIsVisible(accessRoles));

    return action;
}

QAction* Menu::addCheckableActionToQMenuAndActionHash(MenuWrapper* destinationMenu,
                                                      const QString& actionName,
                                                      const QKeySequence& shortcut,
                                                      const bool checked,
                                                      const QObject* receiver,
                                                      const char* member,
                                                      int menuItemLocation, 
                                                      const QString& grouping,
                                                      ItemAccessRoles accessRoles) {

    QAction* action = addActionToQMenuAndActionHash(destinationMenu, actionName, shortcut, receiver, member,
                                                        QAction::NoRole, menuItemLocation);
    action->setCheckable(true);
    action->setChecked(checked);

    if ((accessRoles & RankAndFile) == RankAndFile) {
        _accessRoleActions[RankAndFile] << action;
    }
    if ((accessRoles & Trainers) == Trainers) {
        _accessRoleActions[Trainers] << action;
    }
    if ((accessRoles & THERankAndFile) == THERankAndFile) {
        _accessRoleActions[THERankAndFile] << action;
    }
    if ((accessRoles & THETrainers) == THETrainers) {
        _accessRoleActions[THETrainers] << action;
    }

    if (isValidGrouping(grouping)) {
        _groupingActions[grouping] << action;
    }

    action->setVisible(getGroupingIsVisible(grouping) && getItemRoleIsVisible(accessRoles));

    return action;
}

void Menu::removeAction(MenuWrapper* menu, const QString& actionName) {
    auto action = _actionHash.value(actionName);
    menu->removeAction(action);
    _actionHash.remove(actionName);
    for (auto& grouping : _groupingActions) {
        grouping.remove(action);
    }
}

void Menu::setIsOptionChecked(const QString& menuOption, bool isChecked) {
    if (thread() != QThread::currentThread()) {
        QMetaObject::invokeMethod(Menu::getInstance(), "setIsOptionChecked", Qt::BlockingQueuedConnection,
                    Q_ARG(const QString&, menuOption),
                    Q_ARG(bool, isChecked));
        return;
    }
    QAction* menu = _actionHash.value(menuOption);
    if (menu) {
        menu->setChecked(isChecked);
    }
}

bool Menu::isOptionChecked(const QString& menuOption) const {
    const QAction* menu = _actionHash.value(menuOption);
    if (menu) {
        return menu->isChecked();
    }
    return false;
}

void Menu::triggerOption(const QString& menuOption) {
    QAction* action = _actionHash.value(menuOption);
    if (action) {
        action->trigger();
    } else {
        qCDebug(interfaceapp) << "NULL Action for menuOption '" << menuOption << "'";
    }
}

QAction* Menu::getActionForOption(const QString& menuOption) {
    return _actionHash.value(menuOption);
}

QAction* Menu::getActionFromName(const QString& menuName, MenuWrapper* menu) {
    QList<QAction*> menuActions;
    if (menu) {
        menuActions = menu->actions();
    } else {
        menuActions = actions();
    }

    foreach (QAction* menuAction, menuActions) {
        QString actionText = menuAction->text();
        if (menuName == menuAction->text()) {
            return menuAction;
        }
    }
    return NULL;
}

MenuWrapper* Menu::getSubMenuFromName(const QString& menuName, MenuWrapper* menu) {
    QAction* action = getActionFromName(menuName, menu);
    if (action) {
        return MenuWrapper::fromMenu(action->menu());
    }
    return NULL;
}

MenuWrapper* Menu::getMenuParent(const QString& menuName, QString& finalMenuPart) {
    QStringList menuTree = menuName.split(">");
    MenuWrapper* parent = NULL;
    MenuWrapper* menu = NULL;
    foreach (QString menuTreePart, menuTree) {
        parent = menu;
        finalMenuPart = menuTreePart.trimmed();
        menu = getSubMenuFromName(finalMenuPart, parent);
        if (!menu) {
            break;
        }
    }
    return parent;
}

MenuWrapper* Menu::getMenu(const QString& menuName) {
    QStringList menuTree = menuName.split(">");
    MenuWrapper* parent = NULL;
    MenuWrapper* menu = NULL;
    int item = 0;
    foreach (QString menuTreePart, menuTree) {
        menu = getSubMenuFromName(menuTreePart.trimmed(), parent);
        if (!menu) {
            break;
        }
        parent = menu;
        item++;
    }
    return menu;
}

QAction* Menu::getMenuAction(const QString& menuName) {
    QStringList menuTree = menuName.split(">");
    MenuWrapper* parent = NULL;
    QAction* action = NULL;
    foreach (QString menuTreePart, menuTree) {
        action = getActionFromName(menuTreePart.trimmed(), parent);
        if (!action) {
            break;
        }
        parent = MenuWrapper::fromMenu(action->menu());
    }
    return action;
}

int Menu::findPositionOfMenuItem(MenuWrapper* menu, const QString& searchMenuItem) {
    int position = 0;
    foreach(QAction* action, menu->actions()) {
        if (action->text() == searchMenuItem) {
            return position;
        }
        position++;
    }
    return UNSPECIFIED_POSITION; // not found
}

int Menu::positionBeforeSeparatorIfNeeded(MenuWrapper* menu, int requestedPosition) {
    QList<QAction*> menuActions = menu->actions();
    if (requestedPosition > 1 && requestedPosition < menuActions.size()) {
        QAction* beforeRequested = menuActions[requestedPosition - 1];
        if (beforeRequested->isSeparator()) {
            requestedPosition--;
        }
    }
    return requestedPosition;
}


MenuWrapper* Menu::addMenu(const QString& menuName, const QString& grouping, ItemAccessRoles accessRoles) {
    QStringList menuTree = menuName.split(">");
    MenuWrapper* addTo = NULL;
    MenuWrapper* menu = NULL;
    foreach (QString menuTreePart, menuTree) {
        menu = getSubMenuFromName(menuTreePart.trimmed(), addTo);
        if (!menu) {
            if (!addTo) {
                menu = new MenuWrapper(QMenuBar::addMenu(menuTreePart.trimmed()));
            } else {
                menu = addTo->addMenu(menuTreePart.trimmed());
            }
        }
        addTo = menu;
    }

        auto action = getMenuAction(menuName);
        if (action) {
        if ((accessRoles & RankAndFile) == RankAndFile) {
            _accessRoleActions[RankAndFile] << action;
        }
        if ((accessRoles & Trainers) == Trainers) {
            _accessRoleActions[Trainers] << action;
        }
        if ((accessRoles & THERankAndFile) == THERankAndFile) {
            _accessRoleActions[THERankAndFile] << action;
        }
        if ((accessRoles & THETrainers) == THETrainers) {
            _accessRoleActions[THETrainers] << action;
        }
        if (isValidGrouping(grouping)) {
            _groupingActions[grouping] << action;
        }
        action->setVisible(getGroupingIsVisible(grouping) && getItemRoleIsVisible(accessRoles));
    }

    QMenuBar::repaint();
    return menu;
}

void Menu::removeMenu(const QString& menuName) {
    QAction* action = getMenuAction(menuName);

    // only proceed if the menu actually exists
    if (action) {
        QString finalMenuPart;
        MenuWrapper* parent = getMenuParent(menuName, finalMenuPart);
        if (parent) {
            parent->removeAction(action);
        } else {
            QMenuBar::removeAction(action);
        }

        QMenuBar::repaint();
    }
}

bool Menu::menuExists(const QString& menuName) {
    QAction* action = getMenuAction(menuName);

    // only proceed if the menu actually exists
    if (action) {
        return true;
    }
    return false;
}

void Menu::addSeparator(const QString& menuName, const QString& separatorName, const QString& grouping) {
    MenuWrapper* menuObj = getMenu(menuName);
    if (menuObj) {
        addDisabledActionAndSeparator(menuObj, separatorName);
    }
}

void Menu::removeSeparator(const QString& menuName, const QString& separatorName) {
    MenuWrapper* menu = getMenu(menuName);
    bool separatorRemoved = false;
    if (menu) {
        int textAt = findPositionOfMenuItem(menu, separatorName);
        QList<QAction*> menuActions = menu->actions();
        QAction* separatorText = menuActions[textAt];
        if (textAt > 0 && textAt < menuActions.size()) {
            QAction* separatorLine = menuActions[textAt - 1];
            if (separatorLine) {
                if (separatorLine->isSeparator()) {
                    menu->removeAction(separatorText);
                    menu->removeAction(separatorLine);
                    separatorRemoved = true;
                }
            }
        }
    }
    if (separatorRemoved) {
        QMenuBar::repaint();
    }
}

void Menu::addMenuItem(const MenuItemProperties& properties) {
    MenuWrapper* menuObj = getMenu(properties.menuName);
    if (menuObj) {
        QShortcut* shortcut = NULL;
        if (!properties.shortcutKeySequence.isEmpty()) {
            shortcut = new QShortcut(properties.shortcutKeySequence, this);
            shortcut->setContext(Qt::WidgetWithChildrenShortcut);
        }

        // check for positioning requests
        int requestedPosition = properties.position;
        if (requestedPosition == UNSPECIFIED_POSITION && !properties.beforeItem.isEmpty()) {
            requestedPosition = findPositionOfMenuItem(menuObj, properties.beforeItem);
            // double check that the requested location wasn't a separator label
            requestedPosition = positionBeforeSeparatorIfNeeded(menuObj, requestedPosition);
        }
        if (requestedPosition == UNSPECIFIED_POSITION && !properties.afterItem.isEmpty()) {
            int afterPosition = findPositionOfMenuItem(menuObj, properties.afterItem);
            if (afterPosition != UNSPECIFIED_POSITION) {
                requestedPosition = afterPosition + 1;
            }
        }

        QAction* menuItemAction = NULL;
        if (properties.isSeparator) {
            addDisabledActionAndSeparator(menuObj, properties.menuItemName, requestedPosition, properties.grouping);
        } else if (properties.isCheckable) {
            menuItemAction = addCheckableActionToQMenuAndActionHash(menuObj, properties.menuItemName,
                                                                    properties.shortcutKeySequence, properties.isChecked,
                                                                    MenuScriptingInterface::getInstance(), SLOT(menuItemTriggered()), 
                                                                    requestedPosition, properties.grouping);
        } else {
            menuItemAction = addActionToQMenuAndActionHash(menuObj, properties.menuItemName, properties.shortcutKeySequence,
                                                           MenuScriptingInterface::getInstance(), SLOT(menuItemTriggered()),
                                                           QAction::NoRole, requestedPosition, properties.grouping);
        }
        if (shortcut && menuItemAction) {
            connect(shortcut, SIGNAL(activated()), menuItemAction, SLOT(trigger()));
        }
        QMenuBar::repaint();
    }
}

void Menu::removeMenuItem(const QString& menu, const QString& menuitem) {
    MenuWrapper* menuObj = getMenu(menu);
    if (menuObj) {
        removeAction(menuObj, menuitem);
        QMenuBar::repaint();
    }
}

bool Menu::menuItemExists(const QString& menu, const QString& menuitem) {
    QAction* menuItemAction = _actionHash.value(menuitem);
    if (menuItemAction) {
        return (getMenu(menu) != NULL);
    }
    return false;
}

bool Menu::getGroupingIsVisible(const QString& grouping) {
    if (grouping.isEmpty() || grouping.isNull()) {
        return true;
    }
    if (_groupingVisible.contains(grouping)) {
        return _groupingVisible[grouping];
    }
    return false;
}

bool Menu::getItemRoleIsVisible(ItemAccessRoles roles) {
    if (_currentRole == Admin) {
        return true;
    }
    if ((roles & _currentRole) == _currentRole) {
        return true;
    }
    return false;
}

void Menu::setGroupingIsVisible(const QString& grouping, bool isVisible) {
    // NOTE: Default grouping always visible
    if (grouping.isEmpty() || grouping.isNull()) {
        return;
    }
    _groupingVisible[grouping] = isVisible;

    for (auto action: _groupingActions[grouping]) {
        action->setVisible(isVisible && (_currentRole == ItemAccessRoles::Admin || _accessRoleActions[_currentRole].contains(action)));
    }

    QMenuBar::repaint();
}

void Menu::addActionGroup(const QString& groupName, const QStringList& actionList, const QString& selected) {
    auto menu = addMenu(groupName);
    
    QActionGroup* actionGroup = new QActionGroup(menu);
    actionGroup->setExclusive(true);
    
    auto menuScriptingInterface = MenuScriptingInterface::getInstance();
    for (auto action : actionList) {
        auto item = addCheckableActionToQMenuAndActionHash(menu, action, 0, action == selected,
                                                           menuScriptingInterface,
                                                           SLOT(menuItemTriggered()));
        actionGroup->addAction(item);
    }
    
    QMenuBar::repaint();
}

void Menu::removeActionGroup(const QString& groupName) {
    removeMenu(groupName);
}

MenuWrapper::MenuWrapper(QMenu* menu) : _realMenu(menu) {
    VrMenu::executeOrQueue([=](VrMenu* vrMenu) {
        vrMenu->addMenu(menu);
    });
    _backMap[menu] = this;
}

QList<QAction*> MenuWrapper::actions() {
    return _realMenu->actions();
}

MenuWrapper* MenuWrapper::addMenu(const QString& menuName) {
    return new MenuWrapper(_realMenu->addMenu(menuName));
}

void MenuWrapper::setEnabled(bool enabled) {
    _realMenu->setEnabled(enabled);
}

QAction* MenuWrapper::addSeparator() {
    return _realMenu->addSeparator();
}

void MenuWrapper::addAction(QAction* action) {
    _realMenu->addAction(action);
    VrMenu::executeOrQueue([=](VrMenu* vrMenu) {
        vrMenu->addAction(_realMenu, action);
    });
}

QAction* MenuWrapper::addAction(const QString& menuName) {
    QAction* action = _realMenu->addAction(menuName);
    VrMenu::executeOrQueue([=](VrMenu* vrMenu) {
        vrMenu->addAction(_realMenu, action);
    });
    return action;
}

QAction* MenuWrapper::addAction(const QString& menuName, const QObject* receiver, const char* member, const QKeySequence& shortcut) {
    QAction* action = _realMenu->addAction(menuName, receiver, member, shortcut);
    VrMenu::executeOrQueue([=](VrMenu* vrMenu) {
        vrMenu->addAction(_realMenu, action);
    });
    return action;
}

void MenuWrapper::removeAction(QAction* action) {
    _realMenu->removeAction(action);
    VrMenu::executeOrQueue([=](VrMenu* vrMenu) {
        vrMenu->removeAction(action);
    });
}

void MenuWrapper::insertAction(QAction* before, QAction* action) {
    _realMenu->insertAction(before, action);
    VrMenu::executeOrQueue([=](VrMenu* vrMenu) {
        vrMenu->insertAction(before, action);
    });
}

QHash<QMenu*, MenuWrapper*> MenuWrapper::_backMap;<|MERGE_RESOLUTION|>--- conflicted
+++ resolved
@@ -71,15 +71,10 @@
                 dialogsManager.data(), &DialogsManager::toggleLoginDialog);
     }
 
-<<<<<<< HEAD
 //    // File > Update -- FIXME: needs implementation
-//    auto updateAction = addActionToQMenuAndActionHash(fileMenu, "Update");
-//    updateAction->setDisabled(true);
-=======
-    // File > Update -- FIXME: needs implementation
-    auto action = addActionToQMenuAndActionHash(fileMenu, "Update");
-    action->setDisabled(true);
->>>>>>> 3f0ebf77
+//    auto action = addActionToQMenuAndActionHash(fileMenu, "Update");
+//    action->setDisabled(true);
+
 
     // File > Help
     addActionToQMenuAndActionHash(fileMenu, MenuOption::Help, 0, qApp, SLOT(showHelp()));
