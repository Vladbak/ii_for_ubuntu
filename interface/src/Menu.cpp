--- conflicted
+++ resolved
@@ -28,11 +28,7 @@
 #include "devices/DdeFaceTracker.h"
 #include "devices/Faceshift.h"
 #include "devices/RealSense.h"
-<<<<<<< HEAD
-=======
-#include "devices/SixenseManager.h"
 #include "devices/3Dconnexion.h"
->>>>>>> fc80e427
 #include "MainWindow.h"
 #include "scripting/MenuScriptingInterface.h"
 #if defined(Q_OS_MAC) || defined(Q_OS_WIN)
@@ -262,13 +258,7 @@
     addCheckableActionToQMenuAndActionHash(avatarMenu, MenuOption::NamesAboveHeads, 0, true);
     addCheckableActionToQMenuAndActionHash(avatarMenu, MenuOption::BlueSpeechSphere, 0, true);
     addCheckableActionToQMenuAndActionHash(avatarMenu, MenuOption::EnableCharacterController, 0, true,
-<<<<<<< HEAD
-            avatar, SLOT(updateMotionBehaviorFromMenu()));
-    addCheckableActionToQMenuAndActionHash(avatarMenu, MenuOption::ShiftHipsForIdleAnimations, 0, false,
-            avatar, SLOT(updateMotionBehaviorFromMenu()));
-=======
             avatar, SLOT(updateMotionBehavior()));
->>>>>>> fc80e427
 
     MenuWrapper* viewMenu = addMenu("View");
     addActionToQMenuAndActionHash(viewMenu, MenuOption::ReloadContent, 0, qApp, SLOT(reloadResourceCaches()));
