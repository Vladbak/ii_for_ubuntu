//
//  Menu.cpp
//  interface/src
//
//  Created by Stephen Birarda on 8/12/13.
//  Copyright 2013 High Fidelity, Inc.
//
//  Distributed under the Apache License, Version 2.0.
//  See the accompanying file LICENSE or http://www.apache.org/licenses/LICENSE-2.0.html
//

#include <QFileDialog>
#include <QMenuBar>
#include <QShortcut>

#include <AddressManager.h>
#include <AudioClient.h>
#include <DependencyManager.h>
#include <display-plugins/DisplayPlugin.h>
#include <PathUtils.h>
#include <SettingHandle.h>
#include <UserActivityLogger.h>
#include <VrMenu.h>

#include "Application.h"
#include "AccountManager.h"
#include "assets/ATPAssetMigrator.h"
#include "audio/AudioScope.h"
#include "avatar/AvatarManager.h"
#include "devices/DdeFaceTracker.h"
#include "devices/Faceshift.h"
#include "input-plugins/SpacemouseManager.h"
#include "MainWindow.h"
#include "scripting/MenuScriptingInterface.h"
#include "ui/AssetUploadDialogFactory.h"
#include "ui/DialogsManager.h"
#include "ui/StandAloneJSConsole.h"
#include "InterfaceLogging.h"

#if defined(Q_OS_MAC) || defined(Q_OS_WIN)
#include "SpeechRecognizer.h"
#endif

#include "Menu.h"

static const char* const MENU_PROPERTY_NAME = "com.highfidelity.Menu";

Menu* Menu::getInstance() {
    static Menu* instance = globalInstance<Menu>(MENU_PROPERTY_NAME);
    return instance;
}

Menu::Menu() {
<<<<<<< HEAD
=======
    _currentRole = ItemAccessRoles::RankAndFile;
    MenuWrapper * fileMenu = addMenu("File");
#ifdef Q_OS_MAC
    addActionToQMenuAndActionHash(fileMenu, MenuOption::AboutApp, 0, qApp, SLOT(aboutApp()), QAction::AboutRole);
#endif
>>>>>>> 632df9ac
    auto dialogsManager = DependencyManager::get<DialogsManager>();
    AccountManager& accountManager = AccountManager::getInstance();

    // File/Application menu ----------------------------------
    MenuWrapper* fileMenu = addMenu("File");

    // File > Login menu items
    {
        addActionToQMenuAndActionHash(fileMenu, MenuOption::Login);

        // connect to the appropriate signal of the AccountManager so that we can change the Login/Logout menu item
        connect(&accountManager, &AccountManager::profileChanged,
                dialogsManager.data(), &DialogsManager::toggleLoginDialog);
        connect(&accountManager, &AccountManager::logoutComplete,
                dialogsManager.data(), &DialogsManager::toggleLoginDialog);
    }

<<<<<<< HEAD
    // File > Update -- FIXME: needs implementation
    auto updateAction = addActionToQMenuAndActionHash(fileMenu, "Update");
    updateAction->setDisabled(true);

    // File > Help
    addActionToQMenuAndActionHash(fileMenu, MenuOption::Help, 0, qApp, SLOT(showHelp()));

    // File > Crash Reporter...-- FIXME: needs implementation
    auto crashReporterAction = addActionToQMenuAndActionHash(fileMenu, "Crash Reporter...");
    crashReporterAction->setDisabled(true);

    // File > About
    addActionToQMenuAndActionHash(fileMenu, MenuOption::AboutApp, 0, qApp, SLOT(aboutApp()), QAction::AboutRole);
=======
    // File Menu > Scripts section -- "Advanced" grouping
    addDisabledActionAndSeparator(fileMenu, "Scripts", UNSPECIFIED_POSITION, "Advanced", ItemAccessRoles::Admin);
    addActionToQMenuAndActionHash(fileMenu, MenuOption::LoadScript, Qt::CTRL | Qt::Key_O,
                                  qApp, SLOT(loadDialog()),
                                  QAction::NoRole, UNSPECIFIED_POSITION, "Advanced", ItemAccessRoles::Admin);
    addActionToQMenuAndActionHash(fileMenu, MenuOption::LoadScriptURL,
                                  Qt::CTRL | Qt::SHIFT | Qt::Key_O, qApp, SLOT(loadScriptURLDialog()),
                                  QAction::NoRole, UNSPECIFIED_POSITION, "Advanced", ItemAccessRoles::Admin);
    addActionToQMenuAndActionHash(fileMenu, MenuOption::StopAllScripts, 0, qApp, SLOT(stopAllScripts()),
                                  QAction::NoRole, UNSPECIFIED_POSITION, "Advanced", ItemAccessRoles::Admin);
    addActionToQMenuAndActionHash(fileMenu, MenuOption::ReloadAllScripts, Qt::CTRL | Qt::Key_R,
                                  qApp, SLOT(reloadAllScripts()),
                                  QAction::NoRole, UNSPECIFIED_POSITION, "Advanced", ItemAccessRoles::Admin);
    addActionToQMenuAndActionHash(fileMenu, MenuOption::RunningScripts, Qt::CTRL | Qt::Key_J,
                                  qApp, SLOT(toggleRunningScriptsWidget()),
                                  QAction::NoRole, UNSPECIFIED_POSITION, "Advanced", ItemAccessRoles::Admin);

    auto addressManager = DependencyManager::get<AddressManager>();

    addDisabledActionAndSeparator(fileMenu, "History", -1, QString(), ItemAccessRoles::Admin);

    QAction* backAction = addActionToQMenuAndActionHash(fileMenu,
                                                        MenuOption::Back,
                                                        0,
                                                        addressManager.data(),
                                                        SLOT(goBack()),
                                                        QAction::NoRole,
                                                        UNSPECIFIED_POSITION,
                                                        QString(),
                                                        ItemAccessRoles::Admin);

    QAction* forwardAction = addActionToQMenuAndActionHash(fileMenu,
                                                           MenuOption::Forward,
                                                           0,
                                                           addressManager.data(),
                                                           SLOT(goForward()),
                                                           QAction::NoRole,
                                                           UNSPECIFIED_POSITION,
                                                           QString(),
                                                           ItemAccessRoles::Admin);

    // connect to the AddressManager signal to enable and disable the back and forward menu items
    connect(addressManager.data(), &AddressManager::goBackPossible, backAction, &QAction::setEnabled);
    connect(addressManager.data(), &AddressManager::goForwardPossible, forwardAction, &QAction::setEnabled);

    // set the two actions to start disabled since the stacks are clear on startup
    backAction->setDisabled(true);
    forwardAction->setDisabled(true);

    addDisabledActionAndSeparator(fileMenu, "Location");
    qApp->getBookmarks()->setupMenus(this, fileMenu);

    addActionToQMenuAndActionHash(fileMenu,
                                  MenuOption::AddressBar,
                                  Qt::CTRL | Qt::Key_L,
                                  dialogsManager.data(),
                                  SLOT(toggleAddressBar()),
                                  QAction::NoRole,
                                  UNSPECIFIED_POSITION,
                                  QString(),
                                  (ItemAccessRoles) (ItemAccessRoles::THERankAndFile | ItemAccessRoles::THETrainers));
    addActionToQMenuAndActionHash(fileMenu, MenuOption::CopyAddress, 0,
                                  addressManager.data(), SLOT(copyAddress()),
                                  QAction::NoRole, UNSPECIFIED_POSITION, "Advanced");
    addActionToQMenuAndActionHash(fileMenu, MenuOption::CopyPath, 0,
                                  addressManager.data(), SLOT(copyPath()),
                                  QAction::NoRole, UNSPECIFIED_POSITION, "Advanced");
>>>>>>> 632df9ac

    // File > Quit
    addActionToQMenuAndActionHash(fileMenu, MenuOption::Quit, Qt::CTRL | Qt::Key_Q, qApp, SLOT(quit()), QAction::QuitRole);


    // Edit menu ----------------------------------
    MenuWrapper* editMenu = addMenu("Edit");

    // Edit > Undo
    QUndoStack* undoStack = qApp->getUndoStack();
    QAction* undoAction = undoStack->createUndoAction(editMenu);
    undoAction->setShortcut(Qt::CTRL | Qt::Key_Z);
    addActionToQMenuAndActionHash(editMenu, undoAction, QString(), 0, QAction::NoRole, UNSPECIFIED_POSITION, QString(), ItemAccessRoles::Admin);

    // Edit > Redo
    QAction* redoAction = undoStack->createRedoAction(editMenu);
    redoAction->setShortcut(Qt::CTRL | Qt::SHIFT | Qt::Key_Z);
    addActionToQMenuAndActionHash(editMenu, redoAction, QString(), 0, QAction::NoRole, UNSPECIFIED_POSITION, QString(), ItemAccessRoles::Admin);

    // Edit > Running Sccripts
    addActionToQMenuAndActionHash(editMenu, MenuOption::RunningScripts, Qt::CTRL | Qt::Key_J,
        qApp, SLOT(toggleRunningScriptsWidget()));

<<<<<<< HEAD
    // Edit > Open and Run Script from File... [advanced]
    addActionToQMenuAndActionHash(editMenu, MenuOption::LoadScript, Qt::CTRL | Qt::Key_O,
        qApp, SLOT(loadDialog()),
        QAction::NoRole, UNSPECIFIED_POSITION, "Advanced");

    // Edit > Open and Run Script from Url... [advanced]
    addActionToQMenuAndActionHash(editMenu, MenuOption::LoadScriptURL,
        Qt::CTRL | Qt::SHIFT | Qt::Key_O, qApp, SLOT(loadScriptURLDialog()),
        QAction::NoRole, UNSPECIFIED_POSITION, "Advanced");

    // Edit > Stop All Scripts... [advanced]
    addActionToQMenuAndActionHash(editMenu, MenuOption::StopAllScripts, 0, qApp, SLOT(stopAllScripts()),
        QAction::NoRole, UNSPECIFIED_POSITION, "Advanced");

    // Edit > Reload All Scripts... [advanced]
    addActionToQMenuAndActionHash(editMenu, MenuOption::ReloadAllScripts, Qt::CTRL | Qt::Key_R,
        qApp, SLOT(reloadAllScripts()),
        QAction::NoRole, UNSPECIFIED_POSITION, "Advanced");

    // Edit > Scripts Editor... [advanced]
    addActionToQMenuAndActionHash(editMenu, MenuOption::ScriptEditor, Qt::ALT | Qt::Key_S,
        dialogsManager.data(), SLOT(showScriptEditor()),
        QAction::NoRole, UNSPECIFIED_POSITION, "Advanced");

    // Edit > Console... [advanced]
    addActionToQMenuAndActionHash(editMenu, MenuOption::Console, Qt::CTRL | Qt::ALT | Qt::Key_J,
        DependencyManager::get<StandAloneJSConsole>().data(),
        SLOT(toggleConsole()),
        QAction::NoRole, UNSPECIFIED_POSITION, "Advanced");

    // Edit > Reload All Content [advanced]
    addActionToQMenuAndActionHash(editMenu, MenuOption::ReloadContent, 0, qApp, SLOT(reloadResourceCaches()),
        QAction::NoRole, UNSPECIFIED_POSITION, "Advanced");


    // Edit > Package Model... [advanced]
    addActionToQMenuAndActionHash(editMenu, MenuOption::PackageModel, 0,
        qApp, SLOT(packageModel()),
        QAction::NoRole, UNSPECIFIED_POSITION, "Advanced");


    // Audio menu ----------------------------------
    MenuWrapper* audioMenu = addMenu("Audio");
    auto audioIO = DependencyManager::get<AudioClient>();

    // Audio > Mute
    addCheckableActionToQMenuAndActionHash(audioMenu, MenuOption::MuteAudio, Qt::CTRL | Qt::Key_M, false, 
        audioIO.data(), SLOT(toggleMute()));
=======
    addActionToQMenuAndActionHash(editMenu, MenuOption::Attachments, 0,
                                  dialogsManager.data(), SLOT(editAttachments()),
                                  QAction::NoRole, UNSPECIFIED_POSITION, "Advanced", ItemAccessRoles::Admin);

    MenuWrapper* toolsMenu = addMenu("Tools");
    addActionToQMenuAndActionHash(toolsMenu, MenuOption::ScriptEditor,  Qt::ALT | Qt::Key_S,
                                  dialogsManager.data(), SLOT(showScriptEditor()),
                                  QAction::NoRole, UNSPECIFIED_POSITION, "Advanced", ItemAccessRoles::Admin);

#if defined(Q_OS_MAC) || defined(Q_OS_WIN)
    auto speechRecognizer = DependencyManager::get<SpeechRecognizer>();
    QAction* speechRecognizerAction = addCheckableActionToQMenuAndActionHash(toolsMenu, MenuOption::ControlWithSpeech,
                                                                             Qt::CTRL | Qt::SHIFT | Qt::Key_C,
                                                                             speechRecognizer->getEnabled(),
                                                                             speechRecognizer.data(),
                                                                             SLOT(setEnabled(bool)),
                                                                             UNSPECIFIED_POSITION, "Advanced", ItemAccessRoles::Admin);
    connect(speechRecognizer.data(), SIGNAL(enabledUpdated(bool)), speechRecognizerAction, SLOT(setChecked(bool)));
#endif
    /* //UTII: we don't need this in our viewer
    addActionToQMenuAndActionHash(toolsMenu, MenuOption::Chat,
                                  0, // QML Qt::Key_Backslash,
                                  dialogsManager.data(), SLOT(showIRCLink()),
                                  QAction::NoRole, UNSPECIFIED_POSITION, "Advanced");
                                 
    addActionToQMenuAndActionHash(toolsMenu, MenuOption::AddRemoveFriends, 0,
                                  qApp, SLOT(showFriendsWindow()));

    MenuWrapper* visibilityMenu = toolsMenu->addMenu("I Am Visible To");
    {
        QActionGroup* visibilityGroup = new QActionGroup(toolsMenu);
        auto discoverabilityManager = DependencyManager::get<DiscoverabilityManager>();

        QAction* visibleToEveryone = addCheckableActionToQMenuAndActionHash(visibilityMenu, MenuOption::VisibleToEveryone,
            0, discoverabilityManager->getDiscoverabilityMode() == Discoverability::All,
            discoverabilityManager.data(), SLOT(setVisibility()));
        visibilityGroup->addAction(visibleToEveryone);

        QAction* visibleToFriends = addCheckableActionToQMenuAndActionHash(visibilityMenu, MenuOption::VisibleToFriends,
            0, discoverabilityManager->getDiscoverabilityMode() == Discoverability::Friends,
            discoverabilityManager.data(), SLOT(setVisibility()));
        visibilityGroup->addAction(visibleToFriends);

        QAction* visibleToNoOne = addCheckableActionToQMenuAndActionHash(visibilityMenu, MenuOption::VisibleToNoOne,
            0, discoverabilityManager->getDiscoverabilityMode() == Discoverability::None,
            discoverabilityManager.data(), SLOT(setVisibility()));
        visibilityGroup->addAction(visibleToNoOne);

        connect(discoverabilityManager.data(), &DiscoverabilityManager::discoverabilityModeChanged,
            discoverabilityManager.data(), &DiscoverabilityManager::visibilityChanged);
    }*/

    addActionToQMenuAndActionHash(toolsMenu,
                                  MenuOption::ToolWindow,
                                  Qt::CTRL | Qt::ALT | Qt::Key_T,
                                  dialogsManager.data(),
                                  SLOT(toggleToolWindow()),
                                  QAction::NoRole, UNSPECIFIED_POSITION, "Advanced", ItemAccessRoles::Admin);

    addActionToQMenuAndActionHash(toolsMenu,
                                  MenuOption::Console,
                                  Qt::CTRL | Qt::ALT | Qt::Key_J,
                                  DependencyManager::get<StandAloneJSConsole>().data(),
                                  SLOT(toggleConsole()),
                                  QAction::NoRole, UNSPECIFIED_POSITION, "Advanced", ItemAccessRoles::Admin);

    addActionToQMenuAndActionHash(toolsMenu,
                                  MenuOption::ResetSensors,
                                  0, // QML Qt::Key_Apostrophe,
                                  qApp,
                                  SLOT(resetSensors()),
                                  QAction::NoRole, UNSPECIFIED_POSITION, "Advanced", ItemAccessRoles::Admin);

    addActionToQMenuAndActionHash(toolsMenu, MenuOption::PackageModel, 0,
                                  qApp, SLOT(packageModel()),
                                  QAction::NoRole, UNSPECIFIED_POSITION, "Advanced", ItemAccessRoles::Admin);

    addMenu(DisplayPlugin::MENU_PATH(), QString(), ItemAccessRoles::Admin);
    {
        MenuWrapper* displayModeMenu = addMenu(MenuOption::OutputMenu, QString(), ItemAccessRoles::Admin);
        QActionGroup* displayModeGroup = new QActionGroup(displayModeMenu);
        displayModeGroup->setExclusive(true);
    }
>>>>>>> 632df9ac

    // Audio > Level Meter  [advanced] -- FIXME: needs implementation
    auto levelMeterAction = addCheckableActionToQMenuAndActionHash(audioMenu, "Level Meter", 0, false, NULL, NULL, UNSPECIFIED_POSITION, "Advanced");
    levelMeterAction->setDisabled(true);


    // Avatar menu ----------------------------------
    MenuWrapper* avatarMenu = addMenu("Avatar");
    auto avatarManager = DependencyManager::get<AvatarManager>();
    QObject* avatar = avatarManager->getMyAvatar();

    // Avatar > Attachments...
    addActionToQMenuAndActionHash(avatarMenu, MenuOption::Attachments, 0,
        dialogsManager.data(), SLOT(editAttachments()));

    // Avatar > Size
    MenuWrapper* avatarSizeMenu = avatarMenu->addMenu("Size");

    // Avatar > Size > Increase
    addActionToQMenuAndActionHash(avatarSizeMenu,
<<<<<<< HEAD
        MenuOption::IncreaseAvatarSize,
        0, // QML Qt::Key_Plus,
        avatar, SLOT(increaseSize()));

    // Avatar > Size > Decrease
    addActionToQMenuAndActionHash(avatarSizeMenu,
        MenuOption::DecreaseAvatarSize,
        0, // QML Qt::Key_Minus,
        avatar, SLOT(decreaseSize()));

    // Avatar > Size > Reset
    addActionToQMenuAndActionHash(avatarSizeMenu,
        MenuOption::ResetAvatarSize,
        0, // QML Qt::Key_Equal,
        avatar, SLOT(resetSize()));

    // Avatar > Reset Sensors
    addActionToQMenuAndActionHash(avatarMenu,
        MenuOption::ResetSensors,
        0, // QML Qt::Key_Apostrophe,
        qApp, SLOT(resetSensors()));


    // Display menu ----------------------------------
    // FIXME - this is not yet matching Alan's spec because it doesn't have
    // menus for "2D"/"3D" - we need to add support for detecting the appropriate
    // default 3D display mode
    addMenu(DisplayPlugin::MENU_PATH());
    MenuWrapper* displayModeMenu = addMenu(MenuOption::OutputMenu);
    QActionGroup* displayModeGroup = new QActionGroup(displayModeMenu);
    displayModeGroup->setExclusive(true);

=======
                                  MenuOption::IncreaseAvatarSize,
                                  0, // QML Qt::Key_Plus,
                                  avatar,
                                  SLOT(increaseSize()), QAction::NoRole, UNSPECIFIED_POSITION, QString(),
                                  ItemAccessRoles::Admin);
    addActionToQMenuAndActionHash(avatarSizeMenu,
                                  MenuOption::DecreaseAvatarSize,
                                  0, // QML Qt::Key_Minus,
                                  avatar,
                                  SLOT(decreaseSize()), QAction::NoRole, UNSPECIFIED_POSITION, QString(),
                                  ItemAccessRoles::Admin);
    addActionToQMenuAndActionHash(avatarSizeMenu,
                                  MenuOption::ResetAvatarSize,
                                  0, // QML Qt::Key_Equal,
                                  avatar,
                                  SLOT(resetSize()), QAction::NoRole, UNSPECIFIED_POSITION, QString(),
                                  ItemAccessRoles::Admin);

    addCheckableActionToQMenuAndActionHash(avatarMenu, MenuOption::NamesAboveHeads, 0, true, 
                                           NULL, NULL, UNSPECIFIED_POSITION, "Advanced", ItemAccessRoles::Admin);
>>>>>>> 632df9ac

    // View menu ----------------------------------
    MenuWrapper* viewMenu = addMenu("View");
    QActionGroup* cameraModeGroup = new QActionGroup(viewMenu);

    // View > [camera group]
    cameraModeGroup->setExclusive(true);
<<<<<<< HEAD
=======
    cameraModeGroup->addAction(addCheckableActionToQMenuAndActionHash(cameraModeMenu,
                                                                      MenuOption::FirstPerson, 0, // QML Qt:: Key_P
                                                                      false, qApp, SLOT(cameraMenuChanged())));
    cameraModeGroup->addAction(addCheckableActionToQMenuAndActionHash(cameraModeMenu,
                                                                      MenuOption::ThirdPerson, 0,
                                                                      true, qApp, SLOT(cameraMenuChanged())));
    cameraModeGroup->addAction(addCheckableActionToQMenuAndActionHash(cameraModeMenu,
                                                                      MenuOption::IndependentMode, 0,
                                                                      false, qApp, SLOT(cameraMenuChanged()), UNSPECIFIED_POSITION, QString(), ItemAccessRoles::Admin));
    cameraModeGroup->addAction(addCheckableActionToQMenuAndActionHash(cameraModeMenu,
                                                                      MenuOption::CameraEntityMode, 0,
                                                                      false, qApp, SLOT(cameraMenuChanged()), UNSPECIFIED_POSITION, QString(), ItemAccessRoles::Admin));
    cameraModeGroup->addAction(addCheckableActionToQMenuAndActionHash(cameraModeMenu,
                                                                      MenuOption::FullscreenMirror, 0, // QML Qt::Key_H,
                                                                      false, qApp, SLOT(cameraMenuChanged()), UNSPECIFIED_POSITION, QString(), ItemAccessRoles::Admin));

    addCheckableActionToQMenuAndActionHash(viewMenu, MenuOption::Mirror,
        0, //QML Qt::SHIFT | Qt::Key_H,
        true);
    
    addCheckableActionToQMenuAndActionHash(viewMenu, MenuOption::CenterPlayerInView,
                                           0, false, qApp, SLOT(rotationModeChanged()),
                                           UNSPECIFIED_POSITION, "Advanced");
>>>>>>> 632df9ac

    // View > First Person
    cameraModeGroup->addAction(addCheckableActionToQMenuAndActionHash(viewMenu,
        MenuOption::FirstPerson, 0, // QML Qt:: Key_P
        false, qApp, SLOT(cameraMenuChanged())));

    // View > Third Person
    cameraModeGroup->addAction(addCheckableActionToQMenuAndActionHash(viewMenu,
        MenuOption::ThirdPerson, 0,
        true, qApp, SLOT(cameraMenuChanged())));

    // View > Mirror
    cameraModeGroup->addAction(addCheckableActionToQMenuAndActionHash(viewMenu,
        MenuOption::FullscreenMirror, 0, // QML Qt::Key_H,
        false, qApp, SLOT(cameraMenuChanged())));

    // View > Independent [advanced]
    cameraModeGroup->addAction(addCheckableActionToQMenuAndActionHash(viewMenu,
        MenuOption::IndependentMode, 0,
        false, qApp, SLOT(cameraMenuChanged()),
        UNSPECIFIED_POSITION, "Advanced"));

    // View > Entity Camera [advanced]
    cameraModeGroup->addAction(addCheckableActionToQMenuAndActionHash(viewMenu,
        MenuOption::CameraEntityMode, 0,
        false, qApp, SLOT(cameraMenuChanged()),
        UNSPECIFIED_POSITION, "Advanced"));

    viewMenu->addSeparator();

    // View > Mini Mirror
    addCheckableActionToQMenuAndActionHash(viewMenu, MenuOption::MiniMirror, 0, false);


    // Navigate menu ----------------------------------
    MenuWrapper* navigateMenu = addMenu("Navigate");

    // Navigate > Home -- FIXME: needs implementation
    auto homeAction = addActionToQMenuAndActionHash(navigateMenu, "Home");
    homeAction->setDisabled(true);

<<<<<<< HEAD
    addActionToQMenuAndActionHash(navigateMenu, MenuOption::AddressBar, Qt::CTRL | Qt::Key_L,
        dialogsManager.data(), SLOT(toggleAddressBar()));

    // Navigate > Directory -- FIXME: needs implementation
    addActionToQMenuAndActionHash(navigateMenu, "Directory");

    // Navigate > Bookmark related menus -- Note: the Bookmark class adds its own submenus here.
    qApp->getBookmarks()->setupMenus(this, navigateMenu);

    // Navigate > Copy Address [advanced]
    auto addressManager = DependencyManager::get<AddressManager>();
    addActionToQMenuAndActionHash(navigateMenu, MenuOption::CopyAddress, 0,
        addressManager.data(), SLOT(copyAddress()),
        QAction::NoRole, UNSPECIFIED_POSITION, "Advanced");

    // Navigate > Copy Path [advanced]
    addActionToQMenuAndActionHash(navigateMenu, MenuOption::CopyPath, 0,
        addressManager.data(), SLOT(copyPath()),
        QAction::NoRole, UNSPECIFIED_POSITION, "Advanced");


    // Settings menu ----------------------------------
    MenuWrapper* settingsMenu = addMenu("Settings");

    // Settings > Advance Menus
    addCheckableActionToQMenuAndActionHash(settingsMenu, "Advanced Menus", 0, false, this, SLOT(toggleAdvancedMenus()));

    // Settings > Developer Menus
    addCheckableActionToQMenuAndActionHash(settingsMenu, "Developer Menus", 0, false, this, SLOT(toggleDeveloperMenus()));

    // Settings > General...
    addActionToQMenuAndActionHash(settingsMenu, MenuOption::Preferences, Qt::CTRL | Qt::Key_Comma,
        dialogsManager.data(), SLOT(editPreferences()), QAction::PreferencesRole);

    // Settings > Avatar...-- FIXME: needs implementation
    auto avatarAction = addActionToQMenuAndActionHash(settingsMenu, "Avatar...");
    avatarAction->setDisabled(true);

    // Settings > Audio...-- FIXME: needs implementation
    auto audioAction = addActionToQMenuAndActionHash(settingsMenu, "Audio...");
    audioAction->setDisabled(true);

    // Settings > LOD...-- FIXME: needs implementation
    auto lodAction = addActionToQMenuAndActionHash(settingsMenu, "LOD...");
    lodAction->setDisabled(true);

    // Settings > Control with Speech [advanced]
#if defined(Q_OS_MAC) || defined(Q_OS_WIN)
    auto speechRecognizer = DependencyManager::get<SpeechRecognizer>();
    QAction* speechRecognizerAction = addCheckableActionToQMenuAndActionHash(settingsMenu, MenuOption::ControlWithSpeech,
        Qt::CTRL | Qt::SHIFT | Qt::Key_C,
        speechRecognizer->getEnabled(),
        speechRecognizer.data(),
        SLOT(setEnabled(bool)),
        UNSPECIFIED_POSITION, "Advanced");
    connect(speechRecognizer.data(), SIGNAL(enabledUpdated(bool)), speechRecognizerAction, SLOT(setChecked(bool)));
#endif

    // Settings > Input Devices
    MenuWrapper* inputModeMenu = addMenu(MenuOption::InputMenu, "Advanced");
    QActionGroup* inputModeGroup = new QActionGroup(inputModeMenu);
    inputModeGroup->setExclusive(false);


    // Developer menu ----------------------------------
    MenuWrapper* developerMenu = addMenu("Developer", "Developer");
=======
    addCheckableActionToQMenuAndActionHash(viewMenu, "Advanced Menus", 0, false, this, SLOT(toggleAdvancedMenus()),
                                           UNSPECIFIED_POSITION, QString(), ItemAccessRoles::Admin);
    addCheckableActionToQMenuAndActionHash(viewMenu, "Developer Menus", 0, false, this, SLOT(toggleDeveloperMenus()),
                                           UNSPECIFIED_POSITION, QString(), ItemAccessRoles::Admin);

    MenuWrapper* developerMenu = addMenu("Developer", "Developer", ItemAccessRoles::Admin);
>>>>>>> 632df9ac

    // Developer > Render >>>
    MenuWrapper* renderOptionsMenu = developerMenu->addMenu("Render");
    addCheckableActionToQMenuAndActionHash(renderOptionsMenu, MenuOption::Atmosphere, 0, true);
    addCheckableActionToQMenuAndActionHash(renderOptionsMenu, MenuOption::DebugAmbientOcclusion);
    addCheckableActionToQMenuAndActionHash(renderOptionsMenu, MenuOption::Antialiasing);

    // Developer > Render > Ambient Light
    MenuWrapper* ambientLightMenu = renderOptionsMenu->addMenu(MenuOption::RenderAmbientLight);
    QActionGroup* ambientLightGroup = new QActionGroup(ambientLightMenu);
    ambientLightGroup->setExclusive(true);
    ambientLightGroup->addAction(addCheckableActionToQMenuAndActionHash(ambientLightMenu, MenuOption::RenderAmbientLightGlobal, 0, true));
    ambientLightGroup->addAction(addCheckableActionToQMenuAndActionHash(ambientLightMenu, MenuOption::RenderAmbientLight0, 0, false));
    ambientLightGroup->addAction(addCheckableActionToQMenuAndActionHash(ambientLightMenu, MenuOption::RenderAmbientLight1, 0, false));
    ambientLightGroup->addAction(addCheckableActionToQMenuAndActionHash(ambientLightMenu, MenuOption::RenderAmbientLight2, 0, false));
    ambientLightGroup->addAction(addCheckableActionToQMenuAndActionHash(ambientLightMenu, MenuOption::RenderAmbientLight3, 0, false));
    ambientLightGroup->addAction(addCheckableActionToQMenuAndActionHash(ambientLightMenu, MenuOption::RenderAmbientLight4, 0, false));
    ambientLightGroup->addAction(addCheckableActionToQMenuAndActionHash(ambientLightMenu, MenuOption::RenderAmbientLight5, 0, false));
    ambientLightGroup->addAction(addCheckableActionToQMenuAndActionHash(ambientLightMenu, MenuOption::RenderAmbientLight6, 0, false));
    ambientLightGroup->addAction(addCheckableActionToQMenuAndActionHash(ambientLightMenu, MenuOption::RenderAmbientLight7, 0, false));
    ambientLightGroup->addAction(addCheckableActionToQMenuAndActionHash(ambientLightMenu, MenuOption::RenderAmbientLight8, 0, false));
    ambientLightGroup->addAction(addCheckableActionToQMenuAndActionHash(ambientLightMenu, MenuOption::RenderAmbientLight9, 0, false));

    // Developer > Render > Throttle FPS If Not Focus
    addCheckableActionToQMenuAndActionHash(renderOptionsMenu, MenuOption::ThrottleFPSIfNotFocus, 0, true);

    // Developer > Render > Resolution
    MenuWrapper* resolutionMenu = renderOptionsMenu->addMenu(MenuOption::RenderResolution);
    QActionGroup* resolutionGroup = new QActionGroup(resolutionMenu);
    resolutionGroup->setExclusive(true);
    resolutionGroup->addAction(addCheckableActionToQMenuAndActionHash(resolutionMenu, MenuOption::RenderResolutionOne, 0, true));
    resolutionGroup->addAction(addCheckableActionToQMenuAndActionHash(resolutionMenu, MenuOption::RenderResolutionTwoThird, 0, false));
    resolutionGroup->addAction(addCheckableActionToQMenuAndActionHash(resolutionMenu, MenuOption::RenderResolutionHalf, 0, false));
    resolutionGroup->addAction(addCheckableActionToQMenuAndActionHash(resolutionMenu, MenuOption::RenderResolutionThird, 0, false));
    resolutionGroup->addAction(addCheckableActionToQMenuAndActionHash(resolutionMenu, MenuOption::RenderResolutionQuarter, 0, false));

    // Developer > Render > Stars
    addCheckableActionToQMenuAndActionHash(renderOptionsMenu, MenuOption::Stars,
        0, // QML Qt::Key_Asterisk,
        true);

    // Developer > Render > LOD Tools
    addActionToQMenuAndActionHash(renderOptionsMenu, MenuOption::LodTools,
        0, // QML Qt::SHIFT | Qt::Key_L,
        dialogsManager.data(), SLOT(lodTools()));

    // Developer > Assets >>>
    MenuWrapper* assetDeveloperMenu = developerMenu->addMenu("Assets");
    auto& assetDialogFactory = AssetUploadDialogFactory::getInstance();
    assetDialogFactory.setDialogParent(this);
    QAction* assetUpload = addActionToQMenuAndActionHash(assetDeveloperMenu,
        MenuOption::UploadAsset,
        0,
        &assetDialogFactory,
        SLOT(showDialog()));

    // disable the asset upload action by default - it gets enabled only if asset server becomes present
    assetUpload->setEnabled(false);

    auto& atpMigrator = ATPAssetMigrator::getInstance();
    atpMigrator.setDialogParent(this);

    addActionToQMenuAndActionHash(assetDeveloperMenu, MenuOption::AssetMigration,
        0, &atpMigrator,
        SLOT(loadEntityServerFile()));

    // Developer > Avatar >>>
    MenuWrapper* avatarDebugMenu = developerMenu->addMenu("Avatar");

    // Developer > Avatar > Face Tracking
    MenuWrapper* faceTrackingMenu = avatarDebugMenu->addMenu("Face Tracking");
    {
        QActionGroup* faceTrackerGroup = new QActionGroup(avatarDebugMenu);

        bool defaultNoFaceTracking = true;
#ifdef HAVE_DDE
        defaultNoFaceTracking = false;
#endif
        QAction* noFaceTracker = addCheckableActionToQMenuAndActionHash(faceTrackingMenu, MenuOption::NoFaceTracking,
            0, defaultNoFaceTracking,
            qApp, SLOT(setActiveFaceTracker()));
        faceTrackerGroup->addAction(noFaceTracker);

#ifdef HAVE_FACESHIFT
        QAction* faceshiftFaceTracker = addCheckableActionToQMenuAndActionHash(faceTrackingMenu, MenuOption::Faceshift,
            0, false,
            qApp, SLOT(setActiveFaceTracker()));
        faceTrackerGroup->addAction(faceshiftFaceTracker);
#endif
#ifdef HAVE_DDE
        QAction* ddeFaceTracker = addCheckableActionToQMenuAndActionHash(faceTrackingMenu, MenuOption::UseCamera,
            0, true,
            qApp, SLOT(setActiveFaceTracker()));
        faceTrackerGroup->addAction(ddeFaceTracker);
#endif
    }
#ifdef HAVE_DDE
    faceTrackingMenu->addSeparator();
    QAction* binaryEyelidControl = addCheckableActionToQMenuAndActionHash(faceTrackingMenu, MenuOption::BinaryEyelidControl, 0, true);
    binaryEyelidControl->setVisible(true);  // DDE face tracking is on by default
    QAction* coupleEyelids = addCheckableActionToQMenuAndActionHash(faceTrackingMenu, MenuOption::CoupleEyelids, 0, true);
    coupleEyelids->setVisible(true);  // DDE face tracking is on by default
    QAction* useAudioForMouth = addCheckableActionToQMenuAndActionHash(faceTrackingMenu, MenuOption::UseAudioForMouth, 0, true);
    useAudioForMouth->setVisible(true);  // DDE face tracking is on by default
    QAction* ddeFiltering = addCheckableActionToQMenuAndActionHash(faceTrackingMenu, MenuOption::VelocityFilter, 0, true);
    ddeFiltering->setVisible(true);  // DDE face tracking is on by default
    QAction* ddeCalibrate = addActionToQMenuAndActionHash(faceTrackingMenu, MenuOption::CalibrateCamera, 0,
        DependencyManager::get<DdeFaceTracker>().data(), SLOT(calibrate()));
    ddeCalibrate->setVisible(true);  // DDE face tracking is on by default
#endif
#if defined(HAVE_FACESHIFT) || defined(HAVE_DDE)
    faceTrackingMenu->addSeparator();
    addCheckableActionToQMenuAndActionHash(faceTrackingMenu, MenuOption::MuteFaceTracking,
        Qt::CTRL | Qt::SHIFT | Qt::Key_F, true);  // DDE face tracking is on by default
    addCheckableActionToQMenuAndActionHash(faceTrackingMenu, MenuOption::AutoMuteAudio, 0, false);
#endif

#ifdef HAVE_IVIEWHMD
    // Developer > Avatar > Eye Tracking
    MenuWrapper* eyeTrackingMenu = avatarDebugMenu->addMenu("Eye Tracking");
    addCheckableActionToQMenuAndActionHash(eyeTrackingMenu, MenuOption::SMIEyeTracking, 0, false,
        qApp, SLOT(setActiveEyeTracker()));
    {
        MenuWrapper* calibrateEyeTrackingMenu = eyeTrackingMenu->addMenu("Calibrate");
        addActionToQMenuAndActionHash(calibrateEyeTrackingMenu, MenuOption::OnePointCalibration, 0,
            qApp, SLOT(calibrateEyeTracker1Point()));
        addActionToQMenuAndActionHash(calibrateEyeTrackingMenu, MenuOption::ThreePointCalibration, 0,
            qApp, SLOT(calibrateEyeTracker3Points()));
        addActionToQMenuAndActionHash(calibrateEyeTrackingMenu, MenuOption::FivePointCalibration, 0,
            qApp, SLOT(calibrateEyeTracker5Points()));
    }
    addCheckableActionToQMenuAndActionHash(eyeTrackingMenu, MenuOption::SimulateEyeTracking, 0, false,
        qApp, SLOT(setActiveEyeTracker()));
#endif

    addCheckableActionToQMenuAndActionHash(avatarDebugMenu, MenuOption::AvatarReceiveStats, 0, false,
        avatarManager.data(), SLOT(setShouldShowReceiveStats(bool)));

    addCheckableActionToQMenuAndActionHash(avatarDebugMenu, MenuOption::RenderBoundingCollisionShapes);
    addCheckableActionToQMenuAndActionHash(avatarDebugMenu, MenuOption::RenderLookAtVectors, 0, false);
    addCheckableActionToQMenuAndActionHash(avatarDebugMenu, MenuOption::RenderLookAtTargets, 0, false);
    addCheckableActionToQMenuAndActionHash(avatarDebugMenu, MenuOption::RenderFocusIndicator, 0, false);
    addCheckableActionToQMenuAndActionHash(avatarDebugMenu, MenuOption::ShowWhosLookingAtMe, 0, false);
    addCheckableActionToQMenuAndActionHash(avatarDebugMenu, MenuOption::FixGaze, 0, false);
    addCheckableActionToQMenuAndActionHash(avatarDebugMenu, MenuOption::AnimDebugDrawDefaultPose, 0, false,
        avatar, SLOT(setEnableDebugDrawDefaultPose(bool)));
    addCheckableActionToQMenuAndActionHash(avatarDebugMenu, MenuOption::AnimDebugDrawAnimPose, 0, false,
        avatar, SLOT(setEnableDebugDrawAnimPose(bool)));
    addCheckableActionToQMenuAndActionHash(avatarDebugMenu, MenuOption::AnimDebugDrawPosition, 0, false,
        avatar, SLOT(setEnableDebugDrawPosition(bool)));
    addCheckableActionToQMenuAndActionHash(avatarDebugMenu, MenuOption::MeshVisible, 0, true,
        avatar, SLOT(setEnableMeshVisible(bool)));
    addCheckableActionToQMenuAndActionHash(avatarDebugMenu, MenuOption::DisableEyelidAdjustment, 0, false);
    addCheckableActionToQMenuAndActionHash(avatarDebugMenu, MenuOption::TurnWithHead, 0, false);
    addCheckableActionToQMenuAndActionHash(avatarDebugMenu, MenuOption::ComfortMode, 0, true);

    addCheckableActionToQMenuAndActionHash(avatarDebugMenu, MenuOption::KeyboardMotorControl,
        Qt::CTRL | Qt::SHIFT | Qt::Key_K, true, avatar, SLOT(updateMotionBehaviorFromMenu()),
        UNSPECIFIED_POSITION, "Developer");

    addCheckableActionToQMenuAndActionHash(avatarDebugMenu, MenuOption::ScriptedMotorControl, 0, true,
        avatar, SLOT(updateMotionBehaviorFromMenu()),
        UNSPECIFIED_POSITION, "Developer");

    addCheckableActionToQMenuAndActionHash(avatarDebugMenu, MenuOption::EnableCharacterController, 0, true,
        avatar, SLOT(updateMotionBehaviorFromMenu()),
        UNSPECIFIED_POSITION, "Developer");

    // Developer > Hands >>>
    MenuWrapper* handOptionsMenu = developerMenu->addMenu("Hands");
    addCheckableActionToQMenuAndActionHash(handOptionsMenu, MenuOption::DisplayHandTargets, 0, false);
    addCheckableActionToQMenuAndActionHash(handOptionsMenu, MenuOption::LowVelocityFilter, 0, true,
        qApp, SLOT(setLowVelocityFilter(bool)));

    MenuWrapper* leapOptionsMenu = handOptionsMenu->addMenu("Leap Motion");
    addCheckableActionToQMenuAndActionHash(leapOptionsMenu, MenuOption::LeapMotionOnHMD, 0, false);

    // Developer > Network >>>
    MenuWrapper* networkMenu = developerMenu->addMenu("Network");
    addActionToQMenuAndActionHash(networkMenu, MenuOption::ReloadContent, 0, qApp, SLOT(reloadResourceCaches()));
    addCheckableActionToQMenuAndActionHash(networkMenu, MenuOption::DisableNackPackets, 0, false,
        qApp->getEntityEditPacketSender(),
        SLOT(toggleNackPackets()));
    addCheckableActionToQMenuAndActionHash(networkMenu,
        MenuOption::DisableActivityLogger,
        0,
        false,
        &UserActivityLogger::getInstance(),
        SLOT(disable(bool)));
    addActionToQMenuAndActionHash(networkMenu, MenuOption::CachesSize, 0,
        dialogsManager.data(), SLOT(cachesSizeDialog()));
    addActionToQMenuAndActionHash(networkMenu, MenuOption::DiskCacheEditor, 0,
        dialogsManager.data(), SLOT(toggleDiskCacheEditor()));

    addActionToQMenuAndActionHash(networkMenu, MenuOption::ShowDSConnectTable, 0,
        dialogsManager.data(), SLOT(showDomainConnectionDialog()));

    // Developer > Timing and Stats >>>
    MenuWrapper* timingMenu = developerMenu->addMenu("Timing and Stats");
    MenuWrapper* perfTimerMenu = timingMenu->addMenu("Performance Timer");
    addCheckableActionToQMenuAndActionHash(perfTimerMenu, MenuOption::DisplayDebugTimingDetails, 0, false);
    addCheckableActionToQMenuAndActionHash(perfTimerMenu, MenuOption::OnlyDisplayTopTen, 0, true);
    addCheckableActionToQMenuAndActionHash(perfTimerMenu, MenuOption::ExpandUpdateTiming, 0, false);
    addCheckableActionToQMenuAndActionHash(perfTimerMenu, MenuOption::ExpandMyAvatarTiming, 0, false);
    addCheckableActionToQMenuAndActionHash(perfTimerMenu, MenuOption::ExpandMyAvatarSimulateTiming, 0, false);
    addCheckableActionToQMenuAndActionHash(perfTimerMenu, MenuOption::ExpandOtherAvatarTiming, 0, false);
    addCheckableActionToQMenuAndActionHash(perfTimerMenu, MenuOption::ExpandPaintGLTiming, 0, false);

    addCheckableActionToQMenuAndActionHash(timingMenu, MenuOption::FrameTimer);
    addActionToQMenuAndActionHash(timingMenu, MenuOption::RunTimingTests, 0, qApp, SLOT(runTests()));
    addCheckableActionToQMenuAndActionHash(timingMenu, MenuOption::PipelineWarnings);
    addCheckableActionToQMenuAndActionHash(timingMenu, MenuOption::LogExtraTimings);
    addCheckableActionToQMenuAndActionHash(timingMenu, MenuOption::SuppressShortTimings);
    addCheckableActionToQMenuAndActionHash(timingMenu, MenuOption::ShowRealtimeEntityStats);

    // Developer > Audio >>>
    MenuWrapper* audioDebugMenu = developerMenu->addMenu("Audio");
    addCheckableActionToQMenuAndActionHash(audioDebugMenu, MenuOption::AudioNoiseReduction, 0, true, 
        audioIO.data(), SLOT(toggleAudioNoiseReduction()));
    addCheckableActionToQMenuAndActionHash(audioDebugMenu, MenuOption::EchoServerAudio, 0, false,
        audioIO.data(), SLOT(toggleServerEcho()));
    addCheckableActionToQMenuAndActionHash(audioDebugMenu, MenuOption::EchoLocalAudio, 0, false,
        audioIO.data(), SLOT(toggleLocalEcho()));
    addActionToQMenuAndActionHash(audioDebugMenu, MenuOption::MuteEnvironment, 0,
        audioIO.data(), SLOT(sendMuteEnvironmentPacket()));

    auto scope = DependencyManager::get<AudioScope>();
    MenuWrapper* audioScopeMenu = audioDebugMenu->addMenu("Audio Scope");
    addCheckableActionToQMenuAndActionHash(audioScopeMenu, MenuOption::AudioScope, Qt::CTRL | Qt::Key_P, false,
        scope.data(), SLOT(toggle()));
    addCheckableActionToQMenuAndActionHash(audioScopeMenu, MenuOption::AudioScopePause, Qt::CTRL | Qt::SHIFT | Qt::Key_P, false,
        scope.data(), SLOT(togglePause()));

    addDisabledActionAndSeparator(audioScopeMenu, "Display Frames");
    {
        QAction* fiveFrames = addCheckableActionToQMenuAndActionHash(audioScopeMenu, MenuOption::AudioScopeFiveFrames,
            0, true, scope.data(), SLOT(selectAudioScopeFiveFrames()));

        QAction* twentyFrames = addCheckableActionToQMenuAndActionHash(audioScopeMenu, MenuOption::AudioScopeTwentyFrames,
            0, false, scope.data(), SLOT(selectAudioScopeTwentyFrames()));

        QAction* fiftyFrames = addCheckableActionToQMenuAndActionHash(audioScopeMenu, MenuOption::AudioScopeFiftyFrames,
            0, false, scope.data(), SLOT(selectAudioScopeFiftyFrames()));

        QActionGroup* audioScopeFramesGroup = new QActionGroup(audioScopeMenu);
        audioScopeFramesGroup->addAction(fiveFrames);
        audioScopeFramesGroup->addAction(twentyFrames);
        audioScopeFramesGroup->addAction(fiftyFrames);
    }

    // Developer > Physics >>>
    MenuWrapper* physicsOptionsMenu = developerMenu->addMenu("Physics");
    addCheckableActionToQMenuAndActionHash(physicsOptionsMenu, MenuOption::PhysicsShowOwned);
    addCheckableActionToQMenuAndActionHash(physicsOptionsMenu, MenuOption::PhysicsShowHulls);

    // Developer > Display Crash Options
    addCheckableActionToQMenuAndActionHash(developerMenu, MenuOption::DisplayCrashOptions, 0, true);
    // Developer > Crash Application
    addActionToQMenuAndActionHash(developerMenu, MenuOption::CrashInterface, 0, qApp, SLOT(crashApplication()));

    // Developer > Log...
    addActionToQMenuAndActionHash(developerMenu, MenuOption::Log, Qt::CTRL | Qt::SHIFT | Qt::Key_L,
         qApp, SLOT(toggleLogDialog()));

    // Developer > Stats
    addCheckableActionToQMenuAndActionHash(developerMenu, MenuOption::Stats);

    // Developer > Audio Stats...
    addActionToQMenuAndActionHash(developerMenu, MenuOption::AudioNetworkStats, 0,
        dialogsManager.data(), SLOT(audioStatsDetails()));

    // Developer > Bandwidth Stats...
    addActionToQMenuAndActionHash(developerMenu, MenuOption::BandwidthDetails, 0,
        dialogsManager.data(), SLOT(bandwidthDetails()));

    // Developer > Entity Stats...
    addActionToQMenuAndActionHash(developerMenu, MenuOption::OctreeStats, 0,
        dialogsManager.data(), SLOT(octreeStatsDetails()));

    // Developer > World Axes
    addCheckableActionToQMenuAndActionHash(developerMenu, MenuOption::WorldAxes);



#if 0 ///  -------------- REMOVED FOR NOW --------------
    addDisabledActionAndSeparator(navigateMenu, "History");
    QAction* backAction = addActionToQMenuAndActionHash(navigateMenu, MenuOption::Back, 0, addressManager.data(), SLOT(goBack()));
    QAction* forwardAction = addActionToQMenuAndActionHash(navigateMenu, MenuOption::Forward, 0, addressManager.data(), SLOT(goForward()));

    // connect to the AddressManager signal to enable and disable the back and forward menu items
    connect(addressManager.data(), &AddressManager::goBackPossible, backAction, &QAction::setEnabled);
    connect(addressManager.data(), &AddressManager::goForwardPossible, forwardAction, &QAction::setEnabled);

    // set the two actions to start disabled since the stacks are clear on startup
    backAction->setDisabled(true);
    forwardAction->setDisabled(true);

    MenuWrapper* toolsMenu = addMenu("Tools");
    addActionToQMenuAndActionHash(toolsMenu,
                                  MenuOption::ToolWindow,
                                  Qt::CTRL | Qt::ALT | Qt::Key_T,
                                  dialogsManager.data(),
                                  SLOT(toggleToolWindow()),
                                  QAction::NoRole, UNSPECIFIED_POSITION, "Advanced");


    addCheckableActionToQMenuAndActionHash(avatarMenu, MenuOption::NamesAboveHeads, 0, true, 
                NULL, NULL, UNSPECIFIED_POSITION, "Advanced");
    
    addCheckableActionToQMenuAndActionHash(viewMenu, MenuOption::CenterPlayerInView,
                                           0, false, qApp, SLOT(rotationModeChanged()),
                                           UNSPECIFIED_POSITION, "Advanced");

#endif
}

void Menu::toggleAdvancedMenus() {
    setGroupingIsVisible("Advanced", !getGroupingIsVisible("Advanced"));
}

void Menu::toggleDeveloperMenus() {
    setGroupingIsVisible("Developer", !getGroupingIsVisible("Developer"));
}

void Menu::loadSettings() {
    scanMenuBar(&Menu::loadAction);
}

void Menu::saveSettings() {
    scanMenuBar(&Menu::saveAction);
}

void Menu::loadAction(Settings& settings, QAction& action) {
    if (action.isChecked() != settings.value(action.text(), action.isChecked()).toBool()) {
        action.trigger();
    }
}

void Menu::saveAction(Settings& settings, QAction& action) {
    settings.setValue(action.text(), action.isChecked());
}

void Menu::scanMenuBar(settingsAction modifySetting) {
    Settings settings;
    foreach (QMenu* menu, findChildren<QMenu*>()) {
        scanMenu(*menu, modifySetting, settings);
    }
}

void Menu::scanMenu(QMenu& menu, settingsAction modifySetting, Settings& settings) {
    settings.beginGroup(menu.title());
    foreach (QAction* action, menu.actions()) {
        if (action->menu()) {
            scanMenu(*action->menu(), modifySetting, settings);
        } else if (action->isCheckable()) {
            modifySetting(settings, *action);
        }
    }
    settings.endGroup();
}

void Menu::addDisabledActionAndSeparator(MenuWrapper* destinationMenu, const QString& actionName, 
        int menuItemLocation, const QString& grouping, ItemAccessRoles accessRoles) {
    QAction* actionBefore = NULL;
    QAction* separator;
    QAction* separatorText;

    if (menuItemLocation >= 0 && destinationMenu->actions().size() > menuItemLocation) {
        actionBefore = destinationMenu->actions()[menuItemLocation];
    }
    if (actionBefore) {
        separator = new QAction("",destinationMenu);
        destinationMenu->insertAction(actionBefore, separator);
        separator->setSeparator(true);

        separatorText = new QAction(actionName,destinationMenu);
        separatorText->setEnabled(false);
        destinationMenu->insertAction(actionBefore, separatorText);

    } else {
        separator = destinationMenu->addSeparator();
        separatorText = destinationMenu->addAction(actionName);
        separatorText->setEnabled(false);
    }

    if ((accessRoles & RankAndFile) == RankAndFile) {
        _accessRoleActions[RankAndFile] << separator;
        _accessRoleActions[RankAndFile] << separatorText;
    }
    if ((accessRoles & Trainers) == Trainers) {
        _accessRoleActions[Trainers] << separator;
        _accessRoleActions[Trainers] << separatorText;
    }
    if ((accessRoles & THERankAndFile) == THERankAndFile) {
        _accessRoleActions[THERankAndFile] << separator;
        _accessRoleActions[THERankAndFile] << separatorText;
    }
    if ((accessRoles & THETrainers) == THETrainers) {
        _accessRoleActions[THETrainers] << separator;
        _accessRoleActions[THETrainers] << separatorText;
    }

    if (isValidGrouping(grouping)) {
        _groupingActions[grouping] << separator;
        _groupingActions[grouping] << separatorText;
    }
    bool isVisible = getGroupingIsVisible(grouping) && getItemRoleIsVisible(accessRoles);
    separator->setVisible(isVisible);
    separatorText->setVisible(isVisible);
}

QAction* Menu::addActionToQMenuAndActionHash(MenuWrapper* destinationMenu,
                                             const QString& actionName,
                                             const QKeySequence& shortcut,
                                             const QObject* receiver,
                                             const char* member,
                                             QAction::MenuRole role,
                                             int menuItemLocation, 
                                             const QString& grouping,
                                             ItemAccessRoles accessRoles) {
    QAction* action = NULL;
    QAction* actionBefore = NULL;

    if (menuItemLocation >= 0 && destinationMenu->actions().size() > menuItemLocation) {
        actionBefore = destinationMenu->actions()[menuItemLocation];
    }

    if (!actionBefore) {
        if (receiver && member) {
            action = destinationMenu->addAction(actionName, receiver, member, shortcut);
        } else {
            action = destinationMenu->addAction(actionName);
            action->setShortcut(shortcut);
        }
    } else {
        action = new QAction(actionName, destinationMenu);
        action->setShortcut(shortcut);
        destinationMenu->insertAction(actionBefore, action);

        if (receiver && member) {
            connect(action, SIGNAL(triggered()), receiver, member);
        }
    }
    action->setMenuRole(role);

    _actionHash.insert(actionName, action);

    if ((accessRoles & RankAndFile) == RankAndFile) {
        _accessRoleActions[RankAndFile] << action;
    }
    if ((accessRoles & Trainers) == Trainers) {
        _accessRoleActions[Trainers] << action;
    }
    if ((accessRoles & THERankAndFile) == THERankAndFile) {
        _accessRoleActions[THERankAndFile] << action;
    }
    if ((accessRoles & THETrainers) == THETrainers) {
        _accessRoleActions[THETrainers] << action;
    }

    if (isValidGrouping(grouping)) {
        _groupingActions[grouping] << action;  
    }
    action->setVisible(getGroupingIsVisible(grouping) && getItemRoleIsVisible(accessRoles));

    return action;
}

QAction* Menu::addActionToQMenuAndActionHash(MenuWrapper* destinationMenu,
                                             QAction* action,
                                             const QString& actionName,
                                             const QKeySequence& shortcut,
                                             QAction::MenuRole role,
                                             int menuItemLocation, 
                                             const QString& grouping,
                                             ItemAccessRoles accessRoles) {
    QAction* actionBefore = NULL;

    if (menuItemLocation >= 0 && destinationMenu->actions().size() > menuItemLocation) {
        actionBefore = destinationMenu->actions()[menuItemLocation];
    }

    if (!actionName.isEmpty()) {
        action->setText(actionName);
    }

    if (shortcut != 0) {
        action->setShortcut(shortcut);
    }

    if (role != QAction::NoRole) {
        action->setMenuRole(role);
    }

    if (!actionBefore) {
        destinationMenu->addAction(action);
    } else {
        destinationMenu->insertAction(actionBefore, action);
    }

    _actionHash.insert(action->text(), action);

    if ((accessRoles & RankAndFile) == RankAndFile) {
        _accessRoleActions[RankAndFile] << action;
    }
    if ((accessRoles & Trainers) == Trainers) {
        _accessRoleActions[Trainers] << action;
    }
    if ((accessRoles & THERankAndFile) == THERankAndFile) {
        _accessRoleActions[THERankAndFile] << action;
    }
    if ((accessRoles & THETrainers) == THETrainers) {
        _accessRoleActions[THETrainers] << action;
    }

    if (isValidGrouping(grouping)) {
        _groupingActions[grouping] << action;
    }

    action->setVisible(getGroupingIsVisible(grouping) && getItemRoleIsVisible(accessRoles));

    return action;
}

QAction* Menu::addCheckableActionToQMenuAndActionHash(MenuWrapper* destinationMenu,
                                                      const QString& actionName,
                                                      const QKeySequence& shortcut,
                                                      const bool checked,
                                                      const QObject* receiver,
                                                      const char* member,
                                                      int menuItemLocation, 
                                                      const QString& grouping,
                                                      ItemAccessRoles accessRoles) {

    QAction* action = addActionToQMenuAndActionHash(destinationMenu, actionName, shortcut, receiver, member,
                                                        QAction::NoRole, menuItemLocation);
    action->setCheckable(true);
    action->setChecked(checked);

    if ((accessRoles & RankAndFile) == RankAndFile) {
        _accessRoleActions[RankAndFile] << action;
    }
    if ((accessRoles & Trainers) == Trainers) {
        _accessRoleActions[Trainers] << action;
    }
    if ((accessRoles & THERankAndFile) == THERankAndFile) {
        _accessRoleActions[THERankAndFile] << action;
    }
    if ((accessRoles & THETrainers) == THETrainers) {
        _accessRoleActions[THETrainers] << action;
    }

    if (isValidGrouping(grouping)) {
        _groupingActions[grouping] << action;
    }

    action->setVisible(getGroupingIsVisible(grouping) && getItemRoleIsVisible(accessRoles));

    return action;
}

void Menu::removeAction(MenuWrapper* menu, const QString& actionName) {
    auto action = _actionHash.value(actionName);
    menu->removeAction(action);
    _actionHash.remove(actionName);
    for (auto& grouping : _groupingActions) {
        grouping.remove(action);
    }
}

void Menu::setIsOptionChecked(const QString& menuOption, bool isChecked) {
    if (thread() != QThread::currentThread()) {
        QMetaObject::invokeMethod(Menu::getInstance(), "setIsOptionChecked", Qt::BlockingQueuedConnection,
                    Q_ARG(const QString&, menuOption),
                    Q_ARG(bool, isChecked));
        return;
    }
    QAction* menu = _actionHash.value(menuOption);
    if (menu) {
        menu->setChecked(isChecked);
    }
}

bool Menu::isOptionChecked(const QString& menuOption) const {
    const QAction* menu = _actionHash.value(menuOption);
    if (menu) {
        return menu->isChecked();
    }
    return false;
}

void Menu::triggerOption(const QString& menuOption) {
    QAction* action = _actionHash.value(menuOption);
    if (action) {
        action->trigger();
    } else {
        qCDebug(interfaceapp) << "NULL Action for menuOption '" << menuOption << "'";
    }
}

QAction* Menu::getActionForOption(const QString& menuOption) {
    return _actionHash.value(menuOption);
}

QAction* Menu::getActionFromName(const QString& menuName, MenuWrapper* menu) {
    QList<QAction*> menuActions;
    if (menu) {
        menuActions = menu->actions();
    } else {
        menuActions = actions();
    }

    foreach (QAction* menuAction, menuActions) {
        QString actionText = menuAction->text();
        if (menuName == menuAction->text()) {
            return menuAction;
        }
    }
    return NULL;
}

MenuWrapper* Menu::getSubMenuFromName(const QString& menuName, MenuWrapper* menu) {
    QAction* action = getActionFromName(menuName, menu);
    if (action) {
        return MenuWrapper::fromMenu(action->menu());
    }
    return NULL;
}

MenuWrapper* Menu::getMenuParent(const QString& menuName, QString& finalMenuPart) {
    QStringList menuTree = menuName.split(">");
    MenuWrapper* parent = NULL;
    MenuWrapper* menu = NULL;
    foreach (QString menuTreePart, menuTree) {
        parent = menu;
        finalMenuPart = menuTreePart.trimmed();
        menu = getSubMenuFromName(finalMenuPart, parent);
        if (!menu) {
            break;
        }
    }
    return parent;
}

MenuWrapper* Menu::getMenu(const QString& menuName) {
    QStringList menuTree = menuName.split(">");
    MenuWrapper* parent = NULL;
    MenuWrapper* menu = NULL;
    int item = 0;
    foreach (QString menuTreePart, menuTree) {
        menu = getSubMenuFromName(menuTreePart.trimmed(), parent);
        if (!menu) {
            break;
        }
        parent = menu;
        item++;
    }
    return menu;
}

QAction* Menu::getMenuAction(const QString& menuName) {
    QStringList menuTree = menuName.split(">");
    MenuWrapper* parent = NULL;
    QAction* action = NULL;
    foreach (QString menuTreePart, menuTree) {
        action = getActionFromName(menuTreePart.trimmed(), parent);
        if (!action) {
            break;
        }
        parent = MenuWrapper::fromMenu(action->menu());
    }
    return action;
}

int Menu::findPositionOfMenuItem(MenuWrapper* menu, const QString& searchMenuItem) {
    int position = 0;
    foreach(QAction* action, menu->actions()) {
        if (action->text() == searchMenuItem) {
            return position;
        }
        position++;
    }
    return UNSPECIFIED_POSITION; // not found
}

int Menu::positionBeforeSeparatorIfNeeded(MenuWrapper* menu, int requestedPosition) {
    QList<QAction*> menuActions = menu->actions();
    if (requestedPosition > 1 && requestedPosition < menuActions.size()) {
        QAction* beforeRequested = menuActions[requestedPosition - 1];
        if (beforeRequested->isSeparator()) {
            requestedPosition--;
        }
    }
    return requestedPosition;
}


MenuWrapper* Menu::addMenu(const QString& menuName, const QString& grouping, ItemAccessRoles accessRoles) {
    QStringList menuTree = menuName.split(">");
    MenuWrapper* addTo = NULL;
    MenuWrapper* menu = NULL;
    foreach (QString menuTreePart, menuTree) {
        menu = getSubMenuFromName(menuTreePart.trimmed(), addTo);
        if (!menu) {
            if (!addTo) {
                menu = new MenuWrapper(QMenuBar::addMenu(menuTreePart.trimmed()));
            } else {
                menu = addTo->addMenu(menuTreePart.trimmed());
            }
        }
        addTo = menu;
    }

    auto action = getMenuAction(menuName);
    if (action) {
        if ((accessRoles & RankAndFile) == RankAndFile) {
            _accessRoleActions[RankAndFile] << action;
        }
        if ((accessRoles & Trainers) == Trainers) {
            _accessRoleActions[Trainers] << action;
        }
        if ((accessRoles & THERankAndFile) == THERankAndFile) {
            _accessRoleActions[THERankAndFile] << action;
        }
        if ((accessRoles & THETrainers) == THETrainers) {
            _accessRoleActions[THETrainers] << action;
        }
        if (isValidGrouping(grouping)) {
            _groupingActions[grouping] << action;
        }
        action->setVisible(getGroupingIsVisible(grouping) && getItemRoleIsVisible(accessRoles));
    }

    QMenuBar::repaint();
    return menu;
}

void Menu::removeMenu(const QString& menuName) {
    QAction* action = getMenuAction(menuName);

    // only proceed if the menu actually exists
    if (action) {
        QString finalMenuPart;
        MenuWrapper* parent = getMenuParent(menuName, finalMenuPart);
        if (parent) {
            parent->removeAction(action);
        } else {
            QMenuBar::removeAction(action);
        }

        QMenuBar::repaint();
    }
}

bool Menu::menuExists(const QString& menuName) {
    QAction* action = getMenuAction(menuName);

    // only proceed if the menu actually exists
    if (action) {
        return true;
    }
    return false;
}

void Menu::addSeparator(const QString& menuName, const QString& separatorName, const QString& grouping) {
    MenuWrapper* menuObj = getMenu(menuName);
    if (menuObj) {
        addDisabledActionAndSeparator(menuObj, separatorName);
    }
}

void Menu::removeSeparator(const QString& menuName, const QString& separatorName) {
    MenuWrapper* menu = getMenu(menuName);
    bool separatorRemoved = false;
    if (menu) {
        int textAt = findPositionOfMenuItem(menu, separatorName);
        QList<QAction*> menuActions = menu->actions();
        QAction* separatorText = menuActions[textAt];
        if (textAt > 0 && textAt < menuActions.size()) {
            QAction* separatorLine = menuActions[textAt - 1];
            if (separatorLine) {
                if (separatorLine->isSeparator()) {
                    menu->removeAction(separatorText);
                    menu->removeAction(separatorLine);
                    separatorRemoved = true;
                }
            }
        }
    }
    if (separatorRemoved) {
        QMenuBar::repaint();
    }
}

void Menu::addMenuItem(const MenuItemProperties& properties) {
    MenuWrapper* menuObj = getMenu(properties.menuName);
    if (menuObj) {
        QShortcut* shortcut = NULL;
        if (!properties.shortcutKeySequence.isEmpty()) {
            shortcut = new QShortcut(properties.shortcutKeySequence, this);
            shortcut->setContext(Qt::WidgetWithChildrenShortcut);
        }

        // check for positioning requests
        int requestedPosition = properties.position;
        if (requestedPosition == UNSPECIFIED_POSITION && !properties.beforeItem.isEmpty()) {
            requestedPosition = findPositionOfMenuItem(menuObj, properties.beforeItem);
            // double check that the requested location wasn't a separator label
            requestedPosition = positionBeforeSeparatorIfNeeded(menuObj, requestedPosition);
        }
        if (requestedPosition == UNSPECIFIED_POSITION && !properties.afterItem.isEmpty()) {
            int afterPosition = findPositionOfMenuItem(menuObj, properties.afterItem);
            if (afterPosition != UNSPECIFIED_POSITION) {
                requestedPosition = afterPosition + 1;
            }
        }

        QAction* menuItemAction = NULL;
        if (properties.isSeparator) {
            addDisabledActionAndSeparator(menuObj, properties.menuItemName, requestedPosition, properties.grouping);
        } else if (properties.isCheckable) {
            menuItemAction = addCheckableActionToQMenuAndActionHash(menuObj, properties.menuItemName,
                                                                    properties.shortcutKeySequence, properties.isChecked,
                                                                    MenuScriptingInterface::getInstance(), SLOT(menuItemTriggered()), 
                                                                    requestedPosition, properties.grouping);
        } else {
            menuItemAction = addActionToQMenuAndActionHash(menuObj, properties.menuItemName, properties.shortcutKeySequence,
                                                           MenuScriptingInterface::getInstance(), SLOT(menuItemTriggered()),
                                                           QAction::NoRole, requestedPosition, properties.grouping);
        }
        if (shortcut && menuItemAction) {
            connect(shortcut, SIGNAL(activated()), menuItemAction, SLOT(trigger()));
        }
        QMenuBar::repaint();
    }
}

void Menu::removeMenuItem(const QString& menu, const QString& menuitem) {
    MenuWrapper* menuObj = getMenu(menu);
    if (menuObj) {
        removeAction(menuObj, menuitem);
        QMenuBar::repaint();
    }
}

bool Menu::menuItemExists(const QString& menu, const QString& menuitem) {
    QAction* menuItemAction = _actionHash.value(menuitem);
    if (menuItemAction) {
        return (getMenu(menu) != NULL);
    }
    return false;
}

bool Menu::getGroupingIsVisible(const QString& grouping) {
    if (grouping.isEmpty() || grouping.isNull()) {
        return true;
    }
    if (_groupingVisible.contains(grouping)) {
        return _groupingVisible[grouping];
    }
    return false;
}

bool Menu::getItemRoleIsVisible(ItemAccessRoles roles) {
    if (_currentRole == Admin) {
        return true;
    }
    if ((roles & _currentRole) == _currentRole) {
        return true;
    }
    return false;
}

void Menu::setGroupingIsVisible(const QString& grouping, bool isVisible) {
    // NOTE: Default grouping always visible
    if (grouping.isEmpty() || grouping.isNull()) {
        return;
    }
    _groupingVisible[grouping] = isVisible;

    for (auto action: _groupingActions[grouping]) {
        action->setVisible(isVisible && (_currentRole == ItemAccessRoles::Admin || _accessRoleActions[_currentRole].contains(action)));
    }

    QMenuBar::repaint();
}

void Menu::addActionGroup(const QString& groupName, const QStringList& actionList, const QString& selected) {
    auto menu = addMenu(groupName);
    
    QActionGroup* actionGroup = new QActionGroup(menu);
    actionGroup->setExclusive(true);
    
    auto menuScriptingInterface = MenuScriptingInterface::getInstance();
    for (auto action : actionList) {
        auto item = addCheckableActionToQMenuAndActionHash(menu, action, 0, action == selected,
                                                           menuScriptingInterface,
                                                           SLOT(menuItemTriggered()));
        actionGroup->addAction(item);
    }
    
    QMenuBar::repaint();
}

void Menu::removeActionGroup(const QString& groupName) {
    removeMenu(groupName);
}

MenuWrapper::MenuWrapper(QMenu* menu) : _realMenu(menu) {
    VrMenu::executeOrQueue([=](VrMenu* vrMenu) {
        vrMenu->addMenu(menu);
    });
    _backMap[menu] = this;
}

QList<QAction*> MenuWrapper::actions() {
    return _realMenu->actions();
}

MenuWrapper* MenuWrapper::addMenu(const QString& menuName) {
    return new MenuWrapper(_realMenu->addMenu(menuName));
}

void MenuWrapper::setEnabled(bool enabled) {
    _realMenu->setEnabled(enabled);
}

QAction* MenuWrapper::addSeparator() {
    return _realMenu->addSeparator();
}

void MenuWrapper::addAction(QAction* action) {
    _realMenu->addAction(action);
    VrMenu::executeOrQueue([=](VrMenu* vrMenu) {
        vrMenu->addAction(_realMenu, action);
    });
}

QAction* MenuWrapper::addAction(const QString& menuName) {
    QAction* action = _realMenu->addAction(menuName);
    VrMenu::executeOrQueue([=](VrMenu* vrMenu) {
        vrMenu->addAction(_realMenu, action);
    });
    return action;
}

QAction* MenuWrapper::addAction(const QString& menuName, const QObject* receiver, const char* member, const QKeySequence& shortcut) {
    QAction* action = _realMenu->addAction(menuName, receiver, member, shortcut);
    VrMenu::executeOrQueue([=](VrMenu* vrMenu) {
        vrMenu->addAction(_realMenu, action);
    });
    return action;
}

void MenuWrapper::removeAction(QAction* action) {
    _realMenu->removeAction(action);
    VrMenu::executeOrQueue([=](VrMenu* vrMenu) {
        vrMenu->removeAction(action);
    });
}

void MenuWrapper::insertAction(QAction* before, QAction* action) {
    _realMenu->insertAction(before, action);
    VrMenu::executeOrQueue([=](VrMenu* vrMenu) {
        vrMenu->insertAction(before, action);
    });
}

QHash<QMenu*, MenuWrapper*> MenuWrapper::_backMap;<|MERGE_RESOLUTION|>--- conflicted
+++ resolved
@@ -51,14 +51,7 @@
 }
 
 Menu::Menu() {
-<<<<<<< HEAD
-=======
     _currentRole = ItemAccessRoles::RankAndFile;
-    MenuWrapper * fileMenu = addMenu("File");
-#ifdef Q_OS_MAC
-    addActionToQMenuAndActionHash(fileMenu, MenuOption::AboutApp, 0, qApp, SLOT(aboutApp()), QAction::AboutRole);
-#endif
->>>>>>> 632df9ac
     auto dialogsManager = DependencyManager::get<DialogsManager>();
     AccountManager& accountManager = AccountManager::getInstance();
 
@@ -76,89 +69,19 @@
                 dialogsManager.data(), &DialogsManager::toggleLoginDialog);
     }
 
-<<<<<<< HEAD
-    // File > Update -- FIXME: needs implementation
-    auto updateAction = addActionToQMenuAndActionHash(fileMenu, "Update");
-    updateAction->setDisabled(true);
+//    // File > Update -- FIXME: needs implementation
+//    auto updateAction = addActionToQMenuAndActionHash(fileMenu, "Update");
+//    updateAction->setDisabled(true);
 
     // File > Help
     addActionToQMenuAndActionHash(fileMenu, MenuOption::Help, 0, qApp, SLOT(showHelp()));
 
-    // File > Crash Reporter...-- FIXME: needs implementation
-    auto crashReporterAction = addActionToQMenuAndActionHash(fileMenu, "Crash Reporter...");
-    crashReporterAction->setDisabled(true);
+//    // File > Crash Reporter...-- FIXME: needs implementation
+//    auto crashReporterAction = addActionToQMenuAndActionHash(fileMenu, "Crash Reporter...");
+//    crashReporterAction->setDisabled(true);
 
     // File > About
     addActionToQMenuAndActionHash(fileMenu, MenuOption::AboutApp, 0, qApp, SLOT(aboutApp()), QAction::AboutRole);
-=======
-    // File Menu > Scripts section -- "Advanced" grouping
-    addDisabledActionAndSeparator(fileMenu, "Scripts", UNSPECIFIED_POSITION, "Advanced", ItemAccessRoles::Admin);
-    addActionToQMenuAndActionHash(fileMenu, MenuOption::LoadScript, Qt::CTRL | Qt::Key_O,
-                                  qApp, SLOT(loadDialog()),
-                                  QAction::NoRole, UNSPECIFIED_POSITION, "Advanced", ItemAccessRoles::Admin);
-    addActionToQMenuAndActionHash(fileMenu, MenuOption::LoadScriptURL,
-                                  Qt::CTRL | Qt::SHIFT | Qt::Key_O, qApp, SLOT(loadScriptURLDialog()),
-                                  QAction::NoRole, UNSPECIFIED_POSITION, "Advanced", ItemAccessRoles::Admin);
-    addActionToQMenuAndActionHash(fileMenu, MenuOption::StopAllScripts, 0, qApp, SLOT(stopAllScripts()),
-                                  QAction::NoRole, UNSPECIFIED_POSITION, "Advanced", ItemAccessRoles::Admin);
-    addActionToQMenuAndActionHash(fileMenu, MenuOption::ReloadAllScripts, Qt::CTRL | Qt::Key_R,
-                                  qApp, SLOT(reloadAllScripts()),
-                                  QAction::NoRole, UNSPECIFIED_POSITION, "Advanced", ItemAccessRoles::Admin);
-    addActionToQMenuAndActionHash(fileMenu, MenuOption::RunningScripts, Qt::CTRL | Qt::Key_J,
-                                  qApp, SLOT(toggleRunningScriptsWidget()),
-                                  QAction::NoRole, UNSPECIFIED_POSITION, "Advanced", ItemAccessRoles::Admin);
-
-    auto addressManager = DependencyManager::get<AddressManager>();
-
-    addDisabledActionAndSeparator(fileMenu, "History", -1, QString(), ItemAccessRoles::Admin);
-
-    QAction* backAction = addActionToQMenuAndActionHash(fileMenu,
-                                                        MenuOption::Back,
-                                                        0,
-                                                        addressManager.data(),
-                                                        SLOT(goBack()),
-                                                        QAction::NoRole,
-                                                        UNSPECIFIED_POSITION,
-                                                        QString(),
-                                                        ItemAccessRoles::Admin);
-
-    QAction* forwardAction = addActionToQMenuAndActionHash(fileMenu,
-                                                           MenuOption::Forward,
-                                                           0,
-                                                           addressManager.data(),
-                                                           SLOT(goForward()),
-                                                           QAction::NoRole,
-                                                           UNSPECIFIED_POSITION,
-                                                           QString(),
-                                                           ItemAccessRoles::Admin);
-
-    // connect to the AddressManager signal to enable and disable the back and forward menu items
-    connect(addressManager.data(), &AddressManager::goBackPossible, backAction, &QAction::setEnabled);
-    connect(addressManager.data(), &AddressManager::goForwardPossible, forwardAction, &QAction::setEnabled);
-
-    // set the two actions to start disabled since the stacks are clear on startup
-    backAction->setDisabled(true);
-    forwardAction->setDisabled(true);
-
-    addDisabledActionAndSeparator(fileMenu, "Location");
-    qApp->getBookmarks()->setupMenus(this, fileMenu);
-
-    addActionToQMenuAndActionHash(fileMenu,
-                                  MenuOption::AddressBar,
-                                  Qt::CTRL | Qt::Key_L,
-                                  dialogsManager.data(),
-                                  SLOT(toggleAddressBar()),
-                                  QAction::NoRole,
-                                  UNSPECIFIED_POSITION,
-                                  QString(),
-                                  (ItemAccessRoles) (ItemAccessRoles::THERankAndFile | ItemAccessRoles::THETrainers));
-    addActionToQMenuAndActionHash(fileMenu, MenuOption::CopyAddress, 0,
-                                  addressManager.data(), SLOT(copyAddress()),
-                                  QAction::NoRole, UNSPECIFIED_POSITION, "Advanced");
-    addActionToQMenuAndActionHash(fileMenu, MenuOption::CopyPath, 0,
-                                  addressManager.data(), SLOT(copyPath()),
-                                  QAction::NoRole, UNSPECIFIED_POSITION, "Advanced");
->>>>>>> 632df9ac
 
     // File > Quit
     addActionToQMenuAndActionHash(fileMenu, MenuOption::Quit, Qt::CTRL | Qt::Key_Q, qApp, SLOT(quit()), QAction::QuitRole);
@@ -182,21 +105,21 @@
     addActionToQMenuAndActionHash(editMenu, MenuOption::RunningScripts, Qt::CTRL | Qt::Key_J,
         qApp, SLOT(toggleRunningScriptsWidget()));
 
-<<<<<<< HEAD
     // Edit > Open and Run Script from File... [advanced]
     addActionToQMenuAndActionHash(editMenu, MenuOption::LoadScript, Qt::CTRL | Qt::Key_O,
         qApp, SLOT(loadDialog()),
-        QAction::NoRole, UNSPECIFIED_POSITION, "Advanced");
+                                  QAction::NoRole, UNSPECIFIED_POSITION, "Advanced", ItemAccessRoles::Admin);
 
     // Edit > Open and Run Script from Url... [advanced]
     addActionToQMenuAndActionHash(editMenu, MenuOption::LoadScriptURL,
         Qt::CTRL | Qt::SHIFT | Qt::Key_O, qApp, SLOT(loadScriptURLDialog()),
-        QAction::NoRole, UNSPECIFIED_POSITION, "Advanced");
-
+                                  QAction::NoRole, UNSPECIFIED_POSITION, "Advanced", ItemAccessRoles::Admin);
+
+                                                                             UNSPECIFIED_POSITION, "Advanced", ItemAccessRoles::Admin);
     // Edit > Stop All Scripts... [advanced]
     addActionToQMenuAndActionHash(editMenu, MenuOption::StopAllScripts, 0, qApp, SLOT(stopAllScripts()),
-        QAction::NoRole, UNSPECIFIED_POSITION, "Advanced");
-
+        QAction::NoRole, UNSPECIFIED_POSITION, "Advanced", ItemAccessRoles::Admin);
+    /* //UTII: we don't need this in our viewer
     // Edit > Reload All Scripts... [advanced]
     addActionToQMenuAndActionHash(editMenu, MenuOption::ReloadAllScripts, Qt::CTRL | Qt::Key_R,
         qApp, SLOT(reloadAllScripts()),
@@ -205,23 +128,23 @@
     // Edit > Scripts Editor... [advanced]
     addActionToQMenuAndActionHash(editMenu, MenuOption::ScriptEditor, Qt::ALT | Qt::Key_S,
         dialogsManager.data(), SLOT(showScriptEditor()),
-        QAction::NoRole, UNSPECIFIED_POSITION, "Advanced");
+                                  QAction::NoRole, UNSPECIFIED_POSITION, "Advanced", ItemAccessRoles::Admin);
 
     // Edit > Console... [advanced]
     addActionToQMenuAndActionHash(editMenu, MenuOption::Console, Qt::CTRL | Qt::ALT | Qt::Key_J,
         DependencyManager::get<StandAloneJSConsole>().data(),
         SLOT(toggleConsole()),
-        QAction::NoRole, UNSPECIFIED_POSITION, "Advanced");
+                                  QAction::NoRole, UNSPECIFIED_POSITION, "Advanced", ItemAccessRoles::Admin);
 
     // Edit > Reload All Content [advanced]
     addActionToQMenuAndActionHash(editMenu, MenuOption::ReloadContent, 0, qApp, SLOT(reloadResourceCaches()),
-        QAction::NoRole, UNSPECIFIED_POSITION, "Advanced");
+                                  QAction::NoRole, UNSPECIFIED_POSITION, "Advanced", ItemAccessRoles::Admin);
 
 
     // Edit > Package Model... [advanced]
     addActionToQMenuAndActionHash(editMenu, MenuOption::PackageModel, 0,
         qApp, SLOT(packageModel()),
-        QAction::NoRole, UNSPECIFIED_POSITION, "Advanced");
+                                  QAction::NoRole, UNSPECIFIED_POSITION, "Advanced", ItemAccessRoles::Admin);
 
 
     // Audio menu ----------------------------------
@@ -231,91 +154,6 @@
     // Audio > Mute
     addCheckableActionToQMenuAndActionHash(audioMenu, MenuOption::MuteAudio, Qt::CTRL | Qt::Key_M, false, 
         audioIO.data(), SLOT(toggleMute()));
-=======
-    addActionToQMenuAndActionHash(editMenu, MenuOption::Attachments, 0,
-                                  dialogsManager.data(), SLOT(editAttachments()),
-                                  QAction::NoRole, UNSPECIFIED_POSITION, "Advanced", ItemAccessRoles::Admin);
-
-    MenuWrapper* toolsMenu = addMenu("Tools");
-    addActionToQMenuAndActionHash(toolsMenu, MenuOption::ScriptEditor,  Qt::ALT | Qt::Key_S,
-                                  dialogsManager.data(), SLOT(showScriptEditor()),
-                                  QAction::NoRole, UNSPECIFIED_POSITION, "Advanced", ItemAccessRoles::Admin);
-
-#if defined(Q_OS_MAC) || defined(Q_OS_WIN)
-    auto speechRecognizer = DependencyManager::get<SpeechRecognizer>();
-    QAction* speechRecognizerAction = addCheckableActionToQMenuAndActionHash(toolsMenu, MenuOption::ControlWithSpeech,
-                                                                             Qt::CTRL | Qt::SHIFT | Qt::Key_C,
-                                                                             speechRecognizer->getEnabled(),
-                                                                             speechRecognizer.data(),
-                                                                             SLOT(setEnabled(bool)),
-                                                                             UNSPECIFIED_POSITION, "Advanced", ItemAccessRoles::Admin);
-    connect(speechRecognizer.data(), SIGNAL(enabledUpdated(bool)), speechRecognizerAction, SLOT(setChecked(bool)));
-#endif
-    /* //UTII: we don't need this in our viewer
-    addActionToQMenuAndActionHash(toolsMenu, MenuOption::Chat,
-                                  0, // QML Qt::Key_Backslash,
-                                  dialogsManager.data(), SLOT(showIRCLink()),
-                                  QAction::NoRole, UNSPECIFIED_POSITION, "Advanced");
-                                 
-    addActionToQMenuAndActionHash(toolsMenu, MenuOption::AddRemoveFriends, 0,
-                                  qApp, SLOT(showFriendsWindow()));
-
-    MenuWrapper* visibilityMenu = toolsMenu->addMenu("I Am Visible To");
-    {
-        QActionGroup* visibilityGroup = new QActionGroup(toolsMenu);
-        auto discoverabilityManager = DependencyManager::get<DiscoverabilityManager>();
-
-        QAction* visibleToEveryone = addCheckableActionToQMenuAndActionHash(visibilityMenu, MenuOption::VisibleToEveryone,
-            0, discoverabilityManager->getDiscoverabilityMode() == Discoverability::All,
-            discoverabilityManager.data(), SLOT(setVisibility()));
-        visibilityGroup->addAction(visibleToEveryone);
-
-        QAction* visibleToFriends = addCheckableActionToQMenuAndActionHash(visibilityMenu, MenuOption::VisibleToFriends,
-            0, discoverabilityManager->getDiscoverabilityMode() == Discoverability::Friends,
-            discoverabilityManager.data(), SLOT(setVisibility()));
-        visibilityGroup->addAction(visibleToFriends);
-
-        QAction* visibleToNoOne = addCheckableActionToQMenuAndActionHash(visibilityMenu, MenuOption::VisibleToNoOne,
-            0, discoverabilityManager->getDiscoverabilityMode() == Discoverability::None,
-            discoverabilityManager.data(), SLOT(setVisibility()));
-        visibilityGroup->addAction(visibleToNoOne);
-
-        connect(discoverabilityManager.data(), &DiscoverabilityManager::discoverabilityModeChanged,
-            discoverabilityManager.data(), &DiscoverabilityManager::visibilityChanged);
-    }*/
-
-    addActionToQMenuAndActionHash(toolsMenu,
-                                  MenuOption::ToolWindow,
-                                  Qt::CTRL | Qt::ALT | Qt::Key_T,
-                                  dialogsManager.data(),
-                                  SLOT(toggleToolWindow()),
-                                  QAction::NoRole, UNSPECIFIED_POSITION, "Advanced", ItemAccessRoles::Admin);
-
-    addActionToQMenuAndActionHash(toolsMenu,
-                                  MenuOption::Console,
-                                  Qt::CTRL | Qt::ALT | Qt::Key_J,
-                                  DependencyManager::get<StandAloneJSConsole>().data(),
-                                  SLOT(toggleConsole()),
-                                  QAction::NoRole, UNSPECIFIED_POSITION, "Advanced", ItemAccessRoles::Admin);
-
-    addActionToQMenuAndActionHash(toolsMenu,
-                                  MenuOption::ResetSensors,
-                                  0, // QML Qt::Key_Apostrophe,
-                                  qApp,
-                                  SLOT(resetSensors()),
-                                  QAction::NoRole, UNSPECIFIED_POSITION, "Advanced", ItemAccessRoles::Admin);
-
-    addActionToQMenuAndActionHash(toolsMenu, MenuOption::PackageModel, 0,
-                                  qApp, SLOT(packageModel()),
-                                  QAction::NoRole, UNSPECIFIED_POSITION, "Advanced", ItemAccessRoles::Admin);
-
-    addMenu(DisplayPlugin::MENU_PATH(), QString(), ItemAccessRoles::Admin);
-    {
-        MenuWrapper* displayModeMenu = addMenu(MenuOption::OutputMenu, QString(), ItemAccessRoles::Admin);
-        QActionGroup* displayModeGroup = new QActionGroup(displayModeMenu);
-        displayModeGroup->setExclusive(true);
-    }
->>>>>>> 632df9ac
 
     // Audio > Level Meter  [advanced] -- FIXME: needs implementation
     auto levelMeterAction = addCheckableActionToQMenuAndActionHash(audioMenu, "Level Meter", 0, false, NULL, NULL, UNSPECIFIED_POSITION, "Advanced");
@@ -336,22 +174,27 @@
 
     // Avatar > Size > Increase
     addActionToQMenuAndActionHash(avatarSizeMenu,
-<<<<<<< HEAD
         MenuOption::IncreaseAvatarSize,
         0, // QML Qt::Key_Plus,
-        avatar, SLOT(increaseSize()));
+                                  avatar,
+                                  SLOT(increaseSize()), QAction::NoRole, UNSPECIFIED_POSITION, QString(),
+                                  ItemAccessRoles::Admin);
 
     // Avatar > Size > Decrease
     addActionToQMenuAndActionHash(avatarSizeMenu,
         MenuOption::DecreaseAvatarSize,
         0, // QML Qt::Key_Minus,
-        avatar, SLOT(decreaseSize()));
+                                  avatar,
+                                  SLOT(decreaseSize()), QAction::NoRole, UNSPECIFIED_POSITION, QString(),
+                                  ItemAccessRoles::Admin);
 
     // Avatar > Size > Reset
     addActionToQMenuAndActionHash(avatarSizeMenu,
         MenuOption::ResetAvatarSize,
         0, // QML Qt::Key_Equal,
-        avatar, SLOT(resetSize()));
+                                  avatar,
+                                  SLOT(resetSize()), QAction::NoRole, UNSPECIFIED_POSITION, QString(),
+                                  ItemAccessRoles::Admin);
 
     // Avatar > Reset Sensors
     addActionToQMenuAndActionHash(avatarMenu,
@@ -369,28 +212,6 @@
     QActionGroup* displayModeGroup = new QActionGroup(displayModeMenu);
     displayModeGroup->setExclusive(true);
 
-=======
-                                  MenuOption::IncreaseAvatarSize,
-                                  0, // QML Qt::Key_Plus,
-                                  avatar,
-                                  SLOT(increaseSize()), QAction::NoRole, UNSPECIFIED_POSITION, QString(),
-                                  ItemAccessRoles::Admin);
-    addActionToQMenuAndActionHash(avatarSizeMenu,
-                                  MenuOption::DecreaseAvatarSize,
-                                  0, // QML Qt::Key_Minus,
-                                  avatar,
-                                  SLOT(decreaseSize()), QAction::NoRole, UNSPECIFIED_POSITION, QString(),
-                                  ItemAccessRoles::Admin);
-    addActionToQMenuAndActionHash(avatarSizeMenu,
-                                  MenuOption::ResetAvatarSize,
-                                  0, // QML Qt::Key_Equal,
-                                  avatar,
-                                  SLOT(resetSize()), QAction::NoRole, UNSPECIFIED_POSITION, QString(),
-                                  ItemAccessRoles::Admin);
-
-    addCheckableActionToQMenuAndActionHash(avatarMenu, MenuOption::NamesAboveHeads, 0, true, 
-                                           NULL, NULL, UNSPECIFIED_POSITION, "Advanced", ItemAccessRoles::Admin);
->>>>>>> 632df9ac
 
     // View menu ----------------------------------
     MenuWrapper* viewMenu = addMenu("View");
@@ -398,32 +219,6 @@
 
     // View > [camera group]
     cameraModeGroup->setExclusive(true);
-<<<<<<< HEAD
-=======
-    cameraModeGroup->addAction(addCheckableActionToQMenuAndActionHash(cameraModeMenu,
-                                                                      MenuOption::FirstPerson, 0, // QML Qt:: Key_P
-                                                                      false, qApp, SLOT(cameraMenuChanged())));
-    cameraModeGroup->addAction(addCheckableActionToQMenuAndActionHash(cameraModeMenu,
-                                                                      MenuOption::ThirdPerson, 0,
-                                                                      true, qApp, SLOT(cameraMenuChanged())));
-    cameraModeGroup->addAction(addCheckableActionToQMenuAndActionHash(cameraModeMenu,
-                                                                      MenuOption::IndependentMode, 0,
-                                                                      false, qApp, SLOT(cameraMenuChanged()), UNSPECIFIED_POSITION, QString(), ItemAccessRoles::Admin));
-    cameraModeGroup->addAction(addCheckableActionToQMenuAndActionHash(cameraModeMenu,
-                                                                      MenuOption::CameraEntityMode, 0,
-                                                                      false, qApp, SLOT(cameraMenuChanged()), UNSPECIFIED_POSITION, QString(), ItemAccessRoles::Admin));
-    cameraModeGroup->addAction(addCheckableActionToQMenuAndActionHash(cameraModeMenu,
-                                                                      MenuOption::FullscreenMirror, 0, // QML Qt::Key_H,
-                                                                      false, qApp, SLOT(cameraMenuChanged()), UNSPECIFIED_POSITION, QString(), ItemAccessRoles::Admin));
-
-    addCheckableActionToQMenuAndActionHash(viewMenu, MenuOption::Mirror,
-        0, //QML Qt::SHIFT | Qt::Key_H,
-        true);
-    
-    addCheckableActionToQMenuAndActionHash(viewMenu, MenuOption::CenterPlayerInView,
-                                           0, false, qApp, SLOT(rotationModeChanged()),
-                                           UNSPECIFIED_POSITION, "Advanced");
->>>>>>> 632df9ac
 
     // View > First Person
     cameraModeGroup->addAction(addCheckableActionToQMenuAndActionHash(viewMenu,
@@ -438,7 +233,7 @@
     // View > Mirror
     cameraModeGroup->addAction(addCheckableActionToQMenuAndActionHash(viewMenu,
         MenuOption::FullscreenMirror, 0, // QML Qt::Key_H,
-        false, qApp, SLOT(cameraMenuChanged())));
+                                                                      false, qApp, SLOT(cameraMenuChanged()), UNSPECIFIED_POSITION, QString(), ItemAccessRoles::Admin));
 
     // View > Independent [advanced]
     cameraModeGroup->addAction(addCheckableActionToQMenuAndActionHash(viewMenu,
@@ -465,7 +260,6 @@
     auto homeAction = addActionToQMenuAndActionHash(navigateMenu, "Home");
     homeAction->setDisabled(true);
 
-<<<<<<< HEAD
     addActionToQMenuAndActionHash(navigateMenu, MenuOption::AddressBar, Qt::CTRL | Qt::Key_L,
         dialogsManager.data(), SLOT(toggleAddressBar()));
 
@@ -532,14 +326,6 @@
 
     // Developer menu ----------------------------------
     MenuWrapper* developerMenu = addMenu("Developer", "Developer");
-=======
-    addCheckableActionToQMenuAndActionHash(viewMenu, "Advanced Menus", 0, false, this, SLOT(toggleAdvancedMenus()),
-                                           UNSPECIFIED_POSITION, QString(), ItemAccessRoles::Admin);
-    addCheckableActionToQMenuAndActionHash(viewMenu, "Developer Menus", 0, false, this, SLOT(toggleDeveloperMenus()),
-                                           UNSPECIFIED_POSITION, QString(), ItemAccessRoles::Admin);
-
-    MenuWrapper* developerMenu = addMenu("Developer", "Developer", ItemAccessRoles::Admin);
->>>>>>> 632df9ac
 
     // Developer > Render >>>
     MenuWrapper* renderOptionsMenu = developerMenu->addMenu("Render");
@@ -879,7 +665,7 @@
 }
 
 void Menu::saveAction(Settings& settings, QAction& action) {
-    settings.setValue(action.text(), action.isChecked());
+    settings.setValue(action.text(),  action.isChecked());
 }
 
 void Menu::scanMenuBar(settingsAction modifySetting) {
@@ -947,9 +733,9 @@
         _groupingActions[grouping] << separatorText;
     }
     bool isVisible = getGroupingIsVisible(grouping) && getItemRoleIsVisible(accessRoles);
-    separator->setVisible(isVisible);
-    separatorText->setVisible(isVisible);
-}
+        separator->setVisible(isVisible);
+        separatorText->setVisible(isVisible);
+    }
 
 QAction* Menu::addActionToQMenuAndActionHash(MenuWrapper* destinationMenu,
                                              const QString& actionName,
@@ -1001,7 +787,7 @@
     }
 
     if (isValidGrouping(grouping)) {
-        _groupingActions[grouping] << action;  
+        _groupingActions[grouping] << action;
     }
     action->setVisible(getGroupingIsVisible(grouping) && getItemRoleIsVisible(accessRoles));
 
@@ -1253,8 +1039,8 @@
         addTo = menu;
     }
 
-    auto action = getMenuAction(menuName);
-    if (action) {
+        auto action = getMenuAction(menuName);
+        if (action) {
         if ((accessRoles & RankAndFile) == RankAndFile) {
             _accessRoleActions[RankAndFile] << action;
         }
