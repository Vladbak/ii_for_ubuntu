//
//  Menu.cpp
//  hifi
//
//  Created by Stephen Birarda on 8/12/13.
//  Copyright (c) 2013 HighFidelity, Inc. All rights reserved.
//

#include <cstdlib>


#include <QBoxLayout>
#include <QColorDialog>
#include <QDialogButtonBox>
#include <QDoubleSpinBox>
#include <QFileDialog>
#include <QFormLayout>
#include <QInputDialog>
#include <QLineEdit>
#include <QMainWindow>
#include <QMenuBar>
#include <QSlider>
#include <QStandardPaths>
#include <QUuid>
#include <QWindow>

#include <UUID.h>

#include "Application.h"
#include "DataServerClient.h"
#include "PairingHandler.h"
#include "Menu.h"
#include "Util.h"
#include "InfoView.h"

Menu* Menu::_instance = NULL;

Menu* Menu::getInstance() {
    static QMutex menuInstanceMutex;

    // lock the menu instance mutex to make sure we don't race and create two menus and crash
    menuInstanceMutex.lock();

    if (!_instance) {
        qDebug("First call to Menu::getInstance() - initing menu.");

        _instance = new Menu();
    }

    menuInstanceMutex.unlock();

    return _instance;
}

const ViewFrustumOffset DEFAULT_FRUSTUM_OFFSET = {-135.0f, 0.0f, 0.0f, 25.0f, 0.0f};
const float DEFAULT_FACESHIFT_EYE_DEFLECTION = 0.25f;

Menu::Menu() :
    _actionHash(),
    _audioJitterBufferSamples(0),
    _bandwidthDialog(NULL),
    _fieldOfView(DEFAULT_FIELD_OF_VIEW_DEGREES),
    _faceshiftEyeDeflection(DEFAULT_FACESHIFT_EYE_DEFLECTION),
    _frustumDrawMode(FRUSTUM_DRAW_MODE_ALL),
    _viewFrustumOffset(DEFAULT_FRUSTUM_OFFSET),
    _voxelModeActionsGroup(NULL),
    _voxelStatsDialog(NULL),
    _lodToolsDialog(NULL),
    _maxVoxels(DEFAULT_MAX_VOXELS_PER_SYSTEM),
    _voxelSizeScale(DEFAULT_OCTREE_SIZE_SCALE),
    _boundaryLevelAdjust(0),
    _maxVoxelPacketsPerSecond(DEFAULT_MAX_VOXEL_PPS)
{
    Application *appInstance = Application::getInstance();

    QMenu* fileMenu = addMenu("File");

#ifdef Q_OS_MAC
    addActionToQMenuAndActionHash(fileMenu,
                                  MenuOption::AboutApp,
                                  0,
                                  this,
                                  SLOT(aboutApp()),
                                  QAction::AboutRole);
#endif

    (addActionToQMenuAndActionHash(fileMenu,
                                   MenuOption::Login,
                                   0,
                                   this,
                                   SLOT(login())));

    addDisabledActionAndSeparator(fileMenu, "Scripts");
    addActionToQMenuAndActionHash(fileMenu, MenuOption::LoadScript, Qt::CTRL | Qt::Key_O, appInstance, SLOT(loadScript()));
    _activeScriptsMenu = fileMenu->addMenu("Running Scripts");

    addDisabledActionAndSeparator(fileMenu, "Voxels");
    addActionToQMenuAndActionHash(fileMenu, MenuOption::ExportVoxels, Qt::CTRL | Qt::Key_E, appInstance, SLOT(exportVoxels()));
    addActionToQMenuAndActionHash(fileMenu, MenuOption::ImportVoxels, Qt::CTRL | Qt::Key_I, appInstance, SLOT(importVoxels()));

    addDisabledActionAndSeparator(fileMenu, "Go");
    addActionToQMenuAndActionHash(fileMenu,
                                  MenuOption::GoHome,
                                  Qt::CTRL | Qt::Key_G,
                                  appInstance->getAvatar(),
                                  SLOT(goHome()));
    addActionToQMenuAndActionHash(fileMenu,
                                  MenuOption::GoToDomain,
                                  Qt::CTRL | Qt::Key_D,
                                   this,
                                   SLOT(goToDomain()));
    addActionToQMenuAndActionHash(fileMenu,
                                  MenuOption::GoToLocation,
                                  Qt::CTRL | Qt::SHIFT | Qt::Key_L,
                                   this,
                                   SLOT(goToLocation()));
    addActionToQMenuAndActionHash(fileMenu,
                                  MenuOption::GoToUser,
                                  Qt::Key_At,
                                  this,
                                  SLOT(goToUser()));


    addDisabledActionAndSeparator(fileMenu, "Settings");
    addActionToQMenuAndActionHash(fileMenu, MenuOption::SettingsImport, 0, this, SLOT(importSettings()));
    addActionToQMenuAndActionHash(fileMenu, MenuOption::SettingsExport, 0, this, SLOT(exportSettings()));

    addDisabledActionAndSeparator(fileMenu, "Devices");
    addActionToQMenuAndActionHash(fileMenu, MenuOption::Pair, 0, PairingHandler::getInstance(), SLOT(sendPairRequest()));
    addCheckableActionToQMenuAndActionHash(fileMenu, MenuOption::TransmitterDrive, 0, true);

    addActionToQMenuAndActionHash(fileMenu,
                                  MenuOption::Quit,
                                  Qt::CTRL | Qt::Key_Q,
                                  appInstance,
                                  SLOT(quit()),
                                  QAction::QuitRole);


    QMenu* editMenu = addMenu("Edit");

    addActionToQMenuAndActionHash(editMenu,
                                  MenuOption::Preferences,
                                  Qt::CTRL | Qt::Key_Comma,
                                  this,
                                  SLOT(editPreferences()),
                                  QAction::PreferencesRole);

    addDisabledActionAndSeparator(editMenu, "Voxels");

    addActionToQMenuAndActionHash(editMenu, MenuOption::CutVoxels, Qt::CTRL | Qt::Key_X, appInstance, SLOT(cutVoxels()));
    addActionToQMenuAndActionHash(editMenu, MenuOption::CopyVoxels, Qt::CTRL | Qt::Key_C, appInstance, SLOT(copyVoxels()));
    addActionToQMenuAndActionHash(editMenu, MenuOption::PasteVoxels, Qt::CTRL | Qt::Key_V, appInstance, SLOT(pasteVoxels()));
    addActionToQMenuAndActionHash(editMenu, MenuOption::NudgeVoxels, Qt::CTRL | Qt::Key_N, appInstance, SLOT(nudgeVoxels()));

    #ifdef __APPLE__
        addActionToQMenuAndActionHash(editMenu, MenuOption::DeleteVoxels, Qt::Key_Backspace, appInstance, SLOT(deleteVoxels()));
    #else
        addActionToQMenuAndActionHash(editMenu, MenuOption::DeleteVoxels, Qt::Key_Delete, appInstance, SLOT(deleteVoxels()));
    #endif

    addDisabledActionAndSeparator(editMenu, "Physics");
    addCheckableActionToQMenuAndActionHash(editMenu, MenuOption::Gravity, Qt::SHIFT | Qt::Key_G, true);
    addCheckableActionToQMenuAndActionHash(editMenu,
                                           MenuOption::Collisions,
                                           0,
                                           true,
                                           appInstance->getAvatar(),
                                           SLOT(setWantCollisionsOn(bool)));

    QMenu* toolsMenu = addMenu("Tools");

    _voxelModeActionsGroup = new QActionGroup(this);
    _voxelModeActionsGroup->setExclusive(false);

    QAction* addVoxelMode = addCheckableActionToQMenuAndActionHash(toolsMenu, MenuOption::VoxelAddMode, Qt::Key_V);
    _voxelModeActionsGroup->addAction(addVoxelMode);

    QAction* deleteVoxelMode = addCheckableActionToQMenuAndActionHash(toolsMenu, MenuOption::VoxelDeleteMode, Qt::Key_R);
    _voxelModeActionsGroup->addAction(deleteVoxelMode);

    QAction* colorVoxelMode = addCheckableActionToQMenuAndActionHash(toolsMenu, MenuOption::VoxelColorMode, Qt::Key_B);
    _voxelModeActionsGroup->addAction(colorVoxelMode);

    QAction* selectVoxelMode = addCheckableActionToQMenuAndActionHash(toolsMenu, MenuOption::VoxelSelectMode, Qt::Key_O);
    _voxelModeActionsGroup->addAction(selectVoxelMode);

    QAction* getColorMode = addCheckableActionToQMenuAndActionHash(toolsMenu, MenuOption::VoxelGetColorMode, Qt::Key_G);
    _voxelModeActionsGroup->addAction(getColorMode);

    addCheckableActionToQMenuAndActionHash(toolsMenu, MenuOption::ClickToFly);


    // connect each of the voxel mode actions to the updateVoxelModeActionsSlot
    foreach (QAction* action, _voxelModeActionsGroup->actions()) {
        connect(action, SIGNAL(triggered()), this, SLOT(updateVoxelModeActions()));
    }

    QAction* voxelPaintColor = addActionToQMenuAndActionHash(toolsMenu,
                                                             MenuOption::VoxelPaintColor,
                                                             Qt::META | Qt::Key_C,
                                                             this,
                                                             SLOT(chooseVoxelPaintColor()));

    Application::getInstance()->getSwatch()->setAction(voxelPaintColor);

    QColor paintColor(128, 128, 128);
    voxelPaintColor->setData(paintColor);
    voxelPaintColor->setIcon(Swatch::createIcon(paintColor));

    addActionToQMenuAndActionHash(toolsMenu,
                                  MenuOption::DecreaseVoxelSize,
                                  QKeySequence::ZoomOut,
                                  appInstance,
                                  SLOT(decreaseVoxelSize()));
    addActionToQMenuAndActionHash(toolsMenu,
                                  MenuOption::IncreaseVoxelSize,
                                  QKeySequence::ZoomIn,
                                  appInstance,
                                  SLOT(increaseVoxelSize()));
    addActionToQMenuAndActionHash(toolsMenu, MenuOption::ResetSwatchColors, 0, this, SLOT(resetSwatchColors()));


    QMenu* viewMenu = addMenu("View");

    addCheckableActionToQMenuAndActionHash(viewMenu,
                                           MenuOption::Fullscreen,
                                           Qt::CTRL | Qt::META | Qt::Key_F,
                                           false,
                                           appInstance,
                                           SLOT(setFullscreen(bool)));
    addCheckableActionToQMenuAndActionHash(viewMenu, MenuOption::FirstPerson, Qt::Key_P, true);
    addCheckableActionToQMenuAndActionHash(viewMenu, MenuOption::Mirror, Qt::SHIFT | Qt::Key_H);
    addCheckableActionToQMenuAndActionHash(viewMenu, MenuOption::FullscreenMirror, Qt::Key_H);
    addCheckableActionToQMenuAndActionHash(viewMenu, MenuOption::Enable3DTVMode, 0, false);


    QMenu* avatarSizeMenu = viewMenu->addMenu("Avatar Size");

    addActionToQMenuAndActionHash(avatarSizeMenu,
                                  MenuOption::IncreaseAvatarSize,
                                  Qt::Key_Plus,
                                  appInstance->getAvatar(),
                                  SLOT(increaseSize()));
    addActionToQMenuAndActionHash(avatarSizeMenu,
                                  MenuOption::DecreaseAvatarSize,
                                  Qt::Key_Minus,
                                  appInstance->getAvatar(),
                                  SLOT(decreaseSize()));
    addActionToQMenuAndActionHash(avatarSizeMenu,
                                  MenuOption::ResetAvatarSize,
                                  Qt::Key_Equal,
                                  appInstance->getAvatar(),
                                  SLOT(resetSize()));

    addCheckableActionToQMenuAndActionHash(viewMenu,
                                           MenuOption::OffAxisProjection,
                                           0,
                                           true);
    addCheckableActionToQMenuAndActionHash(viewMenu,
                                           MenuOption::TurnWithHead,
                                           0,
                                           true);
    addCheckableActionToQMenuAndActionHash(viewMenu, MenuOption::MoveWithLean, 0, false);
    addCheckableActionToQMenuAndActionHash(viewMenu, MenuOption::HeadMouse, 0, false);


    addDisabledActionAndSeparator(viewMenu, "Stats");
    addCheckableActionToQMenuAndActionHash(viewMenu, MenuOption::Stats, Qt::Key_Slash);
    addActionToQMenuAndActionHash(viewMenu, MenuOption::Log, Qt::CTRL | Qt::Key_L, appInstance, SLOT(toggleLogDialog()));
    addCheckableActionToQMenuAndActionHash(viewMenu, MenuOption::Oscilloscope, 0, true);
    addCheckableActionToQMenuAndActionHash(viewMenu, MenuOption::Bandwidth, 0, true);
    addActionToQMenuAndActionHash(viewMenu, MenuOption::BandwidthDetails, 0, this, SLOT(bandwidthDetails()));
    addActionToQMenuAndActionHash(viewMenu, MenuOption::VoxelStats, 0, this, SLOT(voxelStatsDetails()));

    QMenu* developerMenu = addMenu("Developer");

    QMenu* renderOptionsMenu = developerMenu->addMenu("Rendering Options");

    addCheckableActionToQMenuAndActionHash(renderOptionsMenu, MenuOption::Stars, Qt::Key_Asterisk, true);
    addCheckableActionToQMenuAndActionHash(renderOptionsMenu, MenuOption::Atmosphere, Qt::SHIFT | Qt::Key_A, true);
    addActionToQMenuAndActionHash(renderOptionsMenu,
                                  MenuOption::GlowMode,
                                  0,
                                  appInstance->getGlowEffect(),
                                  SLOT(cycleRenderMode()));

    addCheckableActionToQMenuAndActionHash(renderOptionsMenu, MenuOption::ParticleCloud, 0, false);
    addCheckableActionToQMenuAndActionHash(renderOptionsMenu, MenuOption::Shadows, 0, false);
    addCheckableActionToQMenuAndActionHash(renderOptionsMenu, MenuOption::Metavoxels, 0, false);


    QMenu* voxelOptionsMenu = developerMenu->addMenu("Voxel Options");

    addCheckableActionToQMenuAndActionHash(voxelOptionsMenu,
                                           MenuOption::Voxels,
                                           Qt::SHIFT | Qt::Key_V,
                                           true,
                                           appInstance,
                                           SLOT(setRenderVoxels(bool)));
    addCheckableActionToQMenuAndActionHash(voxelOptionsMenu, MenuOption::DontRenderVoxels);
    addCheckableActionToQMenuAndActionHash(voxelOptionsMenu, MenuOption::DontCallOpenGLForVoxels);

    _useVoxelShader = addCheckableActionToQMenuAndActionHash(voxelOptionsMenu, MenuOption::UseVoxelShader, 0,
                                           false, appInstance->getVoxels(), SLOT(setUseVoxelShader(bool)));

    addCheckableActionToQMenuAndActionHash(voxelOptionsMenu, MenuOption::VoxelsAsPoints, 0,
                                           false, appInstance->getVoxels(), SLOT(setVoxelsAsPoints(bool)));

    addCheckableActionToQMenuAndActionHash(voxelOptionsMenu, MenuOption::VoxelTextures);
    addCheckableActionToQMenuAndActionHash(voxelOptionsMenu, MenuOption::AmbientOcclusion);
    addCheckableActionToQMenuAndActionHash(voxelOptionsMenu, MenuOption::DontFadeOnVoxelServerChanges);
    addActionToQMenuAndActionHash(voxelOptionsMenu, MenuOption::LodTools, Qt::SHIFT | Qt::Key_L, this, SLOT(lodTools()));
    addCheckableActionToQMenuAndActionHash(voxelOptionsMenu, MenuOption::DisableLocalVoxelCache);

    QMenu* voxelProtoOptionsMenu = voxelOptionsMenu->addMenu("Voxel Server Protocol Options");

    addCheckableActionToQMenuAndActionHash(voxelProtoOptionsMenu, MenuOption::DisableColorVoxels);
    addCheckableActionToQMenuAndActionHash(voxelProtoOptionsMenu, MenuOption::DisableLowRes);
    addCheckableActionToQMenuAndActionHash(voxelProtoOptionsMenu, MenuOption::DisableDeltaSending);
    addCheckableActionToQMenuAndActionHash(voxelProtoOptionsMenu, MenuOption::EnableVoxelPacketCompression);
    addCheckableActionToQMenuAndActionHash(voxelProtoOptionsMenu, MenuOption::EnableOcclusionCulling);
    addCheckableActionToQMenuAndActionHash(voxelProtoOptionsMenu, MenuOption::DestructiveAddVoxel);

    QMenu* avatarOptionsMenu = developerMenu->addMenu("Avatar Options");

    addCheckableActionToQMenuAndActionHash(avatarOptionsMenu, MenuOption::Avatars, 0, true);
    addCheckableActionToQMenuAndActionHash(avatarOptionsMenu, MenuOption::CollisionProxies);

    addActionToQMenuAndActionHash(avatarOptionsMenu,
                                  MenuOption::FaceMode,
                                  0,
                                  &appInstance->getAvatar()->getHead().getVideoFace(),
                                  SLOT(cycleRenderMode()));

    addCheckableActionToQMenuAndActionHash(avatarOptionsMenu, MenuOption::LookAtVectors, 0, true);
    addCheckableActionToQMenuAndActionHash(avatarOptionsMenu, MenuOption::LookAtIndicator, 0, true);
    addCheckableActionToQMenuAndActionHash(avatarOptionsMenu,
                                           MenuOption::FaceshiftTCP,
                                           0,
                                           false,
                                           appInstance->getFaceshift(),
                                           SLOT(setTCPEnabled(bool)));
    addCheckableActionToQMenuAndActionHash(avatarOptionsMenu, MenuOption::ChatCircling, 0, true);

#ifdef HAVE_LIBVPX
    QMenu* webcamOptionsMenu = developerMenu->addMenu("Webcam Options");

    addCheckableActionToQMenuAndActionHash(webcamOptionsMenu,
                                           MenuOption::Webcam,
                                           0,
                                           false,
                                           appInstance->getWebcam(),
                                           SLOT(setEnabled(bool)));

    addActionToQMenuAndActionHash(webcamOptionsMenu,
                                  MenuOption::WebcamMode,
                                  0,
                                  appInstance->getWebcam()->getGrabber(),
                                  SLOT(cycleVideoSendMode()));

    addCheckableActionToQMenuAndActionHash(webcamOptionsMenu,
                                           MenuOption::WebcamTexture,
                                           0,
                                           false,
                                           appInstance->getWebcam()->getGrabber(),
                                           SLOT(setDepthOnly(bool)));
#endif //def HAVE_LIBVPX


    QMenu* handOptionsMenu = developerMenu->addMenu("Hand Options");

    addCheckableActionToQMenuAndActionHash(handOptionsMenu,
                                           MenuOption::FilterSixense,
                                           0,
                                           true,
                                           appInstance->getSixenseManager(),
                                           SLOT(setFilter(bool)));
    addCheckableActionToQMenuAndActionHash(handOptionsMenu, MenuOption::SimulateLeapHand);
    addCheckableActionToQMenuAndActionHash(handOptionsMenu, MenuOption::DisplayLeapHands, 0, true);
    addCheckableActionToQMenuAndActionHash(handOptionsMenu, MenuOption::LeapDrive, 0, false);
    addCheckableActionToQMenuAndActionHash(handOptionsMenu, MenuOption::DisplayHandTargets, 0, false);
    addCheckableActionToQMenuAndActionHash(handOptionsMenu, MenuOption::BallFromHand, 0, false);
    addCheckableActionToQMenuAndActionHash(handOptionsMenu, MenuOption::VoxelDrumming, 0, false);
    addCheckableActionToQMenuAndActionHash(handOptionsMenu, MenuOption::PlaySlaps, 0, false);



    QMenu* trackingOptionsMenu = developerMenu->addMenu("Tracking Options");
    addCheckableActionToQMenuAndActionHash(trackingOptionsMenu,
                                           MenuOption::SkeletonTracking,
                                           0,
                                           false,
                                           appInstance->getWebcam(),
                                           SLOT(setSkeletonTrackingOn(bool)));

<<<<<<< HEAD
#ifdef HAVE_LIBVPX
=======
>>>>>>> b11f9e54
    addCheckableActionToQMenuAndActionHash(trackingOptionsMenu,
                                           MenuOption::LEDTracking,
                                           0,
                                           false,
                                           appInstance->getWebcam()->getGrabber(),
                                           SLOT(setLEDTrackingOn(bool)));
<<<<<<< HEAD
#endif //def HAVE_LIBVPX

    
=======

>>>>>>> b11f9e54
    addDisabledActionAndSeparator(developerMenu, "Testing");

    QMenu* timingMenu = developerMenu->addMenu("Timing and Statistics Tools");
    addCheckableActionToQMenuAndActionHash(timingMenu, MenuOption::TestPing, 0, true);
    addCheckableActionToQMenuAndActionHash(timingMenu, MenuOption::FrameTimer);
    addActionToQMenuAndActionHash(timingMenu, MenuOption::RunTimingTests, 0, this, SLOT(runTests()));
    addActionToQMenuAndActionHash(timingMenu,
                                  MenuOption::TreeStats,
                                  Qt::SHIFT | Qt::Key_S,
                                  appInstance->getVoxels(),
                                  SLOT(collectStatsForTreesAndVBOs()));

    QMenu* frustumMenu = developerMenu->addMenu("View Frustum Debugging Tools");
    addCheckableActionToQMenuAndActionHash(frustumMenu, MenuOption::DisplayFrustum, Qt::SHIFT | Qt::Key_F);
    addActionToQMenuAndActionHash(frustumMenu,
                                  MenuOption::FrustumRenderMode,
                                  Qt::SHIFT | Qt::Key_R,
                                  this,
                                  SLOT(cycleFrustumRenderMode()));
    updateFrustumRenderModeAction();


    QMenu* renderDebugMenu = developerMenu->addMenu("Render Debugging Tools");
    addCheckableActionToQMenuAndActionHash(renderDebugMenu, MenuOption::PipelineWarnings, Qt::CTRL | Qt::SHIFT | Qt::Key_P);
    addCheckableActionToQMenuAndActionHash(renderDebugMenu, MenuOption::SuppressShortTimings, Qt::CTRL | Qt::SHIFT | Qt::Key_S);

    addCheckableActionToQMenuAndActionHash(renderDebugMenu, MenuOption::AutomaticallyAuditTree);


    addActionToQMenuAndActionHash(renderDebugMenu,
                                  MenuOption::ShowAllLocalVoxels,
                                  Qt::CTRL | Qt::Key_A,
                                  appInstance->getVoxels(),
                                  SLOT(showAllLocalVoxels()));

    addActionToQMenuAndActionHash(renderDebugMenu,
                                  MenuOption::KillLocalVoxels,
                                  Qt::CTRL | Qt::Key_K,
                                  appInstance, SLOT(doKillLocalVoxels()));

    addActionToQMenuAndActionHash(renderDebugMenu,
                                  MenuOption::RandomizeVoxelColors,
                                  Qt::CTRL | Qt::Key_R,
                                  appInstance->getVoxels(),
                                  SLOT(randomizeVoxelColors()));

    addActionToQMenuAndActionHash(renderDebugMenu,
                                  MenuOption::FalseColorRandomly,
                                  0,
                                  appInstance->getVoxels(),
                                  SLOT(falseColorizeRandom()));

    addActionToQMenuAndActionHash(renderDebugMenu,
                                  MenuOption::FalseColorEveryOtherVoxel,
                                  0,
                                  appInstance->getVoxels(),
                                  SLOT(falseColorizeRandomEveryOther()));

    addActionToQMenuAndActionHash(renderDebugMenu,
                                  MenuOption::FalseColorByDistance,
                                  0,
                                  appInstance->getVoxels(),
                                  SLOT(falseColorizeDistanceFromView()));

    addActionToQMenuAndActionHash(renderDebugMenu,
                                  MenuOption::FalseColorOutOfView,
                                  0,
                                  appInstance->getVoxels(),
                                  SLOT(falseColorizeInView()));

    addActionToQMenuAndActionHash(renderDebugMenu,
                                  MenuOption::FalseColorBySource,
                                  0,
                                  appInstance->getVoxels(),
                                  SLOT(falseColorizeBySource()));

    addActionToQMenuAndActionHash(renderDebugMenu,
                                  MenuOption::ShowTrueColors,
                                  Qt::CTRL | Qt::Key_T,
                                  appInstance->getVoxels(),
                                  SLOT(trueColorize()));

    addDisabledActionAndSeparator(renderDebugMenu, "Coverage Maps");
    addActionToQMenuAndActionHash(renderDebugMenu,
                                  MenuOption::FalseColorOccluded,
                                  0,
                                  appInstance->getVoxels(),
                                  SLOT(falseColorizeOccluded()));

    addActionToQMenuAndActionHash(renderDebugMenu,
                                  MenuOption::FalseColorOccludedV2,
                                  0,
                                  appInstance->getVoxels(),
                                  SLOT(falseColorizeOccludedV2()));

    addCheckableActionToQMenuAndActionHash(renderDebugMenu, MenuOption::CoverageMap, Qt::SHIFT | Qt::CTRL | Qt::Key_O);
    addCheckableActionToQMenuAndActionHash(renderDebugMenu, MenuOption::CoverageMapV2, Qt::SHIFT | Qt::CTRL | Qt::Key_P);

    QMenu* audioDebugMenu = developerMenu->addMenu("Audio Debugging Tools");
    addCheckableActionToQMenuAndActionHash(audioDebugMenu, MenuOption::EchoServerAudio);
    addCheckableActionToQMenuAndActionHash(audioDebugMenu, MenuOption::EchoLocalAudio);

    addActionToQMenuAndActionHash(developerMenu, MenuOption::PasteToVoxel,
                Qt::CTRL | Qt::SHIFT | Qt::Key_V,
                this,
                SLOT(pasteToVoxel()));


#ifndef Q_OS_MAC
    QMenu* helpMenu = addMenu("Help");
    QAction* helpAction = helpMenu->addAction(MenuOption::AboutApp);
    connect(helpAction, SIGNAL(triggered()), this, SLOT(aboutApp()));
#endif

}

Menu::~Menu() {
    bandwidthDetailsClosed();
    voxelStatsDetailsClosed();
}

void Menu::loadSettings(QSettings* settings) {
    if (!settings) {
        settings = Application::getInstance()->getSettings();
    }

    _audioJitterBufferSamples = loadSetting(settings, "audioJitterBufferSamples", 0);
    _fieldOfView = loadSetting(settings, "fieldOfView", DEFAULT_FIELD_OF_VIEW_DEGREES);
    _faceshiftEyeDeflection = loadSetting(settings, "faceshiftEyeDeflection", DEFAULT_FACESHIFT_EYE_DEFLECTION);
    _maxVoxels = loadSetting(settings, "maxVoxels", DEFAULT_MAX_VOXELS_PER_SYSTEM);
    _maxVoxelPacketsPerSecond = loadSetting(settings, "maxVoxelsPPS", DEFAULT_MAX_VOXEL_PPS);
    _voxelSizeScale = loadSetting(settings, "voxelSizeScale", DEFAULT_OCTREE_SIZE_SCALE);
    _boundaryLevelAdjust = loadSetting(settings, "boundaryLevelAdjust", 0);

    settings->beginGroup("View Frustum Offset Camera");
    // in case settings is corrupt or missing loadSetting() will check for NaN
    _viewFrustumOffset.yaw = loadSetting(settings, "viewFrustumOffsetYaw", 0.0f);
    _viewFrustumOffset.pitch = loadSetting(settings, "viewFrustumOffsetPitch", 0.0f);
    _viewFrustumOffset.roll = loadSetting(settings, "viewFrustumOffsetRoll", 0.0f);
    _viewFrustumOffset.distance = loadSetting(settings, "viewFrustumOffsetDistance", 0.0f);
    _viewFrustumOffset.up = loadSetting(settings, "viewFrustumOffsetUp", 0.0f);
    settings->endGroup();

    scanMenuBar(&loadAction, settings);
    Application::getInstance()->getAvatar()->loadData(settings);
    Application::getInstance()->getSwatch()->loadData(settings);
    Application::getInstance()->getProfile()->loadData(settings);
    Application::getInstance()->updateWindowTitle();
    NodeList::getInstance()->loadData(settings);
}

void Menu::saveSettings(QSettings* settings) {
    if (!settings) {
        settings = Application::getInstance()->getSettings();
    }

    settings->setValue("audioJitterBufferSamples", _audioJitterBufferSamples);
    settings->setValue("fieldOfView", _fieldOfView);
    settings->setValue("faceshiftEyeDeflection", _faceshiftEyeDeflection);
    settings->setValue("maxVoxels", _maxVoxels);
    settings->setValue("maxVoxelsPPS", _maxVoxelPacketsPerSecond);
    settings->setValue("voxelSizeScale", _voxelSizeScale);
    settings->setValue("boundaryLevelAdjust", _boundaryLevelAdjust);
    settings->beginGroup("View Frustum Offset Camera");
    settings->setValue("viewFrustumOffsetYaw", _viewFrustumOffset.yaw);
    settings->setValue("viewFrustumOffsetPitch", _viewFrustumOffset.pitch);
    settings->setValue("viewFrustumOffsetRoll", _viewFrustumOffset.roll);
    settings->setValue("viewFrustumOffsetDistance", _viewFrustumOffset.distance);
    settings->setValue("viewFrustumOffsetUp", _viewFrustumOffset.up);
    settings->endGroup();

    scanMenuBar(&saveAction, settings);
    Application::getInstance()->getAvatar()->saveData(settings);
    Application::getInstance()->getSwatch()->saveData(settings);
    Application::getInstance()->getProfile()->saveData(settings);
    NodeList::getInstance()->saveData(settings);
}

void Menu::importSettings() {
    QString locationDir(QStandardPaths::displayName(QStandardPaths::DesktopLocation));
    QString fileName = QFileDialog::getOpenFileName(Application::getInstance()->getWindow(),
                                                    tr("Open .ini config file"),
                                                    locationDir,
                                                    tr("Text files (*.ini)"));
    if (fileName != "") {
        QSettings tmp(fileName, QSettings::IniFormat);
        loadSettings(&tmp);
    }
}

void Menu::exportSettings() {
    QString locationDir(QStandardPaths::displayName(QStandardPaths::DesktopLocation));
    QString fileName = QFileDialog::getSaveFileName(Application::getInstance()->getWindow(),
                                                    tr("Save .ini config file"),
                                                    locationDir,
                                                    tr("Text files (*.ini)"));
    if (fileName != "") {
        QSettings tmp(fileName, QSettings::IniFormat);
        saveSettings(&tmp);
        tmp.sync();
    }
}

void Menu::loadAction(QSettings* set, QAction* action) {
    if (action->isChecked() != set->value(action->text(), action->isChecked()).toBool()) {
        action->trigger();
    }
}

void Menu::saveAction(QSettings* set, QAction* action) {
    set->setValue(action->text(),  action->isChecked());
}

void Menu::scanMenuBar(settingsAction modifySetting, QSettings* set) {
    QList<QMenu*> menus = this->findChildren<QMenu *>();

    for (QList<QMenu *>::const_iterator it = menus.begin(); menus.end() != it; ++it) {
        scanMenu(*it, modifySetting, set);
    }
}

void Menu::scanMenu(QMenu* menu, settingsAction modifySetting, QSettings* set) {
    QList<QAction*> actions = menu->actions();

    set->beginGroup(menu->title());
    for (QList<QAction *>::const_iterator it = actions.begin(); actions.end() != it; ++it) {
        if ((*it)->menu()) {
            scanMenu((*it)->menu(), modifySetting, set);
        }
        if ((*it)->isCheckable()) {
            modifySetting(set, *it);
        }
    }
    set->endGroup();
}

void Menu::handleViewFrustumOffsetKeyModifier(int key) {
    const float VIEW_FRUSTUM_OFFSET_DELTA = 0.5f;
    const float VIEW_FRUSTUM_OFFSET_UP_DELTA = 0.05f;

    switch (key) {
        case Qt::Key_BracketLeft:
            _viewFrustumOffset.yaw -= VIEW_FRUSTUM_OFFSET_DELTA;
            break;

        case Qt::Key_BracketRight:
            _viewFrustumOffset.yaw += VIEW_FRUSTUM_OFFSET_DELTA;
            break;

        case Qt::Key_BraceLeft:
            _viewFrustumOffset.pitch -= VIEW_FRUSTUM_OFFSET_DELTA;
            break;

        case Qt::Key_BraceRight:
            _viewFrustumOffset.pitch += VIEW_FRUSTUM_OFFSET_DELTA;
            break;

        case Qt::Key_ParenLeft:
            _viewFrustumOffset.roll -= VIEW_FRUSTUM_OFFSET_DELTA;
            break;

        case Qt::Key_ParenRight:
            _viewFrustumOffset.roll += VIEW_FRUSTUM_OFFSET_DELTA;
            break;

        case Qt::Key_Less:
            _viewFrustumOffset.distance -= VIEW_FRUSTUM_OFFSET_DELTA;
            break;

        case Qt::Key_Greater:
            _viewFrustumOffset.distance += VIEW_FRUSTUM_OFFSET_DELTA;
            break;

        case Qt::Key_Comma:
            _viewFrustumOffset.up -= VIEW_FRUSTUM_OFFSET_UP_DELTA;
            break;

        case Qt::Key_Period:
            _viewFrustumOffset.up += VIEW_FRUSTUM_OFFSET_UP_DELTA;
            break;

        default:
            break;
    }
}

void Menu::addDisabledActionAndSeparator(QMenu* destinationMenu, const QString& actionName) {
    destinationMenu->addSeparator();
    (destinationMenu->addAction(actionName))->setEnabled(false);
}

QAction* Menu::addActionToQMenuAndActionHash(QMenu* destinationMenu,
                                             const QString actionName,
                                             const QKeySequence& shortcut,
                                             const QObject* receiver,
                                             const char* member,
                                             QAction::MenuRole role) {
    QAction* action;

    if (receiver && member) {
        action = destinationMenu->addAction(actionName, receiver, member, shortcut);
    } else {
        action = destinationMenu->addAction(actionName);
        action->setShortcut(shortcut);
    }
    action->setMenuRole(role);

    _actionHash.insert(actionName, action);

    return action;
}

QAction* Menu::addCheckableActionToQMenuAndActionHash(QMenu* destinationMenu,
                                                      const QString actionName,
                                                      const QKeySequence& shortcut,
                                                      const bool checked,
                                                      const QObject* receiver,
                                                      const char* member) {
    QAction* action = addActionToQMenuAndActionHash(destinationMenu, actionName, shortcut, receiver, member);
    action->setCheckable(true);
    action->setChecked(checked);

    return action;
}

void Menu::removeAction(QMenu* menu, const QString& actionName) {
    menu->removeAction(_actionHash.value(actionName));
}


bool Menu::isOptionChecked(const QString& menuOption) {
    return _actionHash.value(menuOption)->isChecked();
}

void Menu::triggerOption(const QString& menuOption) {
    _actionHash.value(menuOption)->trigger();
}

QAction* Menu::getActionForOption(const QString& menuOption) {
    return _actionHash.value(menuOption);
}

bool Menu::isVoxelModeActionChecked() {
    foreach (QAction* action, _voxelModeActionsGroup->actions()) {
        if (action->isChecked()) {
            return true;
        }
    }
    return false;
}

void Menu::aboutApp() {
    InfoView::forcedShow();
}

void sendFakeEnterEvent() {
    QPoint lastCursorPosition = QCursor::pos();
    QGLWidget* glWidget = Application::getInstance()->getGLWidget();

    QPoint windowPosition = glWidget->mapFromGlobal(lastCursorPosition);
    QEnterEvent enterEvent = QEnterEvent(windowPosition, windowPosition, lastCursorPosition);
    QCoreApplication::sendEvent(glWidget, &enterEvent);
}

const int QLINE_MINIMUM_WIDTH = 400;
const float DIALOG_RATIO_OF_WINDOW = 0.30f;

void Menu::login() {
    QInputDialog loginDialog(Application::getInstance()->getWindow());
    loginDialog.setWindowTitle("Login");
    loginDialog.setLabelText("Username:");
    QString username = Application::getInstance()->getProfile()->getUsername();
    loginDialog.setTextValue(username);
    loginDialog.setWindowFlags(Qt::Sheet);
    loginDialog.resize(loginDialog.parentWidget()->size().width() * DIALOG_RATIO_OF_WINDOW, loginDialog.size().height());

    int dialogReturn = loginDialog.exec();

    if (dialogReturn == QDialog::Accepted && !loginDialog.textValue().isEmpty() && loginDialog.textValue() != username) {
        // there has been a username change
        // ask for a profile reset with the new username
        Application::getInstance()->resetProfile(loginDialog.textValue());

    }

    sendFakeEnterEvent();
}

void Menu::editPreferences() {
    Application* applicationInstance = Application::getInstance();

    QDialog dialog(applicationInstance->getWindow());
    dialog.setWindowTitle("Interface Preferences");
    QBoxLayout* layout = new QBoxLayout(QBoxLayout::TopToBottom);
    dialog.setLayout(layout);

    QFormLayout* form = new QFormLayout();
    layout->addLayout(form, 1);

    QString faceURLString = applicationInstance->getProfile()->getFaceModelURL().toString();
    QLineEdit* faceURLEdit = new QLineEdit(faceURLString);
    faceURLEdit->setMinimumWidth(QLINE_MINIMUM_WIDTH);
    form->addRow("Face URL:", faceURLEdit);

    QString skeletonURLString = applicationInstance->getProfile()->getSkeletonModelURL().toString();
    QLineEdit* skeletonURLEdit = new QLineEdit(skeletonURLString);
    skeletonURLEdit->setMinimumWidth(QLINE_MINIMUM_WIDTH);
    form->addRow("Skeleton URL:", skeletonURLEdit);

    QSlider* pupilDilation = new QSlider(Qt::Horizontal);
    pupilDilation->setValue(applicationInstance->getAvatar()->getHead().getPupilDilation() * pupilDilation->maximum());
    form->addRow("Pupil Dilation:", pupilDilation);

    QSlider* faceshiftEyeDeflection = new QSlider(Qt::Horizontal);
    faceshiftEyeDeflection->setValue(_faceshiftEyeDeflection * faceshiftEyeDeflection->maximum());
    form->addRow("Faceshift Eye Deflection:", faceshiftEyeDeflection);

    QSpinBox* fieldOfView = new QSpinBox();
    fieldOfView->setMaximum(180);
    fieldOfView->setMinimum(1);
    fieldOfView->setValue(_fieldOfView);
    form->addRow("Vertical Field of View (Degrees):", fieldOfView);

    QDoubleSpinBox* leanScale = new QDoubleSpinBox();
    leanScale->setValue(applicationInstance->getAvatar()->getLeanScale());
    form->addRow("Lean Scale:", leanScale);

    QDoubleSpinBox* avatarScale = new QDoubleSpinBox();
    avatarScale->setValue(applicationInstance->getAvatar()->getScale());
    form->addRow("Avatar Scale:", avatarScale);

    QSpinBox* audioJitterBufferSamples = new QSpinBox();
    audioJitterBufferSamples->setMaximum(10000);
    audioJitterBufferSamples->setMinimum(-10000);
    audioJitterBufferSamples->setValue(_audioJitterBufferSamples);
    form->addRow("Audio Jitter Buffer Samples (0 for automatic):", audioJitterBufferSamples);

    QSpinBox* maxVoxels = new QSpinBox();
    const int MAX_MAX_VOXELS = 5000000;
    const int MIN_MAX_VOXELS = 0;
    const int STEP_MAX_VOXELS = 50000;
    maxVoxels->setMaximum(MAX_MAX_VOXELS);
    maxVoxels->setMinimum(MIN_MAX_VOXELS);
    maxVoxels->setSingleStep(STEP_MAX_VOXELS);
    maxVoxels->setValue(_maxVoxels);
    form->addRow("Maximum Voxels:", maxVoxels);

    QSpinBox* maxVoxelsPPS = new QSpinBox();
    const int MAX_MAX_VOXELS_PPS = 6000;
    const int MIN_MAX_VOXELS_PPS = 60;
    const int STEP_MAX_VOXELS_PPS = 10;
    maxVoxelsPPS->setMaximum(MAX_MAX_VOXELS_PPS);
    maxVoxelsPPS->setMinimum(MIN_MAX_VOXELS_PPS);
    maxVoxelsPPS->setSingleStep(STEP_MAX_VOXELS_PPS);
    maxVoxelsPPS->setValue(_maxVoxelPacketsPerSecond);
    form->addRow("Maximum Voxels Packets Per Second:", maxVoxelsPPS);

    QDialogButtonBox* buttons = new QDialogButtonBox(QDialogButtonBox::Ok | QDialogButtonBox::Cancel);
    dialog.connect(buttons, SIGNAL(accepted()), SLOT(accept()));
    dialog.connect(buttons, SIGNAL(rejected()), SLOT(reject()));
    layout->addWidget(buttons);

    int ret = dialog.exec();
    if (ret == QDialog::Accepted) {
        QUrl faceModelURL(faceURLEdit->text());

        if (faceModelURL.toString() != faceURLString) {
            // change the faceModelURL in the profile, it will also update this user's BlendFace
            applicationInstance->getProfile()->setFaceModelURL(faceModelURL);

            // send the new face mesh URL to the data-server (if we have a client UUID)
            DataServerClient::putValueForKey(DataServerKey::FaceMeshURL,
                                             faceModelURL.toString().toLocal8Bit().constData());
        }

        QUrl skeletonModelURL(skeletonURLEdit->text());

        if (skeletonModelURL.toString() != skeletonURLString) {
            // change the skeletonModelURL in the profile, it will also update this user's Body
            applicationInstance->getProfile()->setSkeletonModelURL(skeletonModelURL);

            // send the new skeleton model URL to the data-server (if we have a client UUID)
            DataServerClient::putValueForKey(DataServerKey::SkeletonURL,
                                             skeletonModelURL.toString().toLocal8Bit().constData());
        }

        applicationInstance->getAvatar()->getHead().setPupilDilation(pupilDilation->value() / (float)pupilDilation->maximum());

        _maxVoxels = maxVoxels->value();
        applicationInstance->getVoxels()->setMaxVoxels(_maxVoxels);

        _maxVoxelPacketsPerSecond = maxVoxelsPPS->value();

        applicationInstance->getAvatar()->setLeanScale(leanScale->value());
        applicationInstance->getAvatar()->setClampedTargetScale(avatarScale->value());

        _audioJitterBufferSamples = audioJitterBufferSamples->value();

        if (_audioJitterBufferSamples != 0) {
            applicationInstance->getAudio()->setJitterBufferSamples(_audioJitterBufferSamples);
        }

        _fieldOfView = fieldOfView->value();
        applicationInstance->resizeGL(applicationInstance->getGLWidget()->width(), applicationInstance->getGLWidget()->height());

        _faceshiftEyeDeflection = faceshiftEyeDeflection->value() / (float)faceshiftEyeDeflection->maximum();
    }

    sendFakeEnterEvent();
}

void Menu::goToDomain() {

    QString currentDomainHostname = NodeList::getInstance()->getDomainHostname();

    if (NodeList::getInstance()->getDomainPort() != DEFAULT_DOMAIN_SERVER_PORT) {
        // add the port to the currentDomainHostname string if it is custom
        currentDomainHostname.append(QString(":%1").arg(NodeList::getInstance()->getDomainPort()));
    }

    QInputDialog domainDialog(Application::getInstance()->getWindow());
    domainDialog.setWindowTitle("Go to Domain");
    domainDialog.setLabelText("Domain server:");
    domainDialog.setTextValue(currentDomainHostname);
    domainDialog.setWindowFlags(Qt::Sheet);
    domainDialog.resize(domainDialog.parentWidget()->size().width() * DIALOG_RATIO_OF_WINDOW, domainDialog.size().height());

    int dialogReturn = domainDialog.exec();
    if (dialogReturn == QDialog::Accepted) {
        QString newHostname(DEFAULT_DOMAIN_HOSTNAME);

        if (domainDialog.textValue().size() > 0) {
            // the user input a new hostname, use that
            newHostname = domainDialog.textValue();
        }

        // send a node kill request, indicating to other clients that they should play the "disappeared" effect
        NodeList::getInstance()->sendKillNode(&NODE_TYPE_AVATAR_MIXER, 1);

        // give our nodeList the new domain-server hostname
        NodeList::getInstance()->setDomainHostname(domainDialog.textValue());
    }

    sendFakeEnterEvent();
}

void Menu::goToLocation() {
    MyAvatar* myAvatar = Application::getInstance()->getAvatar();
    glm::vec3 avatarPos = myAvatar->getPosition();
    QString currentLocation = QString("%1, %2, %3").arg(QString::number(avatarPos.x),
                                                        QString::number(avatarPos.y), QString::number(avatarPos.z));


    QInputDialog coordinateDialog(Application::getInstance()->getWindow());
    coordinateDialog.setWindowTitle("Go to Location");
    coordinateDialog.setLabelText("Coordinate as x,y,z:");
    coordinateDialog.setTextValue(currentLocation);
    coordinateDialog.setWindowFlags(Qt::Sheet);
    coordinateDialog.resize(coordinateDialog.parentWidget()->size().width() * 0.30, coordinateDialog.size().height());

    int dialogReturn = coordinateDialog.exec();
    if (dialogReturn == QDialog::Accepted && !coordinateDialog.textValue().isEmpty()) {
        QByteArray newCoordinates;

        QString delimiterPattern(",");
        QStringList coordinateItems = coordinateDialog.textValue().split(delimiterPattern);

        const int NUMBER_OF_COORDINATE_ITEMS = 3;
        const int X_ITEM = 0;
        const int Y_ITEM = 1;
        const int Z_ITEM = 2;
        if (coordinateItems.size() == NUMBER_OF_COORDINATE_ITEMS) {
            double x = coordinateItems[X_ITEM].toDouble();
            double y = coordinateItems[Y_ITEM].toDouble();
            double z = coordinateItems[Z_ITEM].toDouble();
            glm::vec3 newAvatarPos(x, y, z);

            if (newAvatarPos != avatarPos) {
                // send a node kill request, indicating to other clients that they should play the "disappeared" effect
                NodeList::getInstance()->sendKillNode(&NODE_TYPE_AVATAR_MIXER, 1);

                qDebug("Going To Location: %f, %f, %f...", x, y, z);
                myAvatar->setPosition(newAvatarPos);
            }
        }
    }

    sendFakeEnterEvent();
}

void Menu::goToUser() {
    QInputDialog userDialog(Application::getInstance()->getWindow());
    userDialog.setWindowTitle("Go to User");
    userDialog.setLabelText("Destination user:");
    QString username = Application::getInstance()->getProfile()->getUsername();
    userDialog.setTextValue(username);
    userDialog.setWindowFlags(Qt::Sheet);
    userDialog.resize(userDialog.parentWidget()->size().width() * DIALOG_RATIO_OF_WINDOW, userDialog.size().height());

    int dialogReturn = userDialog.exec();
    if (dialogReturn == QDialog::Accepted && !userDialog.textValue().isEmpty()) {
        // there's a username entered by the user, make a request to the data-server
        DataServerClient::getValuesForKeysAndUserString(
            QStringList() << DataServerKey::Domain << DataServerKey::Position << DataServerKey::Orientation,
            userDialog.textValue());
    }

    sendFakeEnterEvent();
}

void Menu::pasteToVoxel() {
    QInputDialog pasteToOctalCodeDialog(Application::getInstance()->getWindow());
    pasteToOctalCodeDialog.setWindowTitle("Paste to Voxel");
    pasteToOctalCodeDialog.setLabelText("Octal Code:");
    QString octalCode = "";
    pasteToOctalCodeDialog.setTextValue(octalCode);
    pasteToOctalCodeDialog.setWindowFlags(Qt::Sheet);
    pasteToOctalCodeDialog.resize(pasteToOctalCodeDialog.parentWidget()->size().width() * DIALOG_RATIO_OF_WINDOW,
        pasteToOctalCodeDialog.size().height());

    int dialogReturn = pasteToOctalCodeDialog.exec();
    if (dialogReturn == QDialog::Accepted && !pasteToOctalCodeDialog.textValue().isEmpty()) {
        // we got an octalCode to paste to...
        QString locationToPaste = pasteToOctalCodeDialog.textValue();
        unsigned char* octalCodeDestination = hexStringToOctalCode(locationToPaste);

        // check to see if it was a legit octcode...
        if (locationToPaste == octalCodeToHexString(octalCodeDestination)) {
            Application::getInstance()->pasteVoxelsToOctalCode(octalCodeDestination);
        } else {
            qDebug() << "Problem with octcode...";
        }
    }

    sendFakeEnterEvent();
}

void Menu::bandwidthDetails() {
    if (! _bandwidthDialog) {
        _bandwidthDialog = new BandwidthDialog(Application::getInstance()->getGLWidget(),
                                               Application::getInstance()->getBandwidthMeter());
        connect(_bandwidthDialog, SIGNAL(closed()), SLOT(bandwidthDetailsClosed()));

        _bandwidthDialog->show();
    }
    _bandwidthDialog->raise();
}

void Menu::bandwidthDetailsClosed() {
    if (_bandwidthDialog) {
        delete _bandwidthDialog;
        _bandwidthDialog = NULL;
    }
}

void Menu::voxelStatsDetails() {
    if (!_voxelStatsDialog) {
        _voxelStatsDialog = new VoxelStatsDialog(Application::getInstance()->getGLWidget(),
                                                 Application::getInstance()->getOcteeSceneStats());
        connect(_voxelStatsDialog, SIGNAL(closed()), SLOT(voxelStatsDetailsClosed()));
        _voxelStatsDialog->show();
    }
    _voxelStatsDialog->raise();
}

void Menu::voxelStatsDetailsClosed() {
    if (_voxelStatsDialog) {
        delete _voxelStatsDialog;
        _voxelStatsDialog = NULL;
    }
}

void Menu::setVoxelSizeScale(float sizeScale) {
    _voxelSizeScale = sizeScale;
    Application::getInstance()->getVoxels()->redrawInViewVoxels();
}

void Menu::setBoundaryLevelAdjust(int boundaryLevelAdjust) {
    _boundaryLevelAdjust = boundaryLevelAdjust;
    Application::getInstance()->getVoxels()->redrawInViewVoxels();
}

void Menu::lodTools() {
    if (!_lodToolsDialog) {
        _lodToolsDialog = new LodToolsDialog(Application::getInstance()->getGLWidget());
        connect(_lodToolsDialog, SIGNAL(closed()), SLOT(lodToolsClosed()));
        _lodToolsDialog->show();
    }
    _lodToolsDialog->raise();
}

void Menu::lodToolsClosed() {
    if (_lodToolsDialog) {
        delete _lodToolsDialog;
        _lodToolsDialog = NULL;
    }
}

void Menu::cycleFrustumRenderMode() {
    _frustumDrawMode = (FrustumDrawMode)((_frustumDrawMode + 1) % FRUSTUM_DRAW_MODE_COUNT);
    updateFrustumRenderModeAction();
}

void Menu::updateVoxelModeActions() {
    // only the sender can be checked
    foreach (QAction* action, _voxelModeActionsGroup->actions()) {
        if (action->isChecked() && action != sender()) {
            action->setChecked(false);
        }
    }
}

void Menu::chooseVoxelPaintColor() {
    Application* appInstance = Application::getInstance();
    QAction* paintColor = _actionHash.value(MenuOption::VoxelPaintColor);

    QColor selected = QColorDialog::getColor(paintColor->data().value<QColor>(),
                                             appInstance->getGLWidget(),
                                             "Voxel Paint Color");
    if (selected.isValid()) {
        paintColor->setData(selected);
        paintColor->setIcon(Swatch::createIcon(selected));
    }

    // restore the main window's active state
    appInstance->getWindow()->activateWindow();
}

void Menu::runTests() {
    runTimingTests();
}

void Menu::resetSwatchColors() {
    Application::getInstance()->getSwatch()->reset();
}

void Menu::updateFrustumRenderModeAction() {
    QAction* frustumRenderModeAction = _actionHash.value(MenuOption::FrustumRenderMode);
    switch (_frustumDrawMode) {
        default:
        case FRUSTUM_DRAW_MODE_ALL:
            frustumRenderModeAction->setText("Render Mode - All");
            break;
        case FRUSTUM_DRAW_MODE_VECTORS:
            frustumRenderModeAction->setText("Render Mode - Vectors");
            break;
        case FRUSTUM_DRAW_MODE_PLANES:
            frustumRenderModeAction->setText("Render Mode - Planes");
            break;
        case FRUSTUM_DRAW_MODE_NEAR_PLANE:
            frustumRenderModeAction->setText("Render Mode - Near");
            break;
        case FRUSTUM_DRAW_MODE_FAR_PLANE:
            frustumRenderModeAction->setText("Render Mode - Far");
            break;
        case FRUSTUM_DRAW_MODE_KEYHOLE:
            frustumRenderModeAction->setText("Render Mode - Keyhole");
            break;
    }
}
<|MERGE_RESOLUTION|>--- conflicted
+++ resolved
@@ -394,23 +394,15 @@
                                            appInstance->getWebcam(),
                                            SLOT(setSkeletonTrackingOn(bool)));
 
-<<<<<<< HEAD
 #ifdef HAVE_LIBVPX
-=======
->>>>>>> b11f9e54
     addCheckableActionToQMenuAndActionHash(trackingOptionsMenu,
                                            MenuOption::LEDTracking,
                                            0,
                                            false,
                                            appInstance->getWebcam()->getGrabber(),
                                            SLOT(setLEDTrackingOn(bool)));
-<<<<<<< HEAD
 #endif //def HAVE_LIBVPX
 
-    
-=======
-
->>>>>>> b11f9e54
     addDisabledActionAndSeparator(developerMenu, "Testing");
 
     QMenu* timingMenu = developerMenu->addMenu("Timing and Statistics Tools");
