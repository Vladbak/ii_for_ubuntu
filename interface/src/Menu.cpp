//
//  Menu.cpp
//  hifi
//
//  Created by Stephen Birarda on 8/12/13.
//  Copyright (c) 2013 HighFidelity, Inc. All rights reserved.
//

#include <cstdlib>


#include <QBoxLayout>
#include <QColorDialog>
#include <QDialogButtonBox>
#include <QDoubleSpinBox>
#include <QFileDialog>
#include <QFormLayout>
#include <QInputDialog>
#include <QLineEdit>
#include <QMainWindow>
#include <QMenuBar>
#include <QMessageBox>
#include <QShortcut>
#include <QSlider>
#include <QStandardPaths>
#include <QUuid>
#include <QHBoxLayout>

#include <AccountManager.h>
#include <XmppClient.h>
#include <UUID.h>
#include <FileDownloader.h>

#include "Application.h"
#include "Menu.h"
#include "scripting/MenuScriptingInterface.h"
#include "Util.h"
#include "ui/InfoView.h"
#include "ui/MetavoxelEditor.h"
#include "ui/ModelBrowser.h"


Menu* Menu::_instance = NULL;

Menu* Menu::getInstance() {
    static QMutex menuInstanceMutex;

    // lock the menu instance mutex to make sure we don't race and create two menus and crash
    menuInstanceMutex.lock();

    if (!_instance) {
        qDebug("First call to Menu::getInstance() - initing menu.");

        _instance = new Menu();
    }

    menuInstanceMutex.unlock();

    return _instance;
}

const ViewFrustumOffset DEFAULT_FRUSTUM_OFFSET = {-135.0f, 0.0f, 0.0f, 25.0f, 0.0f};
const float DEFAULT_FACESHIFT_EYE_DEFLECTION = 0.25f;
const float DEFAULT_AVATAR_LOD_DISTANCE_MULTIPLIER = 1.0f;
const int ONE_SECOND_OF_FRAMES = 60;
const int FIVE_SECONDS_OF_FRAMES = 5 * ONE_SECOND_OF_FRAMES;

Menu::Menu() :
    _actionHash(),
    _audioJitterBufferSamples(0),
    _bandwidthDialog(NULL),
    _fieldOfView(DEFAULT_FIELD_OF_VIEW_DEGREES),
    _faceshiftEyeDeflection(DEFAULT_FACESHIFT_EYE_DEFLECTION),
    _frustumDrawMode(FRUSTUM_DRAW_MODE_ALL),
    _viewFrustumOffset(DEFAULT_FRUSTUM_OFFSET),
    _octreeStatsDialog(NULL),
    _lodToolsDialog(NULL),
    _maxVoxels(DEFAULT_MAX_VOXELS_PER_SYSTEM),
    _voxelSizeScale(DEFAULT_OCTREE_SIZE_SCALE),
    _avatarLODDistanceMultiplier(DEFAULT_AVATAR_LOD_DISTANCE_MULTIPLIER),
    _boundaryLevelAdjust(0),
    _maxVoxelPacketsPerSecond(DEFAULT_MAX_VOXEL_PPS),
    _lastAdjust(usecTimestampNow()),
    _lastAvatarDetailDrop(usecTimestampNow()),
    _fpsAverage(FIVE_SECONDS_OF_FRAMES),
<<<<<<< HEAD
    _loginAction(NULL),
    _preferencesDialog(NULL)

=======
    _fastFPSAverage(ONE_SECOND_OF_FRAMES),
    _loginAction(NULL)
>>>>>>> efcd07ff
{
    Application *appInstance = Application::getInstance();
    
    QMenu* fileMenu = addMenu("File");

#ifdef Q_OS_MAC
    addActionToQMenuAndActionHash(fileMenu,
                                  MenuOption::AboutApp,
                                  0,
                                  this,
                                  SLOT(aboutApp()),
                                  QAction::AboutRole);
#endif

    AccountManager& accountManager = AccountManager::getInstance();
    
    _loginAction = addActionToQMenuAndActionHash(fileMenu, MenuOption::Logout);
    
    // call our toggle login function now so the menu option is setup properly
    toggleLoginMenuItem();
    
    // connect to the appropriate slots of the AccountManager so that we can change the Login/Logout menu item
    connect(&accountManager, &AccountManager::accessTokenChanged, this, &Menu::toggleLoginMenuItem);
    connect(&accountManager, &AccountManager::logoutComplete, this, &Menu::toggleLoginMenuItem);

    addDisabledActionAndSeparator(fileMenu, "Scripts");
    addActionToQMenuAndActionHash(fileMenu, MenuOption::LoadScript, Qt::CTRL | Qt::Key_O, appInstance, SLOT(loadDialog()));
    addActionToQMenuAndActionHash(fileMenu, MenuOption::LoadScriptURL, 
                                    Qt::CTRL | Qt::SHIFT | Qt::Key_O, appInstance, SLOT(loadScriptURLDialog()));
    addActionToQMenuAndActionHash(fileMenu, MenuOption::StopAllScripts, 0, appInstance, SLOT(stopAllScripts()));
    addActionToQMenuAndActionHash(fileMenu, MenuOption::ReloadAllScripts, 0, appInstance, SLOT(reloadAllScripts()));
    _activeScriptsMenu = fileMenu->addMenu("Running Scripts");

    addDisabledActionAndSeparator(fileMenu, "Go");
    addActionToQMenuAndActionHash(fileMenu,
                                  MenuOption::GoHome,
                                  Qt::CTRL | Qt::Key_G,
                                  appInstance->getAvatar(),
                                  SLOT(goHome()));
    addActionToQMenuAndActionHash(fileMenu,
                                  MenuOption::GoToDomain,
                                  Qt::CTRL | Qt::Key_D,
                                  this,
                                  SLOT(goToDomainDialog()));
    addActionToQMenuAndActionHash(fileMenu,
                                  MenuOption::GoToLocation,
                                  Qt::CTRL | Qt::SHIFT | Qt::Key_L,
                                  this,
                                  SLOT(goToLocation()));
    addActionToQMenuAndActionHash(fileMenu,
                                  MenuOption::NameLocation,
                                  Qt::CTRL | Qt::Key_N,
                                  this,
                                  SLOT(nameLocation()));
    addActionToQMenuAndActionHash(fileMenu,
                                  MenuOption::GoTo,
                                  Qt::Key_At,
                                  this,
                                  SLOT(goTo()));

    addDisabledActionAndSeparator(fileMenu, "Upload Avatar Model");
    addActionToQMenuAndActionHash(fileMenu, MenuOption::UploadFST, 0, Application::getInstance(), SLOT(uploadFST()));
    
    addDisabledActionAndSeparator(fileMenu, "Settings");
    addActionToQMenuAndActionHash(fileMenu, MenuOption::SettingsImport, 0, this, SLOT(importSettings()));
    addActionToQMenuAndActionHash(fileMenu, MenuOption::SettingsExport, 0, this, SLOT(exportSettings()));

    addActionToQMenuAndActionHash(fileMenu,
                                  MenuOption::Quit,
                                  Qt::CTRL | Qt::Key_Q,
                                  appInstance,
                                  SLOT(quit()),
                                  QAction::QuitRole);


    QMenu* editMenu = addMenu("Edit");

    addActionToQMenuAndActionHash(editMenu,
                                  MenuOption::Preferences,
                                  Qt::CTRL | Qt::Key_Comma,
                                  this,
                                  SLOT(editPreferences()),
                                  QAction::PreferencesRole);

    addDisabledActionAndSeparator(editMenu, "Physics");
    addCheckableActionToQMenuAndActionHash(editMenu, MenuOption::Gravity, Qt::SHIFT | Qt::Key_G, false);

    
  

    addAvatarCollisionSubMenu(editMenu);

    QMenu* toolsMenu = addMenu("Tools");
    addActionToQMenuAndActionHash(toolsMenu, MenuOption::MetavoxelEditor, 0, this, SLOT(showMetavoxelEditor()));

    _chatAction = addActionToQMenuAndActionHash(toolsMenu,
                                                MenuOption::Chat,
                                                Qt::Key_Return,
                                                this,
                                                SLOT(showChat()));
#ifdef HAVE_QXMPP
    const QXmppClient& xmppClient = XmppClient::getInstance().getXMPPClient();
    toggleChat();
    connect(&xmppClient, SIGNAL(connected()), this, SLOT(toggleChat()));
    connect(&xmppClient, SIGNAL(disconnected()), this, SLOT(toggleChat()));
#else
    _chatAction->setEnabled(false);
#endif

    QMenu* viewMenu = addMenu("View");

    addCheckableActionToQMenuAndActionHash(viewMenu,
                                           MenuOption::Fullscreen,
                                           Qt::CTRL | Qt::META | Qt::Key_F,
                                           false,
                                           appInstance,
                                           SLOT(setFullscreen(bool)));
    addCheckableActionToQMenuAndActionHash(viewMenu, MenuOption::FirstPerson, Qt::Key_P, true,
                                            appInstance,SLOT(cameraMenuChanged()));
    addCheckableActionToQMenuAndActionHash(viewMenu, MenuOption::Mirror, Qt::SHIFT | Qt::Key_H, true);
    addCheckableActionToQMenuAndActionHash(viewMenu, MenuOption::FullscreenMirror, Qt::Key_H, false,
                                            appInstance, SLOT(cameraMenuChanged()));
                                            
    addCheckableActionToQMenuAndActionHash(viewMenu, MenuOption::Enable3DTVMode, 0,
                                           false,
                                           appInstance,
                                           SLOT(setEnable3DTVMode(bool)));


    QMenu* avatarSizeMenu = viewMenu->addMenu("Avatar Size");

    addActionToQMenuAndActionHash(avatarSizeMenu,
                                  MenuOption::IncreaseAvatarSize,
                                  Qt::Key_Plus,
                                  appInstance->getAvatar(),
                                  SLOT(increaseSize()));
    addActionToQMenuAndActionHash(avatarSizeMenu,
                                  MenuOption::DecreaseAvatarSize,
                                  Qt::Key_Minus,
                                  appInstance->getAvatar(),
                                  SLOT(decreaseSize()));
    addActionToQMenuAndActionHash(avatarSizeMenu,
                                  MenuOption::ResetAvatarSize,
                                  Qt::Key_Equal,
                                  appInstance->getAvatar(),
                                  SLOT(resetSize()));

    addCheckableActionToQMenuAndActionHash(viewMenu, MenuOption::OffAxisProjection, 0, false);
    addCheckableActionToQMenuAndActionHash(viewMenu, MenuOption::TurnWithHead, 0, false);
    addCheckableActionToQMenuAndActionHash(viewMenu, MenuOption::MoveWithLean, 0, false);
    addCheckableActionToQMenuAndActionHash(viewMenu, MenuOption::HeadMouse, 0, false);


    addDisabledActionAndSeparator(viewMenu, "Stats");
    addCheckableActionToQMenuAndActionHash(viewMenu, MenuOption::Stats, Qt::Key_Slash);
    addActionToQMenuAndActionHash(viewMenu, MenuOption::Log, Qt::CTRL | Qt::Key_L, appInstance, SLOT(toggleLogDialog()));
    addCheckableActionToQMenuAndActionHash(viewMenu, MenuOption::Oscilloscope, 0, true);
    addCheckableActionToQMenuAndActionHash(viewMenu, MenuOption::Bandwidth, 0, true);
    addActionToQMenuAndActionHash(viewMenu, MenuOption::BandwidthDetails, 0, this, SLOT(bandwidthDetails()));
    addActionToQMenuAndActionHash(viewMenu, MenuOption::OctreeStats, 0, this, SLOT(octreeStatsDetails()));

    QMenu* developerMenu = addMenu("Developer");

    QMenu* renderOptionsMenu = developerMenu->addMenu("Rendering Options");

    addCheckableActionToQMenuAndActionHash(renderOptionsMenu, MenuOption::Stars, Qt::Key_Asterisk, true);
    addCheckableActionToQMenuAndActionHash(renderOptionsMenu, MenuOption::Atmosphere, Qt::SHIFT | Qt::Key_A, true);
    addActionToQMenuAndActionHash(renderOptionsMenu,
                                  MenuOption::GlowMode,
                                  0,
                                  appInstance->getGlowEffect(),
                                  SLOT(cycleRenderMode()));

    addCheckableActionToQMenuAndActionHash(renderOptionsMenu, MenuOption::Shadows, 0, false);
    addCheckableActionToQMenuAndActionHash(renderOptionsMenu, MenuOption::Metavoxels, 0, true);
    addCheckableActionToQMenuAndActionHash(renderOptionsMenu, MenuOption::BuckyBalls, 0, true);
    addCheckableActionToQMenuAndActionHash(renderOptionsMenu, MenuOption::Particles, 0, true);


    QMenu* voxelOptionsMenu = developerMenu->addMenu("Voxel Options");

    addCheckableActionToQMenuAndActionHash(voxelOptionsMenu,
                                           MenuOption::Voxels,
                                           Qt::SHIFT | Qt::Key_V,
                                           true,
                                           appInstance,
                                           SLOT(setRenderVoxels(bool)));

    addCheckableActionToQMenuAndActionHash(voxelOptionsMenu, MenuOption::VoxelTextures);
    addCheckableActionToQMenuAndActionHash(voxelOptionsMenu, MenuOption::AmbientOcclusion);
    addActionToQMenuAndActionHash(voxelOptionsMenu, MenuOption::LodTools, Qt::SHIFT | Qt::Key_L, this, SLOT(lodTools()));
    addCheckableActionToQMenuAndActionHash(voxelOptionsMenu, MenuOption::DontFadeOnVoxelServerChanges);
    addCheckableActionToQMenuAndActionHash(voxelOptionsMenu, MenuOption::DisableAutoAdjustLOD);

    QMenu* avatarOptionsMenu = developerMenu->addMenu("Avatar Options");

    addCheckableActionToQMenuAndActionHash(avatarOptionsMenu, MenuOption::Avatars, 0, true);
    addCheckableActionToQMenuAndActionHash(avatarOptionsMenu, MenuOption::RenderSkeletonCollisionProxies);
    addCheckableActionToQMenuAndActionHash(avatarOptionsMenu, MenuOption::RenderHeadCollisionProxies);

    addCheckableActionToQMenuAndActionHash(avatarOptionsMenu, MenuOption::LookAtVectors, 0, false);
    addCheckableActionToQMenuAndActionHash(avatarOptionsMenu,
                                           MenuOption::Faceshift,
                                           0,
                                           true,
                                           appInstance->getFaceshift(),
                                           SLOT(setTCPEnabled(bool)));
#ifdef HAVE_VISAGE
    addCheckableActionToQMenuAndActionHash(avatarOptionsMenu, MenuOption::Visage, 0, true,
        appInstance->getVisage(), SLOT(updateEnabled()));
#endif

    addCheckableActionToQMenuAndActionHash(avatarOptionsMenu, MenuOption::ChatCircling, 0, false);

    QMenu* handOptionsMenu = developerMenu->addMenu("Hand Options");

    addCheckableActionToQMenuAndActionHash(handOptionsMenu,
                                           MenuOption::FilterSixense,
                                           0,
                                           true,
                                           appInstance->getSixenseManager(),
                                           SLOT(setFilter(bool)));
    addCheckableActionToQMenuAndActionHash(handOptionsMenu, MenuOption::DisplayHands, 0, true);
    addCheckableActionToQMenuAndActionHash(handOptionsMenu, MenuOption::DisplayHandTargets, 0, false);
    addCheckableActionToQMenuAndActionHash(handOptionsMenu, MenuOption::PlaySlaps, 0, false);
    addCheckableActionToQMenuAndActionHash(handOptionsMenu, MenuOption::HandsCollideWithSelf, 0, false);

    addDisabledActionAndSeparator(developerMenu, "Testing");

    QMenu* timingMenu = developerMenu->addMenu("Timing and Statistics Tools");
    addCheckableActionToQMenuAndActionHash(timingMenu, MenuOption::TestPing, 0, true);
    addCheckableActionToQMenuAndActionHash(timingMenu, MenuOption::FrameTimer);
    addActionToQMenuAndActionHash(timingMenu, MenuOption::RunTimingTests, 0, this, SLOT(runTests()));

    QMenu* frustumMenu = developerMenu->addMenu("View Frustum Debugging Tools");
    addCheckableActionToQMenuAndActionHash(frustumMenu, MenuOption::DisplayFrustum, Qt::SHIFT | Qt::Key_F);
    addActionToQMenuAndActionHash(frustumMenu,
                                  MenuOption::FrustumRenderMode,
                                  Qt::SHIFT | Qt::Key_R,
                                  this,
                                  SLOT(cycleFrustumRenderMode()));
    updateFrustumRenderModeAction();


    QMenu* renderDebugMenu = developerMenu->addMenu("Render Debugging Tools");
    addCheckableActionToQMenuAndActionHash(renderDebugMenu, MenuOption::PipelineWarnings, Qt::CTRL | Qt::SHIFT | Qt::Key_P);
    addCheckableActionToQMenuAndActionHash(renderDebugMenu, MenuOption::SuppressShortTimings, Qt::CTRL | Qt::SHIFT | Qt::Key_S);

    addCheckableActionToQMenuAndActionHash(renderDebugMenu, 
                                  MenuOption::CullSharedFaces, 
                                  Qt::CTRL | Qt::SHIFT | Qt::Key_C, 
                                  false,
                                  appInstance->getVoxels(),
                                  SLOT(cullSharedFaces()));

    addCheckableActionToQMenuAndActionHash(renderDebugMenu, 
                                  MenuOption::ShowCulledSharedFaces, 
                                  Qt::CTRL | Qt::SHIFT | Qt::Key_X, 
                                  false,
                                  appInstance->getVoxels(),
                                  SLOT(showCulledSharedFaces()));

    QMenu* audioDebugMenu = developerMenu->addMenu("Audio Debugging Tools");
    addCheckableActionToQMenuAndActionHash(audioDebugMenu, MenuOption::AudioNoiseReduction,
                                           0,
                                           true,
                                           appInstance->getAudio(),
                                           SLOT(toggleAudioNoiseReduction()));
    addCheckableActionToQMenuAndActionHash(audioDebugMenu, MenuOption::EchoServerAudio);
    addCheckableActionToQMenuAndActionHash(audioDebugMenu, MenuOption::EchoLocalAudio);
    addCheckableActionToQMenuAndActionHash(audioDebugMenu, MenuOption::MuteAudio,
                                           Qt::CTRL | Qt::Key_M,
                                           false,
                                           appInstance->getAudio(),
                                           SLOT(toggleMute()));
    
    addActionToQMenuAndActionHash(developerMenu, MenuOption::PasteToVoxel,
                Qt::CTRL | Qt::SHIFT | Qt::Key_V,
                this,
                SLOT(pasteToVoxel()));

    connect(appInstance->getAudio(), SIGNAL(muteToggled()), this, SLOT(audioMuteToggled()));
    
#ifndef Q_OS_MAC
    QMenu* helpMenu = addMenu("Help");
    QAction* helpAction = helpMenu->addAction(MenuOption::AboutApp);
    connect(helpAction, SIGNAL(triggered()), this, SLOT(aboutApp()));
#endif
}

Menu::~Menu() {
    bandwidthDetailsClosed();
    octreeStatsDetailsClosed();
}

void Menu::loadSettings(QSettings* settings) {
    bool lockedSettings = false;
    if (!settings) {
        settings = Application::getInstance()->lockSettings();
        lockedSettings = true;
    }

    _audioJitterBufferSamples = loadSetting(settings, "audioJitterBufferSamples", 0);
    _fieldOfView = loadSetting(settings, "fieldOfView", DEFAULT_FIELD_OF_VIEW_DEGREES);
    _faceshiftEyeDeflection = loadSetting(settings, "faceshiftEyeDeflection", DEFAULT_FACESHIFT_EYE_DEFLECTION);
    _maxVoxels = loadSetting(settings, "maxVoxels", DEFAULT_MAX_VOXELS_PER_SYSTEM);
    _maxVoxelPacketsPerSecond = loadSetting(settings, "maxVoxelsPPS", DEFAULT_MAX_VOXEL_PPS);
    _voxelSizeScale = loadSetting(settings, "voxelSizeScale", DEFAULT_OCTREE_SIZE_SCALE);
    _avatarLODDistanceMultiplier = loadSetting(settings, "avatarLODDistanceMultiplier",
        DEFAULT_AVATAR_LOD_DISTANCE_MULTIPLIER);
    _boundaryLevelAdjust = loadSetting(settings, "boundaryLevelAdjust", 0);

    settings->beginGroup("View Frustum Offset Camera");
    // in case settings is corrupt or missing loadSetting() will check for NaN
    _viewFrustumOffset.yaw = loadSetting(settings, "viewFrustumOffsetYaw", 0.0f);
    _viewFrustumOffset.pitch = loadSetting(settings, "viewFrustumOffsetPitch", 0.0f);
    _viewFrustumOffset.roll = loadSetting(settings, "viewFrustumOffsetRoll", 0.0f);
    _viewFrustumOffset.distance = loadSetting(settings, "viewFrustumOffsetDistance", 0.0f);
    _viewFrustumOffset.up = loadSetting(settings, "viewFrustumOffsetUp", 0.0f);
    settings->endGroup();

    scanMenuBar(&loadAction, settings);
    Application::getInstance()->getAvatar()->loadData(settings);
    Application::getInstance()->updateWindowTitle();
    NodeList::getInstance()->loadData(settings);

    // MyAvatar caches some menu options, so we have to update them whenever we load settings.
    // TODO: cache more settings in MyAvatar that are checked with very high frequency.
    MyAvatar* myAvatar = Application::getInstance()->getAvatar();
    myAvatar->updateCollisionFlags();

    if (lockedSettings) {
        Application::getInstance()->unlockSettings();
    }
}

void Menu::saveSettings(QSettings* settings) {
    bool lockedSettings = false;
    if (!settings) {
        settings = Application::getInstance()->lockSettings();
        lockedSettings = true;
    }

    settings->setValue("audioJitterBufferSamples", _audioJitterBufferSamples);
    settings->setValue("fieldOfView", _fieldOfView);
    settings->setValue("faceshiftEyeDeflection", _faceshiftEyeDeflection);
    settings->setValue("maxVoxels", _maxVoxels);
    settings->setValue("maxVoxelsPPS", _maxVoxelPacketsPerSecond);
    settings->setValue("voxelSizeScale", _voxelSizeScale);
    settings->setValue("avatarLODDistanceMultiplier", _avatarLODDistanceMultiplier);
    settings->setValue("boundaryLevelAdjust", _boundaryLevelAdjust);
    settings->beginGroup("View Frustum Offset Camera");
    settings->setValue("viewFrustumOffsetYaw", _viewFrustumOffset.yaw);
    settings->setValue("viewFrustumOffsetPitch", _viewFrustumOffset.pitch);
    settings->setValue("viewFrustumOffsetRoll", _viewFrustumOffset.roll);
    settings->setValue("viewFrustumOffsetDistance", _viewFrustumOffset.distance);
    settings->setValue("viewFrustumOffsetUp", _viewFrustumOffset.up);
    settings->endGroup();

    scanMenuBar(&saveAction, settings);
    Application::getInstance()->getAvatar()->saveData(settings);
    NodeList::getInstance()->saveData(settings);

    if (lockedSettings) {
        Application::getInstance()->unlockSettings();
    }
}

void Menu::importSettings() {
    QString locationDir(QStandardPaths::displayName(QStandardPaths::DesktopLocation));
    QString fileName = QFileDialog::getOpenFileName(Application::getInstance()->getWindow(),
                                                    tr("Open .ini config file"),
                                                    locationDir,
                                                    tr("Text files (*.ini)"));
    if (fileName != "") {
        QSettings tmp(fileName, QSettings::IniFormat);
        loadSettings(&tmp);
    }
}

void Menu::exportSettings() {
    QString locationDir(QStandardPaths::displayName(QStandardPaths::DesktopLocation));
    QString fileName = QFileDialog::getSaveFileName(Application::getInstance()->getWindow(),
                                                    tr("Save .ini config file"),
                                                    locationDir,
                                                    tr("Text files (*.ini)"));
    if (fileName != "") {
        QSettings tmp(fileName, QSettings::IniFormat);
        saveSettings(&tmp);
        tmp.sync();
    }
}

void Menu::loadAction(QSettings* set, QAction* action) {
    if (action->isChecked() != set->value(action->text(), action->isChecked()).toBool()) {
        action->trigger();
    }
}

void Menu::saveAction(QSettings* set, QAction* action) {
    set->setValue(action->text(),  action->isChecked());
}

void Menu::scanMenuBar(settingsAction modifySetting, QSettings* set) {
    QList<QMenu*> menus = this->findChildren<QMenu *>();

    for (QList<QMenu *>::const_iterator it = menus.begin(); menus.end() != it; ++it) {
        scanMenu(*it, modifySetting, set);
    }
}

void Menu::scanMenu(QMenu* menu, settingsAction modifySetting, QSettings* set) {
    QList<QAction*> actions = menu->actions();

    set->beginGroup(menu->title());
    for (QList<QAction *>::const_iterator it = actions.begin(); actions.end() != it; ++it) {
        if ((*it)->menu()) {
            scanMenu((*it)->menu(), modifySetting, set);
        }
        if ((*it)->isCheckable()) {
            modifySetting(set, *it);
        }
    }
    set->endGroup();
}

void Menu::handleViewFrustumOffsetKeyModifier(int key) {
    const float VIEW_FRUSTUM_OFFSET_DELTA = 0.5f;
    const float VIEW_FRUSTUM_OFFSET_UP_DELTA = 0.05f;

    switch (key) {
        case Qt::Key_BracketLeft:
            _viewFrustumOffset.yaw -= VIEW_FRUSTUM_OFFSET_DELTA;
            break;

        case Qt::Key_BracketRight:
            _viewFrustumOffset.yaw += VIEW_FRUSTUM_OFFSET_DELTA;
            break;

        case Qt::Key_BraceLeft:
            _viewFrustumOffset.pitch -= VIEW_FRUSTUM_OFFSET_DELTA;
            break;

        case Qt::Key_BraceRight:
            _viewFrustumOffset.pitch += VIEW_FRUSTUM_OFFSET_DELTA;
            break;

        case Qt::Key_ParenLeft:
            _viewFrustumOffset.roll -= VIEW_FRUSTUM_OFFSET_DELTA;
            break;

        case Qt::Key_ParenRight:
            _viewFrustumOffset.roll += VIEW_FRUSTUM_OFFSET_DELTA;
            break;

        case Qt::Key_Less:
            _viewFrustumOffset.distance -= VIEW_FRUSTUM_OFFSET_DELTA;
            break;

        case Qt::Key_Greater:
            _viewFrustumOffset.distance += VIEW_FRUSTUM_OFFSET_DELTA;
            break;

        case Qt::Key_Comma:
            _viewFrustumOffset.up -= VIEW_FRUSTUM_OFFSET_UP_DELTA;
            break;

        case Qt::Key_Period:
            _viewFrustumOffset.up += VIEW_FRUSTUM_OFFSET_UP_DELTA;
            break;

        default:
            break;
    }
}

void Menu::addDisabledActionAndSeparator(QMenu* destinationMenu, const QString& actionName, int menuItemLocation) {
    QAction* actionBefore = NULL;
    if (menuItemLocation >= 0 && destinationMenu->actions().size() > menuItemLocation) {
        actionBefore = destinationMenu->actions()[menuItemLocation];
    }
    if (actionBefore) {
        QAction* separator = new QAction("",destinationMenu);
        destinationMenu->insertAction(actionBefore, separator);
        separator->setSeparator(true);

        QAction* separatorText = new QAction(actionName,destinationMenu);
        separatorText->setEnabled(false);
        destinationMenu->insertAction(actionBefore, separatorText);
        
    } else {
        destinationMenu->addSeparator();
        (destinationMenu->addAction(actionName))->setEnabled(false);
    }
}

QAction* Menu::addActionToQMenuAndActionHash(QMenu* destinationMenu,
                                             const QString& actionName,
                                             const QKeySequence& shortcut,
                                             const QObject* receiver,
                                             const char* member,
                                             QAction::MenuRole role,
                                             int menuItemLocation) {
    QAction* action = NULL;
    QAction* actionBefore = NULL;

    if (menuItemLocation >= 0 && destinationMenu->actions().size() > menuItemLocation) {
        actionBefore = destinationMenu->actions()[menuItemLocation];
    }

    if (!actionBefore) {
        if (receiver && member) {
            action = destinationMenu->addAction(actionName, receiver, member, shortcut);
        } else {
            action = destinationMenu->addAction(actionName);
            action->setShortcut(shortcut);
        }
    } else {
        action = new QAction(actionName, destinationMenu);
        action->setShortcut(shortcut);
        destinationMenu->insertAction(actionBefore, action);

        if (receiver && member) {
            connect(action, SIGNAL(triggered()), receiver, member);
        }
    }
    action->setMenuRole(role);

    _actionHash.insert(actionName, action);

    return action;
}

QAction* Menu::addCheckableActionToQMenuAndActionHash(QMenu* destinationMenu,
                                                      const QString& actionName,
                                                      const QKeySequence& shortcut,
                                                      const bool checked,
                                                      const QObject* receiver,
                                                      const char* member,
                                                      int menuItemLocation) {

    QAction* action = addActionToQMenuAndActionHash(destinationMenu, actionName, shortcut, receiver, member, 
                                                        QAction::NoRole, menuItemLocation);
    action->setCheckable(true);
    action->setChecked(checked);

    return action;
}

void Menu::removeAction(QMenu* menu, const QString& actionName) {
    menu->removeAction(_actionHash.value(actionName));
}

void Menu::setIsOptionChecked(const QString& menuOption, bool isChecked) {
    QAction* menu = _actionHash.value(menuOption);
    if (menu) {
        menu->setChecked(isChecked);
    }
}

bool Menu::isOptionChecked(const QString& menuOption) {
    QAction* menu = _actionHash.value(menuOption);
    if (menu) {
        return menu->isChecked();
    }
    return false;
}

void Menu::triggerOption(const QString& menuOption) {
    _actionHash.value(menuOption)->trigger();
}

QAction* Menu::getActionForOption(const QString& menuOption) {
    return _actionHash.value(menuOption);
}

void Menu::aboutApp() {
    InfoView::forcedShow();
}

void sendFakeEnterEvent() {
    QPoint lastCursorPosition = QCursor::pos();
    QGLWidget* glWidget = Application::getInstance()->getGLWidget();

    QPoint windowPosition = glWidget->mapFromGlobal(lastCursorPosition);
    QEnterEvent enterEvent = QEnterEvent(windowPosition, windowPosition, lastCursorPosition);
    QCoreApplication::sendEvent(glWidget, &enterEvent);
}

const int QLINE_MINIMUM_WIDTH = 400;
const float DIALOG_RATIO_OF_WINDOW = 0.30f;

void Menu::loginForCurrentDomain() {
    QDialog loginDialog(Application::getInstance()->getWindow());
    loginDialog.setWindowTitle("Login");
    
    QBoxLayout* layout = new QBoxLayout(QBoxLayout::TopToBottom);
    loginDialog.setLayout(layout);
    loginDialog.setWindowFlags(Qt::Sheet);
    
    QFormLayout* form = new QFormLayout();
    layout->addLayout(form, 1);
    
    QLineEdit* loginLineEdit = new QLineEdit();
    loginLineEdit->setMinimumWidth(QLINE_MINIMUM_WIDTH);
    form->addRow("Login:", loginLineEdit);
    
    QLineEdit* passwordLineEdit = new QLineEdit();
    passwordLineEdit->setMinimumWidth(QLINE_MINIMUM_WIDTH);
    passwordLineEdit->setEchoMode(QLineEdit::Password);
    form->addRow("Password:", passwordLineEdit);
    
    QDialogButtonBox* buttons = new QDialogButtonBox(QDialogButtonBox::Ok | QDialogButtonBox::Cancel);
    loginDialog.connect(buttons, SIGNAL(accepted()), SLOT(accept()));
    loginDialog.connect(buttons, SIGNAL(rejected()), SLOT(reject()));
    layout->addWidget(buttons);
    
    int dialogReturn = loginDialog.exec();
    
    if (dialogReturn == QDialog::Accepted && !loginLineEdit->text().isEmpty() && !passwordLineEdit->text().isEmpty()) {
        // attempt to get an access token given this username and password
        AccountManager::getInstance().requestAccessToken(loginLineEdit->text(), passwordLineEdit->text());
    }
    
    sendFakeEnterEvent();
}

void Menu::editPreferences() {
    if (!_preferencesDialog) {
        Application::getInstance()->getWindow()->addDockWidget(Qt::LeftDockWidgetArea, _preferencesDialog = new PreferencesDialog());
    } else {
        Application::getInstance()->getWindow()->removeDockWidget(_preferencesDialog);
        _preferencesDialog->close();
    }
}

void Menu::goToDomain(const QString newDomain) {
    if (NodeList::getInstance()->getDomainInfo().getHostname() != newDomain) {
        
        // send a node kill request, indicating to other clients that they should play the "disappeared" effect
        Application::getInstance()->getAvatar()->sendKillAvatar();
        
        // give our nodeList the new domain-server hostname
        NodeList::getInstance()->getDomainInfo().setHostname(newDomain);
    }
}

void Menu::goToDomainDialog() {

    QString currentDomainHostname = NodeList::getInstance()->getDomainInfo().getHostname();

    if (NodeList::getInstance()->getDomainInfo().getPort() != DEFAULT_DOMAIN_SERVER_PORT) {
        // add the port to the currentDomainHostname string if it is custom
        currentDomainHostname.append(QString(":%1").arg(NodeList::getInstance()->getDomainInfo().getPort()));
    }

    QInputDialog domainDialog(Application::getInstance()->getWindow());
    domainDialog.setWindowTitle("Go to Domain");
    domainDialog.setLabelText("Domain server:");
    domainDialog.setTextValue(currentDomainHostname);
    domainDialog.setWindowFlags(Qt::Sheet);
    domainDialog.resize(domainDialog.parentWidget()->size().width() * DIALOG_RATIO_OF_WINDOW, domainDialog.size().height());

    int dialogReturn = domainDialog.exec();
    if (dialogReturn == QDialog::Accepted) {
        QString newHostname(DEFAULT_DOMAIN_HOSTNAME);

        if (domainDialog.textValue().size() > 0) {
            // the user input a new hostname, use that
            newHostname = domainDialog.textValue();
        }
        
        goToDomain(newHostname);
    }

    sendFakeEnterEvent();
}

void Menu::goToOrientation(QString orientation) {
    LocationManager::getInstance().goToDestination(orientation);
}

bool Menu::goToDestination(QString destination) {
    return LocationManager::getInstance().goToDestination(destination);
}

void Menu::goTo() {
    
    QInputDialog gotoDialog(Application::getInstance()->getWindow());
    gotoDialog.setWindowTitle("Go to");
    gotoDialog.setLabelText("Destination:");
    QString destination = QString();
    gotoDialog.setTextValue(destination);
    gotoDialog.setWindowFlags(Qt::Sheet);
    gotoDialog.resize(gotoDialog.parentWidget()->size().width() * DIALOG_RATIO_OF_WINDOW, gotoDialog.size().height());
    
    int dialogReturn = gotoDialog.exec();
    if (dialogReturn == QDialog::Accepted && !gotoDialog.textValue().isEmpty()) {
        LocationManager* manager = &LocationManager::getInstance();
        manager->goTo(gotoDialog.textValue());
        connect(manager, &LocationManager::multipleDestinationsFound, this, &Menu::multipleDestinationsDecision);
    }
    
    sendFakeEnterEvent();
}

void Menu::multipleDestinationsDecision(const QJsonObject& userData, const QJsonObject& placeData) {
    QMessageBox msgBox;
    msgBox.setText("Both user and location exists with same name");
    msgBox.setInformativeText("Where you wanna go?");
    msgBox.setStandardButtons(QMessageBox::Ok | QMessageBox::Open);
    msgBox.button(QMessageBox::Ok)->setText("User");
    msgBox.button(QMessageBox::Open)->setText("Place");
    int userResponse = msgBox.exec();

    if (userResponse == QMessageBox::Ok) {
        Application::getInstance()->getAvatar()->goToLocationFromResponse(userData);
    } else if (userResponse == QMessageBox::Open) {
        Application::getInstance()->getAvatar()->goToLocationFromResponse(userData);
    }

    LocationManager* manager = reinterpret_cast<LocationManager*>(sender());
    disconnect(manager, &LocationManager::multipleDestinationsFound, this, &Menu::multipleDestinationsDecision);
}

void Menu::goToLocation() {
    MyAvatar* myAvatar = Application::getInstance()->getAvatar();
    glm::vec3 avatarPos = myAvatar->getPosition();
    QString currentLocation = QString("%1, %2, %3").arg(QString::number(avatarPos.x),
                                                        QString::number(avatarPos.y), QString::number(avatarPos.z));


    QInputDialog coordinateDialog(Application::getInstance()->getWindow());
    coordinateDialog.setWindowTitle("Go to Location");
    coordinateDialog.setLabelText("Coordinate as x,y,z:");
    coordinateDialog.setTextValue(currentLocation);
    coordinateDialog.setWindowFlags(Qt::Sheet);
    coordinateDialog.resize(coordinateDialog.parentWidget()->size().width() * 0.30, coordinateDialog.size().height());

    int dialogReturn = coordinateDialog.exec();
    if (dialogReturn == QDialog::Accepted && !coordinateDialog.textValue().isEmpty()) {
        goToDestination(coordinateDialog.textValue());
    }

    sendFakeEnterEvent();
}

void Menu::namedLocationCreated(LocationManager::NamedLocationCreateResponse response) {

    if (response == LocationManager::Created) {
        return;
    }

    QMessageBox msgBox;
    switch (response) {
        case LocationManager::AlreadyExists:
            msgBox.setText("That name has been already claimed, try something else.");
            break;
        default:
            msgBox.setText("An unexpected error has occurred, please try again later.");
            break;
    }

    msgBox.exec();
}

void Menu::nameLocation() {
    // check if user is logged in or show login dialog if not

    AccountManager& accountManager = AccountManager::getInstance();
    if (!accountManager.isLoggedIn()) {
        QMessageBox msgBox;
        msgBox.setText("We need to tie this location to your username.");
        msgBox.setInformativeText("Please login first, then try naming the location again.");
        msgBox.setStandardButtons(QMessageBox::Ok | QMessageBox::Cancel);
        msgBox.button(QMessageBox::Ok)->setText("Login");
        if (msgBox.exec() == QMessageBox::Ok) {
            loginForCurrentDomain();
        }

        return;
    }

    QInputDialog nameDialog(Application::getInstance()->getWindow());
    nameDialog.setWindowTitle("Name this location");
    nameDialog.setLabelText("Name this location, then share that name with others.\n"
                            "When they come here, they'll be in the same location and orientation\n"
                            "(wherever you are standing and looking now) as you.\n\n"
                            "Location name:");

    nameDialog.setWindowFlags(Qt::Sheet);
    nameDialog.resize((int) (nameDialog.parentWidget()->size().width() * 0.30), nameDialog.size().height());

    if (nameDialog.exec() == QDialog::Accepted) {

        QString locationName = nameDialog.textValue().trimmed();
        if (locationName.isEmpty()) {
            return;
        }

        MyAvatar* myAvatar = Application::getInstance()->getAvatar();
        LocationManager* manager = new LocationManager();
        connect(manager, &LocationManager::creationCompleted, this, &Menu::namedLocationCreated);
        NamedLocation* location = new NamedLocation(locationName,
                                                    myAvatar->getPosition(), myAvatar->getOrientation(),
                                                    NodeList::getInstance()->getDomainInfo().getHostname());
        manager->createNamedLocation(location);
    }
}

void Menu::pasteToVoxel() {
    QInputDialog pasteToOctalCodeDialog(Application::getInstance()->getWindow());
    pasteToOctalCodeDialog.setWindowTitle("Paste to Voxel");
    pasteToOctalCodeDialog.setLabelText("Octal Code:");
    QString octalCode = "";
    pasteToOctalCodeDialog.setTextValue(octalCode);
    pasteToOctalCodeDialog.setWindowFlags(Qt::Sheet);
    pasteToOctalCodeDialog.resize(pasteToOctalCodeDialog.parentWidget()->size().width() * DIALOG_RATIO_OF_WINDOW,
        pasteToOctalCodeDialog.size().height());

    int dialogReturn = pasteToOctalCodeDialog.exec();
    if (dialogReturn == QDialog::Accepted && !pasteToOctalCodeDialog.textValue().isEmpty()) {
        // we got an octalCode to paste to...
        QString locationToPaste = pasteToOctalCodeDialog.textValue();
        unsigned char* octalCodeDestination = hexStringToOctalCode(locationToPaste);

        // check to see if it was a legit octcode...
        if (locationToPaste == octalCodeToHexString(octalCodeDestination)) {
            Application::getInstance()->pasteVoxelsToOctalCode(octalCodeDestination);
        } else {
            qDebug() << "Problem with octcode...";
        }
    }

    sendFakeEnterEvent();
}

void Menu::toggleLoginMenuItem() {
    AccountManager& accountManager = AccountManager::getInstance();

    disconnect(_loginAction, 0, 0, 0);
    
    if (accountManager.isLoggedIn()) {
        // change the menu item to logout
        _loginAction->setText("Logout " + accountManager.getUsername());
        connect(_loginAction, &QAction::triggered, &accountManager, &AccountManager::logout);
    } else {
        // change the menu item to login
        _loginAction->setText("Login");
        
        connect(_loginAction, &QAction::triggered, this, &Menu::loginForCurrentDomain);
    }
}

void Menu::bandwidthDetails() {
    if (! _bandwidthDialog) {
        _bandwidthDialog = new BandwidthDialog(Application::getInstance()->getGLWidget(),
                                               Application::getInstance()->getBandwidthMeter());
        connect(_bandwidthDialog, SIGNAL(closed()), SLOT(bandwidthDetailsClosed()));

        _bandwidthDialog->show();
    }
    _bandwidthDialog->raise();
}

void Menu::showMetavoxelEditor() {
    if (!_MetavoxelEditor) {
        _MetavoxelEditor = new MetavoxelEditor();
    }
    _MetavoxelEditor->raise();
}

void Menu::showChat() {
    if (!_chatWindow) {
        Application::getInstance()->getWindow()->addDockWidget(Qt::RightDockWidgetArea, _chatWindow = new ChatWindow());
        
    } else {
        if (!_chatWindow->toggleViewAction()->isChecked()) {
            _chatWindow->toggleViewAction()->trigger();
        }
    }
}

void Menu::toggleChat() {
#ifdef HAVE_QXMPP
    _chatAction->setEnabled(XmppClient::getInstance().getXMPPClient().isConnected());
    if (!_chatAction->isEnabled() && _chatWindow && _chatWindow->toggleViewAction()->isChecked()) {
        _chatWindow->toggleViewAction()->trigger();
    }
#endif
}

void Menu::audioMuteToggled() {
    QAction *muteAction = _actionHash.value(MenuOption::MuteAudio);
    muteAction->setChecked(Application::getInstance()->getAudio()->getMuted());
}

void Menu::bandwidthDetailsClosed() {
    if (_bandwidthDialog) {
        delete _bandwidthDialog;
        _bandwidthDialog = NULL;
    }
}

void Menu::octreeStatsDetails() {
    if (!_octreeStatsDialog) {
        _octreeStatsDialog = new OctreeStatsDialog(Application::getInstance()->getGLWidget(),
                                                 Application::getInstance()->getOcteeSceneStats());
        connect(_octreeStatsDialog, SIGNAL(closed()), SLOT(octreeStatsDetailsClosed()));
        _octreeStatsDialog->show();
    }
    _octreeStatsDialog->raise();
}

void Menu::octreeStatsDetailsClosed() {
    if (_octreeStatsDialog) {
        delete _octreeStatsDialog;
        _octreeStatsDialog = NULL;
    }
}

QString Menu::getLODFeedbackText() {
    // determine granularity feedback
    int boundaryLevelAdjust = getBoundaryLevelAdjust();
    QString granularityFeedback;

    switch (boundaryLevelAdjust) {
        case 0: {
            granularityFeedback = QString("at standard granularity.");
        } break;
        case 1: {
            granularityFeedback = QString("at half of standard granularity.");
        } break;
        case 2: {
            granularityFeedback = QString("at a third of standard granularity.");
        } break;
        default: {
            granularityFeedback = QString("at 1/%1th of standard granularity.").arg(boundaryLevelAdjust + 1);
        } break;
    }

    // distance feedback    
    float voxelSizeScale = getVoxelSizeScale();
    float relativeToDefault = voxelSizeScale / DEFAULT_OCTREE_SIZE_SCALE;
    QString result;
    if (relativeToDefault > 1.01) {
        result = QString("%1 further %2").arg(relativeToDefault,8,'f',2).arg(granularityFeedback);
    } else if (relativeToDefault > 0.99) {
            result = QString("the default distance %1").arg(granularityFeedback);
    } else {
        result = QString("%1 of default %2").arg(relativeToDefault,8,'f',3).arg(granularityFeedback);
    }
    return result;
}

void Menu::autoAdjustLOD(float currentFPS) {
    // NOTE: our first ~100 samples at app startup are completely all over the place, and we don't 
    // really want to count them in our average, so we will ignore the real frame rates and stuff
    // our moving average with simulated good data
    const int IGNORE_THESE_SAMPLES = 100;
    const float ASSUMED_FPS = 60.0f;
    if (_fpsAverage.getSampleCount() < IGNORE_THESE_SAMPLES) {
        currentFPS = ASSUMED_FPS;
    }
    _fpsAverage.updateAverage(currentFPS);
    _fastFPSAverage.updateAverage(currentFPS);

    quint64 now = usecTimestampNow();
    
    const quint64 ADJUST_AVATAR_LOD_DOWN_DELAY = 1000 * 1000;
    if (_fastFPSAverage.getAverage() < ADJUST_LOD_DOWN_FPS) {
        if (now - _lastAvatarDetailDrop > ADJUST_AVATAR_LOD_DOWN_DELAY) {
            // attempt to lower the detail in proportion to the fps difference
            float targetFps = (ADJUST_LOD_DOWN_FPS + ADJUST_LOD_UP_FPS) * 0.5f;
            _avatarLODDistanceMultiplier *= (targetFps / _fastFPSAverage.getAverage()); 
            _lastAvatarDetailDrop = now;
        }
    } else if (_fastFPSAverage.getAverage() > ADJUST_LOD_UP_FPS) {
        // let the detail level creep slowly upwards
        const float DISTANCE_DECREASE_RATE = 0.02f;
        const float MINIMUM_DISTANCE_MULTIPLIER = 0.1f;
        _avatarLODDistanceMultiplier = qMax(MINIMUM_DISTANCE_MULTIPLIER,
            _avatarLODDistanceMultiplier - DISTANCE_DECREASE_RATE);
    }
    
    bool changed = false;
    quint64 elapsed = now - _lastAdjust;

    if (elapsed > ADJUST_LOD_DOWN_DELAY && _fpsAverage.getAverage() < ADJUST_LOD_DOWN_FPS 
            && _voxelSizeScale > ADJUST_LOD_MIN_SIZE_SCALE) {

        _voxelSizeScale *= ADJUST_LOD_DOWN_BY;
        if (_voxelSizeScale < ADJUST_LOD_MIN_SIZE_SCALE) {
            _voxelSizeScale = ADJUST_LOD_MIN_SIZE_SCALE;
        }
        changed = true;
        _lastAdjust = now;
        qDebug() << "adjusting LOD down... average fps for last approximately 5 seconds=" << _fpsAverage.getAverage()
                     << "_voxelSizeScale=" << _voxelSizeScale;
    }

    if (elapsed > ADJUST_LOD_UP_DELAY && _fpsAverage.getAverage() > ADJUST_LOD_UP_FPS 
            && _voxelSizeScale < ADJUST_LOD_MAX_SIZE_SCALE) {
        _voxelSizeScale *= ADJUST_LOD_UP_BY;
        if (_voxelSizeScale > ADJUST_LOD_MAX_SIZE_SCALE) {
            _voxelSizeScale = ADJUST_LOD_MAX_SIZE_SCALE;
        }
        changed = true;
        _lastAdjust = now;
        qDebug() << "adjusting LOD up... average fps for last approximately 5 seconds=" << _fpsAverage.getAverage()
                     << "_voxelSizeScale=" << _voxelSizeScale;
    }
    
    if (changed) {
        if (_lodToolsDialog) {
            _lodToolsDialog->reloadSliders();
        }
    }
}

void Menu::setVoxelSizeScale(float sizeScale) {
    _voxelSizeScale = sizeScale;
}

void Menu::setBoundaryLevelAdjust(int boundaryLevelAdjust) {
    _boundaryLevelAdjust = boundaryLevelAdjust;
}

void Menu::lodTools() {
    if (!_lodToolsDialog) {
        _lodToolsDialog = new LodToolsDialog(Application::getInstance()->getGLWidget());
        connect(_lodToolsDialog, SIGNAL(closed()), SLOT(lodToolsClosed()));
        _lodToolsDialog->show();
    }
    _lodToolsDialog->raise();
}

void Menu::lodToolsClosed() {
    if (_lodToolsDialog) {
        delete _lodToolsDialog;
        _lodToolsDialog = NULL;
    }
}

void Menu::cycleFrustumRenderMode() {
    _frustumDrawMode = (FrustumDrawMode)((_frustumDrawMode + 1) % FRUSTUM_DRAW_MODE_COUNT);
    updateFrustumRenderModeAction();
}

void Menu::runTests() {
    runTimingTests();
}

void Menu::updateFrustumRenderModeAction() {
    QAction* frustumRenderModeAction = _actionHash.value(MenuOption::FrustumRenderMode);
    switch (_frustumDrawMode) {
        default:
        case FRUSTUM_DRAW_MODE_ALL:
            frustumRenderModeAction->setText("Render Mode - All");
            break;
        case FRUSTUM_DRAW_MODE_VECTORS:
            frustumRenderModeAction->setText("Render Mode - Vectors");
            break;
        case FRUSTUM_DRAW_MODE_PLANES:
            frustumRenderModeAction->setText("Render Mode - Planes");
            break;
        case FRUSTUM_DRAW_MODE_NEAR_PLANE:
            frustumRenderModeAction->setText("Render Mode - Near");
            break;
        case FRUSTUM_DRAW_MODE_FAR_PLANE:
            frustumRenderModeAction->setText("Render Mode - Far");
            break;
        case FRUSTUM_DRAW_MODE_KEYHOLE:
            frustumRenderModeAction->setText("Render Mode - Keyhole");
            break;
    }
}

void Menu::addAvatarCollisionSubMenu(QMenu* overMenu) {
    // add avatar collisions subMenu to overMenu
    QMenu* subMenu = overMenu->addMenu("Collision Options");

    Application* appInstance = Application::getInstance();
    QObject* avatar = appInstance->getAvatar();
    addCheckableActionToQMenuAndActionHash(subMenu, MenuOption::CollideWithEnvironment, 
            0, false, avatar, SLOT(updateCollisionFlags()));
    addCheckableActionToQMenuAndActionHash(subMenu, MenuOption::CollideWithAvatars, 
            0, true, avatar, SLOT(updateCollisionFlags()));
    addCheckableActionToQMenuAndActionHash(subMenu, MenuOption::CollideWithVoxels, 
            0, false, avatar, SLOT(updateCollisionFlags()));
    addCheckableActionToQMenuAndActionHash(subMenu, MenuOption::CollideWithParticles, 
            0, true, avatar, SLOT(updateCollisionFlags()));
}

QAction* Menu::getActionFromName(const QString& menuName, QMenu* menu) {
    QList<QAction*> menuActions;
    if (menu) {
        menuActions = menu->actions();
    } else {
        menuActions = actions();   
    }
    
    foreach (QAction* menuAction, menuActions) {
        if (menuName == menuAction->text()) {
            return menuAction;
        }
    }
    return NULL;
}

QMenu* Menu::getSubMenuFromName(const QString& menuName, QMenu* menu) {
    QAction* action = getActionFromName(menuName, menu);
    if (action) {
        return action->menu();
    }
    return NULL;
}

QMenu* Menu::getMenuParent(const QString& menuName, QString& finalMenuPart) {
    QStringList menuTree = menuName.split(">");
    QMenu* parent = NULL;
    QMenu* menu = NULL;
    foreach (QString menuTreePart, menuTree) {
        parent = menu;
        finalMenuPart = menuTreePart.trimmed();
        menu = getSubMenuFromName(finalMenuPart, parent);
        if (!menu) {
            break;
        }
    }
    return parent;
}

QMenu* Menu::getMenu(const QString& menuName) {
    QStringList menuTree = menuName.split(">");
    QMenu* parent = NULL;
    QMenu* menu = NULL;
    int item = 0;
    foreach (QString menuTreePart, menuTree) {
        menu = getSubMenuFromName(menuTreePart.trimmed(), parent);
        if (!menu) {
            break;
        }
        parent = menu;
        item++;
    }
    return menu;
}

QAction* Menu::getMenuAction(const QString& menuName) {
    QStringList menuTree = menuName.split(">");
    QMenu* parent = NULL;
    QAction* action = NULL;
    foreach (QString menuTreePart, menuTree) {
        action = getActionFromName(menuTreePart.trimmed(), parent);
        if (!action) {
            break;
        }
        parent = action->menu();
    }
    return action;
}

int Menu::findPositionOfMenuItem(QMenu* menu, const QString& searchMenuItem) {
    int position = 0;
    foreach(QAction* action, menu->actions()) {
        if (action->text() == searchMenuItem) {
            return position;
        }
        position++;
    }
    return UNSPECIFIED_POSITION; // not found
}

int Menu::positionBeforeSeparatorIfNeeded(QMenu* menu, int requestedPosition) {
    QList<QAction*> menuActions = menu->actions();
    if (requestedPosition > 1 && requestedPosition < menuActions.size()) {
        QAction* beforeRequested = menuActions[requestedPosition - 1];
        if (beforeRequested->isSeparator()) {
            requestedPosition--;
        }
    }
    return requestedPosition;
}


QMenu* Menu::addMenu(const QString& menuName) {
    QStringList menuTree = menuName.split(">");
    QMenu* addTo = NULL;
    QMenu* menu = NULL;
    foreach (QString menuTreePart, menuTree) {
        menu = getSubMenuFromName(menuTreePart.trimmed(), addTo);
        if (!menu) {
            if (!addTo) {
                menu = QMenuBar::addMenu(menuTreePart.trimmed());
            } else {
                menu = addTo->addMenu(menuTreePart.trimmed());
            }
        }
        addTo = menu;
    }

    QMenuBar::repaint();
    return menu;
}

void Menu::removeMenu(const QString& menuName) {
    QAction* action = getMenuAction(menuName);
    
    // only proceed if the menu actually exists
    if (action) {
        QString finalMenuPart;
        QMenu* parent = getMenuParent(menuName, finalMenuPart);
        if (parent) {
            parent->removeAction(action);
        } else {
            QMenuBar::removeAction(action);
        }

        QMenuBar::repaint();
    }
}

void Menu::addSeparator(const QString& menuName, const QString& separatorName) {
    QMenu* menuObj = getMenu(menuName);
    if (menuObj) {
        addDisabledActionAndSeparator(menuObj, separatorName);
    }
}

void Menu::removeSeparator(const QString& menuName, const QString& separatorName) {
    QMenu* menu = getMenu(menuName);
    bool separatorRemoved = false;
    if (menu) {
        int textAt = findPositionOfMenuItem(menu, separatorName);
        QList<QAction*> menuActions = menu->actions();
        QAction* separatorText = menuActions[textAt];
        if (textAt > 0 && textAt < menuActions.size()) {
            QAction* separatorLine = menuActions[textAt - 1];
            if (separatorLine) {
                if (separatorLine->isSeparator()) {
                    menu->removeAction(separatorText);
                    menu->removeAction(separatorLine);
                    separatorRemoved = true;
                }
            }
        }
    }
    if (separatorRemoved) {
        QMenuBar::repaint();
    }
}

void Menu::addMenuItem(const MenuItemProperties& properties) {
    QMenu* menuObj = getMenu(properties.menuName);
    if (menuObj) {
        QShortcut* shortcut = NULL;
        if (!properties.shortcutKeySequence.isEmpty()) {
            shortcut = new QShortcut(properties.shortcutKeySequence, this);
        }
        
        // check for positioning requests
        int requestedPosition = properties.position;
        if (requestedPosition == UNSPECIFIED_POSITION && !properties.beforeItem.isEmpty()) {
            requestedPosition = findPositionOfMenuItem(menuObj, properties.beforeItem);
            // double check that the requested location wasn't a separator label
            requestedPosition = positionBeforeSeparatorIfNeeded(menuObj, requestedPosition);
        }
        if (requestedPosition == UNSPECIFIED_POSITION && !properties.afterItem.isEmpty()) {
            int afterPosition = findPositionOfMenuItem(menuObj, properties.afterItem);
            if (afterPosition != UNSPECIFIED_POSITION) {
                requestedPosition = afterPosition + 1;
            }
        }
        
        QAction* menuItemAction = NULL;
        if (properties.isSeparator) {
            addDisabledActionAndSeparator(menuObj, properties.menuItemName, requestedPosition);
        } else if (properties.isCheckable) {
            menuItemAction = addCheckableActionToQMenuAndActionHash(menuObj, properties.menuItemName,
                                    properties.shortcutKeySequence, properties.isChecked, 
                                    MenuScriptingInterface::getInstance(), SLOT(menuItemTriggered()), requestedPosition);
        } else {
            menuItemAction = addActionToQMenuAndActionHash(menuObj, properties.menuItemName, properties.shortcutKeySequence,
                                    MenuScriptingInterface::getInstance(), SLOT(menuItemTriggered()),
                                    QAction::NoRole, requestedPosition);
        }
        if (shortcut && menuItemAction) {
            connect(shortcut, SIGNAL(activated()), menuItemAction, SLOT(trigger()));
        }
        QMenuBar::repaint();
    }
}

void Menu::removeMenuItem(const QString& menu, const QString& menuitem) {
    QMenu* menuObj = getMenu(menu);
    if (menuObj) {
        removeAction(menuObj, menuitem);
    }
    QMenuBar::repaint();
};
<|MERGE_RESOLUTION|>--- conflicted
+++ resolved
@@ -83,14 +83,9 @@
     _lastAdjust(usecTimestampNow()),
     _lastAvatarDetailDrop(usecTimestampNow()),
     _fpsAverage(FIVE_SECONDS_OF_FRAMES),
-<<<<<<< HEAD
+    _fastFPSAverage(ONE_SECOND_OF_FRAMES),
     _loginAction(NULL),
     _preferencesDialog(NULL)
-
-=======
-    _fastFPSAverage(ONE_SECOND_OF_FRAMES),
-    _loginAction(NULL)
->>>>>>> efcd07ff
 {
     Application *appInstance = Application::getInstance();
     
