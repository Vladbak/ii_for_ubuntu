--- conflicted
+++ resolved
@@ -141,13 +141,8 @@
 
     // Edit > Reload All Content [advanced]
     addActionToQMenuAndActionHash(editMenu, MenuOption::ReloadContent, 0, qApp, SLOT(reloadResourceCaches()),
-<<<<<<< HEAD
                                   QAction::NoRole, UNSPECIFIED_POSITION, "Advanced", ItemAccessRoles::Admin);
 
-=======
-        QAction::NoRole, UNSPECIFIED_POSITION, "Advanced");
-    
->>>>>>> 8c290ea6
 
     // Edit > Package Model... [advanced]
     addActionToQMenuAndActionHash(editMenu, MenuOption::PackageModel, 0,
