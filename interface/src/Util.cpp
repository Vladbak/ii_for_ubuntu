//
//  Util.cpp
//  interface/src
//
//  Created by Philip Rosedale on 8/24/12.
//  Copyright 2012 High Fidelity, Inc.
//
//  Distributed under the Apache License, Version 2.0.
//  See the accompanying file LICENSE or http://www.apache.org/licenses/LICENSE-2.0.html
//

#include <iostream>
#include <cstring>
#include <time.h>
#include <math.h>

#include <glm/glm.hpp>
#include <glm/gtc/noise.hpp>
#include <glm/gtx/quaternion.hpp>
#include <glm/detail/func_common.hpp>

#include <QThread>

#include <SharedUtil.h>
#include <TextRenderer.h>

#include "InterfaceConfig.h"
#include "world.h"
#include "Application.h"

#include "Util.h"

using namespace std;

void renderWorldBox() {
    GeometryCache::SharedPointer geometryCache = DependencyManager::get<GeometryCache>();

    //  Show edge of world
    float red[] = {1, 0, 0};
    float green[] = {0, 1, 0};
    float blue[] = {0, 0, 1};
    float gray[] = {0.5, 0.5, 0.5};

    glDisable(GL_LIGHTING);
    glLineWidth(1.0);
    glColor3fv(red);
    geometryCache->renderLine(glm::vec3(0, 0, 0), glm::vec3(TREE_SCALE, 0, 0));
    glColor3fv(green);
    geometryCache->renderLine(glm::vec3(0, 0, 0), glm::vec3(0, TREE_SCALE, 0));
    glColor3fv(blue);
    geometryCache->renderLine(glm::vec3(0, 0, 0), glm::vec3(0, 0, TREE_SCALE));
    glColor3fv(gray);
    geometryCache->renderLine(glm::vec3(0, 0, TREE_SCALE), glm::vec3(TREE_SCALE, 0, TREE_SCALE));
    geometryCache->renderLine(glm::vec3(TREE_SCALE, 0, TREE_SCALE), glm::vec3(TREE_SCALE, 0, 0));
    
    
    //  Draw meter markers along the 3 axis to help with measuring things
    const float MARKER_DISTANCE = 1.0f;
    const float MARKER_RADIUS = 0.05f;
    glEnable(GL_LIGHTING);
    glPushMatrix();
    glTranslatef(MARKER_DISTANCE, 0, 0);
    glColor3fv(red);
<<<<<<< HEAD
    auto geometryCache = DependencyManager::get<GeometryCache>();
=======
>>>>>>> 1b1fd2bc
    geometryCache->renderSphere(MARKER_RADIUS, 10, 10);
    glPopMatrix();
    glPushMatrix();
    glTranslatef(0, MARKER_DISTANCE, 0);
    glColor3fv(green);
    geometryCache->renderSphere(MARKER_RADIUS, 10, 10);
    glPopMatrix();
    glPushMatrix();
    glTranslatef(0, 0, MARKER_DISTANCE);
    glColor3fv(blue);
    geometryCache->renderSphere(MARKER_RADIUS, 10, 10);
    glPopMatrix();
    glPushMatrix();
    glColor3fv(gray);
    glTranslatef(MARKER_DISTANCE, 0, MARKER_DISTANCE);
    geometryCache->renderSphere(MARKER_RADIUS, 10, 10);
    glPopMatrix();

}

//  Return a random vector of average length 1
const glm::vec3 randVector() {
    return glm::vec3(randFloat() - 0.5f, randFloat() - 0.5f, randFloat() - 0.5f) * 2.0f;
}

static TextRenderer* textRenderer(int mono) {
    static TextRenderer* monoRenderer = TextRenderer::getInstance(MONO_FONT_FAMILY); 
    static TextRenderer* proportionalRenderer = TextRenderer::getInstance(SANS_FONT_FAMILY,
        -1, -1, false, TextRenderer::SHADOW_EFFECT);
    static TextRenderer* inconsolataRenderer = TextRenderer::getInstance(INCONSOLATA_FONT_FAMILY, -1, INCONSOLATA_FONT_WEIGHT, 
        false);
    switch (mono) {
        case 1:
            return monoRenderer;
        case 2:
            return inconsolataRenderer;
        case 0:
        default:
            return proportionalRenderer;
    }
}

int widthText(float scale, int mono, char const* string) {
    return textRenderer(mono)->computeWidth(string) * (scale / 0.10);
}

void drawText(int x, int y, float scale, float radians, int mono,
              char const* string, const float* color) {
    //
    //  Draws text on screen as stroked so it can be resized
    //
    glPushMatrix();
    glTranslatef(static_cast<float>(x), static_cast<float>(y), 0.0f);
    glColor3fv(color);
    glRotated(double(radians * DEGREES_PER_RADIAN), 0.0, 0.0, 1.0);
    glScalef(scale / 0.1f, scale / 0.1f, 1.0f);
    textRenderer(mono)->draw(0, 0, string);
    glPopMatrix();
}

void renderCollisionOverlay(int width, int height, float magnitude, float red, float blue, float green) {
    const float MIN_VISIBLE_COLLISION = 0.01f;
    if (magnitude > MIN_VISIBLE_COLLISION) {
        glColor4f(red, blue, green, magnitude);
        DependencyManager::get<GeometryCache>()->renderQuad(0, 0, width, height);
    }
}

void renderBevelCornersRect(int x, int y, int width, int height, int bevelDistance) {
    DependencyManager::get<GeometryCache>()->renderBevelCornersRect(x, y, width, height, bevelDistance);
}

//  Do some basic timing tests and report the results
void runTimingTests() {
    //  How long does it take to make a call to get the time?
    const int numTests = 1000000;
    int* iResults = (int*)malloc(sizeof(int) * numTests);
    float fTest = 1.0;
    float* fResults = (float*)malloc(sizeof(float) * numTests);
    QElapsedTimer startTime;
    startTime.start();
    float elapsedUsecs;
    
    float NSEC_TO_USEC = 1.0f / 1000.0f;
    elapsedUsecs = (float)startTime.nsecsElapsed() * NSEC_TO_USEC;
    qDebug("QElapsedTimer::nsecElapsed() usecs: %f", elapsedUsecs);
    
    // Test sleep functions for accuracy
    startTime.start();
    QThread::msleep(1);
    elapsedUsecs = (float)startTime.nsecsElapsed() * NSEC_TO_USEC;
    qDebug("QThread::msleep(1) ms: %f", elapsedUsecs / 1000.0f);

    startTime.start();
    QThread::sleep(1);
    elapsedUsecs = (float)startTime.nsecsElapsed() * NSEC_TO_USEC;
    qDebug("QThread::sleep(1) ms: %f", elapsedUsecs / 1000.0f);

    startTime.start();
    usleep(1);
    elapsedUsecs = (float)startTime.nsecsElapsed() * NSEC_TO_USEC;
    qDebug("usleep(1) ms: %f", elapsedUsecs / 1000.0f);

    startTime.start();
    usleep(10);
    elapsedUsecs = (float)startTime.nsecsElapsed() * NSEC_TO_USEC;
    qDebug("usleep(10) ms: %f", elapsedUsecs / 1000.0f);

    startTime.start();
    usleep(100);
    elapsedUsecs = (float)startTime.nsecsElapsed() * NSEC_TO_USEC;
    qDebug("usleep(100) ms: %f", elapsedUsecs / 1000.0f);

    startTime.start();
    usleep(1000);
    elapsedUsecs = (float)startTime.nsecsElapsed() * NSEC_TO_USEC;
    qDebug("usleep(1000) ms: %f", elapsedUsecs / 1000.0f);

    startTime.start();
    usleep(15000);
    elapsedUsecs = (float)startTime.nsecsElapsed() * NSEC_TO_USEC;
    qDebug("usleep(15000) ms: %f", elapsedUsecs / 1000.0f);

    // Random number generation
    startTime.start();
    for (int i = 0; i < numTests; i++) {
        iResults[i] = rand();
    }
    elapsedUsecs = (float)startTime.nsecsElapsed() * NSEC_TO_USEC;
    qDebug("rand() stored in array usecs: %f, first result:%d", elapsedUsecs / (float) numTests, iResults[0]);

    // Random number generation using randFloat()
    startTime.start();
    for (int i = 0; i < numTests; i++) {
        fResults[i] = randFloat();
    }
    elapsedUsecs = (float)startTime.nsecsElapsed() * NSEC_TO_USEC;
    qDebug("randFloat() stored in array usecs: %f, first result: %f", elapsedUsecs / (float) numTests, fResults[0]);

    free(iResults);
    free(fResults);

    //  PowF function
    fTest = 1145323.2342f;
    startTime.start();
    for (int i = 0; i < numTests; i++) {
        fTest = powf(fTest, 0.5f);
    }
    elapsedUsecs = (float)startTime.nsecsElapsed() * NSEC_TO_USEC;
    qDebug("powf(f, 0.5) usecs: %f", elapsedUsecs / (float) numTests);

    //  Vector Math
    float distance;
    glm::vec3 pointA(randVector()), pointB(randVector());
    startTime.start();
    for (int i = 0; i < numTests; i++) {
        //glm::vec3 temp = pointA - pointB;
        //float distanceSquared = glm::dot(temp, temp);
        distance = glm::distance(pointA, pointB);
    }
    elapsedUsecs = (float)startTime.nsecsElapsed() * NSEC_TO_USEC;
    qDebug("vector math usecs: %f [%f usecs total for %d tests], last result:%f",
           elapsedUsecs / (float) numTests, elapsedUsecs, numTests, distance);

    //  Vec3 test
    glm::vec3 vecA(randVector()), vecB(randVector());
    float result;
    
    startTime.start();
    for (int i = 0; i < numTests; i++) {
        glm::vec3 temp = vecA-vecB;
        result = glm::dot(temp,temp);
    }
    elapsedUsecs = (float)startTime.nsecsElapsed() * NSEC_TO_USEC;
    qDebug("vec3 assign and dot() usecs: %f, last result:%f", elapsedUsecs / (float) numTests, result);
}

float loadSetting(QSettings* settings, const char* name, float defaultValue) {
    float value = settings->value(name, defaultValue).toFloat();
    if (glm::isnan(value)) {
        value = defaultValue;
    }
    return value;
}

bool rayIntersectsSphere(const glm::vec3& rayStarting, const glm::vec3& rayNormalizedDirection,
        const glm::vec3& sphereCenter, float sphereRadius, float& distance) {
    glm::vec3 relativeOrigin = rayStarting - sphereCenter;

    // compute the b, c terms of the quadratic equation (a is dot(direction, direction), which is one)
    float b = 2.0f * glm::dot(rayNormalizedDirection, relativeOrigin);
    float c = glm::dot(relativeOrigin, relativeOrigin) - sphereRadius * sphereRadius;

    // compute the radicand of the quadratic.  if less than zero, there's no intersection
    float radicand = b * b - 4.0f * c;
    if (radicand < 0.0f) {
        return false;
    }

    // compute the first solution of the quadratic
    float root = sqrtf(radicand);
    float firstSolution = -b - root;
    if (firstSolution > 0.0f) {
        distance = firstSolution / 2.0f;
        return true; // origin is outside the sphere
    }

    // now try the second solution
    float secondSolution = -b + root;
    if (secondSolution > 0.0f) {
        distance = 0.0f;
        return true; // origin is inside the sphere
    }

    return false;
}

bool pointInSphere(glm::vec3& point, glm::vec3& sphereCenter, double sphereRadius) {
    glm::vec3 diff = point - sphereCenter;
    double mag = sqrt(glm::dot(diff, diff));
    if (mag <= sphereRadius) {
        return true;
    }
    return false;
}<|MERGE_RESOLUTION|>--- conflicted
+++ resolved
@@ -33,7 +33,7 @@
 using namespace std;
 
 void renderWorldBox() {
-    GeometryCache::SharedPointer geometryCache = DependencyManager::get<GeometryCache>();
+    auto geometryCache = DependencyManager::get<GeometryCache>();
 
     //  Show edge of world
     float red[] = {1, 0, 0};
@@ -61,10 +61,6 @@
     glPushMatrix();
     glTranslatef(MARKER_DISTANCE, 0, 0);
     glColor3fv(red);
-<<<<<<< HEAD
-    auto geometryCache = DependencyManager::get<GeometryCache>();
-=======
->>>>>>> 1b1fd2bc
     geometryCache->renderSphere(MARKER_RADIUS, 10, 10);
     glPopMatrix();
     glPushMatrix();
