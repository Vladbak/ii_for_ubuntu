--- conflicted
+++ resolved
@@ -49,31 +49,21 @@
     auto transform = Transform{};
 
     batch.setModelTransform(transform);
-<<<<<<< HEAD
-
-    geometryCache->renderLine(batch, glm::vec3(0.0f, 0.0f, 0.0f), glm::vec3(TREE_SCALE, 0.0f, 0.0f), red);
-    geometryCache->renderDashedLine(batch, glm::vec3(0.0f, 0.0f, 0.0f), glm::vec3(-TREE_SCALE, 0.0f, 0.0f), DASHED_RED,
+
+    geometryCache->renderLine(batch, glm::vec3(0.0f, 0.0f, 0.0f), glm::vec3(HALF_TREE_SCALE, 0.0f, 0.0f), red);
+    geometryCache->renderDashedLine(batch, glm::vec3(0.0f, 0.0f, 0.0f), glm::vec3(-HALF_TREE_SCALE, 0.0f, 0.0f), DASHED_RED,
                                     DASH_LENGTH, GAP_LENGTH);
 
-    geometryCache->renderLine(batch, glm::vec3(0.0f, 0.0f, 0.0f), glm::vec3(0.0f, TREE_SCALE, 0.0f), green);
-    geometryCache->renderDashedLine(batch, glm::vec3(0.0f, 0.0f, 0.0f), glm::vec3(0.0f, -TREE_SCALE, 0.0f), DASHED_GREEN,
+    geometryCache->renderLine(batch, glm::vec3(0.0f, 0.0f, 0.0f), glm::vec3(0.0f, HALF_TREE_SCALE, 0.0f), green);
+    geometryCache->renderDashedLine(batch, glm::vec3(0.0f, 0.0f, 0.0f), glm::vec3(0.0f, -HALF_TREE_SCALE, 0.0f), DASHED_GREEN,
                                     DASH_LENGTH, GAP_LENGTH);
 
-    geometryCache->renderLine(batch, glm::vec3(0.0f, 0.0f, 0.0f), glm::vec3(0.0f, 0.0f, TREE_SCALE), blue);
-    geometryCache->renderDashedLine(batch, glm::vec3(0.0f, 0.0f, 0.0f), glm::vec3(0.0f, 0.0f, -TREE_SCALE), DASHED_BLUE,
+    geometryCache->renderLine(batch, glm::vec3(0.0f, 0.0f, 0.0f), glm::vec3(0.0f, 0.0f, HALF_TREE_SCALE), blue);
+    geometryCache->renderDashedLine(batch, glm::vec3(0.0f, 0.0f, 0.0f), glm::vec3(0.0f, 0.0f, -HALF_TREE_SCALE), DASHED_BLUE,
                                     DASH_LENGTH, GAP_LENGTH);
 
-    geometryCache->renderLine(batch, glm::vec3(0.0f, 0.0f, TREE_SCALE), glm::vec3(TREE_SCALE, 0.0f, TREE_SCALE), grey);
-    geometryCache->renderLine(batch, glm::vec3(TREE_SCALE, 0.0f, TREE_SCALE), glm::vec3(TREE_SCALE, 0.0f, 0.0f), grey);
-=======
-    
-    // TODO - consider alternate rendering for negative build-able space in the domain
-    geometryCache->renderLine(batch, glm::vec3(0.0f, 0.0f, 0.0f), glm::vec3(HALF_TREE_SCALE, 0.0f, 0.0f), red);
-    geometryCache->renderLine(batch, glm::vec3(0.0f, 0.0f, 0.0f), glm::vec3(0.0f, HALF_TREE_SCALE, 0.0f), green);
-    geometryCache->renderLine(batch, glm::vec3(0.0f, 0.0f, 0.0f), glm::vec3(0.0f, 0.0f, HALF_TREE_SCALE), blue);
     geometryCache->renderLine(batch, glm::vec3(0.0f, 0.0f, HALF_TREE_SCALE), glm::vec3(HALF_TREE_SCALE, 0.0f, HALF_TREE_SCALE), grey);
     geometryCache->renderLine(batch, glm::vec3(HALF_TREE_SCALE, 0.0f, HALF_TREE_SCALE), glm::vec3(HALF_TREE_SCALE, 0.0f, 0.0f), grey);
->>>>>>> f6f189c4
 
     //  Draw meter markers along the 3 axis to help with measuring things
     const float MARKER_DISTANCE = 1.0f;
