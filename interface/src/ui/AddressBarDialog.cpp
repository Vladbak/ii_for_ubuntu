//
//  AddressBarDialog.cpp
//  interface/src/ui
//
//  Created by Stojce Slavkovski on 9/22/14.
//  Copyright 2014 High Fidelity, Inc.
//
//  Distributed under the Apache License, Version 2.0.
//  See the accompanying file LICENSE or http://www.apache.org/licenses/LICENSE-2.0.html
//

<<<<<<< HEAD
#include <QMessageBox>
=======
#include <PathUtils.h>
>>>>>>> 1617d79f

#include "AddressBarDialog.h"
#include "AddressManager.h"
#include "Application.h"
#include "MainWindow.h"

const QString ADDRESSBAR_GO_BUTTON_ICON = "images/address-bar-submit.svg";
const QString ADDRESSBAR_GO_BUTTON_ACTIVE_ICON = "images/address-bar-submit-active.svg";

AddressBarDialog::AddressBarDialog() :
    FramelessDialog(Application::getInstance()->getWindow(), 0, FramelessDialog::POSITION_TOP)
{
    setAttribute(Qt::WA_DeleteOnClose, false);
    setupUI();
    
    AddressManager* addressManager = DependencyManager::get<AddressManager>();
    
    connect(addressManager, &AddressManager::lookupResultIsOffline, this, &AddressBarDialog::displayAddressOfflineMessage);
    connect(addressManager, &AddressManager::lookupResultIsNotFound, this, &AddressBarDialog::displayAddressNotFoundMessage);
}

void AddressBarDialog::setupUI() {
    
    const QString DIALOG_STYLESHEET = "font-family: Helvetica, Arial, sans-serif;";
    const QString ADDRESSBAR_PLACEHOLDER = "Go to: domain, location, @user, /x,y,z";
    const QString ADDRESSBAR_STYLESHEET = "padding: 5px 10px; font-size: 20px;";
    
    const int ADDRESSBAR_MIN_WIDTH = 200;
    const int ADDRESSBAR_MAX_WIDTH = 615;
    const int ADDRESSBAR_HEIGHT = 42;
    const int ADDRESSBAR_STRETCH = 60;
    
    const int BUTTON_SPACER_SIZE = 5;
    const int DEFAULT_SPACER_SIZE = 20;
    const int ADDRESS_LAYOUT_RIGHT_MARGIN = 10;
    
    const int GO_BUTTON_SIZE = 42;
    const int CLOSE_BUTTON_SIZE = 16;
    const QString CLOSE_BUTTON_ICON = "styles/close.svg";
    
    const int DIALOG_HEIGHT = 62;
    const int DIALOG_INITIAL_WIDTH = 560;
    
    QSizePolicy sizePolicy(QSizePolicy::Fixed, QSizePolicy::Fixed);
    setSizePolicy(sizePolicy);
    setMinimumSize(QSize(DIALOG_INITIAL_WIDTH, DIALOG_HEIGHT));
    setMaximumHeight(DIALOG_HEIGHT);
    setStyleSheet(DIALOG_STYLESHEET);

    _verticalLayout = new QVBoxLayout(this);
    _verticalLayout->setContentsMargins(0, 0, 0, 0);
    
    _addressLayout = new QHBoxLayout();
    _addressLayout->setContentsMargins(0, 0, ADDRESS_LAYOUT_RIGHT_MARGIN, 0);
    
    _leftSpacer = new QSpacerItem(DEFAULT_SPACER_SIZE,
                                  DEFAULT_SPACER_SIZE,
                                  QSizePolicy::MinimumExpanding,
                                  QSizePolicy::Minimum);
    
    _addressLayout->addItem(_leftSpacer);
    
    _addressLineEdit = new QLineEdit(this);
    _addressLineEdit->setAttribute(Qt::WA_MacShowFocusRect, 0);
    _addressLineEdit->setPlaceholderText(ADDRESSBAR_PLACEHOLDER);
    QSizePolicy sizePolicyLineEdit(QSizePolicy::Preferred, QSizePolicy::Fixed);
    sizePolicyLineEdit.setHorizontalStretch(ADDRESSBAR_STRETCH);
    _addressLineEdit->setSizePolicy(sizePolicyLineEdit);
    _addressLineEdit->setMinimumSize(QSize(ADDRESSBAR_MIN_WIDTH, ADDRESSBAR_HEIGHT));
    _addressLineEdit->setMaximumSize(QSize(ADDRESSBAR_MAX_WIDTH, ADDRESSBAR_HEIGHT));
    _addressLineEdit->setStyleSheet(ADDRESSBAR_STYLESHEET);
    _addressLayout->addWidget(_addressLineEdit);
    
    _buttonSpacer = new QSpacerItem(BUTTON_SPACER_SIZE, BUTTON_SPACER_SIZE, QSizePolicy::Fixed, QSizePolicy::Minimum);
    _addressLayout->addItem(_buttonSpacer);
    
    _goButton = new QPushButton(this);
    _goButton->setSizePolicy(sizePolicy);
    _goButton->setMinimumSize(QSize(GO_BUTTON_SIZE, GO_BUTTON_SIZE));
    _goButton->setMaximumSize(QSize(GO_BUTTON_SIZE, GO_BUTTON_SIZE));
    _goButton->setIcon(QIcon(PathUtils::resourcesPath() + ADDRESSBAR_GO_BUTTON_ICON));
    _goButton->setIconSize(QSize(GO_BUTTON_SIZE, GO_BUTTON_SIZE));
    _goButton->setDefault(true);
    _goButton->setFlat(true);
    _addressLayout->addWidget(_goButton);
    
    _rightSpacer = new QSpacerItem(DEFAULT_SPACER_SIZE,
                                   DEFAULT_SPACER_SIZE,
                                   QSizePolicy::MinimumExpanding,
                                   QSizePolicy::Minimum);
    
    _addressLayout->addItem(_rightSpacer);
    
    _closeButton = new QPushButton(this);
    _closeButton->setSizePolicy(sizePolicy);
    _closeButton->setMinimumSize(QSize(CLOSE_BUTTON_SIZE, CLOSE_BUTTON_SIZE));
    _closeButton->setMaximumSize(QSize(CLOSE_BUTTON_SIZE, CLOSE_BUTTON_SIZE));
    QIcon icon(PathUtils::resourcesPath() + CLOSE_BUTTON_ICON);
    _closeButton->setIcon(icon);
    _closeButton->setIconSize(QSize(CLOSE_BUTTON_SIZE, CLOSE_BUTTON_SIZE));
    _closeButton->setFlat(true);
    _addressLayout->addWidget(_closeButton, 0, Qt::AlignRight);
    
    _verticalLayout->addLayout(_addressLayout);
    
    connect(_goButton, &QPushButton::clicked, this, &AddressBarDialog::accept);
    connect(_closeButton, &QPushButton::clicked, this, &QDialog::close);
}

void AddressBarDialog::showEvent(QShowEvent* event) {
    _goButton->setIcon(QIcon(PathUtils::resourcesPath() + ADDRESSBAR_GO_BUTTON_ICON));
    _addressLineEdit->setText(QString());
    _addressLineEdit->setFocus();
    FramelessDialog::showEvent(event);
}

void AddressBarDialog::accept() {
    if (!_addressLineEdit->text().isEmpty()) {
<<<<<<< HEAD
        _goButton->setIcon(QIcon(Application::resourcesPath() + ADDRESSBAR_GO_BUTTON_ACTIVE_ICON));
        AddressManager* addressManager = DependencyManager::get<AddressManager>();
        connect(addressManager, &AddressManager::lookupResultsFinished, this, &QDialog::hide);
        addressManager->handleLookupString(_addressLineEdit->text());
=======
        _goButton->setIcon(QIcon(PathUtils::resourcesPath() + ADDRESSBAR_GO_BUTTON_ACTIVE_ICON));
        AddressManager& addressManager = AddressManager::getInstance();
        connect(&addressManager, &AddressManager::lookupResultsFinished, this, &QDialog::hide);
        addressManager.handleLookupString(_addressLineEdit->text());
>>>>>>> 1617d79f
    }
}

void AddressBarDialog::displayAddressOfflineMessage() {
    QMessageBox::information(Application::getInstance()->getWindow(), "Address offline",
                             "That user or place is currently offline.");
}

void AddressBarDialog::displayAddressNotFoundMessage() {
    QMessageBox::information(Application::getInstance()->getWindow(), "Address not found",
                             "There is no address information for that user or place.");
}<|MERGE_RESOLUTION|>--- conflicted
+++ resolved
@@ -9,11 +9,9 @@
 //  See the accompanying file LICENSE or http://www.apache.org/licenses/LICENSE-2.0.html
 //
 
-<<<<<<< HEAD
 #include <QMessageBox>
-=======
+
 #include <PathUtils.h>
->>>>>>> 1617d79f
 
 #include "AddressBarDialog.h"
 #include "AddressManager.h"
@@ -132,17 +130,10 @@
 
 void AddressBarDialog::accept() {
     if (!_addressLineEdit->text().isEmpty()) {
-<<<<<<< HEAD
-        _goButton->setIcon(QIcon(Application::resourcesPath() + ADDRESSBAR_GO_BUTTON_ACTIVE_ICON));
+        _goButton->setIcon(QIcon(PathUtils::resourcesPath() + ADDRESSBAR_GO_BUTTON_ACTIVE_ICON));
         AddressManager* addressManager = DependencyManager::get<AddressManager>();
         connect(addressManager, &AddressManager::lookupResultsFinished, this, &QDialog::hide);
         addressManager->handleLookupString(_addressLineEdit->text());
-=======
-        _goButton->setIcon(QIcon(PathUtils::resourcesPath() + ADDRESSBAR_GO_BUTTON_ACTIVE_ICON));
-        AddressManager& addressManager = AddressManager::getInstance();
-        connect(&addressManager, &AddressManager::lookupResultsFinished, this, &QDialog::hide);
-        addressManager.handleLookupString(_addressLineEdit->text());
->>>>>>> 1617d79f
     }
 }
 
