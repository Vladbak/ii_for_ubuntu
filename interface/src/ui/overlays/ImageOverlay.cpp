--- conflicted
+++ resolved
@@ -151,7 +151,16 @@
     }
 }
 
-<<<<<<< HEAD
+QScriptValue ImageOverlay::getProperty(const QString& property) {
+    if (property == "subImage") {
+        return qRectToScriptValue(_scriptEngine, _fromImage);
+    }
+    if (property == "imageURL") {
+        return _imageURL.toString();
+    }
+
+    return Overlay2D::getProperty(property);
+}
 ImageOverlay* ImageOverlay::createClone() {
     ImageOverlay* clone = new ImageOverlay();
     writeToClone(clone);
@@ -163,15 +172,4 @@
     clone->_imageURL = _imageURL;
     clone->_textureImage = _textureImage;
     clone->_renderImage = _renderImage;
-=======
-QScriptValue ImageOverlay::getProperty(const QString& property) {
-    if (property == "subImage") {
-        return qRectToScriptValue(_scriptEngine, _fromImage);
-    }
-    if (property == "imageURL") {
-        return _imageURL.toString();
-    }
-
-    return Overlay2D::getProperty(property);
->>>>>>> 1b6bed89
-}+}
