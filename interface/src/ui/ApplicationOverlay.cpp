--- conflicted
+++ resolved
@@ -108,30 +108,15 @@
     _overlayFramebuffer->bind();
     glClear(GL_COLOR_BUFFER_BIT | GL_DEPTH_BUFFER_BIT);
     fboViewport(_overlayFramebuffer);
-    CHECK_GL_ERROR();
 
     // Now render the overlay components together into a single texture
     renderOverlays(renderArgs);
-    fboViewport(_overlayFramebuffer);
     //renderAudioMeter(renderArgs);
     //renderCameraToggle(renderArgs);
-    fboViewport(_overlayFramebuffer);
     renderStatsAndLogs(renderArgs);
-<<<<<<< HEAD
-    CHECK_GL_ERROR();
-    renderRearView(renderArgs);
-    CHECK_GL_ERROR();
-
-=======
-    fboViewport(_overlayFramebuffer);
-    //    renderRearView(renderArgs);
-    //    fboViewport(_overlayFramebuffer);
->>>>>>> 96ac5070
+    // renderRearView(renderArgs);
     renderDomainConnectionStatusBorder(renderArgs);
-    CHECK_GL_ERROR();
     renderQmlUi(renderArgs);
-    CHECK_GL_ERROR();
-
     _overlayFramebuffer->release();
     CHECK_GL_ERROR();
 }
