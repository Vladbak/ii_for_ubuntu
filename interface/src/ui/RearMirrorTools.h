//
//  RearMirrorTools.h
//  interface/src/ui
//
//  Created by Stojce Slavkovski on 10/23/2013.
//  Copyright 2013 High Fidelity, Inc.
//
//  Distributed under the Apache License, Version 2.0.
//  See the accompanying file LICENSE or http://www.apache.org/licenses/LICENSE-2.0.html
//

#ifndef hifi_RearMirrorTools_h
#define hifi_RearMirrorTools_h

<<<<<<< HEAD
#include "InterfaceConfig.h"

#include <QOpenGLTexture>
=======
#include <gpu/Texture.h>
>>>>>>> fb3e309a
#include <SettingHandle.h>

enum ZoomLevel {
    HEAD = 0,
    BODY = 1
};

class RearMirrorTools : public QObject {
    Q_OBJECT
public:
    RearMirrorTools(QRect& bounds);
<<<<<<< HEAD
    void render(bool fullScreen);
=======
    void render(bool fullScreen, const QPoint & mousePos);
>>>>>>> fb3e309a
    bool mousePressEvent(int x, int y);
    
    static Setting::Handle<int> rearViewZoomLevel;

signals:
    void closeView();
    void shrinkView();
    void resetView();
    void restoreView();
    
private:
    QRect _bounds;
<<<<<<< HEAD
    QOpenGLTexture * _closeTextureId;
    QOpenGLTexture * _zoomBodyTextureId;
    QOpenGLTexture *_zoomHeadTextureId;
=======
    gpu::TexturePointer _closeTexture;
    gpu::TexturePointer _zoomBodyTexture;
    gpu::TexturePointer _zoomHeadTexture;
>>>>>>> fb3e309a
    
    QRect _closeIconRect;
    QRect _resetIconRect;
    QRect _shrinkIconRect;
    QRect _headZoomIconRect;
    QRect _bodyZoomIconRect;
    
    bool _windowed;
    bool _fullScreen;
    
<<<<<<< HEAD
    void displayIcon(QRect bounds, QRect iconBounds, QOpenGLTexture * textureId, bool selected = false);
=======
    void displayIcon(QRect bounds, QRect iconBounds, const gpu::TexturePointer& texture, bool selected = false);
>>>>>>> fb3e309a
};

#endif // hifi_RearMirrorTools_h<|MERGE_RESOLUTION|>--- conflicted
+++ resolved
@@ -12,13 +12,7 @@
 #ifndef hifi_RearMirrorTools_h
 #define hifi_RearMirrorTools_h
 
-<<<<<<< HEAD
-#include "InterfaceConfig.h"
-
-#include <QOpenGLTexture>
-=======
 #include <gpu/Texture.h>
->>>>>>> fb3e309a
 #include <SettingHandle.h>
 
 enum ZoomLevel {
@@ -30,11 +24,7 @@
     Q_OBJECT
 public:
     RearMirrorTools(QRect& bounds);
-<<<<<<< HEAD
-    void render(bool fullScreen);
-=======
     void render(bool fullScreen, const QPoint & mousePos);
->>>>>>> fb3e309a
     bool mousePressEvent(int x, int y);
     
     static Setting::Handle<int> rearViewZoomLevel;
@@ -47,15 +37,9 @@
     
 private:
     QRect _bounds;
-<<<<<<< HEAD
-    QOpenGLTexture * _closeTextureId;
-    QOpenGLTexture * _zoomBodyTextureId;
-    QOpenGLTexture *_zoomHeadTextureId;
-=======
     gpu::TexturePointer _closeTexture;
     gpu::TexturePointer _zoomBodyTexture;
     gpu::TexturePointer _zoomHeadTexture;
->>>>>>> fb3e309a
     
     QRect _closeIconRect;
     QRect _resetIconRect;
@@ -66,11 +50,7 @@
     bool _windowed;
     bool _fullScreen;
     
-<<<<<<< HEAD
-    void displayIcon(QRect bounds, QRect iconBounds, QOpenGLTexture * textureId, bool selected = false);
-=======
     void displayIcon(QRect bounds, QRect iconBounds, const gpu::TexturePointer& texture, bool selected = false);
->>>>>>> fb3e309a
 };
 
 #endif // hifi_RearMirrorTools_h