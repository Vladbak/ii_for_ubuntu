//
//  ScriptEditorWidget.cpp
//  interface/src/ui
//
//  Created by Thijs Wenker on 4/14/14.
//  Copyright 2014 High Fidelity, Inc.
//
//  Distributed under the Apache License, Version 2.0.
//  See the accompanying file LICENSE or http://www.apache.org/licenses/LICENSE-2.0.html
//

#include "ui_scriptEditorWidget.h"
#include "ScriptEditorWidget.h"
#include "ScriptEditorWindow.h"

#include <QGridLayout>
#include <QFileDialog>
#include <QFrame>
#include <QLayoutItem>
#include <QMainWindow>
#include <QMessageBox>
#include <QPalette>
#include <QScrollBar>
#include <QSizePolicy>
#include <QTimer>
#include <QWidget>

#include <ScriptEngines.h>
#include <NetworkAccessManager.h>
#include <OffscreenUi.h>

#include "Application.h"
#include "ScriptHighlighting.h"

ScriptEditorWidget::ScriptEditorWidget() :
    _scriptEditorWidgetUI(new Ui::ScriptEditorWidget),
    _scriptEngine(NULL),
    _isRestarting(false),
    _isReloading(false)
{
    setAttribute(Qt::WA_DeleteOnClose);

    _scriptEditorWidgetUI->setupUi(this);

    connect(_scriptEditorWidgetUI->scriptEdit->document(), &QTextDocument::modificationChanged, this,
            &ScriptEditorWidget::scriptModified);
    connect(_scriptEditorWidgetUI->scriptEdit->document(), &QTextDocument::contentsChanged, this,
            &ScriptEditorWidget::onScriptModified);

    // remove the title bar (see the Qt docs on setTitleBarWidget)
    setTitleBarWidget(new QWidget());
    QFontMetrics fm(_scriptEditorWidgetUI->scriptEdit->font());
    _scriptEditorWidgetUI->scriptEdit->setTabStopWidth(fm.width('0') * 4);
    // We create a new ScriptHighligting QObject and provide it with a parent so this is NOT a memory leak.
    new ScriptHighlighting(_scriptEditorWidgetUI->scriptEdit->document());
    QTimer::singleShot(0, _scriptEditorWidgetUI->scriptEdit, SLOT(setFocus()));

    _console = new JSConsole(this);
    _console->setFixedHeight(CONSOLE_HEIGHT);
    _scriptEditorWidgetUI->verticalLayout->addWidget(_console);
    connect(_scriptEditorWidgetUI->clearButton, &QPushButton::clicked, _console, &JSConsole::clear);
}

ScriptEditorWidget::~ScriptEditorWidget() {
    delete _scriptEditorWidgetUI;
    delete _console;
}

void ScriptEditorWidget::onScriptModified() {
    if(_scriptEditorWidgetUI->onTheFlyCheckBox->isChecked() && isModified() && isRunning() && !_isReloading) {
        _isRestarting = true;
        setRunning(false);
        // Script is restarted once current script instance finishes.
    }
}

void ScriptEditorWidget::onScriptFinished(const QString& scriptPath) {
    _scriptEngine = NULL;
    _console->setScriptEngine(NULL);
    if (_isRestarting) {
        _isRestarting = false;
        setRunning(true);
    }
}

bool ScriptEditorWidget::isModified() {
    return _scriptEditorWidgetUI->scriptEdit->document()->isModified();
}

bool ScriptEditorWidget::isRunning() {
    return (_scriptEngine != NULL) ? _scriptEngine->isRunning() : false;
}

bool ScriptEditorWidget::setRunning(bool run) {
    if (run && isModified() && !save()) {
        return false;
    }

    if (_scriptEngine != NULL) {
        disconnect(_scriptEngine, &ScriptEngine::runningStateChanged, this, &ScriptEditorWidget::runningStateChanged);
        disconnect(_scriptEngine, &ScriptEngine::update, this, &ScriptEditorWidget::onScriptModified);
        disconnect(_scriptEngine, &ScriptEngine::finished, this, &ScriptEditorWidget::onScriptFinished);
    }

    auto scriptEngines = DependencyManager::get<ScriptEngines>();
    if (run) {
        const QString& scriptURLString = QUrl(_currentScript).toString();
        // Reload script so that an out of date copy is not retrieved from the cache
        _scriptEngine = scriptEngines->loadScript(scriptURLString, true, true, false, true);
        connect(_scriptEngine, &ScriptEngine::runningStateChanged, this, &ScriptEditorWidget::runningStateChanged);
        connect(_scriptEngine, &ScriptEngine::update, this, &ScriptEditorWidget::onScriptModified);
        connect(_scriptEngine, &ScriptEngine::finished, this, &ScriptEditorWidget::onScriptFinished);
    } else {
        connect(_scriptEngine, &ScriptEngine::finished, this, &ScriptEditorWidget::onScriptFinished);
        const QString& scriptURLString = QUrl(_currentScript).toString();
        scriptEngines->stopScript(scriptURLString);
        _scriptEngine = NULL;
    }
    _console->setScriptEngine(_scriptEngine);
    return true;
}

bool ScriptEditorWidget::saveFile(const QString &scriptPath) {
     QFile file(scriptPath);
     if (!file.open(QFile::WriteOnly | QFile::Text)) {
         OffscreenUi::warning(this, tr("Interface"), tr("Cannot write script %1:\n%2.").arg(scriptPath)
             .arg(file.errorString()));
         return false;
     }

     QTextStream out(&file);
     out << _scriptEditorWidgetUI->scriptEdit->toPlainText();
     file.close();

     setScriptFile(scriptPath);
     return true;
}

void ScriptEditorWidget::loadFile(const QString& scriptPath) {
    QUrl url(scriptPath);

    // if the scheme length is one or lower, maybe they typed in a file, let's try
    const int WINDOWS_DRIVE_LETTER_SIZE = 1;
    if (url.scheme().size() <= WINDOWS_DRIVE_LETTER_SIZE) {
        QFile file(scriptPath);
        if (!file.open(QFile::ReadOnly | QFile::Text)) {
            OffscreenUi::warning(this, tr("Interface"), tr("Cannot read script %1:\n%2.").arg(scriptPath)
                                                                                         .arg(file.errorString()));
            return;
        }
        QTextStream in(&file);
        _scriptEditorWidgetUI->scriptEdit->setPlainText(in.readAll());
        file.close();
        setScriptFile(scriptPath);

        if (_scriptEngine != NULL) {
            disconnect(_scriptEngine, &ScriptEngine::runningStateChanged, this, &ScriptEditorWidget::runningStateChanged);
            disconnect(_scriptEngine, &ScriptEngine::update, this, &ScriptEditorWidget::onScriptModified);
            disconnect(_scriptEngine, &ScriptEngine::finished, this, &ScriptEditorWidget::onScriptFinished);
        }
    } else {
        QNetworkAccessManager& networkAccessManager = NetworkAccessManager::getInstance();
        QNetworkRequest networkRequest = QNetworkRequest(url);
        networkRequest.setHeader(QNetworkRequest::UserAgentHeader, HIGH_FIDELITY_USER_AGENT);
        QNetworkReply* reply = networkAccessManager.get(networkRequest);
        qDebug() << "Downloading included script at" << scriptPath;
        QEventLoop loop;
        QObject::connect(reply, &QNetworkReply::finished, &loop, &QEventLoop::quit);
        loop.exec();
        _scriptEditorWidgetUI->scriptEdit->setPlainText(reply->readAll());
        delete reply;
        
        if (!saveAs()) {
            static_cast<ScriptEditorWindow*>(this->parent()->parent()->parent())->terminateCurrentTab();
        }
    }
    const QString& scriptURLString = QUrl(_currentScript).toString();
    _scriptEngine = DependencyManager::get<ScriptEngines>()->getScriptEngine(scriptURLString);
    if (_scriptEngine != NULL) {
        connect(_scriptEngine, &ScriptEngine::runningStateChanged, this, &ScriptEditorWidget::runningStateChanged);
        connect(_scriptEngine, &ScriptEngine::update, this, &ScriptEditorWidget::onScriptModified);
        connect(_scriptEngine, &ScriptEngine::finished, this, &ScriptEditorWidget::onScriptFinished);
    }
    _console->setScriptEngine(_scriptEngine);
}

bool ScriptEditorWidget::save() {
    return _currentScript.isEmpty() ? saveAs() : saveFile(_currentScript);
}

bool ScriptEditorWidget::saveAs() {
    auto scriptEngines = DependencyManager::get<ScriptEngines>();
    QString fileName = QFileDialog::getSaveFileName(this, tr("Save script"),
                                                    qApp->getPreviousScriptLocation(),
                                                    tr("JavaScript Files (*.js)"));
    if (!fileName.isEmpty()) {
        qApp->setPreviousScriptLocation(fileName);
        return saveFile(fileName);
    } else {
        return false;
    }
}

void ScriptEditorWidget::setScriptFile(const QString& scriptPath) {
    _currentScript = scriptPath;
    _currentScriptModified = QFileInfo(_currentScript).lastModified();
    _scriptEditorWidgetUI->scriptEdit->document()->setModified(false);
    setWindowModified(false);

    emit scriptnameChanged();
}

bool ScriptEditorWidget::questionSave() {
    if (_scriptEditorWidgetUI->scriptEdit->document()->isModified()) {
        QMessageBox::StandardButton button = OffscreenUi::warning(this, tr("Interface"),
            tr("The script has been modified.\nDo you want to save your changes?"), QMessageBox::Save | QMessageBox::Discard |
            QMessageBox::Cancel, QMessageBox::Save);
        return button == QMessageBox::Save ? save() : (button == QMessageBox::Discard);
    }
    return true;
}

void ScriptEditorWidget::onWindowActivated() {
    if (!_isReloading) {
        auto window = static_cast<ScriptEditorWindow*>(this->parent()->parent()->parent());
        _isReloading = true;
<<<<<<< HEAD

        QDateTime fileStamp = QFileInfo(_currentScript).lastModified();
        if (fileStamp > _currentScriptModified) {
            bool doReload = false;
            window->inModalDialog = true;
            if (static_cast<ScriptEditorWindow*>(this->parent()->parent()->parent())->autoReloadScripts() ||
                OffscreenUi::warning(this, _currentScript,
                                     tr("This file has been modified outside of the Interface editor.") + "\n\n" +
                                     (isModified() ?
                                      tr("Do you want to reload it and lose the changes you've made in the Interface editor?") :
                                      tr("Do you want to reload it?")),
                                     QMessageBox::Yes | QMessageBox::No) == QMessageBox::Yes) {
                doReload = true;
            }
            window->inModalDialog = false;
            if (doReload) {
=======
        
        if (QFileInfo(_currentScript).lastModified() > _currentScriptModified) {
            if (static_cast<ScriptEditorWindow*>(this->parent()->parent()->parent())->autoReloadScripts()
                || OffscreenUi::question(this, tr("Reload Script"),
                    tr("The following file has been modified outside of the Interface editor:") + "\n" + _currentScript + "\n"
                        + (isModified()
                        ? tr("Do you want to reload it and lose the changes you've made in the Interface editor?")
                        : tr("Do you want to reload it?")),
                    QMessageBox::Yes | QMessageBox::No) == QMessageBox::Yes) {
>>>>>>> a6ecfd78
                loadFile(_currentScript);
                if (_scriptEditorWidgetUI->onTheFlyCheckBox->isChecked() && isRunning()) {
                    _isRestarting = true;
                    setRunning(false);
                    // Script is restarted once current script instance finishes.
                }
            } else {
                _currentScriptModified = fileStamp;
            }
        }
        _isReloading = false;
    }
}<|MERGE_RESOLUTION|>--- conflicted
+++ resolved
@@ -222,44 +222,29 @@
 
 void ScriptEditorWidget::onWindowActivated() {
     if (!_isReloading) {
-        auto window = static_cast<ScriptEditorWindow*>(this->parent()->parent()->parent());
         _isReloading = true;
-<<<<<<< HEAD
-
-        QDateTime fileStamp = QFileInfo(_currentScript).lastModified();
-        if (fileStamp > _currentScriptModified) {
+
+        if (QFileInfo(_currentScript).lastModified() > _currentScriptModified) {
             bool doReload = false;
+            auto window = static_cast<ScriptEditorWindow*>(this->parent()->parent()->parent());
             window->inModalDialog = true;
-            if (static_cast<ScriptEditorWindow*>(this->parent()->parent()->parent())->autoReloadScripts() ||
-                OffscreenUi::warning(this, _currentScript,
-                                     tr("This file has been modified outside of the Interface editor.") + "\n\n" +
-                                     (isModified() ?
-                                      tr("Do you want to reload it and lose the changes you've made in the Interface editor?") :
-                                      tr("Do you want to reload it?")),
-                                     QMessageBox::Yes | QMessageBox::No) == QMessageBox::Yes) {
+            if (window->autoReloadScripts()
+                || OffscreenUi::question(this, tr("Reload Script"),
+                tr("The following file has been modified outside of the Interface editor:") + "\n" + _currentScript + "\n"
+                + (isModified()
+                ? tr("Do you want to reload it and lose the changes you've made in the Interface editor?")
+                : tr("Do you want to reload it?")),
+                QMessageBox::Yes | QMessageBox::No) == QMessageBox::Yes) {
                 doReload = true;
             }
             window->inModalDialog = false;
             if (doReload) {
-=======
-        
-        if (QFileInfo(_currentScript).lastModified() > _currentScriptModified) {
-            if (static_cast<ScriptEditorWindow*>(this->parent()->parent()->parent())->autoReloadScripts()
-                || OffscreenUi::question(this, tr("Reload Script"),
-                    tr("The following file has been modified outside of the Interface editor:") + "\n" + _currentScript + "\n"
-                        + (isModified()
-                        ? tr("Do you want to reload it and lose the changes you've made in the Interface editor?")
-                        : tr("Do you want to reload it?")),
-                    QMessageBox::Yes | QMessageBox::No) == QMessageBox::Yes) {
->>>>>>> a6ecfd78
                 loadFile(_currentScript);
                 if (_scriptEditorWidgetUI->onTheFlyCheckBox->isChecked() && isRunning()) {
                     _isRestarting = true;
                     setRunning(false);
                     // Script is restarted once current script instance finishes.
                 }
-            } else {
-                _currentScriptModified = fileStamp;
             }
         }
         _isReloading = false;
