--- conflicted
+++ resolved
@@ -19,10 +19,6 @@
 
 Oscilloscope * scope;
 
-<<<<<<< HEAD
-const short PACKET_LENGTH_BYTES = 1024;
-const short PACKET_LENGTH_SAMPLES = PACKET_LENGTH_BYTES / sizeof(int16_t);
-=======
 const int NUM_AUDIO_CHANNELS = 2;
 
 const int PACKET_LENGTH_BYTES = 1024;
@@ -35,7 +31,6 @@
 
 const int RING_BUFFER_FRAMES = 10;
 const int RING_BUFFER_SAMPLES = RING_BUFFER_FRAMES * BUFFER_LENGTH_SAMPLES;
->>>>>>> 53b89193
 
 const int PHASE_DELAY_AT_90 = 20;
 const float AMPLITUDE_RATIO_AT_90 = 0.5;
@@ -109,26 +104,6 @@
             audioMixerSocket.sin_addr.s_addr = data->mixerAddress;
             audioMixerSocket.sin_port = data->mixerPort;
             
-<<<<<<< HEAD
-            int leadingBytes = 1 + (sizeof(float) * 3);
-            
-            // we need the amount of bytes in the buffer + 1 for type + 12 for 3 floats for position
-            unsigned char *dataPacket = new unsigned char[BUFFER_LENGTH_BYTES + leadingBytes];
-            
-            dataPacket[0] = 'I';
-            
-            // memcpy the three float positions
-            for (int p = 0; p < 3; p++) {
-                memcpy(dataPacket + 1 + (p * sizeof(float)), &data->sourcePosition[p], sizeof(float));
-            }
-            
-            // copy the audio data to the last 1024 bytes of the data packet
-            memcpy(dataPacket + leadingBytes, inputLeft, BUFFER_LENGTH_BYTES);
-            
-            data->audioSocket->send((sockaddr *)&audioMixerSocket, dataPacket, BUFFER_LENGTH_BYTES + leadingBytes);
-            
-            delete dataPacket;
-=======
             int leadingBytes = 1 + (sizeof(float) * 4);
             
             // we need the amount of bytes in the buffer + 1 for type + 12 for 3 floats for position
@@ -163,7 +138,6 @@
             memcpy(currentPacketPtr, inputLeft, BUFFER_LENGTH_BYTES);
             
             data->audioSocket->send((sockaddr *)&audioMixerSocket, dataPacket, BUFFER_LENGTH_BYTES + leadingBytes);
->>>>>>> 53b89193
         }
        
         //
@@ -200,13 +174,8 @@
     
     if (ringBuffer->getEndOfLastWrite() != NULL) {
         
-<<<<<<< HEAD
-        if (!ringBuffer->isStarted() && ringBuffer->diffLastWriteNextOutput() <= PACKET_LENGTH_SAMPLES + JITTER_BUFFER_SAMPLES) {
-            printf("Held back\n");
-=======
         if (!ringBuffer->isStarted() && ringBuffer->diffLastWriteNextOutput() < PACKET_LENGTH_SAMPLES + JITTER_BUFFER_SAMPLES) {
             printf("Held back, buffer has %d of %d samples required.\n", ringBuffer->diffLastWriteNextOutput(), PACKET_LENGTH_SAMPLES + JITTER_BUFFER_SAMPLES);
->>>>>>> 53b89193
         } else if (ringBuffer->diffLastWriteNextOutput() < PACKET_LENGTH_SAMPLES) {
             ringBuffer->setStarted(false);
             
@@ -216,15 +185,6 @@
             printf("Starved #%d\n", starve_counter);
             data->wasStarved = 10;      //   Frames to render the indication that the system was starved.
         } else {
-<<<<<<< HEAD
-            ringBuffer->setStarted(true);
-            // play whatever we have in the audio buffer
-            
-            // no sample overlap, either a direct copy of the audio data, or a copy with some appended silence
-            memcpy(queueBuffer, ringBuffer->getNextOutput(), BUFFER_LENGTH_BYTES);
-            
-            ringBuffer->setNextOutput(ringBuffer->getNextOutput() + BUFFER_LENGTH_SAMPLES);
-=======
             if (!ringBuffer->isStarted()) {
                 ringBuffer->setStarted(true);
                 printf("starting playback %3.1f msecs delayed, \n", (usecTimestampNow() - usecTimestamp(&firstPlaybackTimer))/1000.0);
@@ -252,7 +212,6 @@
             memcpy(outputRight, ringBuffer->getNextOutput() + PACKET_LENGTH_SAMPLES_PER_CHANNEL, PACKET_LENGTH_BYTES_PER_CHANNEL);
             
             ringBuffer->setNextOutput(ringBuffer->getNextOutput() + PACKET_LENGTH_SAMPLES);
->>>>>>> 53b89193
             
             if (ringBuffer->getNextOutput() == ringBuffer->getBuffer() + RING_BUFFER_SAMPLES) {
                 ringBuffer->setNextOutput(ringBuffer->getBuffer());
@@ -328,8 +287,6 @@
             }
             
             AudioRingBuffer *ringBuffer = sharedAudioData->ringBuffer;
-<<<<<<< HEAD
-=======
             
             
             if (!ringBuffer->isStarted()) {
@@ -341,7 +298,6 @@
             
             if (packetsReceivedThisPlayback == 1) gettimeofday(&firstPlaybackTimer, NULL);
 
->>>>>>> 53b89193
             ringBuffer->parseData(receivedData, PACKET_LENGTH_BYTES);
     
             if (LOG_SAMPLE_DELAY) {
@@ -353,17 +309,12 @@
     pthread_exit(0);
 }
 
-<<<<<<< HEAD
-void Audio::setSourcePosition(glm::vec3 newPosition) {
-    audioData->sourcePosition = newPosition;
-=======
 void Audio::setMixerLoopbackFlag(bool newMixerLoopbackFlag) {
     audioData->mixerLoopbackFlag = newMixerLoopbackFlag;
 }
 
 bool Audio::getMixerLoopbackFlag() {
     return audioData->mixerLoopbackFlag;
->>>>>>> 53b89193
 }
 
 /**
@@ -386,11 +337,7 @@
     
     // setup a UDPSocket
     audioData->audioSocket = new UDPSocket(AUDIO_UDP_LISTEN_PORT);
-<<<<<<< HEAD
-    audioData->ringBuffer = new AudioRingBuffer();
-=======
     audioData->ringBuffer = new AudioRingBuffer(RING_BUFFER_SAMPLES, PACKET_LENGTH_SAMPLES);
->>>>>>> 53b89193
     
     AudioRecThreadStruct threadArgs;
     threadArgs.sharedAudioData = audioData;
@@ -470,11 +417,7 @@
         //  /(1000.0*(float)BUFFER_LENGTH_SAMPLES/(float)SAMPLE_RATE) * frameWidth
         
         if (audioData->ringBuffer->getEndOfLastWrite() != NULL)
-<<<<<<< HEAD
-            remainingBuffer = audioData->ringBuffer->diffLastWriteNextOutput() / BUFFER_LENGTH_SAMPLES * frameWidth;
-=======
             remainingBuffer = audioData->ringBuffer->diffLastWriteNextOutput() / PACKET_LENGTH_SAMPLES * AUDIO_CALLBACK_MSECS;
->>>>>>> 53b89193
         
         if (audioData->wasStarved == 0) glColor3f(0, 1, 0);
         else {
