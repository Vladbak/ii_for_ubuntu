--- conflicted
+++ resolved
@@ -14,158 +14,15 @@
 #ifndef hifi_Menu_h
 #define hifi_Menu_h
 
-<<<<<<< HEAD
-#include <QDir>
-#include <QMenuBar>
-#include <QHash>
-#include <QKeySequence>
-#include <QPointer>
-#include <QStandardPaths>
-
-#include <MenuItemProperties.h>
-
-#include "DiscoverabilityManager.h"
-
-class Settings;
-
-enum ItemAccessRoles
-{
-    RankAndFile = 1 << 0,
-    Trainers = 1 << 1,
-    THERankAndFile = 1 << 2,
-    THETrainers = 1 << 3,
-    Admin = 1 << 4,
-    All = RankAndFile | Trainers | THERankAndFile | THETrainers | Admin
-};
-
-class MenuWrapper : public QObject {
-public:
-    QList<QAction*> actions();
-    MenuWrapper* addMenu(const QString& menuName);
-    void setEnabled(bool enabled = true);
-    QAction* addSeparator();
-    void addAction(QAction* action);
-
-    QAction* addAction(const QString& menuName);
-    void insertAction(QAction* before, QAction* menuName);
-
-    QAction* addAction(const QString& menuName, const QObject* receiver, const char* member, const QKeySequence& shortcut = 0);
-    void removeAction(QAction* action);
-
-    QAction* newAction() {
-        return new QAction(_realMenu);
-    }
-=======
 class MenuItemProperties;
->>>>>>> e5776583
 
 class Menu : public ui::Menu {
     Q_OBJECT
 
 public:
     static Menu* getInstance();
-<<<<<<< HEAD
-
-    void loadSettings();
-    void saveSettings();
-
-    MenuWrapper* getMenu(const QString& menuName);
-    MenuWrapper* getSubMenuFromName(const QString& menuName, MenuWrapper* menu);
-
-    void triggerOption(const QString& menuOption);
-    QAction* getActionForOption(const QString& menuOption);
-
-    QAction* addActionToQMenuAndActionHash(MenuWrapper* destinationMenu,
-                                           const QString& actionName,
-                                           const QKeySequence& shortcut = 0,
-                                           const QObject* receiver = NULL,
-                                           const char* member = NULL,
-                                           QAction::MenuRole role = QAction::NoRole,
-                                           int menuItemLocation = UNSPECIFIED_POSITION,
-                                           const QString& grouping = QString(),
-                                           ItemAccessRoles accessRoles = ItemAccessRoles::All);
-
-    QAction* addActionToQMenuAndActionHash(MenuWrapper* destinationMenu,
-                                           QAction* action,
-                                           const QString& actionName = QString(),
-                                           const QKeySequence& shortcut = 0,
-                                           QAction::MenuRole role = QAction::NoRole,
-                                           int menuItemLocation = UNSPECIFIED_POSITION,
-                                           const QString& grouping = QString(),
-                                           ItemAccessRoles accessRoles = ItemAccessRoles::All);
-
-    QAction* addCheckableActionToQMenuAndActionHash(MenuWrapper* destinationMenu,
-                                                    const QString& actionName,
-                                                    const QKeySequence& shortcut = 0,
-                                                    const bool checked = false,
-                                                    const QObject* receiver = NULL,
-                                                    const char* member = NULL,
-                                                    int menuItemLocation = UNSPECIFIED_POSITION,
-                                                    const QString& grouping = QString(),
-                                                    ItemAccessRoles accessRoles = ItemAccessRoles::All);
-
-    void removeAction(MenuWrapper* menu, const QString& actionName);
-
-public slots:
-    MenuWrapper* addMenu(const QString& menuName, const QString& grouping = QString(),
-        ItemAccessRoles accessRoles = ItemAccessRoles::All);
-    void removeMenu(const QString& menuName);
-    bool menuExists(const QString& menuName);
-    void addSeparator(const QString& menuName, const QString& separatorName, const QString& grouping = QString());
-    void removeSeparator(const QString& menuName, const QString& separatorName);
-    void addMenuItem(const MenuItemProperties& properties);
-    void removeMenuItem(const QString& menuName, const QString& menuitem);
-    bool menuItemExists(const QString& menuName, const QString& menuitem);
-    void addActionGroup(const QString& groupName, const QStringList& actionList, const QString& selected = QString());
-    void removeActionGroup(const QString& groupName);
-    bool isOptionChecked(const QString& menuOption) const;
-    void setIsOptionChecked(const QString& menuOption, bool isChecked);
-
-    bool getGroupingIsVisible(const QString& grouping);
-    void setGroupingIsVisible(const QString& grouping, bool isVisible); /// NOTE: the "" grouping is always visible
-    bool getItemRoleIsVisible(ItemAccessRoles roles);
-
-    void toggleDeveloperMenus();
-    void toggleAdvancedMenus();
-
-    static bool isSomeSubmenuShown() { return _isSomeSubmenuShown; }
-
-private:
-    typedef void(*settingsAction)(Settings&, QAction&);
-    static void loadAction(Settings& settings, QAction& action);
-    static void saveAction(Settings& settings, QAction& action);
-    void scanMenuBar(settingsAction modifySetting);
-    void scanMenu(QMenu& menu, settingsAction modifySetting, Settings& settings);
-
-    /// helper method to have separators with labels that are also compatible with OS X
-    void addDisabledActionAndSeparator(MenuWrapper* destinationMenu, 
-                                       const QString& actionName,
-                                       int menuItemLocation = UNSPECIFIED_POSITION, 
-                                       const QString& grouping = QString(),
-                                       ItemAccessRoles accessRoles = ItemAccessRoles::All);
-
-    QAction* getActionFromName(const QString& menuName, MenuWrapper* menu);
-    MenuWrapper* getMenuParent(const QString& menuName, QString& finalMenuPart);
-
-    QAction* getMenuAction(const QString& menuName);
-    int findPositionOfMenuItem(MenuWrapper* menu, const QString& searchMenuItem);
-    int positionBeforeSeparatorIfNeeded(MenuWrapper* menu, int requestedPosition);
-
-    QHash<QString, QAction*> _actionHash;
-
-    bool isValidGrouping(const QString& grouping) const { return grouping == "Advanced" || grouping == "Developer"; }
-    QHash<QString, bool> _groupingVisible;
-    QHash<QString, QSet<QAction*>> _groupingActions;
-
-    static bool _isSomeSubmenuShown;
-
-    QHash<ItemAccessRoles, QSet<QAction*>> _accessRoleActions;
-
-    ItemAccessRoles _currentRole;
-=======
     Menu();
     Q_INVOKABLE void addMenuItem(const MenuItemProperties& properties);
->>>>>>> e5776583
 };
 
 namespace MenuOption {
