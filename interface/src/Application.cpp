//
//  Application.cpp
//  interface/src
//
//  Created by Andrzej Kapolka on 5/10/13.
//  Copyright 2013 High Fidelity, Inc.
//
//  Distributed under the Apache License, Version 2.0.
//  See the accompanying file LICENSE or http://www.apache.org/licenses/LICENSE-2.0.html
//

#include "Application.h"

#include <gl/Config.h>
#include <glm/glm.hpp>
#include <glm/gtx/component_wise.hpp>
#include <glm/gtx/quaternion.hpp>
#include <glm/gtx/vector_angle.hpp>
#include <glm/gtc/type_ptr.hpp>

#include <QtCore/QAbstractNativeEventFilter>
#include <QtCore/QCommandLineParser>
#include <QtCore/QMimeData>
#include <QtCore/QThreadPool>

#include <QtGui/QScreen>
#include <QtGui/QWindow>
#include <QtGui/QDesktopServices>

#include <QtNetwork/QLocalSocket>
#include <QtNetwork/QLocalServer>

#include <QtQml/QQmlContext>
#include <QtQml/QQmlEngine>
#include <QtQuick/QQuickWindow>

#include <QtWidgets/QDesktopWidget>
#include <QtWidgets/QMessageBox>

#include <QtMultimedia/QMediaPlayer>

#include <QProcessEnvironment>

#include <gl/QOpenGLContextWrapper.h>

#include <ResourceScriptingInterface.h>
#include <AccountManager.h>
#include <AddressManager.h>
#include <AnimDebugDraw.h>
#include <BuildInfo.h>
#include <AssetClient.h>
#include <AutoUpdater.h>
#include <AudioInjectorManager.h>
#include <CursorManager.h>
#include <DebugDraw.h>
#include <DeferredLightingEffect.h>
#include <display-plugins/DisplayPlugin.h>
#include <EntityScriptingInterface.h>
#include <ErrorDialog.h>
#include <FileScriptingInterface.h>
#include <Finally.h>
#include <FramebufferCache.h>
#include <gpu/Batch.h>
#include <gpu/Context.h>
#include <gpu/gl/GLBackend.h>
#include <HFActionEvent.h>
#include <HFBackEvent.h>
#include <InfoView.h>
#include <input-plugins/InputPlugin.h>
#include <controllers/UserInputMapper.h>
#include <controllers/ScriptingInterface.h>
#include <controllers/StateController.h>
#include <UserActivityLoggerScriptingInterface.h>
#include <LogHandler.h>
#include <MainWindow.h>
#include <MessagesClient.h>
#include <ModelEntityItem.h>
#include <NetworkAccessManager.h>
#include <NetworkingConstants.h>
#include <ObjectMotionState.h>
#include <OctalCode.h>
#include <OctreeSceneStats.h>
#include <OffscreenUi.h>
#include <gl/OffscreenGLCanvas.h>
#include <PathUtils.h>
#include <PerfStat.h>
#include <PhysicsEngine.h>
#include <PhysicsHelpers.h>
#include <plugins/PluginManager.h>
#include <plugins/PluginUtils.h>
#include <plugins/CodecPlugin.h>
#include <RecordingScriptingInterface.h>
#include <RenderableWebEntityItem.h>
#include <RenderShadowTask.h>
#include <RenderDeferredTask.h>
#include <ResourceCache.h>
#include <SceneScriptingInterface.h>
#include <ScriptEngines.h>
#include <ScriptCache.h>
#include <SoundCache.h>
#include <steamworks-wrapper/SteamClient.h>
#include <Tooltip.h>
#include <udt/PacketHeaders.h>
#include <UserActivityLogger.h>
#include <UsersScriptingInterface.h>
#include <recording/Deck.h>
#include <recording/Recorder.h>
#include <shared/StringHelpers.h>
#include <QmlWebWindowClass.h>
#include <Preferences.h>
#include <display-plugins/CompositorHelper.h>


#include "AudioClient.h"
#include "audio/AudioScope.h"
#include "avatar/AvatarManager.h"
#include "CrashHandler.h"
#include "devices/DdeFaceTracker.h"
#include "devices/EyeTracker.h"
#include "devices/Faceshift.h"
#include "devices/Leapmotion.h"
#include "DiscoverabilityManager.h"
#include "GLCanvas.h"
#include "InterfaceActionFactory.h"
#include "InterfaceLogging.h"
#include "LODManager.h"
#include "ModelPackager.h"
#include "scripting/AccountScriptingInterface.h"
#include "scripting/AssetMappingsScriptingInterface.h"
#include "scripting/AudioDeviceScriptingInterface.h"
#include "scripting/ClipboardScriptingInterface.h"
#include "scripting/DesktopScriptingInterface.h"
#include "scripting/GlobalServicesScriptingInterface.h"
#include "scripting/HMDScriptingInterface.h"
#include "scripting/LocationScriptingInterface.h"
#include "scripting/MenuScriptingInterface.h"
#include "scripting/SettingsScriptingInterface.h"
#include "scripting/WindowScriptingInterface.h"
#include "scripting/ControllerScriptingInterface.h"
#include "scripting/ToolbarScriptingInterface.h"
#include "scripting/RatesScriptingInterface.h"
#if defined(Q_OS_MAC) || defined(Q_OS_WIN)
#include "SpeechRecognizer.h"
#endif
<<<<<<< HEAD
/* UTII
#include "Stars.h"
*/
=======
>>>>>>> c664c719
#include "ui/AddressBarDialog.h"
#include "ui/AvatarInputs.h"
#include "ui/DialogsManager.h"
#include "ui/LoginDialog.h"
#include "ui/LoadingScreen.h"
#include "ui/overlays/Cube3DOverlay.h"
#include "ui/Snapshot.h"
#include "ui/StandAloneJSConsole.h"
#include "ui/Stats.h"
/* UTII: WE DONT NEED THIS CODE
#include "ui/UpdateDialog.h"
*/
#include "Util.h"
#include "InterfaceParentFinder.h"

#include "FrameTimingsScriptingInterface.h"
#include <GPUIdent.h>
#include <gl/GLHelpers.h>

// On Windows PC, NVidia Optimus laptop, we want to enable NVIDIA GPU
// FIXME seems to be broken.
#if defined(Q_OS_WIN)
extern "C" {
 _declspec(dllexport) DWORD NvOptimusEnablement = 0x00000001;
}
#endif

using namespace std;

static QTimer locationUpdateTimer;
static QTimer identityPacketTimer;
static QTimer pingTimer;

static const int MAX_CONCURRENT_RESOURCE_DOWNLOADS = 16;

// For processing on QThreadPool, target 2 less than the ideal number of threads, leaving
// 2 logical cores available for time sensitive tasks.
static const int MIN_PROCESSING_THREAD_POOL_SIZE = 2;

static const QString SNAPSHOT_EXTENSION  = ".jpg";
static const QString SVO_EXTENSION  = ".svo";
static const QString SVO_JSON_EXTENSION = ".svo.json";
static const QString JSON_EXTENSION = ".json";
static const QString JS_EXTENSION  = ".js";
static const QString FST_EXTENSION  = ".fst";
static const QString FBX_EXTENSION  = ".fbx";
static const QString OBJ_EXTENSION  = ".obj";
static const QString AVA_JSON_EXTENSION = ".ava.json";

static const int MIRROR_VIEW_TOP_PADDING = 5;
static const int MIRROR_VIEW_LEFT_PADDING = 10;
static const int MIRROR_VIEW_WIDTH = 265;
static const int MIRROR_VIEW_HEIGHT = 215;
static const float MIRROR_FULLSCREEN_DISTANCE = 0.389f;
static const float MIRROR_REARVIEW_DISTANCE = 0.722f;
static const float MIRROR_REARVIEW_BODY_DISTANCE = 2.56f;
static const float MIRROR_FIELD_OF_VIEW = 30.0f;

static const quint64 TOO_LONG_SINCE_LAST_SEND_DOWNSTREAM_AUDIO_STATS = 1 * USECS_PER_SECOND;

<<<<<<< HEAD
static const QString INFO_HELP_PATH = "html/utii-welcome.html";
=======
static const QString INFO_WELCOME_PATH = "html/interface-welcome.html";
>>>>>>> c664c719
static const QString INFO_EDIT_ENTITIES_PATH = "html/edit-commands.html";
static const QString INFO_HELP_PATH = "html/help.html";

static const unsigned int THROTTLED_SIM_FRAMERATE = 15;
static const int THROTTLED_SIM_FRAME_PERIOD_MS = MSECS_PER_SECOND / THROTTLED_SIM_FRAMERATE;

static const uint32_t INVALID_FRAME = UINT32_MAX;

static const float PHYSICS_READY_RANGE = 3.0f; // how far from avatar to check for entities that aren't ready for simulation

static const QString DESKTOP_LOCATION = QStandardPaths::writableLocation(QStandardPaths::DesktopLocation);

Setting::Handle<int> maxOctreePacketsPerSecond("maxOctreePPS", DEFAULT_MAX_OCTREE_PPS);

static const QString MARKETPLACE_CDN_HOSTNAME = "mpassets.highfidelity.com";

const QHash<QString, Application::AcceptURLMethod> Application::_acceptedExtensions {
    { SVO_EXTENSION, &Application::importSVOFromURL },
    { SVO_JSON_EXTENSION, &Application::importSVOFromURL },
    { AVA_JSON_EXTENSION, &Application::askToWearAvatarAttachmentUrl },
    { JSON_EXTENSION, &Application::importJSONFromURL },
    { JS_EXTENSION, &Application::askToLoadScript },
    { FST_EXTENSION, &Application::askToSetAvatarUrl }
};

class DeadlockWatchdogThread : public QThread {
public:
    static const unsigned long HEARTBEAT_UPDATE_INTERVAL_SECS = 1;
    static const unsigned long MAX_HEARTBEAT_AGE_USECS = 30 * USECS_PER_SECOND;
    static const int WARNING_ELAPSED_HEARTBEAT = 500 * USECS_PER_MSEC; // warn if elapsed heartbeat average is large
    static const int HEARTBEAT_SAMPLES = 100000; // ~5 seconds worth of samples

    // Set the heartbeat on launch
    DeadlockWatchdogThread() {
        setObjectName("Deadlock Watchdog");
        // Give the heartbeat an initial value
        _heartbeat = usecTimestampNow();
        connect(qApp, &QCoreApplication::aboutToQuit, [this] {
            _quit = true;
        });
    }

    static void updateHeartbeat() {
        auto now = usecTimestampNow();
        auto elapsed = now - _heartbeat;
        _movingAverage.addSample(elapsed);
        _heartbeat = now;
    }

    static void deadlockDetectionCrash() {
        uint32_t* crashTrigger = nullptr;
        *crashTrigger = 0xDEAD10CC;
    }

    void run() override {
        while (!_quit) {
            QThread::sleep(HEARTBEAT_UPDATE_INTERVAL_SECS);
            // Don't do heartbeat detection under nsight
            if (nsightActive()) {
                continue;
            }
            uint64_t lastHeartbeat = _heartbeat; // sample atomic _heartbeat, because we could context switch away and have it updated on us
            uint64_t now = usecTimestampNow();
            auto lastHeartbeatAge = (now > lastHeartbeat) ? now - lastHeartbeat : 0;
            auto elapsedMovingAverage = _movingAverage.getAverage();

            if (elapsedMovingAverage > _maxElapsedAverage) {
                qCDebug(interfaceapp_deadlock) << "DEADLOCK WATCHDOG WARNING:"
                    << "lastHeartbeatAge:" << lastHeartbeatAge
                    << "elapsedMovingAverage:" << elapsedMovingAverage
                    << "maxElapsed:" << _maxElapsed
                    << "PREVIOUS maxElapsedAverage:" << _maxElapsedAverage
                    << "NEW maxElapsedAverage:" << elapsedMovingAverage << "** NEW MAX ELAPSED AVERAGE **"
                    << "samples:" << _movingAverage.getSamples();
                _maxElapsedAverage = elapsedMovingAverage;
            }
            if (lastHeartbeatAge > _maxElapsed) {
                qCDebug(interfaceapp_deadlock) << "DEADLOCK WATCHDOG WARNING:"
                    << "lastHeartbeatAge:" << lastHeartbeatAge
                    << "elapsedMovingAverage:" << elapsedMovingAverage
                    << "PREVIOUS maxElapsed:" << _maxElapsed
                    << "NEW maxElapsed:" << lastHeartbeatAge << "** NEW MAX ELAPSED **"
                    << "maxElapsedAverage:" << _maxElapsedAverage
                    << "samples:" << _movingAverage.getSamples();
                _maxElapsed = lastHeartbeatAge;
            }
            if (elapsedMovingAverage > WARNING_ELAPSED_HEARTBEAT) {
                qCDebug(interfaceapp_deadlock) << "DEADLOCK WATCHDOG WARNING:"
                    << "lastHeartbeatAge:" << lastHeartbeatAge
                    << "elapsedMovingAverage:" << elapsedMovingAverage << "** OVER EXPECTED VALUE **"
                    << "maxElapsed:" << _maxElapsed
                    << "maxElapsedAverage:" << _maxElapsedAverage
                    << "samples:" << _movingAverage.getSamples();
            }

            if (lastHeartbeatAge > MAX_HEARTBEAT_AGE_USECS) {
                qCDebug(interfaceapp_deadlock) << "DEADLOCK DETECTED -- "
                         << "lastHeartbeatAge:" << lastHeartbeatAge
                         << "[ lastHeartbeat :" << lastHeartbeat
                         << "now:" << now << " ]"
                         << "elapsedMovingAverage:" << elapsedMovingAverage
                         << "maxElapsed:" << _maxElapsed
                         << "maxElapsedAverage:" << _maxElapsedAverage
                         << "samples:" << _movingAverage.getSamples();

                // Don't actually crash in debug builds, in case this apparent deadlock is simply from
                // the developer actively debugging code
                #ifdef NDEBUG
                    deadlockDetectionCrash();
                #endif
            }
        }
    }

    static std::atomic<uint64_t> _heartbeat;
    static std::atomic<uint64_t> _maxElapsed;
    static std::atomic<int> _maxElapsedAverage;
    static ThreadSafeMovingAverage<int, HEARTBEAT_SAMPLES> _movingAverage;

    bool _quit { false };
};

std::atomic<uint64_t> DeadlockWatchdogThread::_heartbeat;
std::atomic<uint64_t> DeadlockWatchdogThread::_maxElapsed;
std::atomic<int> DeadlockWatchdogThread::_maxElapsedAverage;
ThreadSafeMovingAverage<int, DeadlockWatchdogThread::HEARTBEAT_SAMPLES> DeadlockWatchdogThread::_movingAverage;

#ifdef Q_OS_WIN
class MyNativeEventFilter : public QAbstractNativeEventFilter {
public:
    static MyNativeEventFilter& getInstance() {
        static MyNativeEventFilter staticInstance;
        return staticInstance;
    }

    bool nativeEventFilter(const QByteArray &eventType, void* msg, long* result) Q_DECL_OVERRIDE {
        if (eventType == "windows_generic_MSG") {
            MSG* message = (MSG*)msg;

            if (message->message == UWM_IDENTIFY_INSTANCES) {
                *result = UWM_IDENTIFY_INSTANCES;
                return true;
            }

            if (message->message == UWM_SHOW_APPLICATION) {
                MainWindow* applicationWindow = qApp->getWindow();
                if (applicationWindow->isMinimized()) {
                    applicationWindow->showNormal();  // Restores to windowed or maximized state appropriately.
                }
                qApp->setActiveWindow(applicationWindow);  // Flashes the taskbar icon if not focus.
                return true;
            }

            if (message->message == WM_COPYDATA) {
                COPYDATASTRUCT* pcds = (COPYDATASTRUCT*)(message->lParam);
                QUrl url = QUrl((const char*)(pcds->lpData));
                if (url.isValid() && url.scheme() == HIFI_URL_SCHEME) {
                    DependencyManager::get<AddressManager>()->handleLookupString(url.toString());
                    return true;
                }
            }
        }
        return false;
    }
};
#endif

class LambdaEvent : public QEvent {
    std::function<void()> _fun;
public:
    LambdaEvent(const std::function<void()> & fun) :
    QEvent(static_cast<QEvent::Type>(Application::Lambda)), _fun(fun) {
    }
    LambdaEvent(std::function<void()> && fun) :
    QEvent(static_cast<QEvent::Type>(Application::Lambda)), _fun(fun) {
    }
    void call() const { _fun(); }
};

void messageHandler(QtMsgType type, const QMessageLogContext& context, const QString& message) {
    QString logMessage = LogHandler::getInstance().printMessage((LogMsgType) type, context, message);

    if (!logMessage.isEmpty()) {
#ifdef Q_OS_WIN
        OutputDebugStringA(logMessage.toLocal8Bit().constData());
        OutputDebugStringA("\n");
#endif
        qApp->getLogger()->addMessage(qPrintable(logMessage + "\n"));
    }
}

static const QString STATE_IN_HMD = "InHMD";
static const QString STATE_CAMERA_FULL_SCREEN_MIRROR = "CameraFSM";
static const QString STATE_CAMERA_FIRST_PERSON = "CameraFirstPerson";
static const QString STATE_CAMERA_THIRD_PERSON = "CameraThirdPerson";
static const QString STATE_CAMERA_ENTITY = "CameraEntity";
static const QString STATE_CAMERA_INDEPENDENT = "CameraIndependent";
static const QString STATE_SNAP_TURN = "SnapTurn";
static const QString STATE_GROUNDED = "Grounded";
static const QString STATE_NAV_FOCUSED = "NavigationFocused";

bool setupEssentials(int& argc, char** argv) {
    const char** constArgv = const_cast<const char**>(argv);
    const char* portStr = getCmdOption(argc, constArgv, "--listenPort");
    const int listenPort = portStr ? atoi(portStr) : INVALID_PORT;

    // Set build version
    QCoreApplication::setApplicationVersion(BuildInfo::VERSION);

    Setting::preInit();


    static const auto SUPPRESS_SETTINGS_RESET = "--suppress-settings-reset";
    bool suppressPrompt = cmdOptionExists(argc, const_cast<const char**>(argv), SUPPRESS_SETTINGS_RESET);
    bool previousSessionCrashed = CrashHandler::checkForResetSettings(suppressPrompt);
    CrashHandler::writeRunningMarkerFiler();
    qAddPostRoutine(CrashHandler::deleteRunningMarkerFile);

    DependencyManager::registerInheritance<LimitedNodeList, NodeList>();
    DependencyManager::registerInheritance<AvatarHashMap, AvatarManager>();
    DependencyManager::registerInheritance<EntityActionFactoryInterface, InterfaceActionFactory>();
    DependencyManager::registerInheritance<SpatialParentFinder, InterfaceParentFinder>();

    Setting::init();

    // Set dependencies
    DependencyManager::set<AccountManager>(std::bind(&Application::getUserAgent, qApp));
    DependencyManager::set<ScriptEngines>();
    DependencyManager::set<Preferences>();
    DependencyManager::set<recording::Deck>();
    DependencyManager::set<recording::Recorder>();
    DependencyManager::set<AddressManager>();
    DependencyManager::set<NodeList>(NodeType::Agent, listenPort);
    DependencyManager::set<GeometryCache>();
    DependencyManager::set<ModelCache>();
    DependencyManager::set<ScriptCache>();
    DependencyManager::set<SoundCache>();
    DependencyManager::set<Faceshift>();
    DependencyManager::set<DdeFaceTracker>();
    DependencyManager::set<EyeTracker>();
    DependencyManager::set<AudioClient>();
    DependencyManager::set<AudioScope>();
    DependencyManager::set<DeferredLightingEffect>();
    DependencyManager::set<TextureCache>();
    DependencyManager::set<FramebufferCache>();
    DependencyManager::set<AnimationCache>();
    DependencyManager::set<ModelBlender>();
    DependencyManager::set<UsersScriptingInterface>();
    DependencyManager::set<AvatarManager>();
    DependencyManager::set<LODManager>();
    DependencyManager::set<StandAloneJSConsole>();
    DependencyManager::set<DialogsManager>();
    DependencyManager::set<BandwidthRecorder>();
    DependencyManager::set<ResourceCacheSharedItems>();
    DependencyManager::set<DesktopScriptingInterface>();
    DependencyManager::set<EntityScriptingInterface>(true);
    DependencyManager::set<RecordingScriptingInterface>();
    DependencyManager::set<WindowScriptingInterface>();
    DependencyManager::set<HMDScriptingInterface>();
    DependencyManager::set<ResourceScriptingInterface>();
    DependencyManager::set<ToolbarScriptingInterface>();
    DependencyManager::set<UserActivityLoggerScriptingInterface>();

#if defined(Q_OS_MAC) || defined(Q_OS_WIN)
    DependencyManager::set<SpeechRecognizer>();
#endif
    DependencyManager::set<DiscoverabilityManager>();
    DependencyManager::set<SceneScriptingInterface>();
    DependencyManager::set<OffscreenUi>();
    DependencyManager::set<AutoUpdater>();
    DependencyManager::set<PathUtils>();
    DependencyManager::set<InterfaceActionFactory>();
    DependencyManager::set<AudioInjectorManager>();
    DependencyManager::set<MessagesClient>();
    controller::StateController::setStateVariables({ { STATE_IN_HMD, STATE_CAMERA_FULL_SCREEN_MIRROR,
                    STATE_CAMERA_FIRST_PERSON, STATE_CAMERA_THIRD_PERSON, STATE_CAMERA_ENTITY, STATE_CAMERA_INDEPENDENT,
                    STATE_SNAP_TURN, STATE_GROUNDED, STATE_NAV_FOCUSED } });
    DependencyManager::set<UserInputMapper>();
    DependencyManager::set<controller::ScriptingInterface, ControllerScriptingInterface>();
    DependencyManager::set<InterfaceParentFinder>();
    DependencyManager::set<EntityTreeRenderer>(true, qApp, qApp);
    DependencyManager::set<CompositorHelper>();
    return previousSessionCrashed;
}

// FIXME move to header, or better yet, design some kind of UI manager
// to take care of highlighting keyboard focused items, rather than
// continuing to overburden Application.cpp
std::shared_ptr<Cube3DOverlay> _keyboardFocusHighlight{ nullptr };
int _keyboardFocusHighlightID{ -1 };


// FIXME hack access to the internal share context for the Chromium helper
// Normally we'd want to use QWebEngine::initialize(), but we can't because
// our primary context is a QGLWidget, which can't easily be initialized to share
// from a QOpenGLContext.
//
// So instead we create a new offscreen context to share with the QGLWidget,
// and manually set THAT to be the shared context for the Chromium helper
OffscreenGLCanvas* _chromiumShareContext { nullptr };
Q_GUI_EXPORT void qt_gl_set_global_share_context(QOpenGLContext *context);

Setting::Handle<int> sessionRunTime{ "sessionRunTime", 0 };

Application::Application(int& argc, char** argv, QElapsedTimer& startupTimer) :
    QApplication(argc, argv),
    _window(new MainWindow(desktop())),
    _sessionRunTimer(startupTimer),
    _previousSessionCrashed(setupEssentials(argc, argv)),
    _undoStackScriptingInterface(&_undoStack),
    _entitySimulation(new PhysicalEntitySimulation()),
    _physicsEngine(new PhysicsEngine(Vectors::ZERO)),
    _entityClipboardRenderer(false, this, this),
    _entityClipboard(new EntityTree()),
    _lastQueriedTime(usecTimestampNow()),
    _mirrorViewRect(QRect(MIRROR_VIEW_LEFT_PADDING, MIRROR_VIEW_TOP_PADDING, MIRROR_VIEW_WIDTH, MIRROR_VIEW_HEIGHT)),
    _previousScriptLocation("LastScriptLocation", DESKTOP_LOCATION),
    _fieldOfView("fieldOfView", DEFAULT_FIELD_OF_VIEW_DEGREES),
    _scaleMirror(1.0f),
    _rotateMirror(0.0f),
    _raiseMirror(0.0f),
    _enableProcessOctreeThread(true),
    _lastNackTime(usecTimestampNow()),
    _lastSendDownstreamAudioStats(usecTimestampNow()),
    _aboutToQuit(false),
    _notifiedPacketVersionMismatchThisDomain(false),
    _maxOctreePPS(maxOctreePacketsPerSecond.get()),
    _lastFaceTrackerUpdate(0)
{


    PluginContainer* pluginContainer = dynamic_cast<PluginContainer*>(this); // set the container for any plugins that care
    PluginManager::getInstance()->setContainer(pluginContainer);

    QThreadPool::globalInstance()->setMaxThreadCount(MIN_PROCESSING_THREAD_POOL_SIZE);
    thread()->setPriority(QThread::HighPriority);
    thread()->setObjectName("Main Thread");

    setInstance(this);

    auto controllerScriptingInterface = DependencyManager::get<controller::ScriptingInterface>().data();
    _controllerScriptingInterface = dynamic_cast<ControllerScriptingInterface*>(controllerScriptingInterface);

    _entityClipboard->createRootElement();

#ifdef Q_OS_WIN
    installNativeEventFilter(&MyNativeEventFilter::getInstance());
#endif

    _logger = new FileLogger(this);  // After setting organization name in order to get correct directory

    qInstallMessageHandler(messageHandler);

    QFontDatabase::addApplicationFont(PathUtils::resourcesPath() + "styles/Inconsolata.otf");
    _window->setWindowTitle("Infinity Island");

    Model::setAbstractViewStateInterface(this); // The model class will sometimes need to know view state details from us

    auto nodeList = DependencyManager::get<NodeList>();

    // Set up a watchdog thread to intentionally crash the application on deadlocks
    _deadlockWatchdogThread = new DeadlockWatchdogThread();
    _deadlockWatchdogThread->start();

    qCDebug(interfaceapp) << "[VERSION] Build sequence:" << qPrintable(applicationVersion());
    qCDebug(interfaceapp) << "[VERSION] MODIFIED_ORGANIZATION:" << BuildInfo::MODIFIED_ORGANIZATION;
    qCDebug(interfaceapp) << "[VERSION] VERSION:" << BuildInfo::VERSION;
    qCDebug(interfaceapp) << "[VERSION] BUILD_BRANCH:" << BuildInfo::BUILD_BRANCH;
    qCDebug(interfaceapp) << "[VERSION] BUILD_GLOBAL_SERVICES:" << BuildInfo::BUILD_GLOBAL_SERVICES;
#if USE_STABLE_GLOBAL_SERVICES
    qCDebug(interfaceapp) << "[VERSION] We will use STABLE global services.";
#else
    qCDebug(interfaceapp) << "[VERSION] We will use DEVELOPMENT global services.";
#endif


    _bookmarks = new Bookmarks();  // Before setting up the menu

    // start the nodeThread so its event loop is running
    QThread* nodeThread = new QThread(this);
    nodeThread->setObjectName("NodeList Thread");
    nodeThread->start();

    // make sure the node thread is given highest priority
    nodeThread->setPriority(QThread::TimeCriticalPriority);

    // setup a timer for domain-server check ins
    QTimer* domainCheckInTimer = new QTimer(nodeList.data());
    connect(domainCheckInTimer, &QTimer::timeout, nodeList.data(), &NodeList::sendDomainServerCheckIn);
    domainCheckInTimer->start(DOMAIN_SERVER_CHECK_IN_MSECS);

    // put the NodeList and datagram processing on the node thread
    nodeList->moveToThread(nodeThread);

    // put the audio processing on a separate thread
    QThread* audioThread = new QThread();
    audioThread->setObjectName("Audio Thread");

    auto audioIO = DependencyManager::get<AudioClient>();
    audioIO->setPositionGetter([]{
        auto avatarManager = DependencyManager::get<AvatarManager>();
        auto myAvatar = avatarManager ? avatarManager->getMyAvatar() : nullptr;
        
        return myAvatar ? myAvatar->getPositionForAudio() : Vectors::ZERO;
    });
    audioIO->setOrientationGetter([]{
        auto avatarManager = DependencyManager::get<AvatarManager>();
        auto myAvatar = avatarManager ? avatarManager->getMyAvatar() : nullptr;

        return myAvatar ? myAvatar->getOrientationForAudio() : Quaternions::IDENTITY;
    });

    audioIO->moveToThread(audioThread);
    recording::Frame::registerFrameHandler(AudioConstants::getAudioFrameName(), [=](recording::Frame::ConstPointer frame) {
        audioIO->handleRecordedAudioInput(frame->data);
    });

    connect(audioIO.data(), &AudioClient::inputReceived, [](const QByteArray& audio){
        static auto recorder = DependencyManager::get<recording::Recorder>();
        if (recorder->isRecording()) {
            static const recording::FrameType AUDIO_FRAME_TYPE = recording::Frame::registerFrameType(AudioConstants::getAudioFrameName());
            recorder->recordFrame(AUDIO_FRAME_TYPE, audio);
        }
    });

    auto& audioScriptingInterface = AudioScriptingInterface::getInstance();
    connect(audioThread, &QThread::started, audioIO.data(), &AudioClient::start);
    connect(audioIO.data(), &AudioClient::destroyed, audioThread, &QThread::quit);
    connect(audioThread, &QThread::finished, audioThread, &QThread::deleteLater);
    connect(audioIO.data(), &AudioClient::muteToggled, this, &Application::audioMuteToggled);
    connect(audioIO.data(), &AudioClient::mutedByMixer, &audioScriptingInterface, &AudioScriptingInterface::mutedByMixer);
    connect(audioIO.data(), &AudioClient::receivedFirstPacket, &audioScriptingInterface, &AudioScriptingInterface::receivedFirstPacket);
    connect(audioIO.data(), &AudioClient::disconnected, &audioScriptingInterface, &AudioScriptingInterface::disconnected);
    connect(audioIO.data(), &AudioClient::muteEnvironmentRequested, [](glm::vec3 position, float radius) {
        auto audioClient = DependencyManager::get<AudioClient>();
        auto myAvatarPosition = DependencyManager::get<AvatarManager>()->getMyAvatar()->getPosition();
        float distance = glm::distance(myAvatarPosition, position);
        bool shouldMute = !audioClient->isMuted() && (distance < radius);

        if (shouldMute) {
            audioClient->toggleMute();
            AudioScriptingInterface::getInstance().environmentMuted();
        }
    });

    audioThread->start();

    ResourceManager::init();
    // Make sure we don't time out during slow operations at startup
    updateHeartbeat();

    // Setup MessagesClient
    auto messagesClient = DependencyManager::get<MessagesClient>();
    QThread* messagesThread = new QThread;
    messagesThread->setObjectName("Messages Client Thread");
    messagesClient->moveToThread(messagesThread);
    connect(messagesThread, &QThread::started, messagesClient.data(), &MessagesClient::init);
    messagesThread->start();

    const DomainHandler& domainHandler = nodeList->getDomainHandler();

    connect(&domainHandler, SIGNAL(hostnameChanged(const QString&)), SLOT(domainChanged(const QString&)));
    connect(&domainHandler, SIGNAL(resetting()), SLOT(resettingDomain()));
    connect(&domainHandler, SIGNAL(connectedToDomain(const QString&)), SLOT(updateWindowTitle()));
    connect(&domainHandler, SIGNAL(disconnectedFromDomain()), SLOT(updateWindowTitle()));
    connect(&domainHandler, SIGNAL(disconnectedFromDomain()), SLOT(clearDomainOctreeDetails()));
    connect(&domainHandler, &DomainHandler::domainConnectionRefused, this, &Application::domainConnectionRefused);

    // update our location every 5 seconds in the metaverse server, assuming that we are authenticated with one
    const qint64 DATA_SERVER_LOCATION_CHANGE_UPDATE_MSECS = 5 * MSECS_PER_SECOND;

    auto discoverabilityManager = DependencyManager::get<DiscoverabilityManager>();
    connect(&locationUpdateTimer, &QTimer::timeout, discoverabilityManager.data(), &DiscoverabilityManager::updateLocation);
    connect(&locationUpdateTimer, &QTimer::timeout,
        DependencyManager::get<AddressManager>().data(), &AddressManager::storeCurrentAddress);
    locationUpdateTimer.start(DATA_SERVER_LOCATION_CHANGE_UPDATE_MSECS);

    // if we get a domain change, immediately attempt update location in metaverse server
    connect(&nodeList->getDomainHandler(), &DomainHandler::connectedToDomain,
        discoverabilityManager.data(), &DiscoverabilityManager::updateLocation);

    // send a location update immediately
    discoverabilityManager->updateLocation();

    auto myAvatar = getMyAvatar();

    connect(nodeList.data(), &NodeList::nodeAdded, this, &Application::nodeAdded);
    connect(nodeList.data(), &NodeList::nodeKilled, this, &Application::nodeKilled);
    connect(nodeList.data(), &NodeList::nodeActivated, this, &Application::nodeActivated);
    connect(nodeList.data(), &NodeList::uuidChanged, myAvatar.get(), &MyAvatar::setSessionUUID);
    connect(nodeList.data(), &NodeList::uuidChanged, this, &Application::setSessionUUID);
    connect(nodeList.data(), &NodeList::packetVersionMismatch, this, &Application::notifyPacketVersionMismatch);

    // you might think we could just do this in NodeList but we only want this connection for Interface
    connect(nodeList.data(), &NodeList::limitOfSilentDomainCheckInsReached, nodeList.data(), &NodeList::reset);

    // connect to appropriate slots on AccountManager
    auto accountManager = DependencyManager::get<AccountManager>();

    auto dialogsManager = DependencyManager::get<DialogsManager>();
    connect(accountManager.data(), &AccountManager::authRequired, dialogsManager.data(), &DialogsManager::showLoginDialog);
    connect(accountManager.data(), &AccountManager::usernameChanged, this, &Application::updateWindowTitle);

    // set the account manager's root URL and trigger a login request if we don't have the access token
    accountManager->setIsAgent(true);
    accountManager->setAuthURL(NetworkingConstants::UTII_AUTH_SERVER_URL);

    auto addressManager = DependencyManager::get<AddressManager>();

    // use our MyAvatar position and quat for address manager path
    addressManager->setPositionGetter([this]{ return getMyAvatar()->getPosition(); });
    addressManager->setOrientationGetter([this]{ return getMyAvatar()->getOrientation(); });

    connect(addressManager.data(), &AddressManager::hostChanged, this, &Application::updateWindowTitle);
    connect(this, &QCoreApplication::aboutToQuit, addressManager.data(), &AddressManager::storeCurrentAddress);

    connect(this, &Application::activeDisplayPluginChanged, this, &Application::updateThreadPoolCount);

    // Save avatar location immediately after a teleport.
    connect(myAvatar.get(), &MyAvatar::positionGoneTo,
        DependencyManager::get<AddressManager>().data(), &AddressManager::storeCurrentAddress);

    auto scriptEngines = DependencyManager::get<ScriptEngines>().data();
    scriptEngines->registerScriptInitializer([this](ScriptEngine* engine){
        registerScriptEngineWithApplicationServices(engine);
    });

    connect(scriptEngines, &ScriptEngines::scriptCountChanged, scriptEngines, [this] {
        auto scriptEngines = DependencyManager::get<ScriptEngines>();
        if (scriptEngines->getRunningScripts().isEmpty()) {
            getMyAvatar()->clearScriptableSettings();
        }
    }, Qt::QueuedConnection);

    connect(scriptEngines, &ScriptEngines::scriptsReloading, scriptEngines, [this] {
        getEntities()->reloadEntityScripts();
    }, Qt::QueuedConnection);

    connect(scriptEngines, &ScriptEngines::scriptLoadError,
        scriptEngines, [](const QString& filename, const QString& error){
        OffscreenUi::warning(nullptr, "Error Loading Script", filename + " failed to load.");
    }, Qt::QueuedConnection);

#ifdef _WIN32
    WSADATA WsaData;
    int wsaresult = WSAStartup(MAKEWORD(2, 2), &WsaData);
#endif

    // tell the NodeList instance who to tell the domain server we care about
    nodeList->addSetOfNodeTypesToNodeInterestSet(NodeSet() << NodeType::AudioMixer << NodeType::AvatarMixer
        << NodeType::EntityServer << NodeType::AssetServer << NodeType::MessagesMixer);

    // connect to the packet sent signal of the _entityEditSender
    connect(&_entityEditSender, &EntityEditPacketSender::packetSent, this, &Application::packetSent);

    // send the identity packet for our avatar each second to our avatar mixer
    connect(&identityPacketTimer, &QTimer::timeout, myAvatar.get(), &MyAvatar::sendIdentityPacket);
    identityPacketTimer.start(AVATAR_IDENTITY_PACKET_SEND_INTERVAL_MSECS);

    const char** constArgv = const_cast<const char**>(argv);
    QString concurrentDownloadsStr = getCmdOption(argc, constArgv, "--concurrent-downloads");
    bool success;
    int concurrentDownloads = concurrentDownloadsStr.toInt(&success);
    if (!success) {
        concurrentDownloads = MAX_CONCURRENT_RESOURCE_DOWNLOADS;
    }
    ResourceCache::setRequestLimit(concurrentDownloads);

    _glWidget = new GLCanvas();
    getApplicationCompositor().setRenderingWidget(_glWidget);
    _window->setCentralWidget(_glWidget);

    _window->restoreGeometry();
    _window->setVisible(true);

    _glWidget->setFocusPolicy(Qt::StrongFocus);
    _glWidget->setFocus();

#ifdef Q_OS_MAC
    auto cursorTarget = _window; // OSX doesn't seem to provide for hiding the cursor only on the GL widget
#else
    // On windows and linux, hiding the top level cursor also means it's invisible when hovering over the 
    // window menu, which is a pain, so only hide it for the GL surface
    auto cursorTarget = _glWidget;
#endif
    cursorTarget->setCursor(Qt::BlankCursor);

    // enable mouse tracking; otherwise, we only get drag events
    _glWidget->setMouseTracking(true);
    // Make sure the window is set to the correct size by processing the pending events
    QCoreApplication::processEvents();
    _glWidget->createContext();
    _glWidget->makeCurrent();

    initializeGL();
    // Make sure we don't time out during slow operations at startup
    updateHeartbeat();


    // sessionRunTime will be reset soon by loadSettings. Grab it now to get previous session value.
    // The value will be 0 if the user blew away settings this session, which is both a feature and a bug.
    auto gpuIdent = GPUIdent::getInstance();
    auto glContextData = getGLContextData();
    QJsonObject properties = {
        { "version", applicationVersion() },
        { "previousSessionCrashed", _previousSessionCrashed },
        { "previousSessionRuntime", sessionRunTime.get() },
        { "cpu_architecture", QSysInfo::currentCpuArchitecture() },
        { "kernel_type", QSysInfo::kernelType() },
        { "kernel_version", QSysInfo::kernelVersion() },
        { "os_type", QSysInfo::productType() },
        { "os_version", QSysInfo::productVersion() },
        { "gpu_name", gpuIdent->getName() },
        { "gpu_driver", gpuIdent->getDriver() },
        { "gpu_memory", static_cast<qint64>(gpuIdent->getMemory()) },
        { "gl_version_int", glVersionToInteger(glContextData.value("version").toString()) },
        { "gl_version", glContextData["version"] },
        { "gl_vender", glContextData["vendor"] },
        { "gl_sl_version", glContextData["slVersion"] },
        { "gl_renderer", glContextData["renderer"] },
        { "ideal_thread_count", QThread::idealThreadCount() }
    };
    auto macVersion = QSysInfo::macVersion();
    if (macVersion != QSysInfo::MV_None) {
        properties["os_osx_version"] = QSysInfo::macVersion();
    }
    auto windowsVersion = QSysInfo::windowsVersion();
    if (windowsVersion != QSysInfo::WV_None) {
        properties["os_win_version"] = QSysInfo::windowsVersion();
    }

    ProcessorInfo procInfo;
    if (getProcessorInfo(procInfo)) {
        properties["processor_core_count"] = procInfo.numProcessorCores;
        properties["logical_processor_count"] = procInfo.numLogicalProcessors;
        properties["processor_l1_cache_count"] = procInfo.numProcessorCachesL1;
        properties["processor_l2_cache_count"] = procInfo.numProcessorCachesL2;
        properties["processor_l3_cache_count"] = procInfo.numProcessorCachesL3;
    }

    UserActivityLogger::getInstance().logAction("launch", properties);

    _connectionMonitor.init();

    // Tell our entity edit sender about our known jurisdictions
    _entityEditSender.setServerJurisdictions(&_entityServerJurisdictions);
    _entityEditSender.setMyAvatar(myAvatar.get());

    // For now we're going to set the PPS for outbound packets to be super high, this is
    // probably not the right long term solution. But for now, we're going to do this to
    // allow you to move an entity around in your hand
    _entityEditSender.setPacketsPerSecond(3000); // super high!!

    _overlays.init(); // do this before scripts load
    // Make sure we don't time out during slow operations at startup
    updateHeartbeat();

    connect(this, SIGNAL(aboutToQuit()), this, SLOT(aboutToQuit()));

    // hook up bandwidth estimator
    QSharedPointer<BandwidthRecorder> bandwidthRecorder = DependencyManager::get<BandwidthRecorder>();
    connect(nodeList.data(), &LimitedNodeList::dataSent,
        bandwidthRecorder.data(), &BandwidthRecorder::updateOutboundData);
    connect(nodeList.data(), &LimitedNodeList::dataReceived,
        bandwidthRecorder.data(), &BandwidthRecorder::updateInboundData);

    // FIXME -- I'm a little concerned about this.
    connect(myAvatar->getSkeletonModel().get(), &SkeletonModel::skeletonLoaded,
        this, &Application::checkSkeleton, Qt::QueuedConnection);

    // Setup the userInputMapper with the actions
    auto userInputMapper = DependencyManager::get<UserInputMapper>();
    connect(userInputMapper.data(), &UserInputMapper::actionEvent, [this](int action, float state) {
        using namespace controller;
        auto offscreenUi = DependencyManager::get<OffscreenUi>();
        if (offscreenUi->navigationFocused()) {
            auto actionEnum = static_cast<Action>(action);
            int key = Qt::Key_unknown;
            static int lastKey = Qt::Key_unknown;
            bool navAxis = false;
            switch (actionEnum) {
                case Action::UI_NAV_VERTICAL:
                    navAxis = true;
                    if (state > 0.0f) {
                        key = Qt::Key_Up;
                    } else if (state < 0.0f) {
                        key = Qt::Key_Down;
                    }
                    break;

                case Action::UI_NAV_LATERAL:
                    navAxis = true;
                    if (state > 0.0f) {
                        key = Qt::Key_Right;
                    } else if (state < 0.0f) {
                        key = Qt::Key_Left;
                    }
                    break;

                case Action::UI_NAV_GROUP:
                    navAxis = true;
                    if (state > 0.0f) {
                        key = Qt::Key_Tab;
                    } else if (state < 0.0f) {
                        key = Qt::Key_Backtab;
                    }
                    break;

                case Action::UI_NAV_BACK:
                    key = Qt::Key_Escape;
                    break;

                case Action::UI_NAV_SELECT:
                    key = Qt::Key_Return;
                    break;
                default:
                    break;
            }

            if (navAxis) {
                if (lastKey != Qt::Key_unknown) {
                    QKeyEvent event(QEvent::KeyRelease, lastKey, Qt::NoModifier);
                    sendEvent(offscreenUi->getWindow(), &event);
                    lastKey = Qt::Key_unknown;
                }

                if (key != Qt::Key_unknown) {
                    QKeyEvent event(QEvent::KeyPress, key, Qt::NoModifier);
                    sendEvent(offscreenUi->getWindow(), &event);
                    lastKey = key;
                }
            } else if (key != Qt::Key_unknown) {
                if (state) {
                    QKeyEvent event(QEvent::KeyPress, key, Qt::NoModifier);
                    sendEvent(offscreenUi->getWindow(), &event);
                } else {
                    QKeyEvent event(QEvent::KeyRelease, key, Qt::NoModifier);
                    sendEvent(offscreenUi->getWindow(), &event);
                }
                return;
            }
        }

        if (action == controller::toInt(controller::Action::RETICLE_CLICK)) {
            auto reticlePos = getApplicationCompositor().getReticlePosition();
            QPoint localPos(reticlePos.x, reticlePos.y); // both hmd and desktop already handle this in our coordinates.
            if (state) {
                QMouseEvent mousePress(QEvent::MouseButtonPress, localPos, Qt::LeftButton, Qt::LeftButton, Qt::NoModifier);
                sendEvent(_glWidget, &mousePress);
                _reticleClickPressed = true;
            } else {
                QMouseEvent mouseRelease(QEvent::MouseButtonRelease, localPos, Qt::LeftButton, Qt::NoButton, Qt::NoModifier);
                sendEvent(_glWidget, &mouseRelease);
                _reticleClickPressed = false;
            }
            return; // nothing else to do
        }

        if (state) {
            if (action == controller::toInt(controller::Action::TOGGLE_MUTE)) {
                DependencyManager::get<AudioClient>()->toggleMute();
            } else if (action == controller::toInt(controller::Action::CYCLE_CAMERA)) {
                cycleCamera();
            } else if (action == controller::toInt(controller::Action::UI_NAV_SELECT)) {
                if (!offscreenUi->navigationFocused()) {
                    toggleMenuUnderReticle();
                }
            } else if (action == controller::toInt(controller::Action::CONTEXT_MENU)) {
                toggleMenuUnderReticle();
            } else if (action == controller::toInt(controller::Action::RETICLE_X)) {
                auto oldPos = getApplicationCompositor().getReticlePosition();
                getApplicationCompositor().setReticlePosition({ oldPos.x + state, oldPos.y });
            } else if (action == controller::toInt(controller::Action::RETICLE_Y)) {
                auto oldPos = getApplicationCompositor().getReticlePosition();
                getApplicationCompositor().setReticlePosition({ oldPos.x, oldPos.y + state });
            } else if (action == controller::toInt(controller::Action::TOGGLE_OVERLAY)) {
                toggleOverlays();
            }
        }
    });

    _applicationStateDevice = userInputMapper->getStateDevice();

    _applicationStateDevice->setInputVariant(STATE_IN_HMD, []() -> float {
        return qApp->isHMDMode() ? 1 : 0;
    });
    _applicationStateDevice->setInputVariant(STATE_CAMERA_FULL_SCREEN_MIRROR, []() -> float {
        return qApp->getCamera()->getMode() == CAMERA_MODE_MIRROR ? 1 : 0;
    });
    _applicationStateDevice->setInputVariant(STATE_CAMERA_FIRST_PERSON, []() -> float {
        return qApp->getCamera()->getMode() == CAMERA_MODE_FIRST_PERSON ? 1 : 0;
    });
    _applicationStateDevice->setInputVariant(STATE_CAMERA_THIRD_PERSON, []() -> float {
        return qApp->getCamera()->getMode() == CAMERA_MODE_THIRD_PERSON ? 1 : 0;
    });
    _applicationStateDevice->setInputVariant(STATE_CAMERA_ENTITY, []() -> float {
        return qApp->getCamera()->getMode() == CAMERA_MODE_ENTITY ? 1 : 0;
    });
    _applicationStateDevice->setInputVariant(STATE_CAMERA_INDEPENDENT, []() -> float {
        return qApp->getCamera()->getMode() == CAMERA_MODE_INDEPENDENT ? 1 : 0;
    });
    _applicationStateDevice->setInputVariant(STATE_SNAP_TURN, []() -> float {
        return qApp->getMyAvatar()->getSnapTurn() ? 1 : 0;
    });
    _applicationStateDevice->setInputVariant(STATE_GROUNDED, []() -> float {
        return qApp->getMyAvatar()->getCharacterController()->onGround() ? 1 : 0;
    });
    _applicationStateDevice->setInputVariant(STATE_NAV_FOCUSED, []() -> float {
        return DependencyManager::get<OffscreenUi>()->navigationFocused() ? 1 : 0;
    });

    // Setup the _keyboardMouseDevice, _touchscreenDevice and the user input mapper with the default bindings
    userInputMapper->registerDevice(_keyboardMouseDevice->getInputDevice());
    // if the _touchscreenDevice is not supported it will not be registered
    if (_touchscreenDevice) {
        userInputMapper->registerDevice(_touchscreenDevice->getInputDevice());
    }

    // force the model the look at the correct directory (weird order of operations issue)
    scriptEngines->setScriptsLocation(scriptEngines->getScriptsLocation());
    // do this as late as possible so that all required subsystems are initialized
    scriptEngines->loadScripts();
    // Make sure we don't time out during slow operations at startup
    updateHeartbeat();

    loadSettings();

    // Now that we've loaded the menu and thus switched to the previous display plugin
    // we can unlock the desktop repositioning code, since all the positions will be 
    // relative to the desktop size for this plugin
    auto offscreenUi = DependencyManager::get<OffscreenUi>();
    offscreenUi->getDesktop()->setProperty("repositionLocked", false);

    // Make sure we don't time out during slow operations at startup
    updateHeartbeat();

    int SAVE_SETTINGS_INTERVAL = 10 * MSECS_PER_SECOND; // Let's save every seconds for now
    connect(&_settingsTimer, &QTimer::timeout, this, &Application::saveSettings);
    connect(&_settingsThread, SIGNAL(started()), &_settingsTimer, SLOT(start()));
    connect(&_settingsThread, SIGNAL(finished()), &_settingsTimer, SLOT(stop()));
    _settingsTimer.moveToThread(&_settingsThread);
    _settingsTimer.setSingleShot(false);
    _settingsTimer.setInterval(SAVE_SETTINGS_INTERVAL);
    _settingsThread.start();

    if (Menu::getInstance()->isOptionChecked(MenuOption::FirstPerson)) {
        getMyAvatar()->setBoomLength(MyAvatar::ZOOM_MIN);  // So that camera doesn't auto-switch to third person.
    } else if (Menu::getInstance()->isOptionChecked(MenuOption::IndependentMode)) {
        Menu::getInstance()->setIsOptionChecked(MenuOption::ThirdPerson, true);
        cameraMenuChanged();
    } else if (Menu::getInstance()->isOptionChecked(MenuOption::CameraEntityMode)) {
        Menu::getInstance()->setIsOptionChecked(MenuOption::ThirdPerson, true);
        cameraMenuChanged();
    }

    // set the local loopback interface for local sounds
    AudioInjector::setLocalAudioInterface(audioIO.data());
    AudioScriptingInterface::getInstance().setLocalAudioInterface(audioIO.data());

    this->installEventFilter(this);

    // initialize our face trackers after loading the menu settings
    auto faceshiftTracker = DependencyManager::get<Faceshift>();
    faceshiftTracker->init();
    connect(faceshiftTracker.data(), &FaceTracker::muteToggled, this, &Application::faceTrackerMuteToggled);
#ifdef HAVE_DDE
    auto ddeTracker = DependencyManager::get<DdeFaceTracker>();
    ddeTracker->init();
    connect(ddeTracker.data(), &FaceTracker::muteToggled, this, &Application::faceTrackerMuteToggled);
#endif

#ifdef HAVE_IVIEWHMD
    auto eyeTracker = DependencyManager::get<EyeTracker>();
    eyeTracker->init();
    setActiveEyeTracker();
#endif

    /* UTII: WE DONT NEED THIS CODE
    auto applicationUpdater = DependencyManager::get<AutoUpdater>();
    connect(applicationUpdater.data(), &AutoUpdater::newVersionIsAvailable, dialogsManager.data(), &DialogsManager::showUpdateDialog);
    applicationUpdater->checkForUpdate();
    */

    // Now that menu is initialized we can sync myAvatar with it's state.
    myAvatar->updateMotionBehaviorFromMenu();

// FIXME spacemouse code still needs cleanup
#if 0
    // the 3Dconnexion device wants to be initialized after a window is displayed.
    SpacemouseManager::getInstance().init();
#endif

    // If the user clicks an an entity, we will check that it's an unlocked web entity, and if so, set the focus to it
    auto entityScriptingInterface = DependencyManager::get<EntityScriptingInterface>();
    connect(entityScriptingInterface.data(), &EntityScriptingInterface::clickDownOnEntity,
            [this](const EntityItemID& entityItemID, const PointerEvent& event) {
        setKeyboardFocusEntity(entityItemID);
    });

    connect(entityScriptingInterface.data(), &EntityScriptingInterface::deletingEntity, [=](const EntityItemID& entityItemID) {
        if (entityItemID == _keyboardFocusedItem.get()) {
            setKeyboardFocusEntity(UNKNOWN_ENTITY_ID);
        }
    });

    // If the user clicks somewhere where there is NO entity at all, we will release focus
    connect(getEntities(), &EntityTreeRenderer::mousePressOffEntity, [=]() {
        setKeyboardFocusEntity(UNKNOWN_ENTITY_ID);
    });

    connect(this, &Application::aboutToQuit, [=]() {
        setKeyboardFocusEntity(UNKNOWN_ENTITY_ID);
    });

    // Add periodic checks to send user activity data
    static int CHECK_NEARBY_AVATARS_INTERVAL_MS = 10000;
    static int SEND_STATS_INTERVAL_MS = 10000;
    static int NEARBY_AVATAR_RADIUS_METERS = 10;

    static glm::vec3 lastAvatarPosition = myAvatar->getPosition();
    static glm::mat4 lastHMDHeadPose = getHMDSensorPose();
    static controller::Pose lastLeftHandPose = myAvatar->getLeftHandPose();
    static controller::Pose lastRightHandPose = myAvatar->getRightHandPose();

    // Periodically send fps as a user activity event
    QTimer* sendStatsTimer = new QTimer(this);
    sendStatsTimer->setInterval(SEND_STATS_INTERVAL_MS);
    connect(sendStatsTimer, &QTimer::timeout, this, [this]() {

        QJsonObject properties = {};
        MemoryInfo memInfo;
        if (getMemoryInfo(memInfo)) {
            properties["system_memory_total"] = static_cast<qint64>(memInfo.totalMemoryBytes);
            properties["system_memory_used"] = static_cast<qint64>(memInfo.usedMemoryBytes);
            properties["process_memory_used"] = static_cast<qint64>(memInfo.processUsedMemoryBytes);
        }

        auto displayPlugin = qApp->getActiveDisplayPlugin();

        properties["fps"] = _frameCounter.rate();
        properties["target_frame_rate"] = getTargetFrameRate();
        properties["present_rate"] = displayPlugin->presentRate();
        properties["new_frame_present_rate"] = displayPlugin->newFramePresentRate();
        properties["dropped_frame_rate"] = displayPlugin->droppedFrameRate();
        properties["sim_rate"] = getAverageSimsPerSecond();
        properties["avatar_sim_rate"] = getAvatarSimrate();

        auto bandwidthRecorder = DependencyManager::get<BandwidthRecorder>();
        properties["packet_rate_in"] = bandwidthRecorder->getCachedTotalAverageInputPacketsPerSecond();
        properties["packet_rate_out"] = bandwidthRecorder->getCachedTotalAverageOutputPacketsPerSecond();
        properties["kbps_in"] = bandwidthRecorder->getCachedTotalAverageInputKilobitsPerSecond();
        properties["kbps_out"] = bandwidthRecorder->getCachedTotalAverageOutputKilobitsPerSecond();

        auto nodeList = DependencyManager::get<NodeList>();
        SharedNodePointer entityServerNode = nodeList->soloNodeOfType(NodeType::EntityServer);
        SharedNodePointer audioMixerNode = nodeList->soloNodeOfType(NodeType::AudioMixer);
        SharedNodePointer avatarMixerNode = nodeList->soloNodeOfType(NodeType::AvatarMixer);
        SharedNodePointer assetServerNode = nodeList->soloNodeOfType(NodeType::AssetServer);
        SharedNodePointer messagesMixerNode = nodeList->soloNodeOfType(NodeType::MessagesMixer);
        properties["entity_ping"] = entityServerNode ? entityServerNode->getPingMs() : -1;
        properties["audio_ping"] = audioMixerNode ? audioMixerNode->getPingMs() : -1;
        properties["avatar_ping"] = avatarMixerNode ? avatarMixerNode->getPingMs() : -1;
        properties["asset_ping"] = assetServerNode ? assetServerNode->getPingMs() : -1;
        properties["messages_ping"] = messagesMixerNode ? messagesMixerNode->getPingMs() : -1;

        auto loadingRequests = ResourceCache::getLoadingRequests();
        properties["active_downloads"] = loadingRequests.size();
        properties["pending_downloads"] = ResourceCache::getPendingRequestCount();

        properties["throttled"] = _displayPlugin ? _displayPlugin->isThrottled() : false;

        auto myAvatar = getMyAvatar();
        glm::vec3 avatarPosition = myAvatar->getPosition();
        properties["avatar_has_moved"] = lastAvatarPosition != avatarPosition;
        lastAvatarPosition = avatarPosition;

        auto entityScriptingInterface = DependencyManager::get<EntityScriptingInterface>();
        auto entityActivityTracking = entityScriptingInterface->getActivityTracking();
        entityScriptingInterface->resetActivityTracking();
        properties["added_entity_cnt"] = entityActivityTracking.addedEntityCount;
        properties["deleted_entity_cnt"] = entityActivityTracking.deletedEntityCount;
        properties["edited_entity_cnt"] = entityActivityTracking.editedEntityCount;

        properties["active_display_plugin"] = getActiveDisplayPlugin()->getName();
        properties["using_hmd"] = isHMDMode();

        auto hmdHeadPose = getHMDSensorPose();
        properties["hmd_head_pose_changed"] = isHMDMode() && (hmdHeadPose != lastHMDHeadPose);
        lastHMDHeadPose = hmdHeadPose;

        auto leftHandPose = myAvatar->getLeftHandPose();
        auto rightHandPose = myAvatar->getRightHandPose();
        // controller::Pose considers two poses to be different if either are invalid. In our case, we actually
        // want to consider the pose to be unchanged if it was invalid and still is invalid, so we check that first.
        properties["hand_pose_changed"] =
            ((leftHandPose.valid || lastLeftHandPose.valid) && (leftHandPose != lastLeftHandPose))
            || ((rightHandPose.valid || lastRightHandPose.valid) && (rightHandPose != lastRightHandPose));
        lastLeftHandPose = leftHandPose;
        lastRightHandPose = rightHandPose;

        UserActivityLogger::getInstance().logAction("stats", properties);
    });
    sendStatsTimer->start();


    // Periodically check for count of nearby avatars
    static int lastCountOfNearbyAvatars = -1;
    QTimer* checkNearbyAvatarsTimer = new QTimer(this);
    checkNearbyAvatarsTimer->setInterval(CHECK_NEARBY_AVATARS_INTERVAL_MS);
    connect(checkNearbyAvatarsTimer, &QTimer::timeout, this, [this]() {
        auto avatarManager = DependencyManager::get<AvatarManager>();
        int nearbyAvatars = avatarManager->numberOfAvatarsInRange(avatarManager->getMyAvatar()->getPosition(),
                                                                  NEARBY_AVATAR_RADIUS_METERS) - 1;
        if (nearbyAvatars != lastCountOfNearbyAvatars) {
            lastCountOfNearbyAvatars = nearbyAvatars;
            UserActivityLogger::getInstance().logAction("nearby_avatars", { { "count", nearbyAvatars } });
        }
    });
    checkNearbyAvatarsTimer->start();

    // Track user activity event when we receive a mute packet
    auto onMutedByMixer = []() {
        UserActivityLogger::getInstance().logAction("received_mute_packet");
    };
    connect(DependencyManager::get<AudioClient>().data(), &AudioClient::mutedByMixer, this, onMutedByMixer);

    // Track when the address bar is opened
    auto onAddressBarToggled = [this]() {
        // Record time
        UserActivityLogger::getInstance().logAction("opened_address_bar", { { "uptime_ms", _sessionRunTimer.elapsed() } });
    };
    connect(DependencyManager::get<DialogsManager>().data(), &DialogsManager::addressBarToggled, this, onAddressBarToggled);

    // Make sure we don't time out during slow operations at startup
    updateHeartbeat();

    OctreeEditPacketSender* packetSender = entityScriptingInterface->getPacketSender();
    EntityEditPacketSender* entityPacketSender = static_cast<EntityEditPacketSender*>(packetSender);
    entityPacketSender->setMyAvatar(myAvatar.get());

    connect(this, &Application::applicationStateChanged, this, &Application::activeChanged);
    qCDebug(interfaceapp, "Startup time: %4.2f seconds.", (double)startupTimer.elapsed() / 1000.0);

    auto textureCache = DependencyManager::get<TextureCache>();

    QString skyboxUrl { PathUtils::resourcesPath() + "images/Default-Sky-9-cubemap.jpg" };
    QString skyboxAmbientUrl { PathUtils::resourcesPath() + "images/Default-Sky-9-ambient.jpg" };

    _defaultSkyboxTexture = textureCache->getImageTexture(skyboxUrl, NetworkTexture::CUBE_TEXTURE, { { "generateIrradiance", false } });
    _defaultSkyboxAmbientTexture = textureCache->getImageTexture(skyboxAmbientUrl, NetworkTexture::CUBE_TEXTURE, { { "generateIrradiance", true } });

    _defaultSkybox->setCubemap(_defaultSkyboxTexture);

    EntityItem::setEntitiesShouldFadeFunction([this]() {
        SharedNodePointer entityServerNode = DependencyManager::get<NodeList>()->soloNodeOfType(NodeType::EntityServer);
        return entityServerNode && !isPhysicsEnabled();
    });



    // Get sandbox content set version, if available
    auto acDirPath = PathUtils::getRootDataDirectory() + BuildInfo::MODIFIED_ORGANIZATION + "/assignment-client/";
    auto contentVersionPath = acDirPath + "content-version.txt";
    qDebug() << "Checking " << contentVersionPath << " for content version";
    auto contentVersion = 0;
    QFile contentVersionFile(contentVersionPath);
    if (contentVersionFile.open(QIODevice::ReadOnly | QIODevice::Text)) {
        QString line = contentVersionFile.readAll();
        // toInt() returns 0 if the conversion fails, so we don't need to specifically check for failure
        contentVersion = line.toInt();
    }
    qDebug() << "Server content version: " << contentVersion;

    bool hasTutorialContent = contentVersion >= 1;

    Setting::Handle<bool> firstRun { Settings::firstRun, true };
    bool hasHMDAndHandControllers = PluginUtils::isHMDAvailable("OpenVR (Vive)") && PluginUtils::isHandControllerAvailable();
    Setting::Handle<bool> tutorialComplete { "tutorialComplete", false };

    bool shouldGoToTutorial = hasHMDAndHandControllers && hasTutorialContent && !tutorialComplete.get();

    qDebug() << "Has HMD + Hand Controllers: " << hasHMDAndHandControllers << ", current plugin: " << _displayPlugin->getName();
    qDebug() << "Has tutorial content: " << hasTutorialContent;
    qDebug() << "Tutorial complete: " << tutorialComplete.get();
    qDebug() << "Should go to tutorial: " << shouldGoToTutorial;

    // when --url in command line, teleport to location
    const QString HIFI_URL_COMMAND_LINE_KEY = "--url";
    int urlIndex = arguments().indexOf(HIFI_URL_COMMAND_LINE_KEY);
    QString addressLookupString;
    if (urlIndex != -1) {
        addressLookupString = arguments().value(urlIndex + 1);
    }

    const QString TUTORIAL_PATH = "/tutorial_begin";

    if (shouldGoToTutorial) {
        DependencyManager::get<AddressManager>()->ifLocalSandboxRunningElse([=]() {
            qDebug() << "Home sandbox appears to be running, going to Home.";
            DependencyManager::get<AddressManager>()->goToLocalSandbox(TUTORIAL_PATH);
        }, [=]() {
            qDebug() << "Home sandbox does not appear to be running, going to Entry.";
            if (firstRun.get()) {
                showHelp();
            }
            if (addressLookupString.isEmpty()) {
                DependencyManager::get<AddressManager>()->goToEntry();
            } else {
                DependencyManager::get<AddressManager>()->loadSettings(addressLookupString);
            }
        });
    } else {

        bool isFirstRun = firstRun.get();

        if (isFirstRun) {
            showHelp();
        }

        // If this is a first run we short-circuit the address passed in
        if (isFirstRun) {
            if (hasHMDAndHandControllers) {
                DependencyManager::get<AddressManager>()->ifLocalSandboxRunningElse([=]() {
                    qDebug() << "Home sandbox appears to be running, going to Home.";
                    DependencyManager::get<AddressManager>()->goToLocalSandbox();
                }, [=]() {
                    qDebug() << "Home sandbox does not appear to be running, going to Entry.";
                    DependencyManager::get<AddressManager>()->goToEntry();
                });
            } else {
                DependencyManager::get<AddressManager>()->goToEntry();
            }
        } else {
            qDebug() << "Not first run... going to" << qPrintable(addressLookupString.isEmpty() ? QString("previous location") : addressLookupString);
            DependencyManager::get<AddressManager>()->loadSettings(addressLookupString);
        }
    }

    // After all of the constructor is completed, then set firstRun to false.
    firstRun.set(false);

    LoadingScreen::show();
}

void Application::domainConnectionRefused(const QString& reasonMessage, int reasonCodeInt, const QString& extraInfo) {
    DomainHandler::ConnectionRefusedReason reasonCode = static_cast<DomainHandler::ConnectionRefusedReason>(reasonCodeInt);

    if (reasonCode == DomainHandler::ConnectionRefusedReason::TooManyUsers && !extraInfo.isEmpty()) {
        DependencyManager::get<AddressManager>()->handleLookupString(extraInfo);
        return;
    }

    switch (reasonCode) {
        case DomainHandler::ConnectionRefusedReason::ProtocolMismatch:
        case DomainHandler::ConnectionRefusedReason::TooManyUsers:
        case DomainHandler::ConnectionRefusedReason::Unknown: {
            QString message = "Unable to connect to the location you are visiting.\n";
            message += reasonMessage;
            OffscreenUi::warning("", message);
            break;
        }
        default:
            // nothing to do.
            break;
    }
}

QString Application::getUserAgent() {
    if (QThread::currentThread() != thread()) {
        QString userAgent;

        QMetaObject::invokeMethod(this, "getUserAgent", Qt::BlockingQueuedConnection, Q_RETURN_ARG(QString, userAgent));

        return userAgent;
    }

    QString userAgent = "Mozilla/5.0 (HighFidelityInterface/" + BuildInfo::VERSION + "; "
        + QSysInfo::productType() + " " + QSysInfo::productVersion() + ")";

    auto formatPluginName = [](QString name) -> QString { return name.trimmed().replace(" ", "-");  };

    // For each plugin, add to userAgent
    auto displayPlugins = PluginManager::getInstance()->getDisplayPlugins();
    for (auto& dp : displayPlugins) {
        if (dp->isActive() && dp->isHmd()) {
            userAgent += " " + formatPluginName(dp->getName());
        }
    }
    auto inputPlugins= PluginManager::getInstance()->getInputPlugins();
    for (auto& ip : inputPlugins) {
        if (ip->isActive()) {
            userAgent += " " + formatPluginName(ip->getName());
        }
    }
    // for codecs, we include all of them, even if not active
    auto codecPlugins = PluginManager::getInstance()->getCodecPlugins();
    for (auto& cp : codecPlugins) {
        userAgent += " " + formatPluginName(cp->getName());
    }

    return userAgent;
}

void Application::toggleMenuUnderReticle() const {
    // In HMD, if the menu is near the mouse but not under it, the reticle can be at a significantly
    // different depth. When you focus on the menu, the cursor can appear to your crossed eyes as both
    // on the menu and off.
    // Even in 2D, it is arguable whether the user would want the menu to be to the side.
    const float X_LEFT_SHIFT = 50.0;
    auto offscreenUi = DependencyManager::get<OffscreenUi>();
    auto reticlePosition = getApplicationCompositor().getReticlePosition();
    offscreenUi->toggleMenu(QPoint(reticlePosition.x - X_LEFT_SHIFT, reticlePosition.y));
}

void Application::checkChangeCursor() {
    QMutexLocker locker(&_changeCursorLock);
    if (_cursorNeedsChanging) {
#ifdef Q_OS_MAC
        auto cursorTarget = _window; // OSX doesn't seem to provide for hiding the cursor only on the GL widget
#else
        // On windows and linux, hiding the top level cursor also means it's invisible when hovering over the 
        // window menu, which is a pain, so only hide it for the GL surface
        auto cursorTarget = _glWidget;
#endif
        cursorTarget->setCursor(_desiredCursor);

        _cursorNeedsChanging = false;
    }
}

void Application::showCursor(const QCursor& cursor) {
    QMutexLocker locker(&_changeCursorLock);
    _desiredCursor = cursor;
    _cursorNeedsChanging = true;
}

void Application::updateHeartbeat() const {
    static_cast<DeadlockWatchdogThread*>(_deadlockWatchdogThread)->updateHeartbeat();
}

void Application::aboutToQuit() {
    emit beforeAboutToQuit();

    foreach(auto inputPlugin, PluginManager::getInstance()->getInputPlugins()) {
        if (inputPlugin->isActive()) {
            inputPlugin->deactivate();
        }
    }

    getActiveDisplayPlugin()->deactivate();

    // Hide Running Scripts dialog so that it gets destroyed in an orderly manner; prevents warnings at shutdown.
    DependencyManager::get<OffscreenUi>()->hide("RunningScripts");

    _aboutToQuit = true;

    cleanupBeforeQuit();
}

void Application::cleanupBeforeQuit() {
    // add a logline indicating if QTWEBENGINE_REMOTE_DEBUGGING is set or not
    QString webengineRemoteDebugging = QProcessEnvironment::systemEnvironment().value("QTWEBENGINE_REMOTE_DEBUGGING", "false");
    qCDebug(interfaceapp) << "QTWEBENGINE_REMOTE_DEBUGGING =" << webengineRemoteDebugging;

    // Stop third party processes so that they're not left running in the event of a subsequent shutdown crash.
#ifdef HAVE_DDE
    DependencyManager::get<DdeFaceTracker>()->setEnabled(false);
#endif
#ifdef HAVE_IVIEWHMD
    DependencyManager::get<EyeTracker>()->setEnabled(false, true);
#endif
    AnimDebugDraw::getInstance().shutdown();

    // FIXME: once we move to shared pointer for the INputDevice we shoud remove this naked delete:
    _applicationStateDevice.reset();

    {
        if (_keyboardFocusHighlightID > 0) {
            getOverlays().deleteOverlay(_keyboardFocusHighlightID);
            _keyboardFocusHighlightID = -1;
        }
        _keyboardFocusHighlight = nullptr;
    }

    auto nodeList = DependencyManager::get<NodeList>();

    // send the domain a disconnect packet, force stoppage of domain-server check-ins
    nodeList->getDomainHandler().disconnect();
    nodeList->setIsShuttingDown(true);

    // tell the packet receiver we're shutting down, so it can drop packets
    nodeList->getPacketReceiver().setShouldDropPackets(true);

    getEntities()->shutdown(); // tell the entities system we're shutting down, so it will stop running scripts

    // Clear any queued processing (I/O, FBX/OBJ/Texture parsing)
    QThreadPool::globalInstance()->clear();

    DependencyManager::get<ScriptEngines>()->saveScripts();
    DependencyManager::get<ScriptEngines>()->shutdownScripting(); // stop all currently running global scripts
    DependencyManager::destroy<ScriptEngines>();

    // Cleanup all overlays after the scripts, as scripts might add more
    _overlays.cleanupAllOverlays();

    // first stop all timers directly or by invokeMethod
    // depending on what thread they run in
    locationUpdateTimer.stop();
    identityPacketTimer.stop();
    pingTimer.stop();
    QMetaObject::invokeMethod(&_settingsTimer, "stop", Qt::BlockingQueuedConnection);

    // save state
    _settingsThread.quit();
    saveSettings();
    _window->saveGeometry();

    // stop the AudioClient
    QMetaObject::invokeMethod(DependencyManager::get<AudioClient>().data(),
                              "stop", Qt::BlockingQueuedConnection);

    // destroy the AudioClient so it and its thread have a chance to go down safely
    DependencyManager::destroy<AudioClient>();

    // destroy the AudioInjectorManager so it and its thread have a chance to go down safely
    // this will also stop any ongoing network injectors
    DependencyManager::destroy<AudioInjectorManager>();

    // Destroy third party processes after scripts have finished using them.
#ifdef HAVE_DDE
    DependencyManager::destroy<DdeFaceTracker>();
#endif
#ifdef HAVE_IVIEWHMD
    DependencyManager::destroy<EyeTracker>();
#endif

    DependencyManager::destroy<OffscreenUi>();
}

Application::~Application() {
    _entityClipboard->eraseAllOctreeElements();
    _entityClipboard.reset();

    EntityTreePointer tree = getEntities()->getTree();
    tree->setSimulation(nullptr);

    _octreeProcessor.terminate();
    _entityEditSender.terminate();

    _physicsEngine->setCharacterController(nullptr);

    // remove avatars from physics engine
    DependencyManager::get<AvatarManager>()->clearAllAvatars();
    VectorOfMotionStates motionStates;
    DependencyManager::get<AvatarManager>()->getObjectsToRemoveFromPhysics(motionStates);
    _physicsEngine->removeObjects(motionStates);

    DependencyManager::destroy<OffscreenUi>();
    DependencyManager::destroy<AvatarManager>();
    DependencyManager::destroy<AnimationCache>();
    DependencyManager::destroy<FramebufferCache>();
    DependencyManager::destroy<TextureCache>();
    DependencyManager::destroy<ModelCache>();
    DependencyManager::destroy<GeometryCache>();
    DependencyManager::destroy<ScriptCache>();
    DependencyManager::destroy<SoundCache>();

    ResourceManager::cleanup();

    QThread* nodeThread = DependencyManager::get<NodeList>()->thread();

    // remove the NodeList from the DependencyManager
    DependencyManager::destroy<NodeList>();

    // ask the node thread to quit and wait until it is done
    nodeThread->quit();
    nodeThread->wait();

    Leapmotion::destroy();

#if 0
    ConnexionClient::getInstance().destroy();
#endif
    // The window takes ownership of the menu, so this has the side effect of destroying it.
    _window->setMenuBar(nullptr);

    _window->deleteLater();

    qInstallMessageHandler(nullptr); // NOTE: Do this as late as possible so we continue to get our log messages
}

void Application::initializeGL() {
    qCDebug(interfaceapp) << "Created Display Window.";

    // initialize glut for shape drawing; Qt apparently initializes it on OS X
    if (_isGLInitialized) {
        return;
    } else {
        _isGLInitialized = true;
    }

    _glWidget->makeCurrent();
    _chromiumShareContext = new OffscreenGLCanvas();
    _chromiumShareContext->setObjectName("ChromiumShareContext");
    _chromiumShareContext->create(_glWidget->qglContext());
    _chromiumShareContext->makeCurrent();
    qt_gl_set_global_share_context(_chromiumShareContext->getContext());

    _glWidget->makeCurrent();
    gpu::Context::init<gpu::gl::GLBackend>();
    _gpuContext = std::make_shared<gpu::Context>();
    // The gpu context can make child contexts for transfers, so 
    // we need to restore primary rendering context
    _glWidget->makeCurrent();

    initDisplay();
    qCDebug(interfaceapp, "Initialized Display.");

    // Set up the render engine
    render::CullFunctor cullFunctor = LODManager::shouldRender;
    _renderEngine->addJob<RenderShadowTask>("RenderShadowTask", cullFunctor);
    _renderEngine->addJob<RenderDeferredTask>("RenderDeferredTask", cullFunctor);
    _renderEngine->load();
    _renderEngine->registerScene(_main3DScene);
    // TODO: Load a cached config file

    // The UI can't be created until the primary OpenGL
    // context is created, because it needs to share
    // texture resources
    // Needs to happen AFTER the render engine initialization to access its configuration
    initializeUi();
    qCDebug(interfaceapp, "Initialized Offscreen UI.");
    _glWidget->makeCurrent();


    // call Menu getInstance static method to set up the menu
    // Needs to happen AFTER the QML UI initialization
    _window->setMenuBar(Menu::getInstance());

    init();
    qCDebug(interfaceapp, "init() complete.");

    // create thread for parsing of octree data independent of the main network and rendering threads
    _octreeProcessor.initialize(_enableProcessOctreeThread);
    connect(&_octreeProcessor, &OctreePacketProcessor::packetVersionMismatch, this, &Application::notifyPacketVersionMismatch);
    _entityEditSender.initialize(_enableProcessOctreeThread);

    _idleLoopStdev.reset();

    _offscreenContext = new OffscreenGLCanvas();
    _offscreenContext->setObjectName("MainThreadContext");
    _offscreenContext->create(_glWidget->qglContext());
    _offscreenContext->makeCurrent();

    // update before the first render
    update(0);

}

FrameTimingsScriptingInterface _frameTimingsScriptingInterface;

extern void setupPreferences();

void Application::initializeUi() {
    AddressBarDialog::registerType();
    ErrorDialog::registerType();
    LoginDialog::registerType();
    Tooltip::registerType();
    /* UTII: WE DONT NEED THIS CODE
    UpdateDialog::registerType();
    */
    LoadingScreen::registerType();
    qmlRegisterType<Preference>("Hifi", 1, 0, "Preference");


    auto offscreenUi = DependencyManager::get<OffscreenUi>();
    offscreenUi->create(_glWidget->qglContext());

    auto rootContext = offscreenUi->getRootContext();

    offscreenUi->setProxyWindow(_window->windowHandle());
    offscreenUi->setBaseUrl(QUrl::fromLocalFile(PathUtils::resourcesPath() + "/qml/"));
    // OffscreenUi is a subclass of OffscreenQmlSurface specifically designed to
    // support the window management and scripting proxies for VR use
    offscreenUi->createDesktop(QString("hifi/Desktop.qml"));

    // FIXME either expose so that dialogs can set this themselves or
    // do better detection in the offscreen UI of what has focus
    offscreenUi->setNavigationFocused(false);

    auto engine = rootContext->engine();
    connect(engine, &QQmlEngine::quit, [] {
        qApp->quit();
    });

    setupPreferences();

    // For some reason there is already an "Application" object in the QML context,
    // though I can't find it. Hence, "ApplicationInterface"
    rootContext->setContextProperty("ApplicationInterface", this);
    rootContext->setContextProperty("Audio", &AudioScriptingInterface::getInstance());
    rootContext->setContextProperty("Controller", DependencyManager::get<controller::ScriptingInterface>().data());
    rootContext->setContextProperty("Entities", DependencyManager::get<EntityScriptingInterface>().data());
    FileScriptingInterface* fileDownload = new FileScriptingInterface(engine);
    rootContext->setContextProperty("File", fileDownload);
    connect(fileDownload, &FileScriptingInterface::unzipSuccess, this, &Application::showAssetServerWidget);
    rootContext->setContextProperty("MyAvatar", getMyAvatar().get());
    rootContext->setContextProperty("Messages", DependencyManager::get<MessagesClient>().data());
    rootContext->setContextProperty("Recording", DependencyManager::get<RecordingScriptingInterface>().data());
    rootContext->setContextProperty("Preferences", DependencyManager::get<Preferences>().data());
    rootContext->setContextProperty("AddressManager", DependencyManager::get<AddressManager>().data());
    rootContext->setContextProperty("FrameTimings", &_frameTimingsScriptingInterface);
    rootContext->setContextProperty("Rates", new RatesScriptingInterface(this));

    rootContext->setContextProperty("TREE_SCALE", TREE_SCALE);
    rootContext->setContextProperty("Quat", new Quat());
    rootContext->setContextProperty("Vec3", new Vec3());
    rootContext->setContextProperty("Uuid", new ScriptUUID());
    rootContext->setContextProperty("Assets", new AssetMappingsScriptingInterface());

    rootContext->setContextProperty("AvatarList", DependencyManager::get<AvatarManager>().data());

    rootContext->setContextProperty("Camera", &_myCamera);

#if defined(Q_OS_MAC) || defined(Q_OS_WIN)
    rootContext->setContextProperty("SpeechRecognizer", DependencyManager::get<SpeechRecognizer>().data());
#endif

    rootContext->setContextProperty("Overlays", &_overlays);
    rootContext->setContextProperty("Window", DependencyManager::get<WindowScriptingInterface>().data());
    rootContext->setContextProperty("MenuInterface", MenuScriptingInterface::getInstance());
    rootContext->setContextProperty("Stats", Stats::getInstance());
    rootContext->setContextProperty("Settings", SettingsScriptingInterface::getInstance());
    rootContext->setContextProperty("ScriptDiscoveryService", DependencyManager::get<ScriptEngines>().data());
    rootContext->setContextProperty("AudioDevice", AudioDeviceScriptingInterface::getInstance());

    // Caches
    rootContext->setContextProperty("AnimationCache", DependencyManager::get<AnimationCache>().data());
    rootContext->setContextProperty("TextureCache", DependencyManager::get<TextureCache>().data());
    rootContext->setContextProperty("ModelCache", DependencyManager::get<ModelCache>().data());
    rootContext->setContextProperty("SoundCache", DependencyManager::get<SoundCache>().data());

    rootContext->setContextProperty("Account", AccountScriptingInterface::getInstance());
    rootContext->setContextProperty("DialogsManager", _dialogsManagerScriptingInterface);
    rootContext->setContextProperty("GlobalServices", GlobalServicesScriptingInterface::getInstance());
    rootContext->setContextProperty("FaceTracker", DependencyManager::get<DdeFaceTracker>().data());
    rootContext->setContextProperty("AvatarManager", DependencyManager::get<AvatarManager>().data());
    rootContext->setContextProperty("UndoStack", &_undoStackScriptingInterface);
    rootContext->setContextProperty("LODManager", DependencyManager::get<LODManager>().data());
    rootContext->setContextProperty("Paths", DependencyManager::get<PathUtils>().data());
    rootContext->setContextProperty("HMD", DependencyManager::get<HMDScriptingInterface>().data());
    rootContext->setContextProperty("Scene", DependencyManager::get<SceneScriptingInterface>().data());
    rootContext->setContextProperty("Render", _renderEngine->getConfiguration().get());
    rootContext->setContextProperty("Reticle", getApplicationCompositor().getReticleInterface());

    rootContext->setContextProperty("ApplicationCompositor", &getApplicationCompositor());

    rootContext->setContextProperty("Steam", new SteamScriptingInterface(engine));
    

    _glWidget->installEventFilter(offscreenUi.data());
    offscreenUi->setMouseTranslator([=](const QPointF& pt) {
        QPointF result = pt;
        auto displayPlugin = getActiveDisplayPlugin();
        if (displayPlugin->isHmd()) {
            getApplicationCompositor().handleRealMouseMoveEvent(false);
            auto resultVec = getApplicationCompositor().getReticlePosition();
            result = QPointF(resultVec.x, resultVec.y);
        }
        return result.toPoint();
    });
    offscreenUi->resume();
    connect(_window, &MainWindow::windowGeometryChanged, [this](const QRect& r){
        resizeGL();
    });

    // This will set up the input plugins UI
    _activeInputPlugins.clear();
    foreach(auto inputPlugin, PluginManager::getInstance()->getInputPlugins()) {
        if (KeyboardMouseDevice::NAME == inputPlugin->getName()) {
            _keyboardMouseDevice = std::dynamic_pointer_cast<KeyboardMouseDevice>(inputPlugin);
        }
        if (TouchscreenDevice::NAME == inputPlugin->getName()) {
            _touchscreenDevice = std::dynamic_pointer_cast<TouchscreenDevice>(inputPlugin);
        }
    }
    _window->setMenuBar(new Menu());

    auto compositorHelper = DependencyManager::get<CompositorHelper>();
    connect(compositorHelper.data(), &CompositorHelper::allowMouseCaptureChanged, [=] {
        if (isHMDMode()) {
            showCursor(compositorHelper->getAllowMouseCapture() ? Qt::BlankCursor : Qt::ArrowCursor);
        }
    });
}

void Application::paintGL() {
    // Some plugins process message events, allowing paintGL to be called reentrantly.
    if (_inPaint || _aboutToQuit) {
        return;
    }

    _inPaint = true;
    Finally clearFlag([this] { _inPaint = false; });

    _frameCount++;

    auto lastPaintBegin = usecTimestampNow();
    PROFILE_RANGE_EX(__FUNCTION__, 0xff0000ff, (uint64_t)_frameCount);
    PerformanceTimer perfTimer("paintGL");

    if (nullptr == _displayPlugin) {
        return;
    }

    auto displayPlugin = getActiveDisplayPlugin();
    // FIXME not needed anymore?
    _offscreenContext->makeCurrent();

    // If a display plugin loses it's underlying support, it 
    // needs to be able to signal us to not use it
    if (!displayPlugin->beginFrameRender(_frameCount)) {
        _inPaint = false;
        updateDisplayMode();
        return;
    }

    // update the avatar with a fresh HMD pose
    getMyAvatar()->updateFromHMDSensorMatrix(getHMDSensorPose());

    auto lodManager = DependencyManager::get<LODManager>();

    {
        QMutexLocker viewLocker(&_viewMutex);
        _viewFrustum.calculate();
    }
    RenderArgs renderArgs(_gpuContext, getEntities(), lodManager->getOctreeSizeScale(),
                          lodManager->getBoundaryLevelAdjust(), RenderArgs::DEFAULT_RENDER_MODE,
                          RenderArgs::MONO, RenderArgs::RENDER_DEBUG_NONE);
    {
        QMutexLocker viewLocker(&_viewMutex);
        renderArgs.setViewFrustum(_viewFrustum);
    }

    PerformanceWarning::setSuppressShortTimings(Menu::getInstance()->isOptionChecked(MenuOption::SuppressShortTimings));
    bool showWarnings = Menu::getInstance()->isOptionChecked(MenuOption::PipelineWarnings);
    PerformanceWarning warn(showWarnings, "Application::paintGL()");
    resizeGL();

    _gpuContext->beginFrame(getHMDSensorPose());
    // Reset the gpu::Context Stages
    // Back to the default framebuffer;
    gpu::doInBatch(_gpuContext, [&](gpu::Batch& batch) {
        batch.resetStages();
    });

    auto inputs = AvatarInputs::getInstance();
    if (inputs->mirrorVisible()) {
        PerformanceTimer perfTimer("Mirror");

        renderArgs._renderMode = RenderArgs::MIRROR_RENDER_MODE;
        renderArgs._blitFramebuffer = DependencyManager::get<FramebufferCache>()->getSelfieFramebuffer();

        _mirrorViewRect.moveTo(inputs->x(), inputs->y());

        renderRearViewMirror(&renderArgs, _mirrorViewRect, inputs->mirrorZoomed());

        renderArgs._blitFramebuffer.reset();
        renderArgs._renderMode = RenderArgs::DEFAULT_RENDER_MODE;
    }

    {
        PerformanceTimer perfTimer("renderOverlay");
        // NOTE: There is no batch associated with this renderArgs
        // the ApplicationOverlay class assumes it's viewport is setup to be the device size
        QSize size = getDeviceSize();
        renderArgs._viewport = glm::ivec4(0, 0, size.width(), size.height());
        _applicationOverlay.renderOverlay(&renderArgs);
    }

    glm::vec3 boomOffset;
    {
        PerformanceTimer perfTimer("CameraUpdates");

        auto myAvatar = getMyAvatar();
        boomOffset = myAvatar->getScale() * myAvatar->getBoomLength() * -IDENTITY_FRONT;

        if (_myCamera.getMode() == CAMERA_MODE_FIRST_PERSON || _myCamera.getMode() == CAMERA_MODE_THIRD_PERSON) {
            Menu::getInstance()->setIsOptionChecked(MenuOption::FirstPerson, myAvatar->getBoomLength() <= MyAvatar::ZOOM_MIN);
            Menu::getInstance()->setIsOptionChecked(MenuOption::ThirdPerson, !(myAvatar->getBoomLength() <= MyAvatar::ZOOM_MIN));
            cameraMenuChanged();
        }

        // The render mode is default or mirror if the camera is in mirror mode, assigned further below
        renderArgs._renderMode = RenderArgs::DEFAULT_RENDER_MODE;

        // Always use the default eye position, not the actual head eye position.
        // Using the latter will cause the camera to wobble with idle animations,
        // or with changes from the face tracker
        if (_myCamera.getMode() == CAMERA_MODE_FIRST_PERSON) {
            if (isHMDMode()) {
                mat4 camMat = myAvatar->getSensorToWorldMatrix() * myAvatar->getHMDSensorMatrix();
                _myCamera.setPosition(extractTranslation(camMat));
                _myCamera.setOrientation(glm::quat_cast(camMat));
            } else {
                _myCamera.setPosition(myAvatar->getDefaultEyePosition());
                _myCamera.setOrientation(myAvatar->getHead()->getCameraOrientation());
            }
        } else if (_myCamera.getMode() == CAMERA_MODE_THIRD_PERSON) {
            if (isHMDMode()) {
                auto hmdWorldMat = myAvatar->getSensorToWorldMatrix() * myAvatar->getHMDSensorMatrix();
                _myCamera.setOrientation(glm::normalize(glm::quat_cast(hmdWorldMat)));
                _myCamera.setPosition(extractTranslation(hmdWorldMat) +
                    myAvatar->getOrientation() * boomOffset);
            } else {
                _myCamera.setOrientation(myAvatar->getHead()->getOrientation());
                if (Menu::getInstance()->isOptionChecked(MenuOption::CenterPlayerInView)) {
                    _myCamera.setPosition(myAvatar->getDefaultEyePosition()
                        + _myCamera.getOrientation() * boomOffset);
                } else {
                    _myCamera.setPosition(myAvatar->getDefaultEyePosition()
                        + myAvatar->getOrientation() * boomOffset);
                }
            }
        } else if (_myCamera.getMode() == CAMERA_MODE_MIRROR) {
            if (isHMDMode()) {
                auto mirrorBodyOrientation = myAvatar->getWorldAlignedOrientation() * glm::quat(glm::vec3(0.0f, PI + _rotateMirror, 0.0f));

                glm::quat hmdRotation = extractRotation(myAvatar->getHMDSensorMatrix());
                // Mirror HMD yaw and roll
                glm::vec3 mirrorHmdEulers = glm::eulerAngles(hmdRotation);
                mirrorHmdEulers.y = -mirrorHmdEulers.y;
                mirrorHmdEulers.z = -mirrorHmdEulers.z;
                glm::quat mirrorHmdRotation = glm::quat(mirrorHmdEulers);

                glm::quat worldMirrorRotation = mirrorBodyOrientation * mirrorHmdRotation;

                _myCamera.setOrientation(worldMirrorRotation);

                glm::vec3 hmdOffset = extractTranslation(myAvatar->getHMDSensorMatrix());
                // Mirror HMD lateral offsets
                hmdOffset.x = -hmdOffset.x;

                _myCamera.setPosition(myAvatar->getDefaultEyePosition()
                    + glm::vec3(0, _raiseMirror * myAvatar->getUniformScale(), 0)
                   + mirrorBodyOrientation * glm::vec3(0.0f, 0.0f, 1.0f) * MIRROR_FULLSCREEN_DISTANCE * _scaleMirror
                   + mirrorBodyOrientation * hmdOffset);
            } else {
                _myCamera.setOrientation(myAvatar->getWorldAlignedOrientation()
                    * glm::quat(glm::vec3(0.0f, PI + _rotateMirror, 0.0f)));
                _myCamera.setPosition(myAvatar->getDefaultEyePosition()
                    + glm::vec3(0, _raiseMirror * myAvatar->getUniformScale(), 0)
                    + (myAvatar->getOrientation() * glm::quat(glm::vec3(0.0f, _rotateMirror, 0.0f))) *
                    glm::vec3(0.0f, 0.0f, -1.0f) * MIRROR_FULLSCREEN_DISTANCE * _scaleMirror);
            }
            renderArgs._renderMode = RenderArgs::MIRROR_RENDER_MODE;
        } else if (_myCamera.getMode() == CAMERA_MODE_ENTITY) {
            EntityItemPointer cameraEntity = _myCamera.getCameraEntityPointer();
            if (cameraEntity != nullptr) {
                if (isHMDMode()) {
                    glm::quat hmdRotation = extractRotation(myAvatar->getHMDSensorMatrix());
                    _myCamera.setOrientation(cameraEntity->getRotation() * hmdRotation);
                    glm::vec3 hmdOffset = extractTranslation(myAvatar->getHMDSensorMatrix());
                    _myCamera.setPosition(cameraEntity->getPosition() + (hmdRotation * hmdOffset));
                } else {
                    _myCamera.setOrientation(cameraEntity->getRotation());
                    _myCamera.setPosition(cameraEntity->getPosition());
                }
            }
        }
        // Update camera position
        if (!isHMDMode()) {
            _myCamera.update(1.0f / _frameCounter.rate());
        }
    }

    getApplicationCompositor().setFrameInfo(_frameCount, _myCamera.getTransform());

    // Primary rendering pass
    auto framebufferCache = DependencyManager::get<FramebufferCache>();
    const QSize size = framebufferCache->getFrameBufferSize();
    // Final framebuffer that will be handled to the display-plugin
    auto finalFramebuffer = framebufferCache->getFramebuffer();

    {
        PROFILE_RANGE(__FUNCTION__ "/mainRender");
        PerformanceTimer perfTimer("mainRender");
        renderArgs._boomOffset = boomOffset;
        // Viewport is assigned to the size of the framebuffer
        renderArgs._viewport = ivec4(0, 0, size.width(), size.height());
        if (displayPlugin->isStereo()) {
            // Stereo modes will typically have a larger projection matrix overall,
            // so we ask for the 'mono' projection matrix, which for stereo and HMD
            // plugins will imply the combined projection for both eyes.
            //
            // This is properly implemented for the Oculus plugins, but for OpenVR
            // and Stereo displays I'm not sure how to get / calculate it, so we're
            // just relying on the left FOV in each case and hoping that the
            // overall culling margin of error doesn't cause popping in the
            // right eye.  There are FIXMEs in the relevant plugins
            _myCamera.setProjection(displayPlugin->getCullingProjection(_myCamera.getProjection()));
            renderArgs._context->enableStereo(true);
            mat4 eyeOffsets[2];
            mat4 eyeProjections[2];
            auto baseProjection = renderArgs.getViewFrustum().getProjection();
            auto hmdInterface = DependencyManager::get<HMDScriptingInterface>();
            float IPDScale = hmdInterface->getIPDScale();

            // FIXME we probably don't need to set the projection matrix every frame,
            // only when the display plugin changes (or in non-HMD modes when the user
            // changes the FOV manually, which right now I don't think they can.
            for_each_eye([&](Eye eye) {
                // For providing the stereo eye views, the HMD head pose has already been
                // applied to the avatar, so we need to get the difference between the head
                // pose applied to the avatar and the per eye pose, and use THAT as
                // the per-eye stereo matrix adjustment.
                mat4 eyeToHead = displayPlugin->getEyeToHeadTransform(eye);
                // Grab the translation
                vec3 eyeOffset = glm::vec3(eyeToHead[3]);
                // Apply IPD scaling
                mat4 eyeOffsetTransform = glm::translate(mat4(), eyeOffset * -1.0f * IPDScale);
                eyeOffsets[eye] = eyeOffsetTransform;
                eyeProjections[eye] = displayPlugin->getEyeProjection(eye, baseProjection);
            });
            renderArgs._context->setStereoProjections(eyeProjections);
            renderArgs._context->setStereoViews(eyeOffsets);
        }
        renderArgs._blitFramebuffer = finalFramebuffer;
        displaySide(&renderArgs, _myCamera);
    }

    auto frame = _gpuContext->endFrame();
    frame->frameIndex = _frameCount;
    frame->framebuffer = finalFramebuffer;
    frame->framebufferRecycler = [](const gpu::FramebufferPointer& framebuffer){
        DependencyManager::get<FramebufferCache>()->releaseFramebuffer(framebuffer);
    };
    frame->overlay = _applicationOverlay.getOverlayTexture();
    // deliver final scene rendering commands to the display plugin
    {
        PROFILE_RANGE(__FUNCTION__ "/pluginOutput");
        PerformanceTimer perfTimer("pluginOutput");
        _frameCounter.increment();
        displayPlugin->submitFrame(frame);
    }

    // Reset the framebuffer and stereo state
    renderArgs._blitFramebuffer.reset();
    renderArgs._context->enableStereo(false);

    {
        Stats::getInstance()->setRenderDetails(renderArgs._details);
    }

    uint64_t lastPaintDuration = usecTimestampNow() - lastPaintBegin;
    _frameTimingsScriptingInterface.addValue(lastPaintDuration);
}

void Application::runTests() {
    runTimingTests();
    runUnitTests();
}

void Application::audioMuteToggled() const {
    QAction* muteAction = Menu::getInstance()->getActionForOption(MenuOption::MuteAudio);
    Q_CHECK_PTR(muteAction);
    muteAction->setChecked(DependencyManager::get<AudioClient>()->isMuted());
}

void Application::faceTrackerMuteToggled() {

    QAction* muteAction = Menu::getInstance()->getActionForOption(MenuOption::MuteFaceTracking);
    Q_CHECK_PTR(muteAction);
    bool isMuted = getSelectedFaceTracker()->isMuted();
    muteAction->setChecked(isMuted);
    getSelectedFaceTracker()->setEnabled(!isMuted);
    Menu::getInstance()->getActionForOption(MenuOption::CalibrateCamera)->setEnabled(!isMuted);
}

void Application::setFieldOfView(float fov) {
    if (fov != _fieldOfView.get()) {
        _fieldOfView.set(fov);
        resizeGL();
    }
}

void Application::aboutApp() {
    InfoView::show(INFO_WELCOME_PATH);
}

void Application::showHelp() {
    InfoView::show(INFO_HELP_PATH);
}

void Application::resizeEvent(QResizeEvent* event) {
    resizeGL();
}

void Application::resizeGL() {
    PROFILE_RANGE(__FUNCTION__);
    if (nullptr == _displayPlugin) {
        return;
    }

    auto displayPlugin = getActiveDisplayPlugin();
    // Set the desired FBO texture size. If it hasn't changed, this does nothing.
    // Otherwise, it must rebuild the FBOs
    uvec2 framebufferSize = displayPlugin->getRecommendedRenderSize();
    uvec2 renderSize = uvec2(vec2(framebufferSize) * getRenderResolutionScale());
    if (_renderResolution != renderSize) {
        _renderResolution = renderSize;
        DependencyManager::get<FramebufferCache>()->setFrameBufferSize(fromGlm(renderSize));
    }

    // FIXME the aspect ratio for stereo displays is incorrect based on this.
    float aspectRatio = displayPlugin->getRecommendedAspectRatio();
    _myCamera.setProjection(glm::perspective(glm::radians(_fieldOfView.get()), aspectRatio,
                                             DEFAULT_NEAR_CLIP, DEFAULT_FAR_CLIP));
    // Possible change in aspect ratio
    {
        QMutexLocker viewLocker(&_viewMutex);
        loadViewFrustum(_myCamera, _viewFrustum);
    }

    auto offscreenUi = DependencyManager::get<OffscreenUi>();
    auto uiSize = displayPlugin->getRecommendedUiSize();
    // Bit of a hack since there's no device pixel ratio change event I can find.
    static qreal lastDevicePixelRatio = 0;
    qreal devicePixelRatio = _window->devicePixelRatio();
    if (offscreenUi->size() != fromGlm(uiSize) || devicePixelRatio != lastDevicePixelRatio) {
        qCDebug(interfaceapp) << "Device pixel ratio changed, triggering resize to " << uiSize;
        offscreenUi->resize(fromGlm(uiSize), true);
        _offscreenContext->makeCurrent();
        lastDevicePixelRatio = devicePixelRatio;
    }
}

bool Application::importJSONFromURL(const QString& urlString) {
    // we only load files that terminate in just .json (not .svo.json and not .ava.json)
    // if they come from the High Fidelity Marketplace Assets CDN

    QUrl jsonURL { urlString };

    if (jsonURL.host().endsWith(MARKETPLACE_CDN_HOSTNAME)) {
        emit svoImportRequested(urlString);
        return true;
    } else {
        return false;
    }
}

bool Application::importSVOFromURL(const QString& urlString) {
    emit svoImportRequested(urlString);
    return true;
}

bool Application::event(QEvent* event) {

    if (!Menu::getInstance()) {
        return false;
    }

    // Presentation/painting logic
    // TODO: Decouple presentation and painting loops
    static bool isPaintingThrottled = false;
    if ((int)event->type() == (int)Present) {
        if (isPaintingThrottled) {
            // If painting (triggered by presentation) is hogging the main thread,
            // repost as low priority to avoid hanging the GUI.
            // This has the effect of allowing presentation to exceed the paint budget by X times and
            // only dropping every (1/X) frames, instead of every ceil(X) frames
            // (e.g. at a 60FPS target, painting for 17us would fall to 58.82FPS instead of 30FPS).
            removePostedEvents(this, Present);
            postEvent(this, new QEvent(static_cast<QEvent::Type>(Present)), Qt::LowEventPriority);
            isPaintingThrottled = false;
            return true;
        }

        float nsecsElapsed = (float)_lastTimeUpdated.nsecsElapsed();
        if (shouldPaint(nsecsElapsed)) {
            _lastTimeUpdated.start();
            idle(nsecsElapsed);
            postEvent(this, new QEvent(static_cast<QEvent::Type>(Paint)), Qt::HighEventPriority);
        }
        isPaintingThrottled = true;

        return true;
    } else if ((int)event->type() == (int)Paint) {
        // NOTE: This must be updated as close to painting as possible,
        //       or AvatarInputs will mysteriously move to the bottom-right
        AvatarInputs::getInstance()->update();

        paintGL();

        isPaintingThrottled = false;

        return true;
    }

    if ((int)event->type() == (int)Lambda) {
        static_cast<LambdaEvent*>(event)->call();
        return true;
    }

    {
        if (!_keyboardFocusedItem.get().isInvalidID()) {
            switch (event->type()) {
            case QEvent::KeyPress:
            case QEvent::KeyRelease: {
                auto entityScriptingInterface = DependencyManager::get<EntityScriptingInterface>();
                auto entity = getEntities()->getTree()->findEntityByID(_keyboardFocusedItem.get());
                if (entity && entity->getEventHandler()) {
                    event->setAccepted(false);
                    QCoreApplication::sendEvent(entity->getEventHandler(), event);
                    if (event->isAccepted()) {
                        _lastAcceptedKeyPress = usecTimestampNow();
                        return true;
                    }
                }
                break;
            }

            default:
                break;
            }
        }
    }

    switch (event->type()) {
        case QEvent::MouseMove:
            mouseMoveEvent(static_cast<QMouseEvent*>(event));
            return true;
        case QEvent::MouseButtonPress:
            mousePressEvent(static_cast<QMouseEvent*>(event));
            return true;
        case QEvent::MouseButtonDblClick:
            mouseDoublePressEvent(static_cast<QMouseEvent*>(event));
            return true;
        case QEvent::MouseButtonRelease:
            mouseReleaseEvent(static_cast<QMouseEvent*>(event));
            return true;
        case QEvent::KeyPress:
            keyPressEvent(static_cast<QKeyEvent*>(event));
            return true;
        case QEvent::KeyRelease:
            keyReleaseEvent(static_cast<QKeyEvent*>(event));
            return true;
        case QEvent::FocusOut:
            focusOutEvent(static_cast<QFocusEvent*>(event));
            return true;
        case QEvent::TouchBegin:
            touchBeginEvent(static_cast<QTouchEvent*>(event));
            event->accept();
            return true;
        case QEvent::TouchEnd:
            touchEndEvent(static_cast<QTouchEvent*>(event));
            return true;
        case QEvent::TouchUpdate:
            touchUpdateEvent(static_cast<QTouchEvent*>(event));
            return true;
        case QEvent::Gesture:
            touchGestureEvent((QGestureEvent*)event);
            return true;
        case QEvent::Wheel:
            wheelEvent(static_cast<QWheelEvent*>(event));
            return true;
        case QEvent::Drop:
            dropEvent(static_cast<QDropEvent*>(event));
            return true;
        default:
            break;
    }

    // handle custom URL
    if (event->type() == QEvent::FileOpen) {

        QFileOpenEvent* fileEvent = static_cast<QFileOpenEvent*>(event);

        QUrl url = fileEvent->url();

        if (!url.isEmpty()) {
            QString urlString = url.toString();

            if (canAcceptURL(urlString)) {

                return acceptURL(urlString);
            }
        }
        return false;
    }

    if (HFActionEvent::types().contains(event->type())) {
        _controllerScriptingInterface->handleMetaEvent(static_cast<HFMetaEvent*>(event));
    }

    return QApplication::event(event);
}

bool Application::eventFilter(QObject* object, QEvent* event) {

    if (event->type() == QEvent::Leave) {
        getApplicationCompositor().handleLeaveEvent();
    }

    if (event->type() == QEvent::ShortcutOverride) {
        if (DependencyManager::get<OffscreenUi>()->shouldSwallowShortcut(event)) {
            event->accept();
            return true;
        }

        // Filter out captured keys before they're used for shortcut actions.
        if (_controllerScriptingInterface->isKeyCaptured(static_cast<QKeyEvent*>(event))) {
            event->accept();
            return true;
        }
    }

    return false;
}

static bool _altPressed{ false };

void Application::keyPressEvent(QKeyEvent* event) {
    _altPressed = event->key() == Qt::Key_Alt;
    _keysPressed.insert(event->key());

    _controllerScriptingInterface->emitKeyPressEvent(event); // send events to any registered scripts

    // if one of our scripts have asked to capture this event, then stop processing it
    if (_controllerScriptingInterface->isKeyCaptured(event)) {
        return;
    }

    if (hasFocus()) {
        if (_keyboardMouseDevice->isActive()) {
            _keyboardMouseDevice->keyPressEvent(event);
        }

        bool isShifted = event->modifiers().testFlag(Qt::ShiftModifier);
        bool isMeta = event->modifiers().testFlag(Qt::ControlModifier);
        bool isOption = event->modifiers().testFlag(Qt::AltModifier);
        switch (event->key()) {
            case Qt::Key_Enter:
            case Qt::Key_Return:
                if (isOption) {
                    if (_window->isFullScreen()) {
                        unsetFullscreen();
                    } else {
                        setFullscreen(nullptr);
                    }
                } else {
                    Menu::getInstance()->triggerOption(MenuOption::AddressBar);
                }
                break;

            case Qt::Key_1:
            case Qt::Key_2:
            case Qt::Key_3:
            case Qt::Key_4:
            case Qt::Key_5:
            case Qt::Key_6:
            case Qt::Key_7:
                if (isMeta || isOption) {
                    unsigned int index = static_cast<unsigned int>(event->key() - Qt::Key_1);
                    auto displayPlugins = PluginManager::getInstance()->getDisplayPlugins();
                    if (index < displayPlugins.size()) {
                        auto targetPlugin = displayPlugins.at(index);
                        QString targetName = targetPlugin->getName();
                        auto menu = Menu::getInstance();
                        QAction* action = menu->getActionForOption(targetName);
                        if (action && !action->isChecked()) {
                            action->trigger();
                        }
                    }
                }
                break;

            case Qt::Key_X:
                if (isShifted && isMeta) {
                    auto offscreenUi = DependencyManager::get<OffscreenUi>();
                    offscreenUi->togglePinned();
                    //offscreenUi->getRootContext()->engine()->clearComponentCache();
                    //OffscreenUi::information("Debugging", "Component cache cleared");
                    // placeholder for dialogs being converted to QML.
                }
                break;

            case Qt::Key_Y:
                if (isShifted && isMeta) {
                    getActiveDisplayPlugin()->cycleDebugOutput();
                }
                break;

            case Qt::Key_B:
                if (isMeta) {
                    auto offscreenUi = DependencyManager::get<OffscreenUi>();
                    offscreenUi->load("Browser.qml");
                }
                break;

            case Qt::Key_L:
                if (isShifted && isMeta) {
                    Menu::getInstance()->triggerOption(MenuOption::Log);
                } else if (isMeta) {
                    Menu::getInstance()->triggerOption(MenuOption::AddressBar);
                } else if (isShifted) {
                    Menu::getInstance()->triggerOption(MenuOption::LodTools);
                }
                break;

            case Qt::Key_F: {
                _physicsEngine->dumpNextStats();
                break;
            }
/* UTII
            case Qt::Key_Asterisk:
                Menu::getInstance()->triggerOption(MenuOption::DefaultSkybox);
                break;
*/
            case Qt::Key_S:
                if (isShifted && isMeta && !isOption) {
                    Menu::getInstance()->triggerOption(MenuOption::SuppressShortTimings);
                } else if (isOption && !isShifted && !isMeta) {
                    Menu::getInstance()->triggerOption(MenuOption::ScriptEditor);
                } else if (!isOption && !isShifted && isMeta) {
                    takeSnapshot(true);
                }
                break;

            case Qt::Key_Apostrophe: {
                if (isMeta) {
                    auto cursor = Cursor::Manager::instance().getCursor();
                    auto curIcon = cursor->getIcon();
                    if (curIcon == Cursor::Icon::DEFAULT) {
                        cursor->setIcon(Cursor::Icon::LINK);
                    } else {
                        cursor->setIcon(Cursor::Icon::DEFAULT);
                    }
                } else {
                    resetSensors(true);
                }
                break;
            }

            case Qt::Key_Backslash:
                Menu::getInstance()->triggerOption(MenuOption::Chat);
                break;

            case Qt::Key_Up:
                if (_myCamera.getMode() == CAMERA_MODE_MIRROR) {
                    if (!isShifted) {
                        _scaleMirror *= 0.95f;
                    } else {
                        _raiseMirror += 0.05f;
                    }
                }
                break;

            case Qt::Key_Down:
                if (_myCamera.getMode() == CAMERA_MODE_MIRROR) {
                    if (!isShifted) {
                        _scaleMirror *= 1.05f;
                    } else {
                        _raiseMirror -= 0.05f;
                    }
                }
                break;

            case Qt::Key_Left:
                if (_myCamera.getMode() == CAMERA_MODE_MIRROR) {
                    _rotateMirror += PI / 20.0f;
                }
                break;

            case Qt::Key_Right:
                if (_myCamera.getMode() == CAMERA_MODE_MIRROR) {
                    _rotateMirror -= PI / 20.0f;
                }
                break;

#if 0
            case Qt::Key_I:
                if (isShifted) {
                    _myCamera.setEyeOffsetOrientation(glm::normalize(
                                                                     glm::quat(glm::vec3(0.002f, 0, 0)) * _myCamera.getEyeOffsetOrientation()));
                } else {
                    _myCamera.setEyeOffsetPosition(_myCamera.getEyeOffsetPosition() + glm::vec3(0, 0.001, 0));
                }
                updateProjectionMatrix();
                break;

            case Qt::Key_K:
                if (isShifted) {
                    _myCamera.setEyeOffsetOrientation(glm::normalize(
                                                                     glm::quat(glm::vec3(-0.002f, 0, 0)) * _myCamera.getEyeOffsetOrientation()));
                } else {
                    _myCamera.setEyeOffsetPosition(_myCamera.getEyeOffsetPosition() + glm::vec3(0, -0.001, 0));
                }
                updateProjectionMatrix();
                break;

            case Qt::Key_J:
                if (isShifted) {
                    QMutexLocker viewLocker(&_viewMutex);
                    _viewFrustum.setFocalLength(_viewFrustum.getFocalLength() - 0.1f);
                } else {
                    _myCamera.setEyeOffsetPosition(_myCamera.getEyeOffsetPosition() + glm::vec3(-0.001, 0, 0));
                }
                updateProjectionMatrix();
                break;

            case Qt::Key_M:
                if (isShifted) {
                    QMutexLocker viewLocker(&_viewMutex);
                    _viewFrustum.setFocalLength(_viewFrustum.getFocalLength() + 0.1f);
                } else {
                    _myCamera.setEyeOffsetPosition(_myCamera.getEyeOffsetPosition() + glm::vec3(0.001, 0, 0));
                }
                updateProjectionMatrix();
                break;

            case Qt::Key_U:
                if (isShifted) {
                    _myCamera.setEyeOffsetOrientation(glm::normalize(
                                                                     glm::quat(glm::vec3(0, 0, -0.002f)) * _myCamera.getEyeOffsetOrientation()));
                } else {
                    _myCamera.setEyeOffsetPosition(_myCamera.getEyeOffsetPosition() + glm::vec3(0, 0, -0.001));
                }
                updateProjectionMatrix();
                break;

            case Qt::Key_Y:
                if (isShifted) {
                    _myCamera.setEyeOffsetOrientation(glm::normalize(
                                                                     glm::quat(glm::vec3(0, 0, 0.002f)) * _myCamera.getEyeOffsetOrientation()));
                } else {
                    _myCamera.setEyeOffsetPosition(_myCamera.getEyeOffsetPosition() + glm::vec3(0, 0, 0.001));
                }
                updateProjectionMatrix();
                break;
#endif

            case Qt::Key_H:
                if (isShifted) {
                    Menu::getInstance()->triggerOption(MenuOption::MiniMirror);
                } else {
                    // whenever switching to/from full screen mirror from the keyboard, remember
                    // the state you were in before full screen mirror, and return to that.
                    auto previousMode = _myCamera.getMode();
                    if (previousMode != CAMERA_MODE_MIRROR) {
                        switch (previousMode) {
                            case CAMERA_MODE_FIRST_PERSON:
                                _returnFromFullScreenMirrorTo = MenuOption::FirstPerson;
                                break;
                            case CAMERA_MODE_THIRD_PERSON:
                                _returnFromFullScreenMirrorTo = MenuOption::ThirdPerson;
                                break;

                            // FIXME - it's not clear that these modes make sense to return to...
                            case CAMERA_MODE_INDEPENDENT:
                                _returnFromFullScreenMirrorTo = MenuOption::IndependentMode;
                                break;
                            case CAMERA_MODE_ENTITY:
                                _returnFromFullScreenMirrorTo = MenuOption::CameraEntityMode;
                                break;

                            default:
                                _returnFromFullScreenMirrorTo = MenuOption::ThirdPerson;
                                break;
                        }
                    }

                    bool isMirrorChecked = Menu::getInstance()->isOptionChecked(MenuOption::FullscreenMirror);
                    Menu::getInstance()->setIsOptionChecked(MenuOption::FullscreenMirror, !isMirrorChecked);
                    if (isMirrorChecked) {

                        // if we got here without coming in from a non-Full Screen mirror case, then our
                        // _returnFromFullScreenMirrorTo is unknown. In that case we'll go to the old 
                        // behavior of returning to ThirdPerson
                        if (_returnFromFullScreenMirrorTo.isEmpty()) {
                            _returnFromFullScreenMirrorTo = MenuOption::ThirdPerson;
                        }
                        Menu::getInstance()->setIsOptionChecked(_returnFromFullScreenMirrorTo, true);
                    }
                    cameraMenuChanged();
                }
                break;
            case Qt::Key_P: {
                bool isFirstPersonChecked = Menu::getInstance()->isOptionChecked(MenuOption::FirstPerson);
                Menu::getInstance()->setIsOptionChecked(MenuOption::FirstPerson, !isFirstPersonChecked);
                Menu::getInstance()->setIsOptionChecked(MenuOption::ThirdPerson, isFirstPersonChecked);
                cameraMenuChanged();
                break;
            }

            case Qt::Key_Slash:
                Menu::getInstance()->triggerOption(MenuOption::Stats);
                break;

            case Qt::Key_Plus: {
                if (isMeta && event->modifiers().testFlag(Qt::KeypadModifier)) {
                    auto& cursorManager = Cursor::Manager::instance();
                    cursorManager.setScale(cursorManager.getScale() * 1.1f);
                } else {
                    getMyAvatar()->increaseSize();
                }
                break;
            }

            case Qt::Key_Minus: {
                if (isMeta && event->modifiers().testFlag(Qt::KeypadModifier)) {
                    auto& cursorManager = Cursor::Manager::instance();
                    cursorManager.setScale(cursorManager.getScale() / 1.1f);
                } else {
                    getMyAvatar()->decreaseSize();
                }
                break;
            }

            case Qt::Key_Equal:
                getMyAvatar()->resetSize();
                break;
            case Qt::Key_Space: {
                if (!event->isAutoRepeat()) {
                    // FIXME -- I don't think we've tested the HFActionEvent in a while... this looks possibly dubious
                    // this starts an HFActionEvent
                    HFActionEvent startActionEvent(HFActionEvent::startType(),
                                                   computePickRay(getMouse().x, getMouse().y));
                    sendEvent(this, &startActionEvent);
                }

                break;
            }
            case Qt::Key_Escape: {
                getActiveDisplayPlugin()->abandonCalibration();
                if (!event->isAutoRepeat()) {
                    // this starts the HFCancelEvent
                    HFBackEvent startBackEvent(HFBackEvent::startType());
                    sendEvent(this, &startBackEvent);
                }

                break;
            }

            default:
                event->ignore();
                break;
        }
    }
}



void Application::keyReleaseEvent(QKeyEvent* event) {
    if (event->key() == Qt::Key_Alt && _altPressed && hasFocus()) {
        toggleMenuUnderReticle();
    }

    _keysPressed.remove(event->key());

    _controllerScriptingInterface->emitKeyReleaseEvent(event); // send events to any registered scripts

    // if one of our scripts have asked to capture this event, then stop processing it
    if (_controllerScriptingInterface->isKeyCaptured(event)) {
        return;
    }

    if (_keyboardMouseDevice->isActive()) {
        _keyboardMouseDevice->keyReleaseEvent(event);
    }

    switch (event->key()) {
        case Qt::Key_Space: {
            if (!event->isAutoRepeat()) {
                // FIXME -- I don't think we've tested the HFActionEvent in a while... this looks possibly dubious
                // this ends the HFActionEvent
                HFActionEvent endActionEvent(HFActionEvent::endType(),
                                             computePickRay(getMouse().x, getMouse().y));
                sendEvent(this, &endActionEvent);
            }
            break;
        }
        case Qt::Key_Escape: {
            if (!event->isAutoRepeat()) {
                // this ends the HFCancelEvent
                HFBackEvent endBackEvent(HFBackEvent::endType());
                sendEvent(this, &endBackEvent);
            }
            break;
        }
        default:
            event->ignore();
            break;
    }
}

void Application::focusOutEvent(QFocusEvent* event) {
    auto inputPlugins = PluginManager::getInstance()->getInputPlugins();
    foreach(auto inputPlugin, inputPlugins) {
        if (inputPlugin->isActive()) {
            inputPlugin->pluginFocusOutEvent();
        }
    }

// FIXME spacemouse code still needs cleanup
#if 0
    //SpacemouseDevice::getInstance().focusOutEvent();
    //SpacemouseManager::getInstance().getDevice()->focusOutEvent();
    SpacemouseManager::getInstance().ManagerFocusOutEvent();
#endif

    // synthesize events for keys currently pressed, since we may not get their release events
    foreach (int key, _keysPressed) {
        QKeyEvent keyEvent(QEvent::KeyRelease, key, Qt::NoModifier);
        keyReleaseEvent(&keyEvent);
    }
    _keysPressed.clear();
}

void Application::maybeToggleMenuVisible(QMouseEvent* event) const {
#ifndef Q_OS_MAC
    // If in full screen, and our main windows menu bar is hidden, and we're close to the top of the QMainWindow
    // then show the menubar.
    if (_window->isFullScreen()) {
        QMenuBar* menuBar = _window->menuBar();
        if (menuBar) {
            static const int MENU_TOGGLE_AREA = 10;
            if (!menuBar->isVisible()) {
                if (event->pos().y() <= MENU_TOGGLE_AREA) {
                    menuBar->setVisible(true);
                }
            }  else {
                if (event->pos().y() > MENU_TOGGLE_AREA) {
                    menuBar->setVisible(false);
                }
            }
        }
    }
#endif
}

void Application::mouseMoveEvent(QMouseEvent* event) {
    PROFILE_RANGE(__FUNCTION__);

    if (_aboutToQuit) {
        return;
    }

    maybeToggleMenuVisible(event);

    auto& compositor = getApplicationCompositor();
    // if this is a real mouse event, and we're in HMD mode, then we should use it to move the 
    // compositor reticle
    // handleRealMouseMoveEvent() will return true, if we shouldn't process the event further
    if (!compositor.fakeEventActive() && compositor.handleRealMouseMoveEvent()) {
        return; // bail
    }

    auto offscreenUi = DependencyManager::get<OffscreenUi>();
    auto eventPosition = compositor.getMouseEventPosition(event);
    QPointF transformedPos = offscreenUi->mapToVirtualScreen(eventPosition, _glWidget);
    auto button = event->button();
    auto buttons = event->buttons();
    // Determine if the ReticleClick Action is 1 and if so, fake include the LeftMouseButton
    if (_reticleClickPressed) {
        if (button == Qt::NoButton) {
            button = Qt::LeftButton;
        }
        buttons |= Qt::LeftButton;
    }

    QMouseEvent mappedEvent(event->type(),
        transformedPos,
        event->screenPos(), button,
        buttons, event->modifiers());

    if (compositor.getReticleVisible() || !isHMDMode() || !compositor.getReticleOverDesktop() ||
        getOverlays().getOverlayAtPoint(glm::vec2(transformedPos.x(), transformedPos.y()))) {
        getEntities()->mouseMoveEvent(&mappedEvent);
    }
    _controllerScriptingInterface->emitMouseMoveEvent(&mappedEvent); // send events to any registered scripts

    // if one of our scripts have asked to capture this event, then stop processing it
    if (_controllerScriptingInterface->isMouseCaptured()) {
        return;
    }

    if (_keyboardMouseDevice->isActive()) {
        _keyboardMouseDevice->mouseMoveEvent(event);
    }

}

void Application::mousePressEvent(QMouseEvent* event) {
    // Inhibit the menu if the user is using alt-mouse dragging
    _altPressed = false;

    auto offscreenUi = DependencyManager::get<OffscreenUi>();
    // If we get a mouse press event it means it wasn't consumed by the offscreen UI,
    // hence, we should defocus all of the offscreen UI windows, in order to allow
    // keyboard shortcuts not to be swallowed by them.  In particular, WebEngineViews
    // will consume all keyboard events.
    offscreenUi->unfocusWindows();

    auto eventPosition = getApplicationCompositor().getMouseEventPosition(event);
    QPointF transformedPos = offscreenUi->mapToVirtualScreen(eventPosition, _glWidget);
    QMouseEvent mappedEvent(event->type(),
        transformedPos,
        event->screenPos(), event->button(),
        event->buttons(), event->modifiers());

    if (!_aboutToQuit) {
        getEntities()->mousePressEvent(&mappedEvent);
    }

    _controllerScriptingInterface->emitMousePressEvent(&mappedEvent); // send events to any registered scripts

    // if one of our scripts have asked to capture this event, then stop processing it
    if (_controllerScriptingInterface->isMouseCaptured()) {
        return;
    }


    if (hasFocus()) {
        if (_keyboardMouseDevice->isActive()) {
            _keyboardMouseDevice->mousePressEvent(event);
        }

        if (event->button() == Qt::LeftButton) {
            // nobody handled this - make it an action event on the _window object
            HFActionEvent actionEvent(HFActionEvent::startType(),
                computePickRay(mappedEvent.x(), mappedEvent.y()));
            sendEvent(this, &actionEvent);

        }
    }
}

void Application::mouseDoublePressEvent(QMouseEvent* event) const {
    // if one of our scripts have asked to capture this event, then stop processing it
    if (_controllerScriptingInterface->isMouseCaptured()) {
        return;
    }

    _controllerScriptingInterface->emitMouseDoublePressEvent(event);
}

void Application::mouseReleaseEvent(QMouseEvent* event) {

    auto offscreenUi = DependencyManager::get<OffscreenUi>();
    auto eventPosition = getApplicationCompositor().getMouseEventPosition(event);
    QPointF transformedPos = offscreenUi->mapToVirtualScreen(eventPosition, _glWidget);
    QMouseEvent mappedEvent(event->type(),
        transformedPos,
        event->screenPos(), event->button(),
        event->buttons(), event->modifiers());

    if (!_aboutToQuit) {
        getEntities()->mouseReleaseEvent(&mappedEvent);
    }

    _controllerScriptingInterface->emitMouseReleaseEvent(&mappedEvent); // send events to any registered scripts

    // if one of our scripts have asked to capture this event, then stop processing it
    if (_controllerScriptingInterface->isMouseCaptured()) {
        return;
    }

    if (hasFocus()) {
        if (_keyboardMouseDevice->isActive()) {
            _keyboardMouseDevice->mouseReleaseEvent(event);
        }

        if (event->button() == Qt::LeftButton) {
            // fire an action end event
            HFActionEvent actionEvent(HFActionEvent::endType(),
                computePickRay(mappedEvent.x(), mappedEvent.y()));
            sendEvent(this, &actionEvent);
        }
    }
}

void Application::touchUpdateEvent(QTouchEvent* event) {
    _altPressed = false;

    if (event->type() == QEvent::TouchUpdate) {
        TouchEvent thisEvent(*event, _lastTouchEvent);
        _controllerScriptingInterface->emitTouchUpdateEvent(thisEvent); // send events to any registered scripts
        _lastTouchEvent = thisEvent;
    }

    // if one of our scripts have asked to capture this event, then stop processing it
    if (_controllerScriptingInterface->isTouchCaptured()) {
        return;
    }

    if (_keyboardMouseDevice->isActive()) {
        _keyboardMouseDevice->touchUpdateEvent(event);
    }
    if (_touchscreenDevice && _touchscreenDevice->isActive()) {
        _touchscreenDevice->touchUpdateEvent(event);
    }
}

void Application::touchBeginEvent(QTouchEvent* event) {
    _altPressed = false;
    TouchEvent thisEvent(*event); // on touch begin, we don't compare to last event
    _controllerScriptingInterface->emitTouchBeginEvent(thisEvent); // send events to any registered scripts

    _lastTouchEvent = thisEvent; // and we reset our last event to this event before we call our update
    touchUpdateEvent(event);

    // if one of our scripts have asked to capture this event, then stop processing it
    if (_controllerScriptingInterface->isTouchCaptured()) {
        return;
    }

    if (_keyboardMouseDevice->isActive()) {
        _keyboardMouseDevice->touchBeginEvent(event);
    }
    if (_touchscreenDevice && _touchscreenDevice->isActive()) {
        _touchscreenDevice->touchBeginEvent(event);
    }

}

void Application::touchEndEvent(QTouchEvent* event) {
    _altPressed = false;
    TouchEvent thisEvent(*event, _lastTouchEvent);
    _controllerScriptingInterface->emitTouchEndEvent(thisEvent); // send events to any registered scripts
    _lastTouchEvent = thisEvent;

    // if one of our scripts have asked to capture this event, then stop processing it
    if (_controllerScriptingInterface->isTouchCaptured()) {
        return;
    }

    if (_keyboardMouseDevice->isActive()) {
        _keyboardMouseDevice->touchEndEvent(event);
    }
    if (_touchscreenDevice && _touchscreenDevice->isActive()) {
        _touchscreenDevice->touchEndEvent(event);
    }

    // put any application specific touch behavior below here..
}

void Application::touchGestureEvent(QGestureEvent* event) {
    if (_touchscreenDevice && _touchscreenDevice->isActive()) {
        _touchscreenDevice->touchGestureEvent(event);
    }
}

void Application::wheelEvent(QWheelEvent* event) const {
    _altPressed = false;
    _controllerScriptingInterface->emitWheelEvent(event); // send events to any registered scripts

    // if one of our scripts have asked to capture this event, then stop processing it
    if (_controllerScriptingInterface->isWheelCaptured()) {
        return;
    }

    if (_keyboardMouseDevice->isActive()) {
        _keyboardMouseDevice->wheelEvent(event);
    }
}

void Application::dropEvent(QDropEvent *event) {
    const QMimeData* mimeData = event->mimeData();
    for (auto& url : mimeData->urls()) {
        QString urlString = url.toString();
        if (acceptURL(urlString, true)) {
            event->acceptProposedAction();
        }
    }
}

void Application::dragEnterEvent(QDragEnterEvent* event) {
    event->acceptProposedAction();
}

// This is currently not used, but could be invoked if the user wants to go to the place embedded in an
// Interface-taken snapshot. (It was developed for drag and drop, before we had asset-server loading or in-world browsers.)
bool Application::acceptSnapshot(const QString& urlString) {
    QUrl url(urlString);
    QString snapshotPath = url.toLocalFile();

    SnapshotMetaData* snapshotData = Snapshot::parseSnapshotData(snapshotPath);
    if (snapshotData) {
        if (!snapshotData->getURL().toString().isEmpty()) {
            DependencyManager::get<AddressManager>()->handleLookupString(snapshotData->getURL().toString());
        }
    } else {
        OffscreenUi::warning("", "No location details were found in the file\n" +
                             snapshotPath + "\nTry dragging in an authentic Hifi snapshot.");
    }
    return true;
}

static uint32_t _renderedFrameIndex { INVALID_FRAME };

bool Application::shouldPaint(float nsecsElapsed) {
    if (_aboutToQuit) {
        return false;
    }

    auto displayPlugin = getActiveDisplayPlugin();

#ifdef DEBUG_PAINT_DELAY
    static uint64_t paintDelaySamples{ 0 };
    static uint64_t paintDelayUsecs{ 0 };

    paintDelayUsecs += displayPlugin->getPaintDelayUsecs();

    static const int PAINT_DELAY_THROTTLE = 1000;
    if (++paintDelaySamples % PAINT_DELAY_THROTTLE == 0) {
        qCDebug(interfaceapp).nospace() <<
            "Paint delay (" << paintDelaySamples << " samples): " <<
            (float)paintDelaySamples / paintDelayUsecs << "us";
    }
#endif
    
    float msecondsSinceLastUpdate = nsecsElapsed / NSECS_PER_USEC / USECS_PER_MSEC;

    // Throttle if requested
    if (displayPlugin->isThrottled() && (msecondsSinceLastUpdate < THROTTLED_SIM_FRAME_PERIOD_MS)) {
        return false;
    }

    // Sync up the _renderedFrameIndex
    _renderedFrameIndex = displayPlugin->presentCount();

    return true;
}

void Application::idle(float nsecsElapsed) {

    // Update the deadlock watchdog
    updateHeartbeat();

    auto offscreenUi = DependencyManager::get<OffscreenUi>();

    // These tasks need to be done on our first idle, because we don't want the showing of
    // overlay subwindows to do a showDesktop() until after the first time through
    static bool firstIdle = true;
    if (firstIdle) {
        firstIdle = false;
        connect(offscreenUi.data(), &OffscreenUi::showDesktop, this, &Application::showDesktop);
    }

    PROFILE_RANGE(__FUNCTION__);

    SteamClient::runCallbacks();

    float secondsSinceLastUpdate = nsecsElapsed / NSECS_PER_MSEC / MSECS_PER_SECOND;

    // If the offscreen Ui has something active that is NOT the root, then assume it has keyboard focus.
    if (_keyboardDeviceHasFocus && offscreenUi && offscreenUi->getWindow()->activeFocusItem() != offscreenUi->getRootItem()) {
        _keyboardMouseDevice->pluginFocusOutEvent();
        _keyboardDeviceHasFocus = false;
    } else if (offscreenUi && offscreenUi->getWindow()->activeFocusItem() == offscreenUi->getRootItem()) {
        _keyboardDeviceHasFocus = true;
    }

    checkChangeCursor();

    Stats::getInstance()->updateStats();

    _simCounter.increment();

    PerformanceTimer perfTimer("idle");

    // Normally we check PipelineWarnings, but since idle will often take more than 10ms we only show these idle timing
    // details if we're in ExtraDebugging mode. However, the ::update() and its subcomponents will show their timing
    // details normally.
    bool showWarnings = getLogger()->extraDebugging();
    PerformanceWarning warn(showWarnings, "idle()");

    {
        PerformanceTimer perfTimer("update");
        PerformanceWarning warn(showWarnings, "Application::idle()... update()");
        static const float BIGGEST_DELTA_TIME_SECS = 0.25f;
        update(glm::clamp(secondsSinceLastUpdate, 0.0f, BIGGEST_DELTA_TIME_SECS));
    }


    // Drop focus from _keyboardFocusedItem if no keyboard messages for 30 seconds
    {
        if (!_keyboardFocusedItem.get().isInvalidID()) {
            const quint64 LOSE_FOCUS_AFTER_ELAPSED_TIME = 30 * USECS_PER_SECOND; // if idle for 30 seconds, drop focus
            quint64 elapsedSinceAcceptedKeyPress = usecTimestampNow() - _lastAcceptedKeyPress;
            if (elapsedSinceAcceptedKeyPress > LOSE_FOCUS_AFTER_ELAPSED_TIME) {
                setKeyboardFocusEntity(UNKNOWN_ENTITY_ID);
            } else {
                // update position of highlight overlay
                auto entityScriptingInterface = DependencyManager::get<EntityScriptingInterface>();
                auto entity = getEntities()->getTree()->findEntityByID(_keyboardFocusedItem.get());
                if (entity && _keyboardFocusHighlight) {
                    _keyboardFocusHighlight->setRotation(entity->getRotation());
                    _keyboardFocusHighlight->setPosition(entity->getPosition());
                }
            }
        }
    }

    {
        PerformanceTimer perfTimer("pluginIdle");
        PerformanceWarning warn(showWarnings, "Application::idle()... pluginIdle()");
        getActiveDisplayPlugin()->idle();
        auto inputPlugins = PluginManager::getInstance()->getInputPlugins();
        foreach(auto inputPlugin, inputPlugins) {
            if (inputPlugin->isActive()) {
                inputPlugin->idle();
            }
        }
    }
    {
        PerformanceTimer perfTimer("rest");
        PerformanceWarning warn(showWarnings, "Application::idle()... rest of it");
        _idleLoopStdev.addValue(secondsSinceLastUpdate);

        //  Record standard deviation and reset counter if needed
        const int STDEV_SAMPLES = 500;
        if (_idleLoopStdev.getSamples() > STDEV_SAMPLES) {
            _idleLoopMeasuredJitter = _idleLoopStdev.getStDev();
            _idleLoopStdev.reset();
        }
    }

    _overlayConductor.update(secondsSinceLastUpdate);
}

void Application::setLowVelocityFilter(bool lowVelocityFilter) {
    controller::InputDevice::setLowVelocityFilter(lowVelocityFilter);
}

ivec2 Application::getMouse() const {
    return getApplicationCompositor().getReticlePosition();
}

FaceTracker* Application::getActiveFaceTracker() {
    auto faceshift = DependencyManager::get<Faceshift>();
    auto dde = DependencyManager::get<DdeFaceTracker>();

    return (dde->isActive() ? static_cast<FaceTracker*>(dde.data()) :
            (faceshift->isActive() ? static_cast<FaceTracker*>(faceshift.data()) : nullptr));
}

FaceTracker* Application::getSelectedFaceTracker() {
    FaceTracker* faceTracker = nullptr;
#ifdef HAVE_FACESHIFT
    if (Menu::getInstance()->isOptionChecked(MenuOption::Faceshift)) {
        faceTracker = DependencyManager::get<Faceshift>().data();
    }
#endif
#ifdef HAVE_DDE
    if (Menu::getInstance()->isOptionChecked(MenuOption::UseCamera)) {
        faceTracker = DependencyManager::get<DdeFaceTracker>().data();
    }
#endif
    return faceTracker;
}

void Application::setActiveFaceTracker() const {
#if defined(HAVE_FACESHIFT) || defined(HAVE_DDE)
    bool isMuted = Menu::getInstance()->isOptionChecked(MenuOption::MuteFaceTracking);
#endif
#ifdef HAVE_FACESHIFT
    auto faceshiftTracker = DependencyManager::get<Faceshift>();
    faceshiftTracker->setIsMuted(isMuted);
    faceshiftTracker->setEnabled(Menu::getInstance()->isOptionChecked(MenuOption::Faceshift) && !isMuted);
#endif
#ifdef HAVE_DDE
    bool isUsingDDE = Menu::getInstance()->isOptionChecked(MenuOption::UseCamera);
    Menu::getInstance()->getActionForOption(MenuOption::BinaryEyelidControl)->setVisible(isUsingDDE);
    Menu::getInstance()->getActionForOption(MenuOption::CoupleEyelids)->setVisible(isUsingDDE);
    Menu::getInstance()->getActionForOption(MenuOption::UseAudioForMouth)->setVisible(isUsingDDE);
    Menu::getInstance()->getActionForOption(MenuOption::VelocityFilter)->setVisible(isUsingDDE);
    Menu::getInstance()->getActionForOption(MenuOption::CalibrateCamera)->setVisible(isUsingDDE);
    auto ddeTracker = DependencyManager::get<DdeFaceTracker>();
    ddeTracker->setIsMuted(isMuted);
    ddeTracker->setEnabled(isUsingDDE && !isMuted);
#endif
}

#ifdef HAVE_IVIEWHMD
void Application::setActiveEyeTracker() {
    auto eyeTracker = DependencyManager::get<EyeTracker>();
    if (!eyeTracker->isInitialized()) {
        return;
    }

    bool isEyeTracking = Menu::getInstance()->isOptionChecked(MenuOption::SMIEyeTracking);
    bool isSimulating = Menu::getInstance()->isOptionChecked(MenuOption::SimulateEyeTracking);
    eyeTracker->setEnabled(isEyeTracking, isSimulating);

    Menu::getInstance()->getActionForOption(MenuOption::OnePointCalibration)->setEnabled(isEyeTracking && !isSimulating);
    Menu::getInstance()->getActionForOption(MenuOption::ThreePointCalibration)->setEnabled(isEyeTracking && !isSimulating);
    Menu::getInstance()->getActionForOption(MenuOption::FivePointCalibration)->setEnabled(isEyeTracking && !isSimulating);
}

void Application::calibrateEyeTracker1Point() {
    DependencyManager::get<EyeTracker>()->calibrate(1);
}

void Application::calibrateEyeTracker3Points() {
    DependencyManager::get<EyeTracker>()->calibrate(3);
}

void Application::calibrateEyeTracker5Points() {
    DependencyManager::get<EyeTracker>()->calibrate(5);
}
#endif

bool Application::exportEntities(const QString& filename, const QVector<EntityItemID>& entityIDs, const glm::vec3* givenOffset) {
    QHash<EntityItemID, EntityItemPointer> entities;

    auto entityTree = getEntities()->getTree();
    auto exportTree = std::make_shared<EntityTree>();
    exportTree->createRootElement();
    glm::vec3 root(TREE_SCALE, TREE_SCALE, TREE_SCALE);
    bool success = true;
    entityTree->withReadLock([&] {
        for (auto entityID : entityIDs) { // Gather entities and properties.
            auto entityItem = entityTree->findEntityByEntityItemID(entityID);
            if (!entityItem) {
                qCWarning(interfaceapp) << "Skipping export of" << entityID << "that is not in scene.";
                continue;
            }

            if (!givenOffset) {
                EntityItemID parentID = entityItem->getParentID();
                if (parentID.isInvalidID() || !entityIDs.contains(parentID) || !entityTree->findEntityByEntityItemID(parentID)) {
                    auto position = entityItem->getPosition(); // If parent wasn't selected, we want absolute position, which isn't in properties.
                    root.x = glm::min(root.x, position.x);
                    root.y = glm::min(root.y, position.y);
                    root.z = glm::min(root.z, position.z);
                }
            }
            entities[entityID] = entityItem;
        }

        if (entities.size() == 0) {
            success = false;
            return;
        }

        if (givenOffset) {
            root = *givenOffset;
        }
        for (EntityItemPointer& entityDatum : entities) {
            auto properties = entityDatum->getProperties();
            EntityItemID parentID = properties.getParentID();
            if (parentID.isInvalidID()) {
                properties.setPosition(properties.getPosition() - root);
            }
            else if (!entities.contains(parentID)) {
                entityDatum->globalizeProperties(properties, "Parent %3 of %2 %1 is not selected for export.", -root);
            } // else valid parent -- don't offset
            exportTree->addEntity(entityDatum->getEntityItemID(), properties);
        }
    });
    if (success) {
        success = exportTree->writeToJSONFile(filename.toLocal8Bit().constData());

        // restore the main window's active state
        _window->activateWindow();
    }
    return success;
}

bool Application::exportEntities(const QString& filename, float x, float y, float z, float scale) {
    glm::vec3 center(x, y, z);
    glm::vec3 minCorner = center - vec3(scale);
    float cubeSize = scale * 2;
    AACube boundingCube(minCorner, cubeSize);
    QVector<EntityItemPointer> entities;
    QVector<EntityItemID> ids;
    auto entityTree = getEntities()->getTree();
    entityTree->withReadLock([&] {
        entityTree->findEntities(boundingCube, entities);
        foreach(EntityItemPointer entity, entities) {
            ids << entity->getEntityItemID();
        }
    });
    return exportEntities(filename, ids, &center);
}

void Application::loadSettings() {

    sessionRunTime.set(0); // Just clean living. We're about to saveSettings, which will update value.
    DependencyManager::get<AudioClient>()->loadSettings();
    DependencyManager::get<LODManager>()->loadSettings();

    // DONT CHECK IN
    //DependencyManager::get<LODManager>()->setAutomaticLODAdjust(false);

    Menu::getInstance()->loadSettings();
    // If there is a preferred plugin, we probably messed it up with the menu settings, so fix it.
    auto pluginManager = PluginManager::getInstance();
    auto plugins = pluginManager->getPreferredDisplayPlugins();
    for (auto plugin : plugins) {
        auto menu = Menu::getInstance();
        if (auto action = menu->getActionForOption(plugin->getName())) {
            action->setChecked(true);
            action->trigger();
            // Find and activated highest priority plugin, bail for the rest
            break;
        }
    }

    auto inputs = pluginManager->getInputPlugins();
    for (auto plugin : inputs) {
        if (!plugin->isActive()) {
            plugin->activate();
        }
    }

    getMyAvatar()->loadData();

    _settingsLoaded = true;
}

void Application::saveSettings() const {
    sessionRunTime.set(_sessionRunTimer.elapsed() / MSECS_PER_SECOND);
    DependencyManager::get<AudioClient>()->saveSettings();
    DependencyManager::get<LODManager>()->saveSettings();

    Menu::getInstance()->saveSettings();
    getMyAvatar()->saveData();
    PluginManager::getInstance()->saveSettings();
}

bool Application::importEntities(const QString& urlOrFilename) {
    bool success = false;
    _entityClipboard->withWriteLock([&] {
        _entityClipboard->eraseAllOctreeElements();

        success = _entityClipboard->readFromURL(urlOrFilename);
        if (success) {
            _entityClipboard->reaverageOctreeElements();
        }
    });
    return success;
}

QVector<EntityItemID> Application::pasteEntities(float x, float y, float z) {
    return _entityClipboard->sendEntities(&_entityEditSender, getEntities()->getTree(), x, y, z);
}

void Application::initDisplay() {
}

void Application::init() {
    // Make sure Login state is up to date
    DependencyManager::get<DialogsManager>()->toggleLoginDialog();

    DependencyManager::get<DeferredLightingEffect>()->init();

    DependencyManager::get<AvatarManager>()->init();
    _myCamera.setMode(CAMERA_MODE_FIRST_PERSON);

    _mirrorCamera.setMode(CAMERA_MODE_MIRROR);

    _timerStart.start();
    _lastTimeUpdated.start();
    // when +connect_lobby in command line, join steam lobby
    const QString STEAM_LOBBY_COMMAND_LINE_KEY = "+connect_lobby";
    int lobbyIndex = arguments().indexOf(STEAM_LOBBY_COMMAND_LINE_KEY);
    if (lobbyIndex != -1) {
        QString lobbyId = arguments().value(lobbyIndex + 1);
        SteamClient::joinLobby(lobbyId);
    }


    qCDebug(interfaceapp) << "Loaded settings";

    Leapmotion::init();

    // fire off an immediate domain-server check in now that settings are loaded
    DependencyManager::get<NodeList>()->sendDomainServerCheckIn();

    getEntities()->init();
    {
        QMutexLocker viewLocker(&_viewMutex);
        getEntities()->setViewFrustum(_viewFrustum);
    }

    getEntities()->setEntityLoadingPriorityFunction([this](const EntityItem& item) {
        auto dims = item.getDimensions();
        auto maxSize = glm::compMax(dims);

        if (maxSize <= 0.0f) {
            return 0.0f;
        }

        auto distance = glm::distance(getMyAvatar()->getPosition(), item.getPosition());
        return atan2(maxSize, distance);
    });

    ObjectMotionState::setShapeManager(&_shapeManager);
    _physicsEngine->init();

    EntityTreePointer tree = getEntities()->getTree();
    _entitySimulation->init(tree, _physicsEngine, &_entityEditSender);
    tree->setSimulation(_entitySimulation);

    auto entityScriptingInterface = DependencyManager::get<EntityScriptingInterface>();

    // connect the _entityCollisionSystem to our EntityTreeRenderer since that's what handles running entity scripts
    connect(_entitySimulation.get(), &EntitySimulation::entityCollisionWithEntity,
            getEntities(), &EntityTreeRenderer::entityCollisionWithEntity);

    // connect the _entities (EntityTreeRenderer) to our script engine's EntityScriptingInterface for firing
    // of events related clicking, hovering over, and entering entities
    getEntities()->connectSignalsToSlots(entityScriptingInterface.data());

    _entityClipboardRenderer.init();
    {
        QMutexLocker viewLocker(&_viewMutex);
        _entityClipboardRenderer.setViewFrustum(_viewFrustum);
    }
    _entityClipboardRenderer.setTree(_entityClipboard);

    // Make sure any new sounds are loaded as soon as know about them.
    connect(tree.get(), &EntityTree::newCollisionSoundURL, this, [this](QUrl newURL, EntityItemID id) {
        EntityTreePointer tree = getEntities()->getTree();
        if (auto entity = tree->findEntityByEntityItemID(id)) {
            auto sound = DependencyManager::get<SoundCache>()->getSound(newURL);
            entity->setCollisionSound(sound);
}
    }, Qt::QueuedConnection);
    connect(getMyAvatar().get(), &MyAvatar::newCollisionSoundURL, this, [this](QUrl newURL) {
        if (auto avatar = getMyAvatar()) {
            auto sound = DependencyManager::get<SoundCache>()->getSound(newURL);
            avatar->setCollisionSound(sound);
        }
    }, Qt::QueuedConnection);
}

void Application::updateLOD() const {
    PerformanceTimer perfTimer("LOD");
    // adjust it unless we were asked to disable this feature, or if we're currently in throttleRendering mode
    if (!isThrottleRendering()) {
        DependencyManager::get<LODManager>()->autoAdjustLOD(_frameCounter.rate());
    } else {
        DependencyManager::get<LODManager>()->resetLODAdjust();
    }
}

void Application::pushPostUpdateLambda(void* key, std::function<void()> func) {
    std::unique_lock<std::mutex> guard(_postUpdateLambdasLock);
    _postUpdateLambdas[key] = func;
}

// Called during Application::update immediately before AvatarManager::updateMyAvatar, updating my data that is then sent to everyone.
// (Maybe this code should be moved there?)
// The principal result is to call updateLookAtTargetAvatar() and then setLookAtPosition().
// Note that it is called BEFORE we update position or joints based on sensors, etc.
void Application::updateMyAvatarLookAtPosition() {
    PerformanceTimer perfTimer("lookAt");
    bool showWarnings = Menu::getInstance()->isOptionChecked(MenuOption::PipelineWarnings);
    PerformanceWarning warn(showWarnings, "Application::updateMyAvatarLookAtPosition()");

    auto myAvatar = getMyAvatar();
    myAvatar->updateLookAtTargetAvatar();
    FaceTracker* faceTracker = getActiveFaceTracker();
    auto eyeTracker = DependencyManager::get<EyeTracker>();

    bool isLookingAtSomeone = false;
    bool isHMD = qApp->isHMDMode();
    glm::vec3 lookAtSpot;
    if (eyeTracker->isTracking() && (isHMD || eyeTracker->isSimulating())) {
        //  Look at the point that the user is looking at.
        glm::vec3 lookAtPosition = eyeTracker->getLookAtPosition();
        if (_myCamera.getMode() == CAMERA_MODE_MIRROR) {
            lookAtPosition.x = -lookAtPosition.x;
        }
        if (isHMD) {
            glm::mat4 headPose = getActiveDisplayPlugin()->getHeadPose();
            glm::quat hmdRotation = glm::quat_cast(headPose);
            lookAtSpot = _myCamera.getPosition() + myAvatar->getOrientation() * (hmdRotation * lookAtPosition);
        } else {
            lookAtSpot = myAvatar->getHead()->getEyePosition()
                + (myAvatar->getHead()->getFinalOrientationInWorldFrame() * lookAtPosition);
        }
    } else {
        AvatarSharedPointer lookingAt = myAvatar->getLookAtTargetAvatar().lock();
        if (lookingAt && myAvatar.get() != lookingAt.get()) {
            //  If I am looking at someone else, look directly at one of their eyes
            isLookingAtSomeone = true;
            auto lookingAtHead = static_pointer_cast<Avatar>(lookingAt)->getHead();

            const float MAXIMUM_FACE_ANGLE = 65.0f * RADIANS_PER_DEGREE;
            glm::vec3 lookingAtFaceOrientation = lookingAtHead->getFinalOrientationInWorldFrame() * IDENTITY_FRONT;
            glm::vec3 fromLookingAtToMe = glm::normalize(myAvatar->getHead()->getEyePosition()
                - lookingAtHead->getEyePosition());
            float faceAngle = glm::angle(lookingAtFaceOrientation, fromLookingAtToMe);

            if (faceAngle < MAXIMUM_FACE_ANGLE) {
                // Randomly look back and forth between look targets
                eyeContactTarget target = Menu::getInstance()->isOptionChecked(MenuOption::FixGaze) ?
                LEFT_EYE : myAvatar->getEyeContactTarget();
                switch (target) {
                    case LEFT_EYE:
                        lookAtSpot = lookingAtHead->getLeftEyePosition();
                        break;
                    case RIGHT_EYE:
                        lookAtSpot = lookingAtHead->getRightEyePosition();
                        break;
                    case MOUTH:
                        lookAtSpot = lookingAtHead->getMouthPosition();
                        break;
                }
            } else {
                // Just look at their head (mid point between eyes)
                lookAtSpot = lookingAtHead->getEyePosition();
            }
        } else {
            //  I am not looking at anyone else, so just look forward
            if (isHMD) {
                glm::mat4 worldHMDMat = myAvatar->getSensorToWorldMatrix() * myAvatar->getHMDSensorMatrix();
                lookAtSpot = transformPoint(worldHMDMat, glm::vec3(0.0f, 0.0f, -TREE_SCALE));
            } else {
                lookAtSpot = myAvatar->getHead()->getEyePosition() +
                    (myAvatar->getHead()->getFinalOrientationInWorldFrame() * glm::vec3(0.0f, 0.0f, -TREE_SCALE));
            }
        }

        // Deflect the eyes a bit to match the detected gaze from the face tracker if active.
        if (faceTracker && !faceTracker->isMuted()) {
            float eyePitch = faceTracker->getEstimatedEyePitch();
            float eyeYaw = faceTracker->getEstimatedEyeYaw();
            const float GAZE_DEFLECTION_REDUCTION_DURING_EYE_CONTACT = 0.1f;
            glm::vec3 origin = myAvatar->getHead()->getEyePosition();
            float deflection = faceTracker->getEyeDeflection();
            if (isLookingAtSomeone) {
                deflection *= GAZE_DEFLECTION_REDUCTION_DURING_EYE_CONTACT;
            }
            lookAtSpot = origin + _myCamera.getOrientation() * glm::quat(glm::radians(glm::vec3(
                eyePitch * deflection, eyeYaw * deflection, 0.0f))) *
                glm::inverse(_myCamera.getOrientation()) * (lookAtSpot - origin);
        }
    }

    myAvatar->getHead()->setLookAtPosition(lookAtSpot);
}

void Application::updateThreads(float deltaTime) {
    PerformanceTimer perfTimer("updateThreads");
    bool showWarnings = Menu::getInstance()->isOptionChecked(MenuOption::PipelineWarnings);
    PerformanceWarning warn(showWarnings, "Application::updateThreads()");

    // parse voxel packets
    if (!_enableProcessOctreeThread) {
        _octreeProcessor.threadRoutine();
        _entityEditSender.threadRoutine();
    }
}

void Application::toggleOverlays() {
    auto menu = Menu::getInstance();
    menu->setIsOptionChecked(MenuOption::Overlays, menu->isOptionChecked(MenuOption::Overlays));
}

void Application::setOverlaysVisible(bool visible) {
    auto menu = Menu::getInstance();
    menu->setIsOptionChecked(MenuOption::Overlays, true);
}

void Application::centerUI() {
    _overlayConductor.centerUI();
}

void Application::cycleCamera() {
    auto menu = Menu::getInstance();
    if (menu->isOptionChecked(MenuOption::FullscreenMirror)) {

        menu->setIsOptionChecked(MenuOption::FullscreenMirror, false);
        menu->setIsOptionChecked(MenuOption::FirstPerson, true);

    } else if (menu->isOptionChecked(MenuOption::FirstPerson)) {

        menu->setIsOptionChecked(MenuOption::FirstPerson, false);
        menu->setIsOptionChecked(MenuOption::ThirdPerson, true);

    } else if (menu->isOptionChecked(MenuOption::ThirdPerson)) {

        menu->setIsOptionChecked(MenuOption::ThirdPerson, false);
        menu->setIsOptionChecked(MenuOption::FullscreenMirror, true);

    } else if (menu->isOptionChecked(MenuOption::IndependentMode) || menu->isOptionChecked(MenuOption::CameraEntityMode)) {
        // do nothing if in independent or camera entity modes
        return;
    }
    cameraMenuChanged(); // handle the menu change
}

void Application::cameraMenuChanged() {
    if (Menu::getInstance()->isOptionChecked(MenuOption::FullscreenMirror)) {
        if (_myCamera.getMode() != CAMERA_MODE_MIRROR) {
            _myCamera.setMode(CAMERA_MODE_MIRROR);
        }
    } else if (Menu::getInstance()->isOptionChecked(MenuOption::FirstPerson)) {
        if (_myCamera.getMode() != CAMERA_MODE_FIRST_PERSON) {
            _myCamera.setMode(CAMERA_MODE_FIRST_PERSON);
            getMyAvatar()->setBoomLength(MyAvatar::ZOOM_MIN);
        }
    } else if (Menu::getInstance()->isOptionChecked(MenuOption::ThirdPerson)) {
        if (_myCamera.getMode() != CAMERA_MODE_THIRD_PERSON) {
            _myCamera.setMode(CAMERA_MODE_THIRD_PERSON);
            if (getMyAvatar()->getBoomLength() == MyAvatar::ZOOM_MIN) {
                getMyAvatar()->setBoomLength(MyAvatar::ZOOM_DEFAULT);
            }
        }
    } else if (Menu::getInstance()->isOptionChecked(MenuOption::IndependentMode)) {
        if (_myCamera.getMode() != CAMERA_MODE_INDEPENDENT) {
            _myCamera.setMode(CAMERA_MODE_INDEPENDENT);
        }
    } else if (Menu::getInstance()->isOptionChecked(MenuOption::CameraEntityMode)) {
        if (_myCamera.getMode() != CAMERA_MODE_ENTITY) {
            _myCamera.setMode(CAMERA_MODE_ENTITY);
        }
    }// We keep physics disabled until we've received a full scene and everything near the avatar in that
}

void Application::resetPhysicsReadyInformation() {
    // we've changed domains or cleared out caches or something.  we no longer know enough about the
    // collision information of nearby entities to make running bullet be safe.
    _fullSceneReceivedCounter = 0;
    _fullSceneCounterAtLastPhysicsCheck = 0;
    _nearbyEntitiesCountAtLastPhysicsCheck = 0;
    _nearbyEntitiesStabilityCount = 0;
    _physicsEnabled = false;
}


void Application::reloadResourceCaches() {
    resetPhysicsReadyInformation();
    {
        QMutexLocker viewLocker(&_viewMutex);
        _viewFrustum.setPosition(glm::vec3(0.0f, 0.0f, TREE_SCALE));
        _viewFrustum.setOrientation(glm::quat());
    }
    // Clear entities out of view frustum
    queryOctree(NodeType::EntityServer, PacketType::EntityQuery, _entityServerJurisdictions);

    DependencyManager::get<AssetClient>()->clearCache();

    DependencyManager::get<AnimationCache>()->refreshAll();
    DependencyManager::get<ModelCache>()->refreshAll();
    DependencyManager::get<SoundCache>()->refreshAll();
    DependencyManager::get<TextureCache>()->refreshAll();

    DependencyManager::get<NodeList>()->reset();  // Force redownload of .fst models

    getMyAvatar()->resetFullAvatarURL();
}

void Application::rotationModeChanged() const {
    if (!Menu::getInstance()->isOptionChecked(MenuOption::CenterPlayerInView)) {
        getMyAvatar()->setHeadPitch(0);
    }
}

QUuid Application::getKeyboardFocusEntity() const {
    return _keyboardFocusedItem.get();
}

void Application::setKeyboardFocusEntity(QUuid id) {
    EntityItemID entityItemID(id);
    setKeyboardFocusEntity(entityItemID);
}

void Application::setKeyboardFocusEntity(EntityItemID entityItemID) {
    auto entityScriptingInterface = DependencyManager::get<EntityScriptingInterface>();
    if (_keyboardFocusedItem.get() != entityItemID) {
        _keyboardFocusedItem.set(UNKNOWN_ENTITY_ID);
        auto properties = entityScriptingInterface->getEntityProperties(entityItemID);
        if (!properties.getLocked() && properties.getVisible()) {
            auto entity = getEntities()->getTree()->findEntityByID(entityItemID);
            if (entity && entity->wantsKeyboardFocus()) {
                entity->setProxyWindow(_window->windowHandle());
                if (_keyboardMouseDevice->isActive()) {
                    _keyboardMouseDevice->pluginFocusOutEvent();
                }
                _keyboardFocusedItem.set(entityItemID);
                _lastAcceptedKeyPress = usecTimestampNow();
                if (_keyboardFocusHighlightID < 0 || !getOverlays().isAddedOverlay(_keyboardFocusHighlightID)) {
                    _keyboardFocusHighlight = std::make_shared<Cube3DOverlay>();
                    _keyboardFocusHighlight->setAlpha(1.0f);
                    _keyboardFocusHighlight->setBorderSize(1.0f);
                    _keyboardFocusHighlight->setColor({ 0xFF, 0xEF, 0x00 });
                    _keyboardFocusHighlight->setIsSolid(false);
                    _keyboardFocusHighlight->setPulseMin(0.5);
                    _keyboardFocusHighlight->setPulseMax(1.0);
                    _keyboardFocusHighlight->setColorPulse(1.0);
                    _keyboardFocusHighlight->setIgnoreRayIntersection(true);
                    _keyboardFocusHighlight->setDrawInFront(false);
                }
                _keyboardFocusHighlight->setRotation(entity->getRotation());
                _keyboardFocusHighlight->setPosition(entity->getPosition());
                _keyboardFocusHighlight->setDimensions(entity->getDimensions() * 1.05f);
                _keyboardFocusHighlight->setVisible(true);
                _keyboardFocusHighlightID = getOverlays().addOverlay(_keyboardFocusHighlight);
            }
        }
        if (_keyboardFocusedItem.get() == UNKNOWN_ENTITY_ID && _keyboardFocusHighlight) {
            _keyboardFocusHighlight->setVisible(false);
        }
    }
}

void Application::updateDialogs(float deltaTime) const {
    PerformanceTimer perfTimer("updateDialogs");
    bool showWarnings = Menu::getInstance()->isOptionChecked(MenuOption::PipelineWarnings);
    PerformanceWarning warn(showWarnings, "Application::updateDialogs()");
    auto dialogsManager = DependencyManager::get<DialogsManager>();

    // Update audio stats dialog, if any
    AudioStatsDialog* audioStatsDialog = dialogsManager->getAudioStatsDialog();
    if(audioStatsDialog) {
        audioStatsDialog->update();
    }

    // Update bandwidth dialog, if any
    BandwidthDialog* bandwidthDialog = dialogsManager->getBandwidthDialog();
    if (bandwidthDialog) {
        bandwidthDialog->update();
    }

    QPointer<OctreeStatsDialog> octreeStatsDialog = dialogsManager->getOctreeStatsDialog();
    if (octreeStatsDialog) {
        octreeStatsDialog->update();
    }
}

void Application::update(float deltaTime) {

    PROFILE_RANGE_EX(__FUNCTION__, 0xffff0000, (uint64_t)_frameCount + 1);

    bool showWarnings = Menu::getInstance()->isOptionChecked(MenuOption::PipelineWarnings);
    PerformanceWarning warn(showWarnings, "Application::update()");

    updateLOD();

    if (!_physicsEnabled) {
        // we haven't yet enabled physics.  we wait until we think we have all the collision information
        // for nearby entities before starting bullet up.
        quint64 now = usecTimestampNow();
        bool timeout = false;
        const int PHYSICS_CHECK_TIMEOUT = 2 * USECS_PER_SECOND;
        if (_lastPhysicsCheckTime > 0 && now - _lastPhysicsCheckTime > PHYSICS_CHECK_TIMEOUT) {
            timeout = true;
        }

        if (timeout || _fullSceneReceivedCounter > _fullSceneCounterAtLastPhysicsCheck) {
            // we've received a new full-scene octree stats packet, or it's been long enough to try again anyway
            _lastPhysicsCheckTime = now;
            _fullSceneCounterAtLastPhysicsCheck = _fullSceneReceivedCounter;

            // process octree stats packets are sent in between full sends of a scene (this isn't currently true).
            // We keep physics disabled until we've received a full scene and everything near the avatar in that
            // scene is ready to compute its collision shape.
            if (nearbyEntitiesAreReadyForPhysics()) {
                _physicsEnabled = true;
                getMyAvatar()->updateMotionBehaviorFromMenu();
            } else {
                auto characterController = getMyAvatar()->getCharacterController();
                if (characterController) {
                    // if we have a character controller, disable it here so the avatar doesn't get stuck due to
                    // a non-loading collision hull.
                    characterController->setEnabled(false);
                }
            }
        }
    }

    {
        PerformanceTimer perfTimer("devices");
        DeviceTracker::updateAll();

        FaceTracker* tracker = getSelectedFaceTracker();
        if (tracker && Menu::getInstance()->isOptionChecked(MenuOption::MuteFaceTracking) != tracker->isMuted()) {
            tracker->toggleMute();
        }

        tracker = getActiveFaceTracker();
        if (tracker && !tracker->isMuted()) {
            tracker->update(deltaTime);

            // Auto-mute microphone after losing face tracking?
            if (tracker->isTracking()) {
                _lastFaceTrackerUpdate = usecTimestampNow();
            } else {
                const quint64 MUTE_MICROPHONE_AFTER_USECS = 5000000;  //5 secs
                Menu* menu = Menu::getInstance();
                if (menu->isOptionChecked(MenuOption::AutoMuteAudio) && !menu->isOptionChecked(MenuOption::MuteAudio)) {
                    if (_lastFaceTrackerUpdate > 0
                        && ((usecTimestampNow() - _lastFaceTrackerUpdate) > MUTE_MICROPHONE_AFTER_USECS)) {
                        menu->triggerOption(MenuOption::MuteAudio);
                        _lastFaceTrackerUpdate = 0;
                    }
                } else {
                    _lastFaceTrackerUpdate = 0;
                }
            }
        } else {
            _lastFaceTrackerUpdate = 0;
        }

    }

    auto myAvatar = getMyAvatar();
    auto userInputMapper = DependencyManager::get<UserInputMapper>();

    controller::InputCalibrationData calibrationData = {
        myAvatar->getSensorToWorldMatrix(),
        createMatFromQuatAndPos(myAvatar->getOrientation(), myAvatar->getPosition()),
        myAvatar->getHMDSensorMatrix()
    };

    InputPluginPointer keyboardMousePlugin;
    for (auto inputPlugin : PluginManager::getInstance()->getInputPlugins()) {
        if (inputPlugin->getName() == KeyboardMouseDevice::NAME) {
            keyboardMousePlugin = inputPlugin;
        } else if (inputPlugin->isActive()) {
            inputPlugin->pluginUpdate(deltaTime, calibrationData);
        }
    }

    userInputMapper->update(deltaTime);

    if (keyboardMousePlugin && keyboardMousePlugin->isActive()) {
        keyboardMousePlugin->pluginUpdate(deltaTime, calibrationData);
    }

    _controllerScriptingInterface->updateInputControllers();

    // Transfer the user inputs to the driveKeys
    // FIXME can we drop drive keys and just have the avatar read the action states directly?
    myAvatar->clearDriveKeys();
    if (_myCamera.getMode() != CAMERA_MODE_INDEPENDENT) {
        if (!_controllerScriptingInterface->areActionsCaptured()) {
            myAvatar->setDriveKeys(TRANSLATE_Z, -1.0f * userInputMapper->getActionState(controller::Action::TRANSLATE_Z));
            myAvatar->setDriveKeys(TRANSLATE_Y, userInputMapper->getActionState(controller::Action::TRANSLATE_Y));
            myAvatar->setDriveKeys(TRANSLATE_X, userInputMapper->getActionState(controller::Action::TRANSLATE_X));
            if (deltaTime > FLT_EPSILON) {
                myAvatar->setDriveKeys(PITCH, -1.0f * userInputMapper->getActionState(controller::Action::PITCH));
                myAvatar->setDriveKeys(YAW, -1.0f * userInputMapper->getActionState(controller::Action::YAW));
                myAvatar->setDriveKeys(STEP_YAW, -1.0f * userInputMapper->getActionState(controller::Action::STEP_YAW));
            }
        }
        myAvatar->setDriveKeys(ZOOM, userInputMapper->getActionState(controller::Action::TRANSLATE_CAMERA_Z));
    }

    controller::Pose leftHandPose = userInputMapper->getPoseState(controller::Action::LEFT_HAND);
    controller::Pose rightHandPose = userInputMapper->getPoseState(controller::Action::RIGHT_HAND);
    auto myAvatarMatrix = createMatFromQuatAndPos(myAvatar->getOrientation(), myAvatar->getPosition());
    auto worldToSensorMatrix = glm::inverse(myAvatar->getSensorToWorldMatrix());
    auto avatarToSensorMatrix = worldToSensorMatrix * myAvatarMatrix;
    myAvatar->setHandControllerPosesInSensorFrame(leftHandPose.transform(avatarToSensorMatrix), rightHandPose.transform(avatarToSensorMatrix));

    updateThreads(deltaTime); // If running non-threaded, then give the threads some time to process...
    updateDialogs(deltaTime); // update various stats dialogs if present

    QSharedPointer<AvatarManager> avatarManager = DependencyManager::get<AvatarManager>();

    if (_physicsEnabled) {
        PROFILE_RANGE_EX("Physics", 0xffff0000, (uint64_t)getActiveDisplayPlugin()->presentCount());

        PerformanceTimer perfTimer("physics");

        {
            PROFILE_RANGE_EX("UpdateStats", 0xffffff00, (uint64_t)getActiveDisplayPlugin()->presentCount());

            PerformanceTimer perfTimer("updateStates)");
            static VectorOfMotionStates motionStates;
            _entitySimulation->getObjectsToRemoveFromPhysics(motionStates);
            _physicsEngine->removeObjects(motionStates);
            _entitySimulation->deleteObjectsRemovedFromPhysics();

            getEntities()->getTree()->withReadLock([&] {
                _entitySimulation->getObjectsToAddToPhysics(motionStates);
                _physicsEngine->addObjects(motionStates);

            });
            getEntities()->getTree()->withReadLock([&] {
                _entitySimulation->getObjectsToChange(motionStates);
                VectorOfMotionStates stillNeedChange = _physicsEngine->changeObjects(motionStates);
                _entitySimulation->setObjectsToChange(stillNeedChange);
            });

            _entitySimulation->applyActionChanges();

             avatarManager->getObjectsToRemoveFromPhysics(motionStates);
            _physicsEngine->removeObjects(motionStates);
            avatarManager->getObjectsToAddToPhysics(motionStates);
            _physicsEngine->addObjects(motionStates);
            avatarManager->getObjectsToChange(motionStates);
            _physicsEngine->changeObjects(motionStates);

            myAvatar->prepareForPhysicsSimulation();
            _physicsEngine->forEachAction([&](EntityActionPointer action) {
                action->prepareForPhysicsSimulation();
            });
        }
        {
            PROFILE_RANGE_EX("StepSimulation", 0xffff8000, (uint64_t)getActiveDisplayPlugin()->presentCount());
            PerformanceTimer perfTimer("stepSimulation");
            getEntities()->getTree()->withWriteLock([&] {
                _physicsEngine->stepSimulation();
            });
        }
        {
            PROFILE_RANGE_EX("HarvestChanges", 0xffffff00, (uint64_t)getActiveDisplayPlugin()->presentCount());
            PerformanceTimer perfTimer("harvestChanges");
            if (_physicsEngine->hasOutgoingChanges()) {
                getEntities()->getTree()->withWriteLock([&] {
                    PerformanceTimer perfTimer("handleOutgoingChanges");
                    const VectorOfMotionStates& outgoingChanges = _physicsEngine->getOutgoingChanges();
                    _entitySimulation->handleOutgoingChanges(outgoingChanges);
                    avatarManager->handleOutgoingChanges(outgoingChanges);
                });

                auto collisionEvents = _physicsEngine->getCollisionEvents();
                avatarManager->handleCollisionEvents(collisionEvents);

                _physicsEngine->dumpStatsIfNecessary();

                if (!_aboutToQuit) {
                    PerformanceTimer perfTimer("entities");
                    // Collision events (and their scripts) must not be handled when we're locked, above. (That would risk
                    // deadlock.)
                    _entitySimulation->handleCollisionEvents(collisionEvents);

                    // NOTE: the getEntities()->update() call below will wait for lock
                    // and will simulate entity motion (the EntityTree has been given an EntitySimulation).
                    getEntities()->update(); // update the models...
                }

                myAvatar->harvestResultsFromPhysicsSimulation(deltaTime);
            }
        }
    }

    // AvatarManager update
    {
        PerformanceTimer perfTimer("AvatarManger");
        _avatarSimCounter.increment();

        {
            PROFILE_RANGE_EX("OtherAvatars", 0xffff00ff, (uint64_t)getActiveDisplayPlugin()->presentCount());
            avatarManager->updateOtherAvatars(deltaTime);
        }

        qApp->updateMyAvatarLookAtPosition();

        {
            PROFILE_RANGE_EX("MyAvatar", 0xffff00ff, (uint64_t)getActiveDisplayPlugin()->presentCount());
            avatarManager->updateMyAvatar(deltaTime);
        }
    }

    {
        PROFILE_RANGE_EX("Overlays", 0xffff0000, (uint64_t)getActiveDisplayPlugin()->presentCount());
        PerformanceTimer perfTimer("overlays");
        _overlays.update(deltaTime);
    }

    // Update _viewFrustum with latest camera and view frustum data...
    // NOTE: we get this from the view frustum, to make it simpler, since the
    // loadViewFrumstum() method will get the correct details from the camera
    // We could optimize this to not actually load the viewFrustum, since we don't
    // actually need to calculate the view frustum planes to send these details
    // to the server.
    {
        QMutexLocker viewLocker(&_viewMutex);
        loadViewFrustum(_myCamera, _viewFrustum);
    }

    quint64 now = usecTimestampNow();

    // Update my voxel servers with my current voxel query...
    {
        PROFILE_RANGE_EX("QueryOctree", 0xffff0000, (uint64_t)getActiveDisplayPlugin()->presentCount());
        QMutexLocker viewLocker(&_viewMutex);
        PerformanceTimer perfTimer("queryOctree");
        quint64 sinceLastQuery = now - _lastQueriedTime;
        const quint64 TOO_LONG_SINCE_LAST_QUERY = 3 * USECS_PER_SECOND;
        bool queryIsDue = sinceLastQuery > TOO_LONG_SINCE_LAST_QUERY;
        bool viewIsDifferentEnough = !_lastQueriedViewFrustum.isVerySimilar(_viewFrustum);
        // if it's been a while since our last query or the view has significantly changed then send a query, otherwise suppress it
        if (queryIsDue || viewIsDifferentEnough) {
            _lastQueriedTime = now;
            if (DependencyManager::get<SceneScriptingInterface>()->shouldRenderEntities()) {
                queryOctree(NodeType::EntityServer, PacketType::EntityQuery, _entityServerJurisdictions);
            }
            _lastQueriedViewFrustum = _viewFrustum;
        }
    }

    // sent nack packets containing missing sequence numbers of received packets from nodes
    {
        quint64 sinceLastNack = now - _lastNackTime;
        const quint64 TOO_LONG_SINCE_LAST_NACK = 1 * USECS_PER_SECOND;
        if (sinceLastNack > TOO_LONG_SINCE_LAST_NACK) {
            _lastNackTime = now;
            sendNackPackets();
        }
    }

    // send packet containing downstream audio stats to the AudioMixer
    {
        quint64 sinceLastNack = now - _lastSendDownstreamAudioStats;
        if (sinceLastNack > TOO_LONG_SINCE_LAST_SEND_DOWNSTREAM_AUDIO_STATS) {
            _lastSendDownstreamAudioStats = now;

            QMetaObject::invokeMethod(DependencyManager::get<AudioClient>().data(), "sendDownstreamAudioStatsPacket", Qt::QueuedConnection);
        }
    }

    avatarManager->postUpdate(deltaTime);

    {
        PROFILE_RANGE_EX("PreRenderLambdas", 0xffff0000, (uint64_t)0);

        std::unique_lock<std::mutex> guard(_postUpdateLambdasLock);
        for (auto& iter : _postUpdateLambdas) {
            iter.second();
        }
        _postUpdateLambdas.clear();
    }

    AnimDebugDraw::getInstance().update();
}


int Application::sendNackPackets() {

    // iterates through all nodes in NodeList
    auto nodeList = DependencyManager::get<NodeList>();

    int packetsSent = 0;

    nodeList->eachNode([&](const SharedNodePointer& node){

        if (node->getActiveSocket() && node->getType() == NodeType::EntityServer) {

            auto nackPacketList = NLPacketList::create(PacketType::OctreeDataNack);

            QUuid nodeUUID = node->getUUID();

            // if there are octree packets from this node that are waiting to be processed,
            // don't send a NACK since the missing packets may be among those waiting packets.
            if (_octreeProcessor.hasPacketsToProcessFrom(nodeUUID)) {
                return;
            }

            QSet<OCTREE_PACKET_SEQUENCE> missingSequenceNumbers;
            _octreeServerSceneStats.withReadLock([&] {
                // retrieve octree scene stats of this node
                if (_octreeServerSceneStats.find(nodeUUID) == _octreeServerSceneStats.end()) {
                    return;
                }
                // get sequence number stats of node, prune its missing set, and make a copy of the missing set
                SequenceNumberStats& sequenceNumberStats = _octreeServerSceneStats[nodeUUID].getIncomingOctreeSequenceNumberStats();
                sequenceNumberStats.pruneMissingSet();
                missingSequenceNumbers = sequenceNumberStats.getMissingSet();
            });

            // construct nack packet(s) for this node
            foreach(const OCTREE_PACKET_SEQUENCE& missingNumber, missingSequenceNumbers) {
                nackPacketList->writePrimitive(missingNumber);
            }

            if (nackPacketList->getNumPackets()) {
                packetsSent += (int)nackPacketList->getNumPackets();

                // send the packet list
                nodeList->sendPacketList(std::move(nackPacketList), *node);
            }
        }
    });


    return packetsSent;
}

void Application::queryOctree(NodeType_t serverType, PacketType packetType, NodeToJurisdictionMap& jurisdictions, bool forceResend) {

    if (!_settingsLoaded) {
        return; // bail early if settings are not loaded
    }

    //qCDebug(interfaceapp) << ">>> inside... queryOctree()... _viewFrustum.getFieldOfView()=" << _viewFrustum.getFieldOfView();
    bool wantExtraDebugging = getLogger()->extraDebugging();

    ViewFrustum viewFrustum;
    copyViewFrustum(viewFrustum);
    _octreeQuery.setCameraPosition(viewFrustum.getPosition());
    _octreeQuery.setCameraOrientation(viewFrustum.getOrientation());
    _octreeQuery.setCameraFov(viewFrustum.getFieldOfView());
    _octreeQuery.setCameraAspectRatio(viewFrustum.getAspectRatio());
    _octreeQuery.setCameraNearClip(viewFrustum.getNearClip());
    _octreeQuery.setCameraFarClip(viewFrustum.getFarClip());
    _octreeQuery.setCameraEyeOffsetPosition(glm::vec3());
    _octreeQuery.setCameraCenterRadius(viewFrustum.getCenterRadius());
    auto lodManager = DependencyManager::get<LODManager>();
    _octreeQuery.setOctreeSizeScale(lodManager->getOctreeSizeScale());
    _octreeQuery.setBoundaryLevelAdjust(lodManager->getBoundaryLevelAdjust());

    // Iterate all of the nodes, and get a count of how many octree servers we have...
    int totalServers = 0;
    int inViewServers = 0;
    int unknownJurisdictionServers = 0;

    auto nodeList = DependencyManager::get<NodeList>();

    nodeList->eachNode([&](const SharedNodePointer& node) {
        // only send to the NodeTypes that are serverType
        if (node->getActiveSocket() && node->getType() == serverType) {
            totalServers++;

            // get the server bounds for this server
            QUuid nodeUUID = node->getUUID();

            // if we haven't heard from this voxel server, go ahead and send it a query, so we
            // can get the jurisdiction...
            if (jurisdictions.find(nodeUUID) == jurisdictions.end()) {
                unknownJurisdictionServers++;
            } else {
                const JurisdictionMap& map = (jurisdictions)[nodeUUID];

                auto rootCode = map.getRootOctalCode();

                if (rootCode) {
                    VoxelPositionSize rootDetails;
                    voxelDetailsForCode(rootCode.get(), rootDetails);
                    AACube serverBounds(glm::vec3(rootDetails.x * TREE_SCALE,
                                                  rootDetails.y * TREE_SCALE,
                                                  rootDetails.z * TREE_SCALE) - glm::vec3(HALF_TREE_SCALE),
                                        rootDetails.s * TREE_SCALE);
                    if (viewFrustum.cubeIntersectsKeyhole(serverBounds)) {
                        inViewServers++;
                    }
                }
            }
        }
    });

    if (wantExtraDebugging) {
        qCDebug(interfaceapp, "Servers: total %d, in view %d, unknown jurisdiction %d",
            totalServers, inViewServers, unknownJurisdictionServers);
    }

    int perServerPPS = 0;
    const int SMALL_BUDGET = 10;
    int perUnknownServer = SMALL_BUDGET;
    int totalPPS = getMaxOctreePacketsPerSecond();

    // determine PPS based on number of servers
    if (inViewServers >= 1) {
        // set our preferred PPS to be exactly evenly divided among all of the voxel servers... and allocate 1 PPS
        // for each unknown jurisdiction server
        perServerPPS = (totalPPS / inViewServers) - (unknownJurisdictionServers * perUnknownServer);
    } else {
        if (unknownJurisdictionServers > 0) {
            perUnknownServer = (totalPPS / unknownJurisdictionServers);
        }
    }

    if (wantExtraDebugging) {
        qCDebug(interfaceapp, "perServerPPS: %d perUnknownServer: %d", perServerPPS, perUnknownServer);
    }

    auto queryPacket = NLPacket::create(packetType);

    nodeList->eachNode([&](const SharedNodePointer& node) {
        // only send to the NodeTypes that are serverType
        if (node->getActiveSocket() && node->getType() == serverType) {

            // get the server bounds for this server
            QUuid nodeUUID = node->getUUID();

            bool inView = false;
            bool unknownView = false;

            // if we haven't heard from this voxel server, go ahead and send it a query, so we
            // can get the jurisdiction...
            if (jurisdictions.find(nodeUUID) == jurisdictions.end()) {
                unknownView = true; // assume it's in view
                if (wantExtraDebugging) {
                    qCDebug(interfaceapp) << "no known jurisdiction for node " << *node << ", assume it's visible.";
                }
            } else {
                const JurisdictionMap& map = (jurisdictions)[nodeUUID];

                auto rootCode = map.getRootOctalCode();

                if (rootCode) {
                    VoxelPositionSize rootDetails;
                    voxelDetailsForCode(rootCode.get(), rootDetails);
                    AACube serverBounds(glm::vec3(rootDetails.x * TREE_SCALE,
                                                  rootDetails.y * TREE_SCALE,
                                                  rootDetails.z * TREE_SCALE) - glm::vec3(HALF_TREE_SCALE),
                                        rootDetails.s * TREE_SCALE);


                    inView = viewFrustum.cubeIntersectsKeyhole(serverBounds);
                } else if (wantExtraDebugging) {
                    qCDebug(interfaceapp) << "Jurisdiction without RootCode for node " << *node << ". That's unusual!";
                }
            }

            if (inView) {
                _octreeQuery.setMaxQueryPacketsPerSecond(perServerPPS);
            } else if (unknownView) {
                if (wantExtraDebugging) {
                    qCDebug(interfaceapp) << "no known jurisdiction for node " << *node << ", give it budget of "
                                            << perUnknownServer << " to send us jurisdiction.";
                }

                // set the query's position/orientation to be degenerate in a manner that will get the scene quickly
                // If there's only one server, then don't do this, and just let the normal voxel query pass through
                // as expected... this way, we will actually get a valid scene if there is one to be seen
                if (totalServers > 1) {
                    _octreeQuery.setCameraPosition(glm::vec3(-0.1,-0.1,-0.1));
                    const glm::quat OFF_IN_NEGATIVE_SPACE = glm::quat(-0.5, 0, -0.5, 1.0);
                    _octreeQuery.setCameraOrientation(OFF_IN_NEGATIVE_SPACE);
                    _octreeQuery.setCameraNearClip(0.1f);
                    _octreeQuery.setCameraFarClip(0.1f);
                    if (wantExtraDebugging) {
                        qCDebug(interfaceapp) << "Using 'minimal' camera position for node" << *node;
                    }
                } else {
                    if (wantExtraDebugging) {
                        qCDebug(interfaceapp) << "Using regular camera position for node" << *node;
                    }
                }
                _octreeQuery.setMaxQueryPacketsPerSecond(perUnknownServer);
            } else {
                _octreeQuery.setMaxQueryPacketsPerSecond(0);
            }

            // if asked to forceResend, then set the query's position/orientation to be degenerate in a manner 
            // that will cause our next query to be guarenteed to be different and the server will resend to us
            if (forceResend) {
                _octreeQuery.setCameraPosition(glm::vec3(-0.1, -0.1, -0.1));
                const glm::quat OFF_IN_NEGATIVE_SPACE = glm::quat(-0.5, 0, -0.5, 1.0);
                _octreeQuery.setCameraOrientation(OFF_IN_NEGATIVE_SPACE);
                _octreeQuery.setCameraNearClip(0.1f);
                _octreeQuery.setCameraFarClip(0.1f);
            }

            // encode the query data
            int packetSize = _octreeQuery.getBroadcastData(reinterpret_cast<unsigned char*>(queryPacket->getPayload()));
            queryPacket->setPayloadSize(packetSize);

            // make sure we still have an active socket
            nodeList->sendUnreliablePacket(*queryPacket, *node);
        }
    });
}


bool Application::isHMDMode() const {
    return getActiveDisplayPlugin()->isHmd();
}

float Application::getTargetFrameRate() const { return getActiveDisplayPlugin()->getTargetFrameRate(); }

QRect Application::getDesirableApplicationGeometry() const {
    QRect applicationGeometry = getWindow()->geometry();

    // If our parent window is on the HMD, then don't use its geometry, instead use
    // the "main screen" geometry.
    HMDToolsDialog* hmdTools = DependencyManager::get<DialogsManager>()->getHMDToolsDialog();
    if (hmdTools && hmdTools->hasHMDScreen()) {
        QScreen* hmdScreen = hmdTools->getHMDScreen();
        QWindow* appWindow = getWindow()->windowHandle();
        QScreen* appScreen = appWindow->screen();

        // if our app's screen is the hmd screen, we don't want to place the
        // running scripts widget on it. So we need to pick a better screen.
        // we will use the screen for the HMDTools since it's a guaranteed
        // better screen.
        if (appScreen == hmdScreen) {
            QScreen* betterScreen = hmdTools->windowHandle()->screen();
            applicationGeometry = betterScreen->geometry();
        }
    }
    return applicationGeometry;
}

/////////////////////////////////////////////////////////////////////////////////////
// loadViewFrustum()
//
// Description: this will load the view frustum bounds for EITHER the head
//                 or the "myCamera".
//
void Application::loadViewFrustum(Camera& camera, ViewFrustum& viewFrustum) {
    PerformanceTimer perfTimer("loadViewFrustum");
    PROFILE_RANGE(__FUNCTION__);
    // We will use these below, from either the camera or head vectors calculated above
    viewFrustum.setProjection(camera.getProjection());

    // Set the viewFrustum up with the correct position and orientation of the camera
    viewFrustum.setPosition(camera.getPosition());
    viewFrustum.setOrientation(camera.getOrientation());

    // Ask the ViewFrustum class to calculate our corners
    viewFrustum.calculate();
}

glm::vec3 Application::getSunDirection() const {
    // Sun direction is in fact just the location of the sun relative to the origin
    auto skyStage = DependencyManager::get<SceneScriptingInterface>()->getSkyStage();
    return skyStage->getSunLight()->getDirection();
}

// FIXME, preprocessor guard this check to occur only in DEBUG builds
static QThread * activeRenderingThread = nullptr;

PickRay Application::computePickRay(float x, float y) const {
    vec2 pickPoint { x, y };
    PickRay result;
    if (isHMDMode()) {
        getApplicationCompositor().computeHmdPickRay(pickPoint, result.origin, result.direction);
    } else {
        pickPoint /= getCanvasSize();
        QMutexLocker viewLocker(&_viewMutex);
        _viewFrustum.computePickRay(pickPoint.x, pickPoint.y, result.origin, result.direction);
    }
    return result;
}

std::shared_ptr<MyAvatar> Application::getMyAvatar() const {
    return DependencyManager::get<AvatarManager>()->getMyAvatar();
}

glm::vec3 Application::getAvatarPosition() const {
    return getMyAvatar()->getPosition();
}

void Application::copyViewFrustum(ViewFrustum& viewOut) const {
    QMutexLocker viewLocker(&_viewMutex);
    viewOut = _viewFrustum;
}

void Application::copyDisplayViewFrustum(ViewFrustum& viewOut) const {
    QMutexLocker viewLocker(&_viewMutex);
    viewOut = _displayViewFrustum;
}

void Application::copyShadowViewFrustum(ViewFrustum& viewOut) const {
    QMutexLocker viewLocker(&_viewMutex);
    viewOut = _shadowViewFrustum;
}

// WorldBox Render Data & rendering functions

class WorldBoxRenderData {
public:
    typedef render::Payload<WorldBoxRenderData> Payload;
    typedef Payload::DataPointer Pointer;

    int _val = 0;
    static render::ItemID _item; // unique WorldBoxRenderData
};

render::ItemID WorldBoxRenderData::_item { render::Item::INVALID_ITEM_ID };

namespace render {
    template <> const ItemKey payloadGetKey(const WorldBoxRenderData::Pointer& stuff) { return ItemKey::Builder::opaqueShape(); }
    template <> const Item::Bound payloadGetBound(const WorldBoxRenderData::Pointer& stuff) { return Item::Bound(); }
    template <> void payloadRender(const WorldBoxRenderData::Pointer& stuff, RenderArgs* args) {
        if (args->_renderMode != RenderArgs::MIRROR_RENDER_MODE && Menu::getInstance()->isOptionChecked(MenuOption::WorldAxes)) {
            PerformanceTimer perfTimer("worldBox");

            auto& batch = *args->_batch;
            DependencyManager::get<GeometryCache>()->bindSimpleProgram(batch);
            renderWorldBox(batch);
        }
    }
}

// Background Render Data & rendering functions
class BackgroundRenderData {
public:
    typedef render::Payload<BackgroundRenderData> Payload;
    typedef Payload::DataPointer Pointer;
<<<<<<< HEAD
	/* UTII
    Stars _stars;
	*/
=======

>>>>>>> c664c719
    static render::ItemID _item; // unique WorldBoxRenderData
};

render::ItemID BackgroundRenderData::_item = 0;

namespace render {
    template <> const ItemKey payloadGetKey(const BackgroundRenderData::Pointer& stuff) {
        return ItemKey::Builder::background();
    }

    template <> const Item::Bound payloadGetBound(const BackgroundRenderData::Pointer& stuff) {
        return Item::Bound();
    }

    template <> void payloadRender(const BackgroundRenderData::Pointer& background, RenderArgs* args) {
        Q_ASSERT(args->_batch);
        gpu::Batch& batch = *args->_batch;

        // Background rendering decision
        auto skyStage = DependencyManager::get<SceneScriptingInterface>()->getSkyStage();
        auto backgroundMode = skyStage->getBackgroundMode();

        switch (backgroundMode) {
            case model::SunSkyStage::SKY_DEFAULT: {
                auto scene = DependencyManager::get<SceneScriptingInterface>()->getStage();
                auto sceneKeyLight = scene->getKeyLight();

                scene->setSunModelEnable(false);
                sceneKeyLight->setColor(ColorUtils::toVec3(KeyLightPropertyGroup::DEFAULT_KEYLIGHT_COLOR));
                sceneKeyLight->setIntensity(KeyLightPropertyGroup::DEFAULT_KEYLIGHT_INTENSITY);
                sceneKeyLight->setAmbientIntensity(KeyLightPropertyGroup::DEFAULT_KEYLIGHT_AMBIENT_INTENSITY);
                sceneKeyLight->setDirection(KeyLightPropertyGroup::DEFAULT_KEYLIGHT_DIRECTION);
                // fall through: render a skybox (if available), or the defaults (if requested)
           }

            case model::SunSkyStage::SKY_BOX: {
                auto skybox = skyStage->getSkybox();
                if (!skybox->empty()) {
                    PerformanceTimer perfTimer("skybox");
                    skybox->render(batch, args->getViewFrustum());
                    break;
                }
                // fall through: render defaults (if requested)
            }
<<<<<<< HEAD
            /* UTII: we don't need this
            // Fall through: if no skybox is available, render the SKY_DOME
            case model::SunSkyStage::SKY_DOME:  {
                if (Menu::getInstance()->isOptionChecked(MenuOption::Stars)) {
                    PerformanceTimer perfTimer("stars");
                    PerformanceWarning warn(Menu::getInstance()->isOptionChecked(MenuOption::PipelineWarnings),
                        "Application::payloadRender<BackgroundRenderData>() ... My god, it's full of stars...");
                    // should be the first rendering pass - w/o depth buffer / lighting

                    static const float alpha = 1.0f;
                    background->_stars.render(args, alpha);
=======

            case model::SunSkyStage::SKY_DEFAULT_AMBIENT_TEXTURE: {
                if (Menu::getInstance()->isOptionChecked(MenuOption::DefaultSkybox)) {
                    auto scene = DependencyManager::get<SceneScriptingInterface>()->getStage();
                    auto sceneKeyLight = scene->getKeyLight();
                    auto defaultSkyboxAmbientTexture = qApp->getDefaultSkyboxAmbientTexture();
                    if (defaultSkyboxAmbientTexture) {
                        sceneKeyLight->setAmbientSphere(defaultSkyboxAmbientTexture->getIrradiance());
                        sceneKeyLight->setAmbientMap(defaultSkyboxAmbientTexture);
                    } else {
                        static QString repeatedMessage = LogHandler::getInstance().addRepeatedMessageRegex(
                            "Failed to get a valid Default Skybox Ambient Texture ? probably because it couldn't be find during initialization step");
                    }
                    // fall through: render defaults skybox
                } else {
                    break;
>>>>>>> c664c719
                }
            }

            case model::SunSkyStage::SKY_DEFAULT_TEXTURE:
                if (Menu::getInstance()->isOptionChecked(MenuOption::DefaultSkybox)) {
                    qApp->getDefaultSkybox()->render(batch, args->getViewFrustum());
                }
                break;
<<<<<<< HEAD
            */
=======

            // Any other cases require no extra rendering
>>>>>>> c664c719
            case model::SunSkyStage::NO_BACKGROUND:
            default:
                break;
        }
    }
}


void Application::displaySide(RenderArgs* renderArgs, Camera& theCamera, bool selfAvatarOnly) {

    // FIXME: This preDisplayRender call is temporary until we create a separate render::scene for the mirror rendering.
    // Then we can move this logic into the Avatar::simulate call.
    auto myAvatar = getMyAvatar();
    myAvatar->preDisplaySide(renderArgs);

    activeRenderingThread = QThread::currentThread();
    PROFILE_RANGE(__FUNCTION__);
    PerformanceTimer perfTimer("display");
    PerformanceWarning warn(Menu::getInstance()->isOptionChecked(MenuOption::PipelineWarnings), "Application::displaySide()");

    // load the view frustum
    {
        QMutexLocker viewLocker(&_viewMutex);
        loadViewFrustum(theCamera, _displayViewFrustum);
    }

    // TODO fix shadows and make them use the GPU library

    // The pending changes collecting the changes here
    render::PendingChanges pendingChanges;

    // FIXME: Move this out of here!, Background / skybox should be driven by the enityt content just like the other entities
    // Background rendering decision
    if (!render::Item::isValidID(BackgroundRenderData::_item)) {
        auto backgroundRenderData = make_shared<BackgroundRenderData>();
        auto backgroundRenderPayload = make_shared<BackgroundRenderData::Payload>(backgroundRenderData);
        BackgroundRenderData::_item = _main3DScene->allocateID();
        pendingChanges.resetItem(BackgroundRenderData::_item, backgroundRenderPayload);
    }

    // Assuming nothing get's rendered through that
    if (!selfAvatarOnly) {
        if (DependencyManager::get<SceneScriptingInterface>()->shouldRenderEntities()) {
            // render models...
            PerformanceTimer perfTimer("entities");
            PerformanceWarning warn(Menu::getInstance()->isOptionChecked(MenuOption::PipelineWarnings),
                "Application::displaySide() ... entities...");

            RenderArgs::DebugFlags renderDebugFlags = RenderArgs::RENDER_DEBUG_NONE;

            if (Menu::getInstance()->isOptionChecked(MenuOption::PhysicsShowHulls)) {
                renderDebugFlags = static_cast<RenderArgs::DebugFlags>(renderDebugFlags |
                    static_cast<int>(RenderArgs::RENDER_DEBUG_HULLS));
            }
            renderArgs->_debugFlags = renderDebugFlags;
            //ViveControllerManager::getInstance().updateRendering(renderArgs, _main3DScene, pendingChanges);
        }
    }

    // FIXME: Move this out of here!, WorldBox should be driven by the entity content just like the other entities
    // Make sure the WorldBox is in the scene
    if (!render::Item::isValidID(WorldBoxRenderData::_item)) {
        auto worldBoxRenderData = make_shared<WorldBoxRenderData>();
        auto worldBoxRenderPayload = make_shared<WorldBoxRenderData::Payload>(worldBoxRenderData);

        WorldBoxRenderData::_item = _main3DScene->allocateID();

        pendingChanges.resetItem(WorldBoxRenderData::_item, worldBoxRenderPayload);
    } else {
        pendingChanges.updateItem<WorldBoxRenderData>(WorldBoxRenderData::_item,
            [](WorldBoxRenderData& payload) {
            payload._val++;
        });
    }

    // Setup the current Zone Entity lighting
    {
        auto stage = DependencyManager::get<SceneScriptingInterface>()->getSkyStage();
        DependencyManager::get<DeferredLightingEffect>()->setGlobalLight(stage->getSunLight());
    }

    {
        PerformanceTimer perfTimer("SceneProcessPendingChanges");
        _main3DScene->enqueuePendingChanges(pendingChanges);

        _main3DScene->processPendingChangesQueue();
    }

    // For now every frame pass the renderContext
    {
        PerformanceTimer perfTimer("EngineRun");

        {
            QMutexLocker viewLocker(&_viewMutex);
            renderArgs->setViewFrustum(_displayViewFrustum);
        }
        _renderEngine->getRenderContext()->args = renderArgs;

        // Before the deferred pass, let's try to use the render engine
        _renderEngine->run();
    }

    activeRenderingThread = nullptr;
}

void Application::renderRearViewMirror(RenderArgs* renderArgs, const QRect& region, bool isZoomed) {
    auto originalViewport = renderArgs->_viewport;
    // Grab current viewport to reset it at the end

    float aspect = (float)region.width() / region.height();
    float fov = MIRROR_FIELD_OF_VIEW;

    auto myAvatar = getMyAvatar();

    // bool eyeRelativeCamera = false;
    if (!isZoomed) {
        _mirrorCamera.setPosition(myAvatar->getChestPosition() +
                                  myAvatar->getOrientation() * glm::vec3(0.0f, 0.0f, -1.0f) * MIRROR_REARVIEW_BODY_DISTANCE * myAvatar->getScale());

    } else { // HEAD zoom level
        // FIXME note that the positioning of the camera relative to the avatar can suffer limited
        // precision as the user's position moves further away from the origin.  Thus at
        // /1e7,1e7,1e7 (well outside the buildable volume) the mirror camera veers and sways
        // wildly as you rotate your avatar because the floating point values are becoming
        // larger, squeezing out the available digits of precision you have available at the
        // human scale for camera positioning.

        // Previously there was a hack to correct this using the mechanism of repositioning
        // the avatar at the origin of the world for the purposes of rendering the mirror,
        // but it resulted in failing to render the avatar's head model in the mirror view
        // when in first person mode.  Presumably this was because of some missed culling logic
        // that was not accounted for in the hack.

        // This was removed in commit 71e59cfa88c6563749594e25494102fe01db38e9 but could be further
        // investigated in order to adapt the technique while fixing the head rendering issue,
        // but the complexity of the hack suggests that a better approach
        _mirrorCamera.setPosition(myAvatar->getDefaultEyePosition() +
                                    myAvatar->getOrientation() * glm::vec3(0.0f, 0.0f, -1.0f) * MIRROR_REARVIEW_DISTANCE * myAvatar->getScale());
    }
    _mirrorCamera.setProjection(glm::perspective(glm::radians(fov), aspect, DEFAULT_NEAR_CLIP, DEFAULT_FAR_CLIP));
    _mirrorCamera.setOrientation(myAvatar->getWorldAlignedOrientation() * glm::quat(glm::vec3(0.0f, PI, 0.0f)));


    // set the bounds of rear mirror view
    // the region is in device independent coordinates; must convert to device
    float ratio = (float)QApplication::desktop()->windowHandle()->devicePixelRatio() * getRenderResolutionScale();
    int width = region.width() * ratio;
    int height = region.height() * ratio;
    gpu::Vec4i viewport = gpu::Vec4i(0, 0, width, height);
    renderArgs->_viewport = viewport;

    // render rear mirror view
    displaySide(renderArgs, _mirrorCamera, true);

    renderArgs->_viewport =  originalViewport;
}

void Application::resetSensors(bool andReload) {
    DependencyManager::get<Faceshift>()->reset();
    DependencyManager::get<DdeFaceTracker>()->reset();
    DependencyManager::get<EyeTracker>()->reset();
    getActiveDisplayPlugin()->resetSensors();
    _overlayConductor.centerUI();
    getMyAvatar()->reset(andReload);
    QMetaObject::invokeMethod(DependencyManager::get<AudioClient>().data(), "reset", Qt::QueuedConnection);
}

void Application::updateWindowTitle() const {

    QString buildVersion = " (build " + applicationVersion() + ")";
    auto nodeList = DependencyManager::get<NodeList>();

    QString connectionStatus = nodeList->getDomainHandler().isConnected() ? "" : " (NOT CONNECTED) ";
    QString username = DependencyManager::get<AccountManager>()->getAccountInfo().getUsername();
    QString currentPlaceName = DependencyManager::get<AddressManager>()->getHost();

    if (currentPlaceName.isEmpty()) {
        currentPlaceName = nodeList->getDomainHandler().getHostname();
    }

    QString title = QString() + (!username.isEmpty() ? username + " @ " : QString())
        + currentPlaceName + connectionStatus + buildVersion;

#ifndef WIN32
    // crashes with vs2013/win32
    qCDebug(interfaceapp, "Application title set to: %s", title.toStdString().c_str());
#endif
    _window->setWindowTitle(title);
}
void Application::clearDomainOctreeDetails() {

    // if we're about to quit, we really don't need to do any of these things...
    if (_aboutToQuit) {
        return;
    }

    qCDebug(interfaceapp) << "Clearing domain octree details...";

    resetPhysicsReadyInformation();
    getMyAvatar()->setAvatarEntityDataChanged(true); // to recreate worn entities

    // reset our node to stats and node to jurisdiction maps... since these must be changing...
    _entityServerJurisdictions.withWriteLock([&] {
        _entityServerJurisdictions.clear();
    });

    _octreeServerSceneStats.withWriteLock([&] {
        _octreeServerSceneStats.clear();
    });

    // reset the model renderer
    getEntities()->clear();

    auto skyStage = DependencyManager::get<SceneScriptingInterface>()->getSkyStage();

    skyStage->setBackgroundMode(model::SunSkyStage::SKY_DEFAULT);

    _recentlyClearedDomain = true;
}

void Application::domainChanged(const QString& domainHostname) {
    updateWindowTitle();
    // disable physics until we have enough information about our new location to not cause craziness.
    resetPhysicsReadyInformation();
}


void Application::resettingDomain() {
    _notifiedPacketVersionMismatchThisDomain = false;
}

void Application::nodeAdded(SharedNodePointer node) const {
    if (node->getType() == NodeType::AvatarMixer) {
        // new avatar mixer, send off our identity packet right away
        getMyAvatar()->sendIdentityPacket();
    }
}

void Application::nodeActivated(SharedNodePointer node) {
    if (node->getType() == NodeType::AssetServer) {
        // asset server just connected - check if we have the asset browser showing

        auto offscreenUi = DependencyManager::get<OffscreenUi>();
        auto assetDialog = offscreenUi->getRootItem()->findChild<QQuickItem*>("AssetServer");

        if (assetDialog) {
            auto nodeList = DependencyManager::get<NodeList>();

            if (nodeList->getThisNodeCanWriteAssets()) {
                // call reload on the shown asset browser dialog to get the mappings (if permissions allow)
                QMetaObject::invokeMethod(assetDialog, "reload");
            } else {
                // we switched to an Asset Server that we can't modify, hide the Asset Browser
                assetDialog->setVisible(false);
            }
        }
    }

    // If we get a new EntityServer activated, do a "forceRedraw" query. This will send a degenerate
    // query so that the server will think our next non-degenerate query is "different enough" to send
    // us a full scene
    if (_recentlyClearedDomain && node->getType() == NodeType::EntityServer) {
        _recentlyClearedDomain = false;
        if (DependencyManager::get<SceneScriptingInterface>()->shouldRenderEntities()) {
            queryOctree(NodeType::EntityServer, PacketType::EntityQuery, _entityServerJurisdictions, true);
        }
    }

    if (node->getType() == NodeType::AudioMixer) {
        DependencyManager::get<AudioClient>()->negotiateAudioFormat();
    }
}

void Application::nodeKilled(SharedNodePointer node) {
    // These are here because connecting NodeList::nodeKilled to OctreePacketProcessor::nodeKilled doesn't work:
    // OctreePacketProcessor::nodeKilled is not being called when NodeList::nodeKilled is emitted.
    // This may have to do with GenericThread::threadRoutine() blocking the QThread event loop

    _octreeProcessor.nodeKilled(node);

    _entityEditSender.nodeKilled(node);

    if (node->getType() == NodeType::AudioMixer) {
        QMetaObject::invokeMethod(DependencyManager::get<AudioClient>().data(), "audioMixerKilled");
    } else if (node->getType() == NodeType::EntityServer) {
        QUuid nodeUUID = node->getUUID();
        // see if this is the first we've heard of this node...
        _entityServerJurisdictions.withReadLock([&] {
            if (_entityServerJurisdictions.find(nodeUUID) == _entityServerJurisdictions.end()) {
                return;
            }

            auto rootCode = _entityServerJurisdictions[nodeUUID].getRootOctalCode();
            VoxelPositionSize rootDetails;
            voxelDetailsForCode(rootCode.get(), rootDetails);

            qCDebug(interfaceapp, "model server going away...... v[%f, %f, %f, %f]",
                (double)rootDetails.x, (double)rootDetails.y, (double)rootDetails.z, (double)rootDetails.s);

        });

        // If the model server is going away, remove it from our jurisdiction map so we don't send voxels to a dead server
        _entityServerJurisdictions.withWriteLock([&] {
            _entityServerJurisdictions.erase(_entityServerJurisdictions.find(nodeUUID));
        });

        // also clean up scene stats for that server
        _octreeServerSceneStats.withWriteLock([&] {
            if (_octreeServerSceneStats.find(nodeUUID) != _octreeServerSceneStats.end()) {
                _octreeServerSceneStats.erase(nodeUUID);
            }
        });
    } else if (node->getType() == NodeType::AvatarMixer) {
        // our avatar mixer has gone away - clear the hash of avatars
        DependencyManager::get<AvatarManager>()->clearOtherAvatars();
    } else if (node->getType() == NodeType::AssetServer) {
        // asset server going away - check if we have the asset browser showing

        auto offscreenUi = DependencyManager::get<OffscreenUi>();
        auto assetDialog = offscreenUi->getRootItem()->findChild<QQuickItem*>("AssetServer");

        if (assetDialog) {
            // call reload on the shown asset browser dialog
            QMetaObject::invokeMethod(assetDialog, "clear");
        }
    }
}

void Application::trackIncomingOctreePacket(ReceivedMessage& message, SharedNodePointer sendingNode, bool wasStatsPacket) {
    // Attempt to identify the sender from its address.
    if (sendingNode) {
        const QUuid& nodeUUID = sendingNode->getUUID();

        // now that we know the node ID, let's add these stats to the stats for that node...
        _octreeServerSceneStats.withWriteLock([&] {
            if (_octreeServerSceneStats.find(nodeUUID) != _octreeServerSceneStats.end()) {
                OctreeSceneStats& stats = _octreeServerSceneStats[nodeUUID];
                stats.trackIncomingOctreePacket(message, wasStatsPacket, sendingNode->getClockSkewUsec());
            }
        });
    }
}

bool Application::nearbyEntitiesAreReadyForPhysics() {
    // this is used to avoid the following scenario:
    // A table has some items sitting on top of it.  The items are at rest, meaning they aren't active in bullet.
    // Someone logs in close to the table.  They receive information about the items on the table before they
    // receive information about the table.  The items are very close to the avatar's capsule, so they become
    // activated in bullet.  This causes them to fall to the floor, because the table's shape isn't yet in bullet.
    EntityTreePointer entityTree = getEntities()->getTree();
    if (!entityTree) {
        return false;
    }

    QVector<EntityItemPointer> entities;
    entityTree->withReadLock([&] {
        AABox box(getMyAvatar()->getPosition() - glm::vec3(PHYSICS_READY_RANGE), glm::vec3(2 * PHYSICS_READY_RANGE));
        entityTree->findEntities(box, entities);
    });

    // For reasons I haven't found, we don't necessarily have the full scene when we receive a stats packet.  Apply
    // a heuristic to try to decide when we actually know about all of the nearby entities.
    uint32_t nearbyCount = entities.size();
    if (nearbyCount == _nearbyEntitiesCountAtLastPhysicsCheck) {
        _nearbyEntitiesStabilityCount++;
    } else {
        _nearbyEntitiesStabilityCount = 0;
    }
    _nearbyEntitiesCountAtLastPhysicsCheck = nearbyCount;

    const uint32_t MINIMUM_NEARBY_ENTITIES_STABILITY_COUNT = 3;
    if (_nearbyEntitiesStabilityCount >= MINIMUM_NEARBY_ENTITIES_STABILITY_COUNT) {
        // We've seen the same number of nearby entities for several stats packets in a row.  assume we've got all
        // the local entities.
        foreach (EntityItemPointer entity, entities) {
            if (entity->shouldBePhysical() && !entity->isReadyToComputeShape()) {
                static QString repeatedMessage =
                    LogHandler::getInstance().addRepeatedMessageRegex("Physics disabled until entity loads: .*");
                qCDebug(interfaceapp) << "Physics disabled until entity loads: " << entity->getID() << entity->getName();
                return false;
            }
        }
        return true;
    }
    return false;
}

int Application::processOctreeStats(ReceivedMessage& message, SharedNodePointer sendingNode) {
    // But, also identify the sender, and keep track of the contained jurisdiction root for this server

    // parse the incoming stats datas stick it in a temporary object for now, while we
    // determine which server it belongs to
    int statsMessageLength = 0;

    const QUuid& nodeUUID = sendingNode->getUUID();

    // now that we know the node ID, let's add these stats to the stats for that node...
    _octreeServerSceneStats.withWriteLock([&] {
        OctreeSceneStats& octreeStats = _octreeServerSceneStats[nodeUUID];
        statsMessageLength = octreeStats.unpackFromPacket(message);

        if (octreeStats.isFullScene()) {
            _fullSceneReceivedCounter++;
        }

        // see if this is the first we've heard of this node...
        NodeToJurisdictionMap* jurisdiction = nullptr;
        QString serverType;
        if (sendingNode->getType() == NodeType::EntityServer) {
            jurisdiction = &_entityServerJurisdictions;
            serverType = "Entity";
        }

        bool found = false;

        jurisdiction->withReadLock([&] {
            if (jurisdiction->find(nodeUUID) != jurisdiction->end()) {
                found = true;
                return;
            }

            VoxelPositionSize rootDetails;
            voxelDetailsForCode(octreeStats.getJurisdictionRoot().get(), rootDetails);

            qCDebug(interfaceapp, "stats from new %s server... [%f, %f, %f, %f]",
                qPrintable(serverType),
                (double)rootDetails.x, (double)rootDetails.y, (double)rootDetails.z, (double)rootDetails.s);
        });

        if (!found) {
            // store jurisdiction details for later use
            // This is bit of fiddling is because JurisdictionMap assumes it is the owner of the values used to construct it
            // but OctreeSceneStats thinks it's just returning a reference to its contents. So we need to make a copy of the
            // details from the OctreeSceneStats to construct the JurisdictionMap
            JurisdictionMap jurisdictionMap;
            jurisdictionMap.copyContents(octreeStats.getJurisdictionRoot(), octreeStats.getJurisdictionEndNodes());
            jurisdiction->withWriteLock([&] {
                (*jurisdiction)[nodeUUID] = jurisdictionMap;
            });
        }
    });

    return statsMessageLength;
}

void Application::packetSent(quint64 length) {
}

void Application::registerScriptEngineWithApplicationServices(ScriptEngine* scriptEngine) {

    scriptEngine->setEmitScriptUpdatesFunction([this]() {
        SharedNodePointer entityServerNode = DependencyManager::get<NodeList>()->soloNodeOfType(NodeType::EntityServer);
        return !entityServerNode || isPhysicsEnabled();
    });

    // setup the packet senders and jurisdiction listeners of the script engine's scripting interfaces so
    // we can use the same ones from the application.
    auto entityScriptingInterface = DependencyManager::get<EntityScriptingInterface>();
    entityScriptingInterface->setPacketSender(&_entityEditSender);
    entityScriptingInterface->setEntityTree(getEntities()->getTree());

    // AvatarManager has some custom types
    AvatarManager::registerMetaTypes(scriptEngine);

    scriptEngine->registerGlobalObject("Rates", new RatesScriptingInterface(this));

    // hook our avatar and avatar hash map object into this script engine
    scriptEngine->registerGlobalObject("MyAvatar", getMyAvatar().get());
    qScriptRegisterMetaType(scriptEngine, audioListenModeToScriptValue, audioListenModeFromScriptValue);

    scriptEngine->registerGlobalObject("AvatarList", DependencyManager::get<AvatarManager>().data());

    scriptEngine->registerGlobalObject("Camera", &_myCamera);

#if defined(Q_OS_MAC) || defined(Q_OS_WIN)
    scriptEngine->registerGlobalObject("SpeechRecognizer", DependencyManager::get<SpeechRecognizer>().data());
#endif

    ClipboardScriptingInterface* clipboardScriptable = new ClipboardScriptingInterface();
    scriptEngine->registerGlobalObject("Clipboard", clipboardScriptable);
    connect(scriptEngine, &ScriptEngine::finished, clipboardScriptable, &ClipboardScriptingInterface::deleteLater);

    scriptEngine->registerGlobalObject("Overlays", &_overlays);
    qScriptRegisterMetaType(scriptEngine, OverlayPropertyResultToScriptValue, OverlayPropertyResultFromScriptValue);
    qScriptRegisterMetaType(scriptEngine, RayToOverlayIntersectionResultToScriptValue,
                            RayToOverlayIntersectionResultFromScriptValue);

    scriptEngine->registerGlobalObject("OffscreenFlags", DependencyManager::get<OffscreenUi>()->getFlags());
    scriptEngine->registerGlobalObject("Desktop", DependencyManager::get<DesktopScriptingInterface>().data());
    scriptEngine->registerGlobalObject("Toolbars", DependencyManager::get<ToolbarScriptingInterface>().data());

    scriptEngine->registerGlobalObject("Window", DependencyManager::get<WindowScriptingInterface>().data());
    qScriptRegisterMetaType(scriptEngine, CustomPromptResultToScriptValue, CustomPromptResultFromScriptValue);
    scriptEngine->registerGetterSetter("location", LocationScriptingInterface::locationGetter,
                        LocationScriptingInterface::locationSetter, "Window");
    // register `location` on the global object.
    scriptEngine->registerGetterSetter("location", LocationScriptingInterface::locationGetter,
                                       LocationScriptingInterface::locationSetter);

    scriptEngine->registerFunction("OverlayWebWindow", QmlWebWindowClass::constructor);
    scriptEngine->registerFunction("OverlayWindow", QmlWindowClass::constructor);

    scriptEngine->registerGlobalObject("Menu", MenuScriptingInterface::getInstance());
    scriptEngine->registerGlobalObject("Stats", Stats::getInstance());
    scriptEngine->registerGlobalObject("Settings", SettingsScriptingInterface::getInstance());
    scriptEngine->registerGlobalObject("AudioDevice", AudioDeviceScriptingInterface::getInstance());

    // Caches
    scriptEngine->registerGlobalObject("AnimationCache", DependencyManager::get<AnimationCache>().data());
    scriptEngine->registerGlobalObject("TextureCache", DependencyManager::get<TextureCache>().data());
    scriptEngine->registerGlobalObject("ModelCache", DependencyManager::get<ModelCache>().data());
    scriptEngine->registerGlobalObject("SoundCache", DependencyManager::get<SoundCache>().data());

    scriptEngine->registerGlobalObject("Account", AccountScriptingInterface::getInstance());
    scriptEngine->registerGlobalObject("DialogsManager", _dialogsManagerScriptingInterface);

    scriptEngine->registerGlobalObject("GlobalServices", GlobalServicesScriptingInterface::getInstance());
    qScriptRegisterMetaType(scriptEngine, DownloadInfoResultToScriptValue, DownloadInfoResultFromScriptValue);

    scriptEngine->registerGlobalObject("FaceTracker", DependencyManager::get<DdeFaceTracker>().data());

    scriptEngine->registerGlobalObject("AvatarManager", DependencyManager::get<AvatarManager>().data());

    scriptEngine->registerGlobalObject("UndoStack", &_undoStackScriptingInterface);

    scriptEngine->registerGlobalObject("LODManager", DependencyManager::get<LODManager>().data());

    scriptEngine->registerGlobalObject("Paths", DependencyManager::get<PathUtils>().data());

    scriptEngine->registerGlobalObject("HMD", DependencyManager::get<HMDScriptingInterface>().data());
    scriptEngine->registerFunction("HMD", "getHUDLookAtPosition2D", HMDScriptingInterface::getHUDLookAtPosition2D, 0);
    scriptEngine->registerFunction("HMD", "getHUDLookAtPosition3D", HMDScriptingInterface::getHUDLookAtPosition3D, 0);

    scriptEngine->registerGlobalObject("Scene", DependencyManager::get<SceneScriptingInterface>().data());
    scriptEngine->registerGlobalObject("Render", _renderEngine->getConfiguration().get());

    scriptEngine->registerGlobalObject("ScriptDiscoveryService", DependencyManager::get<ScriptEngines>().data());
    scriptEngine->registerGlobalObject("Reticle", getApplicationCompositor().getReticleInterface());

    scriptEngine->registerGlobalObject("UserActivityLogger", DependencyManager::get<UserActivityLoggerScriptingInterface>().data());
    scriptEngine->registerGlobalObject("Users", DependencyManager::get<UsersScriptingInterface>().data());

    scriptEngine->registerGlobalObject("Steam", new SteamScriptingInterface(scriptEngine));

    auto scriptingInterface = DependencyManager::get<controller::ScriptingInterface>();
    scriptEngine->registerGlobalObject("Controller", scriptingInterface.data());
    UserInputMapper::registerControllerTypes(scriptEngine);
}

bool Application::canAcceptURL(const QString& urlString) const {
    QUrl url(urlString);
    if (urlString.startsWith(HIFI_URL_SCHEME)) {
        return true;
    }
    QHashIterator<QString, AcceptURLMethod> i(_acceptedExtensions);
    QString lowerPath = url.path().toLower();
    while (i.hasNext()) {
        i.next();
        if (lowerPath.endsWith(i.key(), Qt::CaseInsensitive)) {
            return true;
        }
    }
    return false;
}

bool Application::acceptURL(const QString& urlString, bool defaultUpload) {
    if (urlString.startsWith(HIFI_URL_SCHEME)) {
        // this is a hifi URL - have the AddressManager handle it
        emit receivedHifiSchemeURL(urlString);
        QMetaObject::invokeMethod(DependencyManager::get<AddressManager>().data(), "handleLookupString",
                                  Qt::AutoConnection, Q_ARG(const QString&, urlString));
        return true;
    }

    QUrl url(urlString);
    QHashIterator<QString, AcceptURLMethod> i(_acceptedExtensions);
    QString lowerPath = url.path().toLower();
    while (i.hasNext()) {
        i.next();
        if (lowerPath.endsWith(i.key(), Qt::CaseInsensitive)) {
            AcceptURLMethod method = i.value();
            return (this->*method)(urlString);
        }
    }

    if (defaultUpload) {
        showAssetServerWidget(urlString);
    }
    return defaultUpload;
}

void Application::setSessionUUID(const QUuid& sessionUUID) const {
    Physics::setSessionUUID(sessionUUID);
}

bool Application::askToSetAvatarUrl(const QString& url) {
    QUrl realUrl(url);
    if (realUrl.isLocalFile()) {
        OffscreenUi::warning("", "You can not use local files for avatar components.");
        return false;
    }

    // Download the FST file, to attempt to determine its model type
    QVariantHash fstMapping = FSTReader::downloadMapping(url);

    FSTReader::ModelType modelType = FSTReader::predictModelType(fstMapping);

    QString modelName = fstMapping["name"].toString();
    QString modelLicense = fstMapping["license"].toString();

    bool agreeToLicence = true; // assume true
    if (!modelLicense.isEmpty()) {
        // word wrap the licence text to fit in a reasonable shaped message box.
        const int MAX_CHARACTERS_PER_LINE = 90;
        modelLicense = simpleWordWrap(modelLicense, MAX_CHARACTERS_PER_LINE);

        agreeToLicence = QMessageBox::Yes == OffscreenUi::question("Avatar Usage License",
            modelLicense + "\nDo you agree to these terms?",
            QMessageBox::Yes | QMessageBox::No, QMessageBox::Yes);
    }

    bool ok = false;

    if (!agreeToLicence) {
        qCDebug(interfaceapp) << "Declined to agree to avatar license: " << url;
    } else {
        switch (modelType) {

            case FSTReader::HEAD_AND_BODY_MODEL:
                 ok = QMessageBox::Ok == OffscreenUi::question("Set Avatar",
                                   "Would you like to use '" + modelName + "' for your avatar?",
                                   QMessageBox::Ok | QMessageBox::Cancel, QMessageBox::Ok);
            break;

            default:
                OffscreenUi::warning("", modelName + "Does not support a head and body as required.");
            break;
        }
    }

    if (ok) {
        getMyAvatar()->useFullAvatarURL(url, modelName);
        emit fullAvatarURLChanged(url, modelName);
    } else {
        qCDebug(interfaceapp) << "Declined to use the avatar: " << url;
    }

    return true;
}


bool Application::askToLoadScript(const QString& scriptFilenameOrURL) {
    QMessageBox::StandardButton reply;

    QString shortName = scriptFilenameOrURL;

    QUrl scriptURL { scriptFilenameOrURL };

    if (scriptURL.host().endsWith(MARKETPLACE_CDN_HOSTNAME)) {
        shortName = shortName.mid(shortName.lastIndexOf('/') + 1);
    }

    QString message = "Would you like to run this script:\n" + shortName;

    reply = OffscreenUi::question(getWindow(), "Run Script", message, QMessageBox::Yes | QMessageBox::No);

    if (reply == QMessageBox::Yes) {
        qCDebug(interfaceapp) << "Chose to run the script: " << scriptFilenameOrURL;
        DependencyManager::get<ScriptEngines>()->loadScript(scriptFilenameOrURL);
    } else {
        qCDebug(interfaceapp) << "Declined to run the script: " << scriptFilenameOrURL;
    }
    return true;
}

bool Application::askToWearAvatarAttachmentUrl(const QString& url) {
    QNetworkAccessManager& networkAccessManager = NetworkAccessManager::getInstance();
    QNetworkRequest networkRequest = QNetworkRequest(url);
    networkRequest.setAttribute(QNetworkRequest::FollowRedirectsAttribute, true);
    networkRequest.setHeader(QNetworkRequest::UserAgentHeader, HIGH_FIDELITY_USER_AGENT);
    QNetworkReply* reply = networkAccessManager.get(networkRequest);
    int requestNumber = ++_avatarAttachmentRequest;
    connect(reply, &QNetworkReply::finished, [this, reply, url, requestNumber]() {

        if (requestNumber != _avatarAttachmentRequest) {
            // this request has been superseded by another more recent request
            reply->deleteLater();
            return;
        }

        QNetworkReply::NetworkError networkError = reply->error();
        if (networkError == QNetworkReply::NoError) {
            // download success
            QByteArray contents = reply->readAll();

            QJsonParseError jsonError;
            auto doc = QJsonDocument::fromJson(contents, &jsonError);
            if (jsonError.error == QJsonParseError::NoError) {

                auto jsonObject = doc.object();

                // retrieve optional name field from JSON
                QString name = tr("Unnamed Attachment");
                auto nameValue = jsonObject.value("name");
                if (nameValue.isString()) {
                    name = nameValue.toString();
                }

                // display confirmation dialog
                if (displayAvatarAttachmentConfirmationDialog(name)) {

                    // add attachment to avatar
                    auto myAvatar = getMyAvatar();
                    assert(myAvatar);
                    auto attachmentDataVec = myAvatar->getAttachmentData();
                    AttachmentData attachmentData;
                    attachmentData.fromJson(jsonObject);
                    attachmentDataVec.push_back(attachmentData);
                    myAvatar->setAttachmentData(attachmentDataVec);

                } else {
                    qCDebug(interfaceapp) << "User declined to wear the avatar attachment: " << url;
                }

            } else {
                // json parse error
                auto avatarAttachmentParseErrorString = tr("Error parsing attachment JSON from url: \"%1\"");
                displayAvatarAttachmentWarning(avatarAttachmentParseErrorString.arg(url));
            }
        } else {
            // download failure
            auto avatarAttachmentDownloadErrorString = tr("Error downloading attachment JSON from url: \"%1\"");
            displayAvatarAttachmentWarning(avatarAttachmentDownloadErrorString.arg(url));
        }
        reply->deleteLater();
    });
    return true;
}

void Application::displayAvatarAttachmentWarning(const QString& message) const {
    auto avatarAttachmentWarningTitle = tr("Avatar Attachment Failure");
    OffscreenUi::warning(avatarAttachmentWarningTitle, message);
}

bool Application::displayAvatarAttachmentConfirmationDialog(const QString& name) const {
    auto avatarAttachmentConfirmationTitle = tr("Avatar Attachment Confirmation");
    auto avatarAttachmentConfirmationMessage = tr("Would you like to wear '%1' on your avatar?").arg(name);
    auto reply = OffscreenUi::question(avatarAttachmentConfirmationTitle,
                                       avatarAttachmentConfirmationMessage,
                                       QMessageBox::Ok | QMessageBox::Cancel);
    if (QMessageBox::Ok == reply) {
        return true;
    } else {
        return false;
    }
}

void Application::toggleRunningScriptsWidget() const {
    static const QUrl url("hifi/dialogs/RunningScripts.qml");
    DependencyManager::get<OffscreenUi>()->show(url, "RunningScripts");
    //if (_runningScriptsWidget->isVisible()) {
    //    if (_runningScriptsWidget->hasFocus()) {
    //        _runningScriptsWidget->hide();
    //    } else {
    //        _runningScriptsWidget->raise();
    //        setActiveWindow(_runningScriptsWidget);
    //        _runningScriptsWidget->setFocus();
    //    }
    //} else {
    //    _runningScriptsWidget->show();
    //    _runningScriptsWidget->setFocus();
    //}
}


void Application::showAssetServerWidget(QString filePath) {
    if (!DependencyManager::get<NodeList>()->getThisNodeCanWriteAssets()) {
        return;
    }
    static const QUrl url { "AssetServer.qml" };

    auto startUpload = [=](QQmlContext* context, QObject* newObject){
        if (!filePath.isEmpty()) {
            emit uploadRequest(filePath);
        }
    };
    DependencyManager::get<OffscreenUi>()->show(url, "AssetServer", startUpload);
    startUpload(nullptr, nullptr);
}

void Application::packageModel() {
    ModelPackager::package();
}

void Application::openUrl(const QUrl& url) const {
    if (!url.isEmpty()) {
        if (url.scheme() == HIFI_URL_SCHEME) {
            DependencyManager::get<AddressManager>()->handleLookupString(url.toString());
        } else {
            // address manager did not handle - ask QDesktopServices to handle
            QDesktopServices::openUrl(url);
        }
    }
}

void Application::loadDialog() {
    auto scriptEngines = DependencyManager::get<ScriptEngines>();
    QString fileNameString = OffscreenUi::getOpenFileName(
        _glWidget, tr("Open Script"), getPreviousScriptLocation(), tr("JavaScript Files (*.js)"));
    if (!fileNameString.isEmpty() && QFile(fileNameString).exists()) {
        setPreviousScriptLocation(QFileInfo(fileNameString).absolutePath());
        DependencyManager::get<ScriptEngines>()->loadScript(fileNameString, true, false, false, true);  // Don't load from cache
    }
}

QString Application::getPreviousScriptLocation() {
    QString result = _previousScriptLocation.get();
    return result;
}

void Application::setPreviousScriptLocation(const QString& location) {
    _previousScriptLocation.set(location);
}

void Application::loadScriptURLDialog() const {
    auto newScript = OffscreenUi::getText(OffscreenUi::ICON_NONE, "Open and Run Script", "Script URL");
    if (QUrl(newScript).scheme() == "atp") {
        OffscreenUi::warning("Error Loading Script", "Cannot load client script over ATP");
    } else if (!newScript.isEmpty()) {
        DependencyManager::get<ScriptEngines>()->loadScript(newScript);
    }
}

void Application::toggleLogDialog() {
    if (! _logDialog) {
        _logDialog = new LogDialog(_glWidget, getLogger());
    }

    if (_logDialog->isVisible()) {
        _logDialog->hide();
    } else {
        _logDialog->show();
    }
}

void Application::takeSnapshot(bool notify, float aspectRatio) {
    postLambdaEvent([notify, aspectRatio, this] {
        QMediaPlayer* player = new QMediaPlayer();
        QFileInfo inf = QFileInfo(PathUtils::resourcesPath() + "sounds/snap.wav");
        player->setMedia(QUrl::fromLocalFile(inf.absoluteFilePath()));
        player->play();

        QString path = Snapshot::saveSnapshot(getActiveDisplayPlugin()->getScreenshot(aspectRatio));

        emit DependencyManager::get<WindowScriptingInterface>()->snapshotTaken(path, notify);
    });
}

void Application::shareSnapshot(const QString& path) {
    postLambdaEvent([path] {
        // not much to do here, everything is done in snapshot code...
        Snapshot::uploadSnapshot(path);
    });
}

float Application::getRenderResolutionScale() const {
    if (Menu::getInstance()->isOptionChecked(MenuOption::RenderResolutionOne)) {
        return 1.0f;
    } else if (Menu::getInstance()->isOptionChecked(MenuOption::RenderResolutionTwoThird)) {
        return 0.666f;
    } else if (Menu::getInstance()->isOptionChecked(MenuOption::RenderResolutionHalf)) {
        return 0.5f;
    } else if (Menu::getInstance()->isOptionChecked(MenuOption::RenderResolutionThird)) {
        return 0.333f;
    } else if (Menu::getInstance()->isOptionChecked(MenuOption::RenderResolutionQuarter)) {
        return 0.25f;
    } else {
        return 1.0f;
    }
}

void Application::notifyPacketVersionMismatch() {
    if (!_notifiedPacketVersionMismatchThisDomain) {
        _notifiedPacketVersionMismatchThisDomain = true;

        QString message = "The location you are visiting is running an incompatible server version.\n";
        message += "Content may not display properly.";

        OffscreenUi::warning("", message);
    }
}

void Application::checkSkeleton() const {
    if (getMyAvatar()->getSkeletonModel()->isActive() && !getMyAvatar()->getSkeletonModel()->hasSkeleton()) {
        qCDebug(interfaceapp) << "MyAvatar model has no skeleton";

        QString message = "Your selected avatar body has no skeleton.\n\nThe default body will be loaded...";
        OffscreenUi::warning("", message);

        getMyAvatar()->useFullAvatarURL(AvatarData::defaultFullAvatarModelUrl(), DEFAULT_FULL_AVATAR_MODEL_NAME);
    } else {
        _physicsEngine->setCharacterController(getMyAvatar()->getCharacterController());
    }
}

void Application::activeChanged(Qt::ApplicationState state) {
    switch (state) {
        case Qt::ApplicationActive:
            _isForeground = true;
            break;

        case Qt::ApplicationSuspended:
        case Qt::ApplicationHidden:
        case Qt::ApplicationInactive:
        default:
            _isForeground = false;
            break;
    }
}

void Application::postLambdaEvent(std::function<void()> f) {
    if (this->thread() == QThread::currentThread()) {
        f();
    } else {
        QCoreApplication::postEvent(this, new LambdaEvent(f));
    }
}

void Application::initPlugins(const QStringList& arguments) {
    QCommandLineOption display("display", "Preferred displays", "displays");
    QCommandLineOption disableDisplays("disable-displays", "Displays to disable", "displays");
    QCommandLineOption disableInputs("disable-inputs", "Inputs to disable", "inputs");

    QCommandLineParser parser;
    parser.addOption(display);
    parser.addOption(disableDisplays);
    parser.addOption(disableInputs);
    parser.parse(arguments);

    if (parser.isSet(display)) {
        auto preferredDisplays = parser.value(display).split(',', QString::SkipEmptyParts);
        qInfo() << "Setting prefered display plugins:" << preferredDisplays;
        PluginManager::getInstance()->setPreferredDisplayPlugins(preferredDisplays);
    }

    if (parser.isSet(disableDisplays)) {
        auto disabledDisplays = parser.value(disableDisplays).split(',', QString::SkipEmptyParts);
        qInfo() << "Disabling following display plugins:"  << disabledDisplays;
        PluginManager::getInstance()->disableDisplays(disabledDisplays);
    }

    if (parser.isSet(disableInputs)) {
        auto disabledInputs = parser.value(disableInputs).split(',', QString::SkipEmptyParts);
        qInfo() << "Disabling following input plugins:" << disabledInputs;
        PluginManager::getInstance()->disableInputs(disabledInputs);
    }
}

void Application::shutdownPlugins() {
}

glm::uvec2 Application::getCanvasSize() const {
    return glm::uvec2(_glWidget->width(), _glWidget->height());
}

QRect Application::getRenderingGeometry() const {
    auto geometry = _glWidget->geometry(); 
    auto topLeft = geometry.topLeft();
    auto topLeftScreen = _glWidget->mapToGlobal(topLeft);
    geometry.moveTopLeft(topLeftScreen);
    return geometry;
}

glm::uvec2 Application::getUiSize() const {
    static const uint MIN_SIZE = 1;
    glm::uvec2 result(MIN_SIZE);
    if (_displayPlugin) {
        result = getActiveDisplayPlugin()->getRecommendedUiSize();
    }
    return result;
}

QRect Application::getRecommendedOverlayRect() const {
    auto uiSize = getUiSize();
    QRect result(0, 0, uiSize.x, uiSize.y);
    if (_displayPlugin) {
        result = getActiveDisplayPlugin()->getRecommendedOverlayRect();
    }
    return result;
}

QSize Application::getDeviceSize() const {
    static const int MIN_SIZE = 1;
    QSize result(MIN_SIZE, MIN_SIZE);
    if (_displayPlugin) {
        result = fromGlm(getActiveDisplayPlugin()->getRecommendedRenderSize());
    }
    return result;
}

bool Application::isThrottleRendering() const {
    if (_displayPlugin) {
        return getActiveDisplayPlugin()->isThrottled();
    }
    return false;
}

bool Application::hasFocus() const {
    if (_displayPlugin) {
        return getActiveDisplayPlugin()->hasFocus();
    }
    return (QApplication::activeWindow() != nullptr);
}

glm::vec2 Application::getViewportDimensions() const {
    return toGlm(getDeviceSize());
}

void Application::setMaxOctreePacketsPerSecond(int maxOctreePPS) {
    if (maxOctreePPS != _maxOctreePPS) {
        _maxOctreePPS = maxOctreePPS;
        maxOctreePacketsPerSecond.set(_maxOctreePPS);
    }
}

int Application::getMaxOctreePacketsPerSecond() const {
    return _maxOctreePPS;
}

qreal Application::getDevicePixelRatio() {
    return (_window && _window->windowHandle()) ? _window->windowHandle()->devicePixelRatio() : 1.0;
}

DisplayPluginPointer Application::getActiveDisplayPlugin() const {
    if (QThread::currentThread() != thread()) {
        std::unique_lock<std::mutex> lock(_displayPluginLock);
        return _displayPlugin;
    }

    if (!_displayPlugin) {
        const_cast<Application*>(this)->updateDisplayMode();
        Q_ASSERT(_displayPlugin);
    }
    return _displayPlugin;
}


static void addDisplayPluginToMenu(DisplayPluginPointer displayPlugin, bool active = false) {
    auto menu = Menu::getInstance();
    QString name = displayPlugin->getName();
    auto grouping = displayPlugin->getGrouping();
    QString groupingMenu { "" };
    Q_ASSERT(!menu->menuItemExists(MenuOption::OutputMenu, name));

    // assign the meny grouping based on plugin grouping
    switch (grouping) {
        case Plugin::ADVANCED:
            groupingMenu = "Advanced";
            break;
        case Plugin::DEVELOPER:
            groupingMenu = "Developer";
            break;
        default:
            groupingMenu = "Standard";
            break;
    }

    static QActionGroup* displayPluginGroup = nullptr;
    if (!displayPluginGroup) {
        displayPluginGroup = new QActionGroup(menu);
        displayPluginGroup->setExclusive(true);
    }
    auto parent = menu->getMenu(MenuOption::OutputMenu);
    auto action = menu->addActionToQMenuAndActionHash(parent,
        name, 0, qApp,
        SLOT(updateDisplayMode()),
        QAction::NoRole, Menu::UNSPECIFIED_POSITION, groupingMenu);

    action->setCheckable(true);
    action->setChecked(active);
    displayPluginGroup->addAction(action);
    Q_ASSERT(menu->menuItemExists(MenuOption::OutputMenu, name));
}

void Application::updateDisplayMode() {
    // Unsafe to call this method from anything but the main thread
    if (QThread::currentThread() != thread()) {
        qFatal("Attempted to switch display plugins from a non-main thread");
    }

    // Some plugins *cough* Oculus *cough* process message events from inside their
    // display function, and we don't want to change the display plugin underneath
    // the paintGL call, so we need to guard against that
    // The current oculus runtime doesn't do this anymore
    if (_inPaint) {
        qFatal("Attempted to switch display plugins while in painting");
    }

    auto menu = Menu::getInstance();
    auto displayPlugins = PluginManager::getInstance()->getDisplayPlugins();

    static std::once_flag once;
    std::call_once(once, [&] {
        bool first = true;

        // first sort the plugins into groupings: standard, advanced, developer
        DisplayPluginList standard;
        DisplayPluginList advanced;
        DisplayPluginList developer;
        foreach(auto displayPlugin, displayPlugins) {
            displayPlugin->setContext(_gpuContext);
            auto grouping = displayPlugin->getGrouping();
            switch (grouping) {
                case Plugin::ADVANCED:
                    advanced.push_back(displayPlugin);
                    break;
                case Plugin::DEVELOPER:
                    developer.push_back(displayPlugin);
                    break;
                default:
                    standard.push_back(displayPlugin);
                    break;
            }
        }

        // concatenate the groupings into a single list in the order: standard, advanced, developer
        standard.insert(std::end(standard), std::begin(advanced), std::end(advanced));
        standard.insert(std::end(standard), std::begin(developer), std::end(developer));

        foreach(auto displayPlugin, standard) {
            addDisplayPluginToMenu(displayPlugin, first);
            auto displayPluginName = displayPlugin->getName();
            QObject::connect(displayPlugin.get(), &DisplayPlugin::recommendedFramebufferSizeChanged, [this](const QSize & size) {
                resizeGL();
            });
            first = false;
        }

        // after all plugins have been added to the menu, add a separator to the menu
        auto menu = Menu::getInstance();
        auto parent = menu->getMenu(MenuOption::OutputMenu);
        parent->addSeparator();
    });


    // Default to the first item on the list, in case none of the menu items match
    DisplayPluginPointer newDisplayPlugin = displayPlugins.at(0);
    foreach(DisplayPluginPointer displayPlugin, PluginManager::getInstance()->getDisplayPlugins()) {
        QString name = displayPlugin->getName();
        QAction* action = menu->getActionForOption(name);
        // Menu might have been removed if the display plugin lost
        if (!action) {
            continue;
        }
        if (action->isChecked()) {
            newDisplayPlugin = displayPlugin;
            break;
        }
    }

    if (newDisplayPlugin == _displayPlugin) {
        return;
    }

    UserActivityLogger::getInstance().logAction("changed_display_mode", {
        { "previous_display_mode", _displayPlugin ? _displayPlugin->getName() : "" },
        { "display_mode", newDisplayPlugin ? newDisplayPlugin->getName() : "" }
    });

    auto offscreenUi = DependencyManager::get<OffscreenUi>();

    // Make the switch atomic from the perspective of other threads
    {
        std::unique_lock<std::mutex> lock(_displayPluginLock);

        auto oldDisplayPlugin = _displayPlugin;
        if (_displayPlugin) {
            _displayPlugin->deactivate();
        }

        bool active = newDisplayPlugin->activate();

        if (!active) {
            // If the new plugin fails to activate, fallback to last display
            qWarning() << "Failed to activate display: " << newDisplayPlugin->getName();
            newDisplayPlugin = oldDisplayPlugin;

            if (newDisplayPlugin) {
                qWarning() << "Falling back to last display: " << newDisplayPlugin->getName();
                active = newDisplayPlugin->activate();
            }

            // If there is no last display, or
            // If the last display fails to activate, fallback to desktop
            if (!active) {
                newDisplayPlugin = displayPlugins.at(0);
                qWarning() << "Falling back to display: " << newDisplayPlugin->getName();
                active = newDisplayPlugin->activate();
            }

            if (!active) {
                qFatal("Failed to activate fallback plugin");
            }
        }

        _offscreenContext->makeCurrent();
        offscreenUi->resize(fromGlm(newDisplayPlugin->getRecommendedUiSize()));
        _offscreenContext->makeCurrent();
        getApplicationCompositor().setDisplayPlugin(newDisplayPlugin);
        _displayPlugin = newDisplayPlugin;
    }

    emit activeDisplayPluginChanged();

    // reset the avatar, to set head and hand palms back to a reasonable default pose.
    getMyAvatar()->reset(false);

    Q_ASSERT_X(_displayPlugin, "Application::updateDisplayMode", "could not find an activated display plugin");
}

mat4 Application::getEyeProjection(int eye) const {
    QMutexLocker viewLocker(&_viewMutex);
    if (isHMDMode()) {
        return getActiveDisplayPlugin()->getEyeProjection((Eye)eye, _viewFrustum.getProjection());
    }
    return _viewFrustum.getProjection();
}

mat4 Application::getEyeOffset(int eye) const {
    // FIXME invert?
    return getActiveDisplayPlugin()->getEyeToHeadTransform((Eye)eye);
}

mat4 Application::getHMDSensorPose() const {
    if (isHMDMode()) {
        return getActiveDisplayPlugin()->getHeadPose();
    }
    return mat4();
}

void Application::deadlockApplication() {
    qCDebug(interfaceapp) << "Intentionally deadlocked Interface";
    // Using a loop that will *technically* eventually exit (in ~600 billion years)
    // to avoid compiler warnings about a loop that will never exit
    for (uint64_t i = 1; i != 0; ++i) {
        QThread::sleep(1);
    }
}

void Application::setActiveDisplayPlugin(const QString& pluginName) {
    auto menu = Menu::getInstance();
    foreach(DisplayPluginPointer displayPlugin, PluginManager::getInstance()->getDisplayPlugins()) {
        QString name = displayPlugin->getName();
        QAction* action = menu->getActionForOption(name);
        if (pluginName == name) {
            action->setChecked(true);
        }
    }
    updateDisplayMode();
}

void Application::handleLocalServerConnection() const {
    auto server = qobject_cast<QLocalServer*>(sender());

    qCDebug(interfaceapp) << "Got connection on local server from additional instance - waiting for parameters";

    auto socket = server->nextPendingConnection();

    connect(socket, &QLocalSocket::readyRead, this, &Application::readArgumentsFromLocalSocket);

    qApp->getWindow()->raise();
    qApp->getWindow()->activateWindow();
}

void Application::readArgumentsFromLocalSocket() const {
    auto socket = qobject_cast<QLocalSocket*>(sender());

    auto message = socket->readAll();
    socket->deleteLater();

    qCDebug(interfaceapp) << "Read from connection: " << message;

    // If we received a message, try to open it as a URL
    if (message.length() > 0) {
        qApp->openUrl(QString::fromUtf8(message));
    }
}

void Application::showDesktop() {
    Menu::getInstance()->setIsOptionChecked(MenuOption::Overlays, true);
}

CompositorHelper& Application::getApplicationCompositor() const {
    return *DependencyManager::get<CompositorHelper>();
}


// virtual functions required for PluginContainer
ui::Menu* Application::getPrimaryMenu() {
    auto appMenu = _window->menuBar();
    auto uiMenu = dynamic_cast<ui::Menu*>(appMenu);
    return uiMenu;
}

void Application::showDisplayPluginsTools(bool show) {
    DependencyManager::get<DialogsManager>()->hmdTools(show);
}

GLWidget* Application::getPrimaryWidget() {
    return _glWidget;
}

MainWindow* Application::getPrimaryWindow() {
    return getWindow();
}

QOpenGLContext* Application::getPrimaryContext() {
    return _glWidget->qglContext();
}

bool Application::makeRenderingContextCurrent() {
    return _offscreenContext->makeCurrent();
}

bool Application::isForeground() const { 
    return _isForeground && !_window->isMinimized(); 
}

void Application::sendMousePressOnEntity(QUuid id, PointerEvent event) {
    EntityItemID entityItemID(id);
    emit getEntities()->mousePressOnEntity(entityItemID, event);
}

void Application::sendMouseMoveOnEntity(QUuid id, PointerEvent event) {
    EntityItemID entityItemID(id);
    emit getEntities()->mouseMoveOnEntity(entityItemID, event);
}

void Application::sendMouseReleaseOnEntity(QUuid id, PointerEvent event) {
    EntityItemID entityItemID(id);
    emit getEntities()->mouseReleaseOnEntity(entityItemID, event);
}

void Application::sendClickDownOnEntity(QUuid id, PointerEvent event) {
    EntityItemID entityItemID(id);
    emit getEntities()->clickDownOnEntity(entityItemID, event);
}

void Application::sendHoldingClickOnEntity(QUuid id, PointerEvent event) {
    EntityItemID entityItemID(id);
    emit getEntities()->holdingClickOnEntity(entityItemID, event);
}

void Application::sendClickReleaseOnEntity(QUuid id, PointerEvent event) {
    EntityItemID entityItemID(id);
    emit getEntities()->clickReleaseOnEntity(entityItemID, event);
}

void Application::sendHoverEnterEntity(QUuid id, PointerEvent event) {
    EntityItemID entityItemID(id);
    emit getEntities()->hoverEnterEntity(entityItemID, event);
}

void Application::sendHoverOverEntity(QUuid id, PointerEvent event) {
    EntityItemID entityItemID(id);
    emit getEntities()->hoverOverEntity(entityItemID, event);
}

void Application::sendHoverLeaveEntity(QUuid id, PointerEvent event) {
    EntityItemID entityItemID(id);
    emit getEntities()->hoverLeaveEntity(entityItemID, event);
}

// FIXME?  perhaps two, one for the main thread and one for the offscreen UI rendering thread?
static const int UI_RESERVED_THREADS = 1;
// Windows won't let you have all the cores
static const int OS_RESERVED_THREADS = 1;

void Application::updateThreadPoolCount() const {
    auto reservedThreads = UI_RESERVED_THREADS + OS_RESERVED_THREADS + _displayPlugin->getRequiredThreadCount();
    auto availableThreads = QThread::idealThreadCount() - reservedThreads;
    auto threadPoolSize = std::max(MIN_PROCESSING_THREAD_POOL_SIZE, availableThreads);
    qCDebug(interfaceapp) << "Ideal Thread Count " << QThread::idealThreadCount();
    qCDebug(interfaceapp) << "Reserved threads " << reservedThreads;
    qCDebug(interfaceapp) << "Setting thread pool size to " << threadPoolSize;
    QThreadPool::globalInstance()->setMaxThreadCount(threadPoolSize);
}<|MERGE_RESOLUTION|>--- conflicted
+++ resolved
@@ -142,12 +142,6 @@
 #if defined(Q_OS_MAC) || defined(Q_OS_WIN)
 #include "SpeechRecognizer.h"
 #endif
-<<<<<<< HEAD
-/* UTII
-#include "Stars.h"
-*/
-=======
->>>>>>> c664c719
 #include "ui/AddressBarDialog.h"
 #include "ui/AvatarInputs.h"
 #include "ui/DialogsManager.h"
@@ -208,11 +202,7 @@
 
 static const quint64 TOO_LONG_SINCE_LAST_SEND_DOWNSTREAM_AUDIO_STATS = 1 * USECS_PER_SECOND;
 
-<<<<<<< HEAD
-static const QString INFO_HELP_PATH = "html/utii-welcome.html";
-=======
-static const QString INFO_WELCOME_PATH = "html/interface-welcome.html";
->>>>>>> c664c719
+static const QString INFO_WELCOME_PATH = "html/utii-welcome.html";
 static const QString INFO_EDIT_ENTITIES_PATH = "html/edit-commands.html";
 static const QString INFO_HELP_PATH = "html/help.html";
 
@@ -1115,7 +1105,7 @@
     connect(entityScriptingInterface.data(), &EntityScriptingInterface::deletingEntity, [=](const EntityItemID& entityItemID) {
         if (entityItemID == _keyboardFocusedItem.get()) {
             setKeyboardFocusEntity(UNKNOWN_ENTITY_ID);
-        }
+            }
     });
 
     // If the user clicks somewhere where there is NO entity at all, we will release focus
@@ -1490,11 +1480,11 @@
     _applicationStateDevice.reset();
 
     {
-        if (_keyboardFocusHighlightID > 0) {
-            getOverlays().deleteOverlay(_keyboardFocusHighlightID);
-            _keyboardFocusHighlightID = -1;
-        }
-        _keyboardFocusHighlight = nullptr;
+    if (_keyboardFocusHighlightID > 0) {
+        getOverlays().deleteOverlay(_keyboardFocusHighlightID);
+        _keyboardFocusHighlightID = -1;
+    }
+    _keyboardFocusHighlight = nullptr;
     }
 
     auto nodeList = DependencyManager::get<NodeList>();
@@ -1769,9 +1759,9 @@
     rootContext->setContextProperty("Reticle", getApplicationCompositor().getReticleInterface());
 
     rootContext->setContextProperty("ApplicationCompositor", &getApplicationCompositor());
-
+    
     rootContext->setContextProperty("Steam", new SteamScriptingInterface(engine));
-    
+
 
     _glWidget->installEventFilter(offscreenUi.data());
     offscreenUi->setMouseTranslator([=](const QPointF& pt) {
@@ -2063,7 +2053,7 @@
     renderArgs._blitFramebuffer.reset();
     renderArgs._context->enableStereo(false);
 
-    {
+        {
         Stats::getInstance()->setRenderDetails(renderArgs._details);
     }
 
@@ -2219,7 +2209,7 @@
 
     {
         if (!_keyboardFocusedItem.get().isInvalidID()) {
-            switch (event->type()) {
+        switch (event->type()) {
             case QEvent::KeyPress:
             case QEvent::KeyRelease: {
                 auto entityScriptingInterface = DependencyManager::get<EntityScriptingInterface>();
@@ -2237,8 +2227,8 @@
 
             default:
                 break;
-            }
-        }
+        }
+    }
     }
 
     switch (event->type()) {
@@ -2791,7 +2781,7 @@
 
     if (compositor.getReticleVisible() || !isHMDMode() || !compositor.getReticleOverDesktop() ||
         getOverlays().getOverlayAtPoint(glm::vec2(transformedPos.x(), transformedPos.y()))) {
-        getEntities()->mouseMoveEvent(&mappedEvent);
+    getEntities()->mouseMoveEvent(&mappedEvent);
     }
     _controllerScriptingInterface->emitMouseMoveEvent(&mappedEvent); // send events to any registered scripts
 
@@ -4405,13 +4395,6 @@
 public:
     typedef render::Payload<BackgroundRenderData> Payload;
     typedef Payload::DataPointer Pointer;
-<<<<<<< HEAD
-	/* UTII
-    Stars _stars;
-	*/
-=======
-
->>>>>>> c664c719
     static render::ItemID _item; // unique WorldBoxRenderData
 };
 
@@ -4456,20 +4439,7 @@
                 }
                 // fall through: render defaults (if requested)
             }
-<<<<<<< HEAD
             /* UTII: we don't need this
-            // Fall through: if no skybox is available, render the SKY_DOME
-            case model::SunSkyStage::SKY_DOME:  {
-                if (Menu::getInstance()->isOptionChecked(MenuOption::Stars)) {
-                    PerformanceTimer perfTimer("stars");
-                    PerformanceWarning warn(Menu::getInstance()->isOptionChecked(MenuOption::PipelineWarnings),
-                        "Application::payloadRender<BackgroundRenderData>() ... My god, it's full of stars...");
-                    // should be the first rendering pass - w/o depth buffer / lighting
-
-                    static const float alpha = 1.0f;
-                    background->_stars.render(args, alpha);
-=======
-
             case model::SunSkyStage::SKY_DEFAULT_AMBIENT_TEXTURE: {
                 if (Menu::getInstance()->isOptionChecked(MenuOption::DefaultSkybox)) {
                     auto scene = DependencyManager::get<SceneScriptingInterface>()->getStage();
@@ -4485,7 +4455,6 @@
                     // fall through: render defaults skybox
                 } else {
                     break;
->>>>>>> c664c719
                 }
             }
 
@@ -4494,12 +4463,8 @@
                     qApp->getDefaultSkybox()->render(batch, args->getViewFrustum());
                 }
                 break;
-<<<<<<< HEAD
             */
-=======
-
             // Any other cases require no extra rendering
->>>>>>> c664c719
             case model::SunSkyStage::NO_BACKGROUND:
             default:
                 break;
@@ -5347,10 +5312,10 @@
 
 void Application::takeSnapshot(bool notify, float aspectRatio) {
     postLambdaEvent([notify, aspectRatio, this] {
-        QMediaPlayer* player = new QMediaPlayer();
-        QFileInfo inf = QFileInfo(PathUtils::resourcesPath() + "sounds/snap.wav");
-        player->setMedia(QUrl::fromLocalFile(inf.absoluteFilePath()));
-        player->play();
+    QMediaPlayer* player = new QMediaPlayer();
+    QFileInfo inf = QFileInfo(PathUtils::resourcesPath() + "sounds/snap.wav");
+    player->setMedia(QUrl::fromLocalFile(inf.absoluteFilePath()));
+    player->play();
 
         QString path = Snapshot::saveSnapshot(getActiveDisplayPlugin()->getScreenshot(aspectRatio));
 
