//
//  Application.cpp
//  interface/src
//
//  Created by Andrzej Kapolka on 5/10/13.
//  Copyright 2013 High Fidelity, Inc.
//
//  Distributed under the Apache License, Version 2.0.
//  See the accompanying file LICENSE or http://www.apache.org/licenses/LICENSE-2.0.html
//

#include "Application.h"

#include <gl/Config.h>
#include <glm/glm.hpp>
#include <glm/gtx/component_wise.hpp>
#include <glm/gtx/quaternion.hpp>
#include <glm/gtx/vector_angle.hpp>
#include <glm/gtc/type_ptr.hpp>

#include <QtCore/QAbstractNativeEventFilter>
#include <QtCore/QMimeData>
#include <QtCore/QThreadPool>

#include <QtGui/QScreen>
#include <QtGui/QWindow>
#include <QtGui/QDesktopServices>

#include <QtNetwork/QLocalSocket>
#include <QtNetwork/QLocalServer>

#include <QtQml/QQmlContext>
#include <QtQml/QQmlEngine>
#include <QtQuick/QQuickWindow>

#include <QtWidgets/QDesktopWidget>
#include <QtWidgets/QMessageBox>

#include <QtMultimedia/QMediaPlayer>

#include <QProcessEnvironment>

#include <gl/QOpenGLContextWrapper.h>

#include <ResourceScriptingInterface.h>
#include <AccountManager.h>
#include <AddressManager.h>
#include <AnimDebugDraw.h>
#include <BuildInfo.h>
#include <AssetClient.h>
#include <AutoUpdater.h>
#include <AudioInjectorManager.h>
#include <CursorManager.h>
#include <DebugDraw.h>
#include <DeferredLightingEffect.h>
#include <display-plugins/DisplayPlugin.h>
#include <EntityScriptingInterface.h>
#include <ErrorDialog.h>
#include <Finally.h>
#include <FramebufferCache.h>
#include <gpu/Batch.h>
#include <gpu/Context.h>
#include <gpu/GLBackend.h>
#include <HFActionEvent.h>
#include <HFBackEvent.h>
#include <InfoView.h>
#include <input-plugins/InputPlugin.h>
#include <controllers/UserInputMapper.h>
#include <controllers/StateController.h>
#include <LogHandler.h>
#include <MainWindow.h>
#include <MessagesClient.h>
#include <ModelEntityItem.h>
#include <NetworkAccessManager.h>
#include <NetworkingConstants.h>
#include <ObjectMotionState.h>
#include <OctalCode.h>
#include <OctreeSceneStats.h>
#include <OffscreenUi.h>
#include <gl/OffscreenGLCanvas.h>
#include <PathUtils.h>
#include <PerfStat.h>
#include <PhysicsEngine.h>
#include <PhysicsHelpers.h>
#include <plugins/PluginContainer.h>
#include <plugins/PluginManager.h>
#include <RenderableWebEntityItem.h>
#include <RenderShadowTask.h>
#include <RenderDeferredTask.h>
#include <ResourceCache.h>
#include <SceneScriptingInterface.h>
#include <RecordingScriptingInterface.h>
#include <ScriptCache.h>
#include <SoundCache.h>
#include <ScriptEngines.h>
#include <Tooltip.h>
#include <udt/PacketHeaders.h>
#include <UserActivityLogger.h>
#include <recording/Deck.h>
#include <recording/Recorder.h>
#include <shared/StringHelpers.h>
#include <QmlWebWindowClass.h>
#include <Preferences.h>
#include <display-plugins/CompositorHelper.h>


#include "AudioClient.h"
#include "audio/AudioScope.h"
#include "avatar/AvatarManager.h"
#include "CrashHandler.h"
#include "input-plugins/SpacemouseManager.h"
#include "devices/DdeFaceTracker.h"
#include "devices/EyeTracker.h"
#include "devices/Faceshift.h"
#include "devices/Leapmotion.h"
#include "DiscoverabilityManager.h"
#include "GLCanvas.h"
#include "InterfaceActionFactory.h"
#include "InterfaceLogging.h"
#include "LODManager.h"
#include "ModelPackager.h"
#include "PluginContainerProxy.h"
#include "scripting/AccountScriptingInterface.h"
#include "scripting/AssetMappingsScriptingInterface.h"
#include "scripting/AudioDeviceScriptingInterface.h"
#include "scripting/ClipboardScriptingInterface.h"
#include "scripting/DesktopScriptingInterface.h"
#include "scripting/GlobalServicesScriptingInterface.h"
#include "scripting/HMDScriptingInterface.h"
#include "scripting/LocationScriptingInterface.h"
#include "scripting/MenuScriptingInterface.h"
#include "scripting/SettingsScriptingInterface.h"
#include "scripting/WebWindowClass.h"
#include "scripting/WindowScriptingInterface.h"
#include "scripting/ControllerScriptingInterface.h"
#include "scripting/RatesScriptingInterface.h"
#if defined(Q_OS_MAC) || defined(Q_OS_WIN)
#include "SpeechRecognizer.h"
#endif
#include "Stars.h"
#include "ui/AddressBarDialog.h"
#include "ui/AvatarInputs.h"
#include "ui/DialogsManager.h"
#include "ui/LoginDialog.h"
#include "ui/overlays/Cube3DOverlay.h"
#include "ui/Snapshot.h"
#include "ui/StandAloneJSConsole.h"
#include "ui/Stats.h"
#include "ui/UpdateDialog.h"
#include "Util.h"
#include "InterfaceParentFinder.h"

#include "FrameTimingsScriptingInterface.h"

// On Windows PC, NVidia Optimus laptop, we want to enable NVIDIA GPU
// FIXME seems to be broken.
#if defined(Q_OS_WIN)
extern "C" {
 _declspec(dllexport) DWORD NvOptimusEnablement = 0x00000001;
}
#endif

using namespace std;

static QTimer locationUpdateTimer;
static QTimer identityPacketTimer;
static QTimer pingTimer;

static const QString SNAPSHOT_EXTENSION  = ".jpg";
static const QString SVO_EXTENSION  = ".svo";
static const QString SVO_JSON_EXTENSION  = ".svo.json";
static const QString JS_EXTENSION  = ".js";
static const QString FST_EXTENSION  = ".fst";
static const QString FBX_EXTENSION  = ".fbx";
static const QString OBJ_EXTENSION  = ".obj";
static const QString AVA_JSON_EXTENSION = ".ava.json";

static const int MSECS_PER_SEC = 1000;
static const int MIRROR_VIEW_TOP_PADDING = 5;
static const int MIRROR_VIEW_LEFT_PADDING = 10;
static const int MIRROR_VIEW_WIDTH = 265;
static const int MIRROR_VIEW_HEIGHT = 215;
static const float MIRROR_FULLSCREEN_DISTANCE = 0.389f;
static const float MIRROR_REARVIEW_DISTANCE = 0.722f;
static const float MIRROR_REARVIEW_BODY_DISTANCE = 2.56f;
static const float MIRROR_FIELD_OF_VIEW = 30.0f;

static const quint64 TOO_LONG_SINCE_LAST_SEND_DOWNSTREAM_AUDIO_STATS = 1 * USECS_PER_SECOND;

static const QString INFO_HELP_PATH = "html/interface-welcome.html";
static const QString INFO_EDIT_ENTITIES_PATH = "html/edit-commands.html";

static const unsigned int THROTTLED_SIM_FRAMERATE = 15;
static const int THROTTLED_SIM_FRAME_PERIOD_MS = MSECS_PER_SECOND / THROTTLED_SIM_FRAMERATE;

static const uint32_t INVALID_FRAME = UINT32_MAX;

static const float PHYSICS_READY_RANGE = 3.0f; // how far from avatar to check for entities that aren't ready for simulation

static const QString DESKTOP_LOCATION = QStandardPaths::writableLocation(QStandardPaths::DesktopLocation);

Setting::Handle<int> maxOctreePacketsPerSecond("maxOctreePPS", DEFAULT_MAX_OCTREE_PPS);

const QHash<QString, Application::AcceptURLMethod> Application::_acceptedExtensions {
    { SNAPSHOT_EXTENSION, &Application::acceptSnapshot },
    { SVO_EXTENSION, &Application::importSVOFromURL },
    { SVO_JSON_EXTENSION, &Application::importSVOFromURL },
    { JS_EXTENSION, &Application::askToLoadScript },
    { FST_EXTENSION, &Application::askToSetAvatarUrl },
    { AVA_JSON_EXTENSION, &Application::askToWearAvatarAttachmentUrl }
};

class DeadlockWatchdogThread : public QThread {
public:
    static const unsigned long HEARTBEAT_UPDATE_INTERVAL_SECS = 1;
    static const unsigned long MAX_HEARTBEAT_AGE_USECS = 30 * USECS_PER_SECOND;
    static const int WARNING_ELAPSED_HEARTBEAT = 500 * USECS_PER_MSEC; // warn if elapsed heartbeat average is large
    static const int HEARTBEAT_SAMPLES = 100000; // ~5 seconds worth of samples
    
    // Set the heartbeat on launch
    DeadlockWatchdogThread() {
        setObjectName("Deadlock Watchdog");
        // Give the heartbeat an initial value
        _heartbeat = usecTimestampNow();
        connect(qApp, &QCoreApplication::aboutToQuit, [this] {
            _quit = true;
        });
    }

    static void updateHeartbeat() {
        auto now = usecTimestampNow();
        auto elapsed = now - _heartbeat;
        _movingAverage.addSample(elapsed);
        _heartbeat = now;
    }

    static void deadlockDetectionCrash() {
        uint32_t* crashTrigger = nullptr;
        *crashTrigger = 0xDEAD10CC;
    }

    void run() override {
        while (!_quit) {
            QThread::sleep(HEARTBEAT_UPDATE_INTERVAL_SECS);

            uint64_t lastHeartbeat = _heartbeat; // sample atomic _heartbeat, because we could context switch away and have it updated on us
            uint64_t now = usecTimestampNow();
            auto lastHeartbeatAge = (now > lastHeartbeat) ? now - lastHeartbeat : 0;
            auto elapsedMovingAverage = _movingAverage.getAverage();

            if (elapsedMovingAverage > _maxElapsedAverage) {
                qDebug() << "DEADLOCK WATCHDOG WARNING:"
                    << "lastHeartbeatAge:" << lastHeartbeatAge
                    << "elapsedMovingAverage:" << elapsedMovingAverage
                    << "maxElapsed:" << _maxElapsed
                    << "PREVIOUS maxElapsedAverage:" << _maxElapsedAverage
                    << "NEW maxElapsedAverage:" << elapsedMovingAverage << "** NEW MAX ELAPSED AVERAGE **"
                    << "samples:" << _movingAverage.getSamples();
                _maxElapsedAverage = elapsedMovingAverage;
            }
            if (lastHeartbeatAge > _maxElapsed) {
                qDebug() << "DEADLOCK WATCHDOG WARNING:"
                    << "lastHeartbeatAge:" << lastHeartbeatAge
                    << "elapsedMovingAverage:" << elapsedMovingAverage
                    << "PREVIOUS maxElapsed:" << _maxElapsed
                    << "NEW maxElapsed:" << lastHeartbeatAge << "** NEW MAX ELAPSED **"
                    << "maxElapsedAverage:" << _maxElapsedAverage
                    << "samples:" << _movingAverage.getSamples();
                _maxElapsed = lastHeartbeatAge;
            }
            if (elapsedMovingAverage > WARNING_ELAPSED_HEARTBEAT) {
                qDebug() << "DEADLOCK WATCHDOG WARNING:"
                    << "lastHeartbeatAge:" << lastHeartbeatAge
                    << "elapsedMovingAverage:" << elapsedMovingAverage << "** OVER EXPECTED VALUE **"
                    << "maxElapsed:" << _maxElapsed
                    << "maxElapsedAverage:" << _maxElapsedAverage
                    << "samples:" << _movingAverage.getSamples();
            }

            if (lastHeartbeatAge > MAX_HEARTBEAT_AGE_USECS) {
                qDebug() << "DEADLOCK DETECTED -- "
                         << "lastHeartbeatAge:" << lastHeartbeatAge
                         << "[ lastHeartbeat :" << lastHeartbeat
                         << "now:" << now << " ]"
                         << "elapsedMovingAverage:" << elapsedMovingAverage
                         << "maxElapsed:" << _maxElapsed
                         << "maxElapsedAverage:" << _maxElapsedAverage
                         << "samples:" << _movingAverage.getSamples();

                // Don't actually crash in debug builds, in case this apparent deadlock is simply from
                // the developer actively debugging code
                #ifdef NDEBUG
                    deadlockDetectionCrash();
                #endif
            }
        }
    }

    static std::atomic<uint64_t> _heartbeat;
    static std::atomic<uint64_t> _maxElapsed;
    static std::atomic<int> _maxElapsedAverage;
    static ThreadSafeMovingAverage<int, HEARTBEAT_SAMPLES> _movingAverage;

    bool _quit { false };
};

std::atomic<uint64_t> DeadlockWatchdogThread::_heartbeat;
std::atomic<uint64_t> DeadlockWatchdogThread::_maxElapsed;
std::atomic<int> DeadlockWatchdogThread::_maxElapsedAverage;
ThreadSafeMovingAverage<int, DeadlockWatchdogThread::HEARTBEAT_SAMPLES> DeadlockWatchdogThread::_movingAverage;

#ifdef Q_OS_WIN
class MyNativeEventFilter : public QAbstractNativeEventFilter {
public:
    static MyNativeEventFilter& getInstance() {
        static MyNativeEventFilter staticInstance;
        return staticInstance;
    }

    bool nativeEventFilter(const QByteArray &eventType, void* msg, long* result) Q_DECL_OVERRIDE {
        if (eventType == "windows_generic_MSG") {
            MSG* message = (MSG*)msg;

            if (message->message == UWM_IDENTIFY_INSTANCES) {
                *result = UWM_IDENTIFY_INSTANCES;
                return true;
            }

            if (message->message == UWM_SHOW_APPLICATION) {
                MainWindow* applicationWindow = qApp->getWindow();
                if (applicationWindow->isMinimized()) {
                    applicationWindow->showNormal();  // Restores to windowed or maximized state appropriately.
                }
                qApp->setActiveWindow(applicationWindow);  // Flashes the taskbar icon if not focus.
                return true;
            }

            if (message->message == WM_COPYDATA) {
                COPYDATASTRUCT* pcds = (COPYDATASTRUCT*)(message->lParam);
                QUrl url = QUrl((const char*)(pcds->lpData));
                if (url.isValid() && url.scheme() == HIFI_URL_SCHEME) {
                    DependencyManager::get<AddressManager>()->handleLookupString(url.toString());
                    return true;
                }
            }
        }
        return false;
    }
};
#endif

class LambdaEvent : public QEvent {
    std::function<void()> _fun;
public:
    LambdaEvent(const std::function<void()> & fun) :
    QEvent(static_cast<QEvent::Type>(Application::Lambda)), _fun(fun) {
    }
    LambdaEvent(std::function<void()> && fun) :
    QEvent(static_cast<QEvent::Type>(Application::Lambda)), _fun(fun) {
    }
    void call() const { _fun(); }
};

void messageHandler(QtMsgType type, const QMessageLogContext& context, const QString& message) {
    QString logMessage = LogHandler::getInstance().printMessage((LogMsgType) type, context, message);

    if (!logMessage.isEmpty()) {
#ifdef Q_OS_WIN
        OutputDebugStringA(logMessage.toLocal8Bit().constData());
        OutputDebugStringA("\n");
#endif
        qApp->getLogger()->addMessage(qPrintable(logMessage + "\n"));
    }
}

static const QString STATE_IN_HMD = "InHMD";
static const QString STATE_SNAP_TURN = "SnapTurn";
static const QString STATE_GROUNDED = "Grounded";
static const QString STATE_NAV_FOCUSED = "NavigationFocused";

bool setupEssentials(int& argc, char** argv) {
    unsigned int listenPort = 0; // bind to an ephemeral port by default
    const char** constArgv = const_cast<const char**>(argv);
    const char* portStr = getCmdOption(argc, constArgv, "--listenPort");
    if (portStr) {
        listenPort = atoi(portStr);
    }
    // Set build version
    QCoreApplication::setApplicationVersion(BuildInfo::VERSION);

    Setting::preInit();

    bool previousSessionCrashed = CrashHandler::checkForResetSettings();
    CrashHandler::writeRunningMarkerFiler();
    qAddPostRoutine(CrashHandler::deleteRunningMarkerFile);

    DependencyManager::registerInheritance<LimitedNodeList, NodeList>();
    DependencyManager::registerInheritance<AvatarHashMap, AvatarManager>();
    DependencyManager::registerInheritance<EntityActionFactoryInterface, InterfaceActionFactory>();
    DependencyManager::registerInheritance<SpatialParentFinder, InterfaceParentFinder>();

    Setting::init();

    // Set dependencies
    DependencyManager::set<ScriptEngines>();
    DependencyManager::set<Preferences>();
    DependencyManager::set<recording::Deck>();
    DependencyManager::set<recording::Recorder>();
    DependencyManager::set<AddressManager>();
    DependencyManager::set<NodeList>(NodeType::Agent, listenPort);
    DependencyManager::set<GeometryCache>();
    DependencyManager::set<ModelCache>();
    DependencyManager::set<ScriptCache>();
    DependencyManager::set<SoundCache>();
    DependencyManager::set<Faceshift>();
    DependencyManager::set<DdeFaceTracker>();
    DependencyManager::set<EyeTracker>();
    DependencyManager::set<AudioClient>();
    DependencyManager::set<AudioScope>();
    DependencyManager::set<DeferredLightingEffect>();
    DependencyManager::set<TextureCache>();
    DependencyManager::set<FramebufferCache>();
    DependencyManager::set<AnimationCache>();
    DependencyManager::set<ModelBlender>();
    DependencyManager::set<AvatarManager>();
    DependencyManager::set<LODManager>();
    DependencyManager::set<StandAloneJSConsole>();
    DependencyManager::set<DialogsManager>();
    DependencyManager::set<BandwidthRecorder>();
    DependencyManager::set<ResourceCacheSharedItems>();
    DependencyManager::set<DesktopScriptingInterface>();
    DependencyManager::set<EntityScriptingInterface>(true);
    DependencyManager::set<RecordingScriptingInterface>();
    DependencyManager::set<WindowScriptingInterface>();
    DependencyManager::set<HMDScriptingInterface>();
    DependencyManager::set<ResourceScriptingInterface>();


#if defined(Q_OS_MAC) || defined(Q_OS_WIN)
    DependencyManager::set<SpeechRecognizer>();
#endif
    DependencyManager::set<DiscoverabilityManager>();
    DependencyManager::set<SceneScriptingInterface>();
    DependencyManager::set<OffscreenUi>();
    DependencyManager::set<AutoUpdater>();
    DependencyManager::set<PathUtils>();
    DependencyManager::set<InterfaceActionFactory>();
    DependencyManager::set<AudioInjectorManager>();
    DependencyManager::set<MessagesClient>();
    controller::StateController::setStateVariables({ { STATE_IN_HMD, STATE_SNAP_TURN, STATE_GROUNDED, STATE_NAV_FOCUSED } });
    DependencyManager::set<UserInputMapper>();
    DependencyManager::set<controller::ScriptingInterface, ControllerScriptingInterface>();
    DependencyManager::set<InterfaceParentFinder>();
    DependencyManager::set<EntityTreeRenderer>(true, qApp, qApp);
    DependencyManager::set<CompositorHelper>();
    return previousSessionCrashed;
}

// FIXME move to header, or better yet, design some kind of UI manager
// to take care of highlighting keyboard focused items, rather than
// continuing to overburden Application.cpp
Cube3DOverlay* _keyboardFocusHighlight{ nullptr };
int _keyboardFocusHighlightID{ -1 };
PluginContainer* _pluginContainer;


// FIXME hack access to the internal share context for the Chromium helper
// Normally we'd want to use QWebEngine::initialize(), but we can't because
// our primary context is a QGLWidget, which can't easily be initialized to share
// from a QOpenGLContext.
//
// So instead we create a new offscreen context to share with the QGLWidget,
// and manually set THAT to be the shared context for the Chromium helper
OffscreenGLCanvas* _chromiumShareContext { nullptr };
Q_GUI_EXPORT void qt_gl_set_global_share_context(QOpenGLContext *context);

Setting::Handle<int> sessionRunTime{ "sessionRunTime", 0 };

Application::Application(int& argc, char** argv, QElapsedTimer& startupTimer) :
    QApplication(argc, argv),
    _window(new MainWindow(desktop())),
    _sessionRunTimer(startupTimer),
    _previousSessionCrashed(setupEssentials(argc, argv)),
    _undoStackScriptingInterface(&_undoStack),
    _entitySimulation(new PhysicalEntitySimulation()),
    _physicsEngine(new PhysicsEngine(Vectors::ZERO)),
    _entityClipboardRenderer(false, this, this),
    _entityClipboard(new EntityTree()),
    _lastQueriedTime(usecTimestampNow()),
    _mirrorViewRect(QRect(MIRROR_VIEW_LEFT_PADDING, MIRROR_VIEW_TOP_PADDING, MIRROR_VIEW_WIDTH, MIRROR_VIEW_HEIGHT)),
    _previousScriptLocation("LastScriptLocation", DESKTOP_LOCATION),
    _fieldOfView("fieldOfView", DEFAULT_FIELD_OF_VIEW_DEGREES),
    _scaleMirror(1.0f),
    _rotateMirror(0.0f),
    _raiseMirror(0.0f),
    _enableProcessOctreeThread(true),
    _lastNackTime(usecTimestampNow()),
    _lastSendDownstreamAudioStats(usecTimestampNow()),
    _aboutToQuit(false),
    _notifiedPacketVersionMismatchThisDomain(false),
    _maxOctreePPS(maxOctreePacketsPerSecond.get()),
    _lastFaceTrackerUpdate(0)
{
    // FIXME this may be excessively conservative.  On the other hand
    // maybe I'm used to having an 8-core machine
    // Perhaps find the ideal thread count  and subtract 2 or 3
    // (main thread, present thread, random OS load)
    // More threads == faster concurrent loads, but also more concurrent
    // load on the GPU until we can serialize GPU transfers (off the main thread)
    QThreadPool::globalInstance()->setMaxThreadCount(2);
    thread()->setPriority(QThread::HighPriority);
    thread()->setObjectName("Main Thread");

    setInstance(this);

    auto controllerScriptingInterface = DependencyManager::get<controller::ScriptingInterface>().data();
    _controllerScriptingInterface = dynamic_cast<ControllerScriptingInterface*>(controllerScriptingInterface);

    _entityClipboard->createRootElement();

    _pluginContainer = new PluginContainerProxy();
#ifdef Q_OS_WIN
    installNativeEventFilter(&MyNativeEventFilter::getInstance());
#endif

    _logger = new FileLogger(this);  // After setting organization name in order to get correct directory

    qInstallMessageHandler(messageHandler);

    QFontDatabase::addApplicationFont(PathUtils::resourcesPath() + "styles/Inconsolata.otf");
    _window->setWindowTitle("Interface");

    Model::setAbstractViewStateInterface(this); // The model class will sometimes need to know view state details from us

    auto nodeList = DependencyManager::get<NodeList>();

    // Set up a watchdog thread to intentionally crash the application on deadlocks
    _deadlockWatchdogThread = new DeadlockWatchdogThread();
    _deadlockWatchdogThread->start();

    qCDebug(interfaceapp) << "[VERSION] Build sequence:" << qPrintable(applicationVersion());

    _bookmarks = new Bookmarks();  // Before setting up the menu

    // start the nodeThread so its event loop is running
    QThread* nodeThread = new QThread(this);
    nodeThread->setObjectName("NodeList Thread");
    nodeThread->start();

    // make sure the node thread is given highest priority
    nodeThread->setPriority(QThread::TimeCriticalPriority);

    // setup a timer for domain-server check ins
    QTimer* domainCheckInTimer = new QTimer(nodeList.data());
    connect(domainCheckInTimer, &QTimer::timeout, nodeList.data(), &NodeList::sendDomainServerCheckIn);
    domainCheckInTimer->start(DOMAIN_SERVER_CHECK_IN_MSECS);

    // put the NodeList and datagram processing on the node thread
    nodeList->moveToThread(nodeThread);

    // put the audio processing on a separate thread
    QThread* audioThread = new QThread();
    audioThread->setObjectName("Audio Thread");

    auto audioIO = DependencyManager::get<AudioClient>();
    audioIO->setPositionGetter([]{
        auto avatarManager = DependencyManager::get<AvatarManager>();
        auto myAvatar = avatarManager ? avatarManager->getMyAvatar() : nullptr;
        
        return myAvatar ? myAvatar->getPositionForAudio() : Vectors::ZERO;
    });
    audioIO->setOrientationGetter([]{
        auto avatarManager = DependencyManager::get<AvatarManager>();
        auto myAvatar = avatarManager ? avatarManager->getMyAvatar() : nullptr;

        return myAvatar ? myAvatar->getOrientationForAudio() : Quaternions::IDENTITY;
    });

    audioIO->moveToThread(audioThread);
    recording::Frame::registerFrameHandler(AudioConstants::getAudioFrameName(), [=](recording::Frame::ConstPointer frame) {
        audioIO->handleRecordedAudioInput(frame->data);
    });

    connect(audioIO.data(), &AudioClient::inputReceived, [](const QByteArray& audio){
        static auto recorder = DependencyManager::get<recording::Recorder>();
        if (recorder->isRecording()) {
            static const recording::FrameType AUDIO_FRAME_TYPE = recording::Frame::registerFrameType(AudioConstants::getAudioFrameName());
            recorder->recordFrame(AUDIO_FRAME_TYPE, audio);
        }
    });

    auto& audioScriptingInterface = AudioScriptingInterface::getInstance();
    connect(audioThread, &QThread::started, audioIO.data(), &AudioClient::start);
    connect(audioIO.data(), &AudioClient::destroyed, audioThread, &QThread::quit);
    connect(audioThread, &QThread::finished, audioThread, &QThread::deleteLater);
    connect(audioIO.data(), &AudioClient::muteToggled, this, &Application::audioMuteToggled);
    connect(audioIO.data(), &AudioClient::mutedByMixer, &audioScriptingInterface, &AudioScriptingInterface::mutedByMixer);
    connect(audioIO.data(), &AudioClient::receivedFirstPacket, &audioScriptingInterface, &AudioScriptingInterface::receivedFirstPacket);
    connect(audioIO.data(), &AudioClient::disconnected, &audioScriptingInterface, &AudioScriptingInterface::disconnected);
    connect(audioIO.data(), &AudioClient::muteEnvironmentRequested, [](glm::vec3 position, float radius) {
        auto audioClient = DependencyManager::get<AudioClient>();
        auto myAvatarPosition = DependencyManager::get<AvatarManager>()->getMyAvatar()->getPosition();
        float distance = glm::distance(myAvatarPosition, position);
        bool shouldMute = !audioClient->isMuted() && (distance < radius);

        if (shouldMute) {
            audioClient->toggleMute();
            AudioScriptingInterface::getInstance().environmentMuted();
        }
    });

    audioThread->start();

    ResourceManager::init();
    // Make sure we don't time out during slow operations at startup
    updateHeartbeat();

    // Setup MessagesClient
    auto messagesClient = DependencyManager::get<MessagesClient>();
    QThread* messagesThread = new QThread;
    messagesThread->setObjectName("Messages Client Thread");
    messagesClient->moveToThread(messagesThread);
    connect(messagesThread, &QThread::started, messagesClient.data(), &MessagesClient::init);
    messagesThread->start();

    const DomainHandler& domainHandler = nodeList->getDomainHandler();

    connect(&domainHandler, SIGNAL(hostnameChanged(const QString&)), SLOT(domainChanged(const QString&)));
    connect(&domainHandler, SIGNAL(resetting()), SLOT(resettingDomain()));
    connect(&domainHandler, SIGNAL(connectedToDomain(const QString&)), SLOT(updateWindowTitle()));
    connect(&domainHandler, SIGNAL(disconnectedFromDomain()), SLOT(updateWindowTitle()));
    connect(&domainHandler, SIGNAL(disconnectedFromDomain()), SLOT(clearDomainOctreeDetails()));

    // update our location every 5 seconds in the metaverse server, assuming that we are authenticated with one
    const qint64 DATA_SERVER_LOCATION_CHANGE_UPDATE_MSECS = 5 * MSECS_PER_SEC;

    auto discoverabilityManager = DependencyManager::get<DiscoverabilityManager>();
    connect(&locationUpdateTimer, &QTimer::timeout, discoverabilityManager.data(), &DiscoverabilityManager::updateLocation);
    connect(&locationUpdateTimer, &QTimer::timeout,
        DependencyManager::get<AddressManager>().data(), &AddressManager::storeCurrentAddress);
    locationUpdateTimer.start(DATA_SERVER_LOCATION_CHANGE_UPDATE_MSECS);

    // if we get a domain change, immediately attempt update location in metaverse server
    connect(&nodeList->getDomainHandler(), &DomainHandler::connectedToDomain,
        discoverabilityManager.data(), &DiscoverabilityManager::updateLocation);

    // send a location update immediately
    discoverabilityManager->updateLocation();

    connect(nodeList.data(), &NodeList::nodeAdded, this, &Application::nodeAdded);
    connect(nodeList.data(), &NodeList::nodeKilled, this, &Application::nodeKilled);
    connect(nodeList.data(), &NodeList::nodeActivated, this, &Application::nodeActivated);
    connect(nodeList.data(), &NodeList::uuidChanged, getMyAvatar(), &MyAvatar::setSessionUUID);
    connect(nodeList.data(), &NodeList::uuidChanged, this, &Application::setSessionUUID);
    connect(nodeList.data(), &NodeList::limitOfSilentDomainCheckInsReached, nodeList.data(), &NodeList::reset);
    connect(nodeList.data(), &NodeList::packetVersionMismatch, this, &Application::notifyPacketVersionMismatch);

    // connect to appropriate slots on AccountManager
    AccountManager& accountManager = AccountManager::getInstance();

    auto dialogsManager = DependencyManager::get<DialogsManager>();
    connect(&accountManager, &AccountManager::authRequired, dialogsManager.data(), &DialogsManager::showLoginDialog);
    connect(&accountManager, &AccountManager::usernameChanged, this, &Application::updateWindowTitle);

    // set the account manager's root URL and trigger a login request if we don't have the access token
    accountManager.setIsAgent(true);
    accountManager.setAuthURL(NetworkingConstants::METAVERSE_SERVER_URL);

    // sessionRunTime will be reset soon by loadSettings. Grab it now to get previous session value.
    // The value will be 0 if the user blew away settings this session, which is both a feature and a bug.
    UserActivityLogger::getInstance().launch(applicationVersion(), _previousSessionCrashed, sessionRunTime.get());

    auto addressManager = DependencyManager::get<AddressManager>();

    // use our MyAvatar position and quat for address manager path
    addressManager->setPositionGetter([this]{ return getMyAvatar()->getPosition(); });
    addressManager->setOrientationGetter([this]{ return getMyAvatar()->getOrientation(); });

    connect(addressManager.data(), &AddressManager::hostChanged, this, &Application::updateWindowTitle);
    connect(this, &QCoreApplication::aboutToQuit, addressManager.data(), &AddressManager::storeCurrentAddress);

    // Save avatar location immediately after a teleport.
    connect(getMyAvatar(), &MyAvatar::positionGoneTo,
        DependencyManager::get<AddressManager>().data(), &AddressManager::storeCurrentAddress);

    auto scriptEngines = DependencyManager::get<ScriptEngines>().data();
    scriptEngines->registerScriptInitializer([this](ScriptEngine* engine){
        registerScriptEngineWithApplicationServices(engine);
    });

    connect(scriptEngines, &ScriptEngines::scriptCountChanged, scriptEngines, [this] {
        auto scriptEngines = DependencyManager::get<ScriptEngines>();
        if (scriptEngines->getRunningScripts().isEmpty()) {
            getMyAvatar()->clearScriptableSettings();
        }
    }, Qt::QueuedConnection);

    connect(scriptEngines, &ScriptEngines::scriptsReloading, scriptEngines, [this] {
        getEntities()->reloadEntityScripts();
    }, Qt::QueuedConnection);

    connect(scriptEngines, &ScriptEngines::scriptLoadError,
        scriptEngines, [](const QString& filename, const QString& error){
        OffscreenUi::warning(nullptr, "Error Loading Script", filename + " failed to load.");
    }, Qt::QueuedConnection);

#ifdef _WIN32
    WSADATA WsaData;
    int wsaresult = WSAStartup(MAKEWORD(2, 2), &WsaData);
#endif

    // tell the NodeList instance who to tell the domain server we care about
    nodeList->addSetOfNodeTypesToNodeInterestSet(NodeSet() << NodeType::AudioMixer << NodeType::AvatarMixer
        << NodeType::EntityServer << NodeType::AssetServer << NodeType::MessagesMixer);

    // connect to the packet sent signal of the _entityEditSender
    connect(&_entityEditSender, &EntityEditPacketSender::packetSent, this, &Application::packetSent);

    // send the identity packet for our avatar each second to our avatar mixer
    connect(&identityPacketTimer, &QTimer::timeout, getMyAvatar(), &MyAvatar::sendIdentityPacket);
    identityPacketTimer.start(AVATAR_IDENTITY_PACKET_SEND_INTERVAL_MSECS);

    ResourceCache::setRequestLimit(3);

    _glWidget = new GLCanvas();
    getApplicationCompositor().setRenderingWidget(_glWidget);
    _window->setCentralWidget(_glWidget);

    _window->restoreGeometry();
    _window->setVisible(true);

    _glWidget->setFocusPolicy(Qt::StrongFocus);
    _glWidget->setFocus();

#ifdef Q_OS_MAC
    auto cursorTarget = _window; // OSX doesn't seem to provide for hiding the cursor only on the GL widget
#else
    // On windows and linux, hiding the top level cursor also means it's invisible when hovering over the 
    // window menu, which is a pain, so only hide it for the GL surface
    auto cursorTarget = _glWidget;
#endif
    cursorTarget->setCursor(Qt::BlankCursor);

    // enable mouse tracking; otherwise, we only get drag events
    _glWidget->setMouseTracking(true);
    _glWidget->makeCurrent();
    _glWidget->initializeGL();

    _chromiumShareContext = new OffscreenGLCanvas();
    _chromiumShareContext->create(_glWidget->context()->contextHandle());
    _chromiumShareContext->makeCurrent();
    qt_gl_set_global_share_context(_chromiumShareContext->getContext());

    _offscreenContext = new OffscreenGLCanvas();
    _offscreenContext->create(_glWidget->context()->contextHandle());
    _offscreenContext->makeCurrent();
    initializeGL();
    _offscreenContext->makeCurrent();
    // Make sure we don't time out during slow operations at startup
    updateHeartbeat();

    // Tell our entity edit sender about our known jurisdictions
    _entityEditSender.setServerJurisdictions(&_entityServerJurisdictions);

    // For now we're going to set the PPS for outbound packets to be super high, this is
    // probably not the right long term solution. But for now, we're going to do this to
    // allow you to move an entity around in your hand
    _entityEditSender.setPacketsPerSecond(3000); // super high!!

    _overlays.init(); // do this before scripts load
    // Make sure we don't time out during slow operations at startup
    updateHeartbeat();

    connect(this, SIGNAL(aboutToQuit()), this, SLOT(aboutToQuit()));

    // hook up bandwidth estimator
    QSharedPointer<BandwidthRecorder> bandwidthRecorder = DependencyManager::get<BandwidthRecorder>();
    connect(nodeList.data(), &LimitedNodeList::dataSent,
        bandwidthRecorder.data(), &BandwidthRecorder::updateOutboundData);
    connect(&nodeList->getPacketReceiver(), &PacketReceiver::dataReceived,
        bandwidthRecorder.data(), &BandwidthRecorder::updateInboundData);

    // FIXME -- I'm a little concerned about this.
    connect(getMyAvatar()->getSkeletonModel().get(), &SkeletonModel::skeletonLoaded,
        this, &Application::checkSkeleton, Qt::QueuedConnection);

    // Setup the userInputMapper with the actions
    auto userInputMapper = DependencyManager::get<UserInputMapper>();
    connect(userInputMapper.data(), &UserInputMapper::actionEvent, [this](int action, float state) {
        using namespace controller;
        auto offscreenUi = DependencyManager::get<OffscreenUi>();
        if (offscreenUi->navigationFocused()) {
            auto actionEnum = static_cast<Action>(action);
            int key = Qt::Key_unknown;
            static int lastKey = Qt::Key_unknown;
            bool navAxis = false;
            switch (actionEnum) {
                case Action::UI_NAV_VERTICAL:
                    navAxis = true;
                    if (state > 0.0f) {
                        key = Qt::Key_Up;
                    } else if (state < 0.0f) {
                        key = Qt::Key_Down;
                    }
                    break;

                case Action::UI_NAV_LATERAL:
                    navAxis = true;
                    if (state > 0.0f) {
                        key = Qt::Key_Right;
                    } else if (state < 0.0f) {
                        key = Qt::Key_Left;
                    }
                    break;

                case Action::UI_NAV_GROUP:
                    navAxis = true;
                    if (state > 0.0f) {
                        key = Qt::Key_Tab;
                    } else if (state < 0.0f) {
                        key = Qt::Key_Backtab;
                    }
                    break;

                case Action::UI_NAV_BACK:
                    key = Qt::Key_Escape;
                    break;

                case Action::UI_NAV_SELECT:
                    key = Qt::Key_Return;
                    break;
                default:
                    break;
            }

            if (navAxis) {
                if (lastKey != Qt::Key_unknown) {
                    QKeyEvent event(QEvent::KeyRelease, lastKey, Qt::NoModifier);
                    sendEvent(offscreenUi->getWindow(), &event);
                    lastKey = Qt::Key_unknown;
                }

                if (key != Qt::Key_unknown) {
                    QKeyEvent event(QEvent::KeyPress, key, Qt::NoModifier);
                    sendEvent(offscreenUi->getWindow(), &event);
                    lastKey = key;
                }
            } else if (key != Qt::Key_unknown) {
                if (state) {
                    QKeyEvent event(QEvent::KeyPress, key, Qt::NoModifier);
                    sendEvent(offscreenUi->getWindow(), &event);
                } else {
                    QKeyEvent event(QEvent::KeyRelease, key, Qt::NoModifier);
                    sendEvent(offscreenUi->getWindow(), &event);
                }
                return;
            }
        }

        if (action == controller::toInt(controller::Action::RETICLE_CLICK)) {
            auto reticlePos = getApplicationCompositor().getReticlePosition();
            QPoint globalPos(reticlePos.x, reticlePos.y);

            // FIXME - it would be nice if this was self contained in the _compositor or Reticle class
            auto localPos = isHMDMode() ? globalPos : _glWidget->mapFromGlobal(globalPos);
            if (state) {
                QMouseEvent mousePress(QEvent::MouseButtonPress, localPos, Qt::LeftButton, Qt::LeftButton, Qt::NoModifier);
                sendEvent(_glWidget, &mousePress);
                _reticleClickPressed = true;
            } else {
                QMouseEvent mouseRelease(QEvent::MouseButtonRelease, localPos, Qt::LeftButton, Qt::NoButton, Qt::NoModifier);
                sendEvent(_glWidget, &mouseRelease);
                _reticleClickPressed = false;
            }
            return; // nothing else to do
        }

        if (state) {
            if (action == controller::toInt(controller::Action::TOGGLE_MUTE)) {
                DependencyManager::get<AudioClient>()->toggleMute();
            } else if (action == controller::toInt(controller::Action::CYCLE_CAMERA)) {
                cycleCamera();
            } else if (action == controller::toInt(controller::Action::UI_NAV_SELECT)) {
                if (!offscreenUi->navigationFocused()) {
                    auto reticlePosition = getApplicationCompositor().getReticlePosition();
                    offscreenUi->toggleMenu(_glWidget->mapFromGlobal(QPoint(reticlePosition.x, reticlePosition.y)));
                }
            } else if (action == controller::toInt(controller::Action::CONTEXT_MENU)) {
                auto reticlePosition = getApplicationCompositor().getReticlePosition();
                offscreenUi->toggleMenu(_glWidget->mapFromGlobal(QPoint(reticlePosition.x, reticlePosition.y)));
            } else if (action == controller::toInt(controller::Action::UI_NAV_SELECT)) {
                if (!offscreenUi->navigationFocused()) {
                    auto reticlePosition = getApplicationCompositor().getReticlePosition();
                    offscreenUi->toggleMenu(_glWidget->mapFromGlobal(QPoint(reticlePosition.x, reticlePosition.y)));
                }
            } else if (action == controller::toInt(controller::Action::RETICLE_X)) {
                auto oldPos = getApplicationCompositor().getReticlePosition();
                getApplicationCompositor().setReticlePosition({ oldPos.x + state, oldPos.y });
            } else if (action == controller::toInt(controller::Action::RETICLE_Y)) {
                auto oldPos = getApplicationCompositor().getReticlePosition();
                getApplicationCompositor().setReticlePosition({ oldPos.x, oldPos.y + state });
            } else if (action == controller::toInt(controller::Action::TOGGLE_OVERLAY)) {
                toggleOverlays();
            }
        }
    });

    _applicationStateDevice = userInputMapper->getStateDevice();

    _applicationStateDevice->setInputVariant(STATE_IN_HMD, []() -> float {
        return qApp->isHMDMode() ? 1 : 0;
    });
    _applicationStateDevice->setInputVariant(STATE_SNAP_TURN, []() -> float {
        return qApp->getMyAvatar()->getSnapTurn() ? 1 : 0;
    });
    _applicationStateDevice->setInputVariant(STATE_GROUNDED, []() -> float {
        return qApp->getMyAvatar()->getCharacterController()->onGround() ? 1 : 0;
    });
    _applicationStateDevice->setInputVariant(STATE_NAV_FOCUSED, []() -> float {
        return DependencyManager::get<OffscreenUi>()->navigationFocused() ? 1 : 0;
    });

    // Setup the keyboardMouseDevice and the user input mapper with the default bindings
    userInputMapper->registerDevice(_keyboardMouseDevice->getInputDevice());

    // force the model the look at the correct directory (weird order of operations issue)
    scriptEngines->setScriptsLocation(scriptEngines->getScriptsLocation());
    // do this as late as possible so that all required subsystems are initialized
    scriptEngines->loadScripts();
    // Make sure we don't time out during slow operations at startup
    updateHeartbeat();

    loadSettings();
    // Make sure we don't time out during slow operations at startup
    updateHeartbeat();

    int SAVE_SETTINGS_INTERVAL = 10 * MSECS_PER_SECOND; // Let's save every seconds for now
    connect(&_settingsTimer, &QTimer::timeout, this, &Application::saveSettings);
    connect(&_settingsThread, SIGNAL(started()), &_settingsTimer, SLOT(start()));
    connect(&_settingsThread, SIGNAL(finished()), &_settingsTimer, SLOT(stop()));
    _settingsTimer.moveToThread(&_settingsThread);
    _settingsTimer.setSingleShot(false);
    _settingsTimer.setInterval(SAVE_SETTINGS_INTERVAL);
    _settingsThread.start();

    if (Menu::getInstance()->isOptionChecked(MenuOption::FirstPerson)) {
        getMyAvatar()->setBoomLength(MyAvatar::ZOOM_MIN);  // So that camera doesn't auto-switch to third person.
    } else if (Menu::getInstance()->isOptionChecked(MenuOption::IndependentMode)) {
        Menu::getInstance()->setIsOptionChecked(MenuOption::ThirdPerson, true);
        cameraMenuChanged();
    } else if (Menu::getInstance()->isOptionChecked(MenuOption::CameraEntityMode)) {
        Menu::getInstance()->setIsOptionChecked(MenuOption::ThirdPerson, true);
        cameraMenuChanged();
    }

    // set the local loopback interface for local sounds from audio scripts
    AudioScriptingInterface::getInstance().setLocalAudioInterface(audioIO.data());

    this->installEventFilter(this);

    // initialize our face trackers after loading the menu settings
    auto faceshiftTracker = DependencyManager::get<Faceshift>();
    faceshiftTracker->init();
    connect(faceshiftTracker.data(), &FaceTracker::muteToggled, this, &Application::faceTrackerMuteToggled);
#ifdef HAVE_DDE
    auto ddeTracker = DependencyManager::get<DdeFaceTracker>();
    ddeTracker->init();
    connect(ddeTracker.data(), &FaceTracker::muteToggled, this, &Application::faceTrackerMuteToggled);
#endif

#ifdef HAVE_IVIEWHMD
    auto eyeTracker = DependencyManager::get<EyeTracker>();
    eyeTracker->init();
    setActiveEyeTracker();
#endif

    auto applicationUpdater = DependencyManager::get<AutoUpdater>();
    connect(applicationUpdater.data(), &AutoUpdater::newVersionIsAvailable, dialogsManager.data(), &DialogsManager::showUpdateDialog);
    applicationUpdater->checkForUpdate();

    // Now that menu is initialized we can sync myAvatar with it's state.
    getMyAvatar()->updateMotionBehaviorFromMenu();

// FIXME spacemouse code still needs cleanup
#if 0
    // the 3Dconnexion device wants to be initialized after a window is displayed.
    SpacemouseManager::getInstance().init();
#endif

    // If the user clicks an an entity, we will check that it's an unlocked web entity, and if so, set the focus to it
    auto entityScriptingInterface = DependencyManager::get<EntityScriptingInterface>();
    connect(entityScriptingInterface.data(), &EntityScriptingInterface::clickDownOnEntity,
        [this, entityScriptingInterface](const EntityItemID& entityItemID, const MouseEvent& event) {
        if (_keyboardFocusedItem != entityItemID) {
            _keyboardFocusedItem = UNKNOWN_ENTITY_ID;
            auto properties = entityScriptingInterface->getEntityProperties(entityItemID);
            if (EntityTypes::Web == properties.getType() && !properties.getLocked()) {
                auto entity = entityScriptingInterface->getEntityTree()->findEntityByID(entityItemID);
                RenderableWebEntityItem* webEntity = dynamic_cast<RenderableWebEntityItem*>(entity.get());
                if (webEntity) {
                    webEntity->setProxyWindow(_window->windowHandle());
                    if (Menu::getInstance()->isOptionChecked(KeyboardMouseDevice::NAME)) {
                        _keyboardMouseDevice->pluginFocusOutEvent();
                    }
                    _keyboardFocusedItem = entityItemID;
                    _lastAcceptedKeyPress = usecTimestampNow();
                    if (_keyboardFocusHighlightID < 0 || !getOverlays().isAddedOverlay(_keyboardFocusHighlightID)) {
                        _keyboardFocusHighlight = new Cube3DOverlay();
                        _keyboardFocusHighlight->setAlpha(1.0f);
                        _keyboardFocusHighlight->setBorderSize(1.0f);
                        _keyboardFocusHighlight->setColor({ 0xFF, 0xEF, 0x00 });
                        _keyboardFocusHighlight->setIsSolid(false);
                        _keyboardFocusHighlight->setPulseMin(0.5);
                        _keyboardFocusHighlight->setPulseMax(1.0);
                        _keyboardFocusHighlight->setColorPulse(1.0);
                        _keyboardFocusHighlight->setIgnoreRayIntersection(true);
                        _keyboardFocusHighlight->setDrawInFront(true);
                    }
                    _keyboardFocusHighlight->setRotation(webEntity->getRotation());
                    _keyboardFocusHighlight->setPosition(webEntity->getPosition());
                    _keyboardFocusHighlight->setDimensions(webEntity->getDimensions() * 1.05f);
                    _keyboardFocusHighlight->setVisible(true);
                    _keyboardFocusHighlightID = getOverlays().addOverlay(_keyboardFocusHighlight);
                }
            }
            if (_keyboardFocusedItem == UNKNOWN_ENTITY_ID && _keyboardFocusHighlight) {
                _keyboardFocusHighlight->setVisible(false);
            }

        }
    });

    connect(entityScriptingInterface.data(), &EntityScriptingInterface::deletingEntity,
        [=](const EntityItemID& entityItemID) {
        if (entityItemID == _keyboardFocusedItem) {
            _keyboardFocusedItem = UNKNOWN_ENTITY_ID;
            if (_keyboardFocusHighlight) {
                _keyboardFocusHighlight->setVisible(false);
            }
        }
    });

    // If the user clicks somewhere where there is NO entity at all, we will release focus
    connect(getEntities(), &EntityTreeRenderer::mousePressOffEntity,
        [=](const RayToEntityIntersectionResult& entityItemID, const QMouseEvent* event) {
        _keyboardFocusedItem = UNKNOWN_ENTITY_ID;
        if (_keyboardFocusHighlight) {
            _keyboardFocusHighlight->setVisible(false);
        }
    });

    // Make sure we don't time out during slow operations at startup
    updateHeartbeat();

    connect(this, &Application::applicationStateChanged, this, &Application::activeChanged);
    qCDebug(interfaceapp, "Startup time: %4.2f seconds.", (double)startupTimer.elapsed() / 1000.0);
<<<<<<< HEAD
=======

    _idleTimer = new QTimer(this);
    connect(_idleTimer, &QTimer::timeout, [=] {
        idle(usecTimestampNow());
    });
    connect(this, &Application::beforeAboutToQuit, [=] {
        disconnect(_idleTimer);
    });
    // Setting the interval to zero forces this to get called whenever there are no messages
    // in the queue, which can be pretty damn frequent.  Hence the idle function has a bunch
    // of logic to abort early if it's being called too often.
    _idleTimer->start(0);

    // After all of the constructor is completed, then set firstRun to false.
    Setting::Handle<bool> firstRun{ Settings::firstRun, true };
    firstRun.set(false);
>>>>>>> c443138d
}


void Application::checkChangeCursor() {
    QMutexLocker locker(&_changeCursorLock);
    if (_cursorNeedsChanging) {
#ifdef Q_OS_MAC
        auto cursorTarget = _window; // OSX doesn't seem to provide for hiding the cursor only on the GL widget
#else
        // On windows and linux, hiding the top level cursor also means it's invisible when hovering over the 
        // window menu, which is a pain, so only hide it for the GL surface
        auto cursorTarget = _glWidget;
#endif
        cursorTarget->setCursor(_desiredCursor);

        _cursorNeedsChanging = false;
    }
}

void Application::showCursor(const QCursor& cursor) {
    QMutexLocker locker(&_changeCursorLock);
    _desiredCursor = cursor;
    _cursorNeedsChanging = true;
}

void Application::updateHeartbeat() const {
    static_cast<DeadlockWatchdogThread*>(_deadlockWatchdogThread)->updateHeartbeat();
}

void Application::aboutToQuit() {
    emit beforeAboutToQuit();

    foreach(auto inputPlugin, PluginManager::getInstance()->getInputPlugins()) {
        QString name = inputPlugin->getName();
        QAction* action = Menu::getInstance()->getActionForOption(name);
        if (action->isChecked()) {
            inputPlugin->deactivate();
        }
    }

    getActiveDisplayPlugin()->deactivate();

    // Hide Running Scripts dialog so that it gets destroyed in an orderly manner; prevents warnings at shutdown.
    DependencyManager::get<OffscreenUi>()->hide("RunningScripts");

    _aboutToQuit = true;

    cleanupBeforeQuit();
}

void Application::cleanupBeforeQuit() {
    // add a logline indicating if QTWEBENGINE_REMOTE_DEBUGGING is set or not
    QString webengineRemoteDebugging = QProcessEnvironment::systemEnvironment().value("QTWEBENGINE_REMOTE_DEBUGGING", "false");
    qCDebug(interfaceapp) << "QTWEBENGINE_REMOTE_DEBUGGING =" << webengineRemoteDebugging;

    // Stop third party processes so that they're not left running in the event of a subsequent shutdown crash.
#ifdef HAVE_DDE
    DependencyManager::get<DdeFaceTracker>()->setEnabled(false);
#endif
#ifdef HAVE_IVIEWHMD
    DependencyManager::get<EyeTracker>()->setEnabled(false, true);
#endif
    AnimDebugDraw::getInstance().shutdown();

    // FIXME: once we move to shared pointer for the INputDevice we shoud remove this naked delete:
    _applicationStateDevice.reset();

    if (_keyboardFocusHighlightID > 0) {
        getOverlays().deleteOverlay(_keyboardFocusHighlightID);
        _keyboardFocusHighlightID = -1;
    }
    _keyboardFocusHighlight = nullptr;

    auto nodeList = DependencyManager::get<NodeList>();

    // send the domain a disconnect packet, force stoppage of domain-server check-ins
    nodeList->getDomainHandler().disconnect();
    nodeList->setIsShuttingDown(true);

    // tell the packet receiver we're shutting down, so it can drop packets
    nodeList->getPacketReceiver().setShouldDropPackets(true);

    getEntities()->shutdown(); // tell the entities system we're shutting down, so it will stop running scripts

    DependencyManager::get<ScriptEngines>()->saveScripts();
    DependencyManager::get<ScriptEngines>()->shutdownScripting(); // stop all currently running global scripts
    DependencyManager::destroy<ScriptEngines>();

    // first stop all timers directly or by invokeMethod
    // depending on what thread they run in
    locationUpdateTimer.stop();
    identityPacketTimer.stop();
    pingTimer.stop();
    QMetaObject::invokeMethod(&_settingsTimer, "stop", Qt::BlockingQueuedConnection);

    // save state
    _settingsThread.quit();
    saveSettings();
    _window->saveGeometry();

    // stop the AudioClient
    QMetaObject::invokeMethod(DependencyManager::get<AudioClient>().data(),
                              "stop", Qt::BlockingQueuedConnection);

    // destroy the AudioClient so it and its thread have a chance to go down safely
    DependencyManager::destroy<AudioClient>();

    // destroy the AudioInjectorManager so it and its thread have a chance to go down safely
    // this will also stop any ongoing network injectors
    DependencyManager::destroy<AudioInjectorManager>();

    // Destroy third party processes after scripts have finished using them.
#ifdef HAVE_DDE
    DependencyManager::destroy<DdeFaceTracker>();
#endif
#ifdef HAVE_IVIEWHMD
    DependencyManager::destroy<EyeTracker>();
#endif

    DependencyManager::destroy<OffscreenUi>();
}

Application::~Application() {
    _entityClipboard->eraseAllOctreeElements();
    _entityClipboard.reset();

    EntityTreePointer tree = getEntities()->getTree();
    tree->setSimulation(nullptr);

    _octreeProcessor.terminate();
    _entityEditSender.terminate();

    _physicsEngine->setCharacterController(nullptr);

    // remove avatars from physics engine
    DependencyManager::get<AvatarManager>()->clearAllAvatars();
    VectorOfMotionStates motionStates;
    DependencyManager::get<AvatarManager>()->getObjectsToRemoveFromPhysics(motionStates);
    _physicsEngine->removeObjects(motionStates);

    DependencyManager::destroy<OffscreenUi>();
    DependencyManager::destroy<AvatarManager>();
    DependencyManager::destroy<AnimationCache>();
    DependencyManager::destroy<FramebufferCache>();
    DependencyManager::destroy<TextureCache>();
    DependencyManager::destroy<ModelCache>();
    DependencyManager::destroy<GeometryCache>();
    DependencyManager::destroy<ScriptCache>();
    DependencyManager::destroy<SoundCache>();

    ResourceManager::cleanup();

    QThread* nodeThread = DependencyManager::get<NodeList>()->thread();

    // remove the NodeList from the DependencyManager
    DependencyManager::destroy<NodeList>();

    // ask the node thread to quit and wait until it is done
    nodeThread->quit();
    nodeThread->wait();

    Leapmotion::destroy();

#if 0
    ConnexionClient::getInstance().destroy();
#endif
    // The window takes ownership of the menu, so this has the side effect of destroying it.
    _window->setMenuBar(nullptr);
    
    _window->deleteLater();

    qInstallMessageHandler(nullptr); // NOTE: Do this as late as possible so we continue to get our log messages
}

void Application::initializeGL() {
    qCDebug(interfaceapp) << "Created Display Window.";

    // initialize glut for shape drawing; Qt apparently initializes it on OS X
    if (_isGLInitialized) {
        return;
    } else {
        _isGLInitialized = true;
    }

    // Where the gpuContext is initialized and where the TRUE Backend is created and assigned
    gpu::Context::init<gpu::GLBackend>();
    _gpuContext = std::make_shared<gpu::Context>();
    // The gpu context can make child contexts for transfers, so 
    // we need to restore primary rendering context
    _offscreenContext->makeCurrent();

    initDisplay();
    qCDebug(interfaceapp, "Initialized Display.");

    // Set up the render engine
    render::CullFunctor cullFunctor = LODManager::shouldRender;
    _renderEngine->addJob<RenderShadowTask>("RenderShadowTask", cullFunctor);
    _renderEngine->addJob<RenderDeferredTask>("RenderDeferredTask", cullFunctor);
    _renderEngine->load();
    _renderEngine->registerScene(_main3DScene);
    // TODO: Load a cached config file

    // The UI can't be created until the primary OpenGL
    // context is created, because it needs to share
    // texture resources
    // Needs to happen AFTER the render engine initialization to access its configuration
    initializeUi();
    qCDebug(interfaceapp, "Initialized Offscreen UI.");
    _offscreenContext->makeCurrent();

    // call Menu getInstance static method to set up the menu
    // Needs to happen AFTER the QML UI initialization
    _window->setMenuBar(Menu::getInstance());

    init();
    qCDebug(interfaceapp, "init() complete.");

    // create thread for parsing of octree data independent of the main network and rendering threads
    _octreeProcessor.initialize(_enableProcessOctreeThread);
    connect(&_octreeProcessor, &OctreePacketProcessor::packetVersionMismatch, this, &Application::notifyPacketVersionMismatch);
    _entityEditSender.initialize(_enableProcessOctreeThread);

    _idleLoopStdev.reset();

    // update before the first render
    update(0);
}

FrameTimingsScriptingInterface _frameTimingsScriptingInterface;

extern void setupPreferences();

void Application::initializeUi() {
    AddressBarDialog::registerType();
    ErrorDialog::registerType();
    LoginDialog::registerType();
    Tooltip::registerType();
    UpdateDialog::registerType();
    qmlRegisterType<Preference>("Hifi", 1, 0, "Preference");


    auto offscreenUi = DependencyManager::get<OffscreenUi>();
    offscreenUi->create(_offscreenContext->getContext());

    auto rootContext = offscreenUi->getRootContext();

    offscreenUi->setProxyWindow(_window->windowHandle());
    offscreenUi->setBaseUrl(QUrl::fromLocalFile(PathUtils::resourcesPath() + "/qml/"));
    // OffscreenUi is a subclass of OffscreenQmlSurface specifically designed to
    // support the window management and scripting proxies for VR use
    offscreenUi->createDesktop(QString("hifi/Desktop.qml"));

    // FIXME either expose so that dialogs can set this themselves or
    // do better detection in the offscreen UI of what has focus
    offscreenUi->setNavigationFocused(false);

    auto engine = rootContext->engine();
    connect(engine, &QQmlEngine::quit, [] {
        qApp->quit();
    });

    setupPreferences();

    // For some reason there is already an "Application" object in the QML context,
    // though I can't find it. Hence, "ApplicationInterface"
    rootContext->setContextProperty("SnapshotUploader", new SnapshotUploader());
    rootContext->setContextProperty("ApplicationInterface", this);
    rootContext->setContextProperty("Audio", &AudioScriptingInterface::getInstance());
    rootContext->setContextProperty("Controller", DependencyManager::get<controller::ScriptingInterface>().data());
    rootContext->setContextProperty("Entities", DependencyManager::get<EntityScriptingInterface>().data());
    rootContext->setContextProperty("MyAvatar", getMyAvatar());
    rootContext->setContextProperty("Messages", DependencyManager::get<MessagesClient>().data());
    rootContext->setContextProperty("Recording", DependencyManager::get<RecordingScriptingInterface>().data());
    rootContext->setContextProperty("Preferences", DependencyManager::get<Preferences>().data());
    rootContext->setContextProperty("AddressManager", DependencyManager::get<AddressManager>().data());
    rootContext->setContextProperty("FrameTimings", &_frameTimingsScriptingInterface);
    rootContext->setContextProperty("Rates", new RatesScriptingInterface(this));

    rootContext->setContextProperty("TREE_SCALE", TREE_SCALE);
    rootContext->setContextProperty("Quat", new Quat());
    rootContext->setContextProperty("Vec3", new Vec3());
    rootContext->setContextProperty("Uuid", new ScriptUUID());
    rootContext->setContextProperty("Assets", new AssetMappingsScriptingInterface());

    rootContext->setContextProperty("AvatarList", DependencyManager::get<AvatarManager>().data());

    rootContext->setContextProperty("Camera", &_myCamera);

#if defined(Q_OS_MAC) || defined(Q_OS_WIN)
    rootContext->setContextProperty("SpeechRecognizer", DependencyManager::get<SpeechRecognizer>().data());
#endif

    rootContext->setContextProperty("Overlays", &_overlays);
    rootContext->setContextProperty("Window", DependencyManager::get<WindowScriptingInterface>().data());
    rootContext->setContextProperty("Menu", MenuScriptingInterface::getInstance());
    rootContext->setContextProperty("Stats", Stats::getInstance());
    rootContext->setContextProperty("Settings", SettingsScriptingInterface::getInstance());
    rootContext->setContextProperty("ScriptDiscoveryService", DependencyManager::get<ScriptEngines>().data());
    rootContext->setContextProperty("AudioDevice", AudioDeviceScriptingInterface::getInstance());

    // Caches
    rootContext->setContextProperty("AnimationCache", DependencyManager::get<AnimationCache>().data());
    rootContext->setContextProperty("TextureCache", DependencyManager::get<TextureCache>().data());
    rootContext->setContextProperty("ModelCache", DependencyManager::get<ModelCache>().data());
    rootContext->setContextProperty("SoundCache", DependencyManager::get<SoundCache>().data());

    rootContext->setContextProperty("Account", AccountScriptingInterface::getInstance());
    rootContext->setContextProperty("DialogsManager", _dialogsManagerScriptingInterface);
    rootContext->setContextProperty("GlobalServices", GlobalServicesScriptingInterface::getInstance());
    rootContext->setContextProperty("FaceTracker", DependencyManager::get<DdeFaceTracker>().data());
    rootContext->setContextProperty("AvatarManager", DependencyManager::get<AvatarManager>().data());
    rootContext->setContextProperty("UndoStack", &_undoStackScriptingInterface);
    rootContext->setContextProperty("LODManager", DependencyManager::get<LODManager>().data());
    rootContext->setContextProperty("Paths", DependencyManager::get<PathUtils>().data());
    rootContext->setContextProperty("HMD", DependencyManager::get<HMDScriptingInterface>().data());
    rootContext->setContextProperty("Scene", DependencyManager::get<SceneScriptingInterface>().data());
    rootContext->setContextProperty("Render", _renderEngine->getConfiguration().get());
    rootContext->setContextProperty("Reticle", getApplicationCompositor().getReticleInterface());

    rootContext->setContextProperty("ApplicationCompositor", &getApplicationCompositor());
    

    _glWidget->installEventFilter(offscreenUi.data());
    offscreenUi->setMouseTranslator([=](const QPointF& pt) {
        QPointF result = pt;
        auto displayPlugin = getActiveDisplayPlugin();
        if (displayPlugin->isHmd()) {
            getApplicationCompositor().handleRealMouseMoveEvent(false);
            auto resultVec = getApplicationCompositor().getReticlePosition();
            result = QPointF(resultVec.x, resultVec.y);
        }
        return result.toPoint();
    });
    offscreenUi->resume();
    connect(_window, &MainWindow::windowGeometryChanged, [this](const QRect& r){
        static qreal oldDevicePixelRatio = 0;
        qreal devicePixelRatio = getActiveDisplayPlugin()->devicePixelRatio();
        if (devicePixelRatio != oldDevicePixelRatio) {
            oldDevicePixelRatio = devicePixelRatio;
            qDebug() << "Device pixel ratio changed, triggering GL resize";
            resizeGL();
        }
    });

    // This will set up the input plugins UI
    _activeInputPlugins.clear();
    foreach(auto inputPlugin, PluginManager::getInstance()->getInputPlugins()) {
        QString name = inputPlugin->getName();
        if (name == KeyboardMouseDevice::NAME) {
            _keyboardMouseDevice = std::dynamic_pointer_cast<KeyboardMouseDevice>(inputPlugin);
        }
    }
    _window->setMenuBar(new Menu());
    updateInputModes();

    auto compositorHelper = DependencyManager::get<CompositorHelper>();
    connect(compositorHelper.data(), &CompositorHelper::allowMouseCaptureChanged, [=] {
        if (isHMDMode()) {
            showCursor(compositorHelper->getAllowMouseCapture() ? Qt::BlankCursor : Qt::ArrowCursor);
        }
    });
}

void Application::paintGL() {
    // Some plugins process message events, allowing paintGL to be called reentrantly.
    if (_inPaint || _aboutToQuit) {
        return;
    }

    _inPaint = true;
    Finally clearFlag([this] { _inPaint = false; });

    _frameCount++;
    _frameCounter.increment();

    auto lastPaintBegin = usecTimestampNow();
    PROFILE_RANGE_EX(__FUNCTION__, 0xff0000ff, (uint64_t)_frameCount);
    PerformanceTimer perfTimer("paintGL");

    if (nullptr == _displayPlugin) {
        return;
    }

    auto displayPlugin = getActiveDisplayPlugin();
    // FIXME not needed anymore?
    _offscreenContext->makeCurrent();

    displayPlugin->beginFrameRender(_frameCount);

    // update the avatar with a fresh HMD pose
    getMyAvatar()->updateFromHMDSensorMatrix(getHMDSensorPose());

    auto lodManager = DependencyManager::get<LODManager>();

    {
        QMutexLocker viewLocker(&_viewMutex);
        _viewFrustum.calculate();
    }
    RenderArgs renderArgs(_gpuContext, getEntities(), lodManager->getOctreeSizeScale(),
                          lodManager->getBoundaryLevelAdjust(), RenderArgs::DEFAULT_RENDER_MODE,
                          RenderArgs::MONO, RenderArgs::RENDER_DEBUG_NONE);
    {
        QMutexLocker viewLocker(&_viewMutex);
        renderArgs.setViewFrustum(_viewFrustum);
    }

    PerformanceWarning::setSuppressShortTimings(Menu::getInstance()->isOptionChecked(MenuOption::SuppressShortTimings));
    bool showWarnings = Menu::getInstance()->isOptionChecked(MenuOption::PipelineWarnings);
    PerformanceWarning warn(showWarnings, "Application::paintGL()");
    resizeGL();

    // Before anything else, let's sync up the gpuContext with the true glcontext used in case anything happened
    {
        PerformanceTimer perfTimer("syncCache");
        renderArgs._context->syncCache();
    }

    if (Menu::getInstance()->isOptionChecked(MenuOption::MiniMirror)) {
        PerformanceTimer perfTimer("Mirror");
        auto primaryFbo = DependencyManager::get<FramebufferCache>()->getPrimaryFramebuffer();

        renderArgs._renderMode = RenderArgs::MIRROR_RENDER_MODE;
        renderArgs._blitFramebuffer = DependencyManager::get<FramebufferCache>()->getSelfieFramebuffer();

        auto inputs = AvatarInputs::getInstance();
        _mirrorViewRect.moveTo(inputs->x(), inputs->y());

        renderRearViewMirror(&renderArgs, _mirrorViewRect);

        renderArgs._blitFramebuffer.reset();
        renderArgs._renderMode = RenderArgs::DEFAULT_RENDER_MODE;
    }

    {
        PerformanceTimer perfTimer("renderOverlay");
        // NOTE: There is no batch associated with this renderArgs
        // the ApplicationOverlay class assumes it's viewport is setup to be the device size
        QSize size = getDeviceSize();
        renderArgs._viewport = glm::ivec4(0, 0, size.width(), size.height());
        _applicationOverlay.renderOverlay(&renderArgs);
        auto overlayTexture = _applicationOverlay.acquireOverlay();
        if (overlayTexture) {
            displayPlugin->submitOverlayTexture(overlayTexture);
        }
    }

    glm::vec3 boomOffset;
    {
        PerformanceTimer perfTimer("CameraUpdates");

        auto myAvatar = getMyAvatar();
        boomOffset = myAvatar->getScale() * myAvatar->getBoomLength() * -IDENTITY_FRONT;

        if (_myCamera.getMode() == CAMERA_MODE_FIRST_PERSON || _myCamera.getMode() == CAMERA_MODE_THIRD_PERSON) {
            Menu::getInstance()->setIsOptionChecked(MenuOption::FirstPerson, myAvatar->getBoomLength() <= MyAvatar::ZOOM_MIN);
            Menu::getInstance()->setIsOptionChecked(MenuOption::ThirdPerson, !(myAvatar->getBoomLength() <= MyAvatar::ZOOM_MIN));
            cameraMenuChanged();
        }

        // The render mode is default or mirror if the camera is in mirror mode, assigned further below
        renderArgs._renderMode = RenderArgs::DEFAULT_RENDER_MODE;

        // Always use the default eye position, not the actual head eye position.
        // Using the latter will cause the camera to wobble with idle animations,
        // or with changes from the face tracker
        if (_myCamera.getMode() == CAMERA_MODE_FIRST_PERSON) {
            if (isHMDMode()) {
                mat4 camMat = myAvatar->getSensorToWorldMatrix() * myAvatar->getHMDSensorMatrix();
                _myCamera.setPosition(extractTranslation(camMat));
                _myCamera.setRotation(glm::quat_cast(camMat));
            } else {
                _myCamera.setPosition(myAvatar->getDefaultEyePosition());
                _myCamera.setRotation(myAvatar->getHead()->getCameraOrientation());
            }
        } else if (_myCamera.getMode() == CAMERA_MODE_THIRD_PERSON) {
            if (isHMDMode()) {
                auto hmdWorldMat = myAvatar->getSensorToWorldMatrix() * myAvatar->getHMDSensorMatrix();
                _myCamera.setRotation(glm::normalize(glm::quat_cast(hmdWorldMat)));
                _myCamera.setPosition(extractTranslation(hmdWorldMat) +
                    myAvatar->getOrientation() * boomOffset);
            } else {
                _myCamera.setRotation(myAvatar->getHead()->getOrientation());
                if (Menu::getInstance()->isOptionChecked(MenuOption::CenterPlayerInView)) {
                    _myCamera.setPosition(myAvatar->getDefaultEyePosition()
                        + _myCamera.getRotation() * boomOffset);
                } else {
                    _myCamera.setPosition(myAvatar->getDefaultEyePosition()
                        + myAvatar->getOrientation() * boomOffset);
                }
            }
        } else if (_myCamera.getMode() == CAMERA_MODE_MIRROR) {
            if (isHMDMode()) {
                auto mirrorBodyOrientation = myAvatar->getWorldAlignedOrientation() * glm::quat(glm::vec3(0.0f, PI + _rotateMirror, 0.0f));

                glm::quat hmdRotation = extractRotation(myAvatar->getHMDSensorMatrix());
                // Mirror HMD yaw and roll
                glm::vec3 mirrorHmdEulers = glm::eulerAngles(hmdRotation);
                mirrorHmdEulers.y = -mirrorHmdEulers.y;
                mirrorHmdEulers.z = -mirrorHmdEulers.z;
                glm::quat mirrorHmdRotation = glm::quat(mirrorHmdEulers);

                glm::quat worldMirrorRotation = mirrorBodyOrientation * mirrorHmdRotation;

                _myCamera.setRotation(worldMirrorRotation);

                glm::vec3 hmdOffset = extractTranslation(myAvatar->getHMDSensorMatrix());
                // Mirror HMD lateral offsets
                hmdOffset.x = -hmdOffset.x;

                _myCamera.setPosition(myAvatar->getDefaultEyePosition()
                    + glm::vec3(0, _raiseMirror * myAvatar->getUniformScale(), 0)
                   + mirrorBodyOrientation * glm::vec3(0.0f, 0.0f, 1.0f) * MIRROR_FULLSCREEN_DISTANCE * _scaleMirror
                   + mirrorBodyOrientation * hmdOffset);
            } else {
                _myCamera.setRotation(myAvatar->getWorldAlignedOrientation()
                    * glm::quat(glm::vec3(0.0f, PI + _rotateMirror, 0.0f)));
                _myCamera.setPosition(myAvatar->getDefaultEyePosition()
                    + glm::vec3(0, _raiseMirror * myAvatar->getUniformScale(), 0)
                    + (myAvatar->getOrientation() * glm::quat(glm::vec3(0.0f, _rotateMirror, 0.0f))) *
                    glm::vec3(0.0f, 0.0f, -1.0f) * MIRROR_FULLSCREEN_DISTANCE * _scaleMirror);
            }
            renderArgs._renderMode = RenderArgs::MIRROR_RENDER_MODE;
        } else if (_myCamera.getMode() == CAMERA_MODE_ENTITY) {
            EntityItemPointer cameraEntity = _myCamera.getCameraEntityPointer();
            if (cameraEntity != nullptr) {
                if (isHMDMode()) {
                    glm::quat hmdRotation = extractRotation(myAvatar->getHMDSensorMatrix());
                    _myCamera.setRotation(cameraEntity->getRotation() * hmdRotation);
                    glm::vec3 hmdOffset = extractTranslation(myAvatar->getHMDSensorMatrix());
                    _myCamera.setPosition(cameraEntity->getPosition() + (hmdRotation * hmdOffset));
                } else {
                    _myCamera.setRotation(cameraEntity->getRotation());
                    _myCamera.setPosition(cameraEntity->getPosition());
                }
            }
        }
        // Update camera position
        if (!isHMDMode()) {
            _myCamera.update(1.0f / _frameCounter.rate());
        }
    }

    getApplicationCompositor().setFrameInfo(_frameCount, _myCamera.getTransform());

    // Primary rendering pass
    auto framebufferCache = DependencyManager::get<FramebufferCache>();
    const QSize size = framebufferCache->getFrameBufferSize();

    // Final framebuffer that will be handled to the display-plugin
    auto finalFramebuffer = framebufferCache->getFramebuffer();

    {
        PROFILE_RANGE(__FUNCTION__ "/mainRender");
        PerformanceTimer perfTimer("mainRender");
        renderArgs._boomOffset = boomOffset;
        // Viewport is assigned to the size of the framebuffer
        renderArgs._viewport = ivec4(0, 0, size.width(), size.height());
        if (displayPlugin->isStereo()) {
            // Stereo modes will typically have a larger projection matrix overall,
            // so we ask for the 'mono' projection matrix, which for stereo and HMD
            // plugins will imply the combined projection for both eyes.
            //
            // This is properly implemented for the Oculus plugins, but for OpenVR
            // and Stereo displays I'm not sure how to get / calculate it, so we're
            // just relying on the left FOV in each case and hoping that the
            // overall culling margin of error doesn't cause popping in the
            // right eye.  There are FIXMEs in the relevant plugins
            _myCamera.setProjection(displayPlugin->getCullingProjection(_myCamera.getProjection()));
            renderArgs._context->enableStereo(true);
            mat4 eyeOffsets[2];
            mat4 eyeProjections[2];
            auto baseProjection = renderArgs.getViewFrustum().getProjection();
            auto hmdInterface = DependencyManager::get<HMDScriptingInterface>();
            float IPDScale = hmdInterface->getIPDScale();
            mat4 headPose = displayPlugin->getHeadPose();

            // FIXME we probably don't need to set the projection matrix every frame,
            // only when the display plugin changes (or in non-HMD modes when the user
            // changes the FOV manually, which right now I don't think they can.
            for_each_eye([&](Eye eye) {
                // For providing the stereo eye views, the HMD head pose has already been
                // applied to the avatar, so we need to get the difference between the head
                // pose applied to the avatar and the per eye pose, and use THAT as
                // the per-eye stereo matrix adjustment.
                mat4 eyeToHead = displayPlugin->getEyeToHeadTransform(eye);
                // Grab the translation
                vec3 eyeOffset = glm::vec3(eyeToHead[3]);
                // Apply IPD scaling
                mat4 eyeOffsetTransform = glm::translate(mat4(), eyeOffset * -1.0f * IPDScale);
                eyeOffsets[eye] = eyeOffsetTransform;

                // Tell the plugin what pose we're using to render.  In this case we're just using the
                // unmodified head pose because the only plugin that cares (the Oculus plugin) uses it
                // for rotational timewarp.  If we move to support positonal timewarp, we need to
                // ensure this contains the full pose composed with the eye offsets.
                displayPlugin->setEyeRenderPose(_frameCount, eye, headPose * glm::inverse(eyeOffsetTransform));

                eyeProjections[eye] = displayPlugin->getEyeProjection(eye, baseProjection);
            });
            renderArgs._context->setStereoProjections(eyeProjections);
            renderArgs._context->setStereoViews(eyeOffsets);
        }
        renderArgs._blitFramebuffer = finalFramebuffer;
        displaySide(&renderArgs, _myCamera);

        renderArgs._blitFramebuffer.reset();
        renderArgs._context->enableStereo(false);
    }

    // deliver final composited scene to the display plugin
    {
        PROFILE_RANGE(__FUNCTION__ "/pluginOutput");
        PerformanceTimer perfTimer("pluginOutput");

        auto finalTexture = finalFramebuffer->getRenderBuffer(0);
        Q_ASSERT(!_lockedFramebufferMap.contains(finalTexture));
        _lockedFramebufferMap[finalTexture] = finalFramebuffer;

        Q_ASSERT(isCurrentContext(_offscreenContext->getContext()));
        {
            PROFILE_RANGE(__FUNCTION__ "/pluginSubmitScene");
            PerformanceTimer perfTimer("pluginSubmitScene");
            displayPlugin->submitSceneTexture(_frameCount, finalTexture);
        }
        Q_ASSERT(isCurrentContext(_offscreenContext->getContext()));
    }

    {
        Stats::getInstance()->setRenderDetails(renderArgs._details);
        // Reset the gpu::Context Stages
        // Back to the default framebuffer;
        gpu::doInBatch(renderArgs._context, [&](gpu::Batch& batch) {
            batch.resetStages();
        });
    }

    uint64_t lastPaintDuration = usecTimestampNow() - lastPaintBegin;
    _frameTimingsScriptingInterface.addValue(lastPaintDuration);
}

void Application::runTests() {
    runTimingTests();
    runUnitTests();
}

void Application::audioMuteToggled() const {
    QAction* muteAction = Menu::getInstance()->getActionForOption(MenuOption::MuteAudio);
    Q_CHECK_PTR(muteAction);
    muteAction->setChecked(DependencyManager::get<AudioClient>()->isMuted());
}

void Application::faceTrackerMuteToggled() {

    QAction* muteAction = Menu::getInstance()->getActionForOption(MenuOption::MuteFaceTracking);
    Q_CHECK_PTR(muteAction);
    bool isMuted = getSelectedFaceTracker()->isMuted();
    muteAction->setChecked(isMuted);
    getSelectedFaceTracker()->setEnabled(!isMuted);
    Menu::getInstance()->getActionForOption(MenuOption::CalibrateCamera)->setEnabled(!isMuted);
}

void Application::setFieldOfView(float fov) {
    if (fov != _fieldOfView.get()) {
        _fieldOfView.set(fov);
        resizeGL();
    }
}

void Application::aboutApp() {
    InfoView::show(INFO_HELP_PATH);
}

void Application::showHelp() {
    InfoView::show(INFO_EDIT_ENTITIES_PATH);
}

void Application::resizeEvent(QResizeEvent* event) {
    resizeGL();
}

void Application::resizeGL() {
    PROFILE_RANGE(__FUNCTION__);
    if (nullptr == _displayPlugin) {
        return;
    }

    auto displayPlugin = getActiveDisplayPlugin();
    // Set the desired FBO texture size. If it hasn't changed, this does nothing.
    // Otherwise, it must rebuild the FBOs
    uvec2 framebufferSize = displayPlugin->getRecommendedRenderSize();
    uvec2 renderSize = uvec2(vec2(framebufferSize) * getRenderResolutionScale());
    if (_renderResolution != renderSize) {
        _renderResolution = renderSize;
        DependencyManager::get<FramebufferCache>()->setFrameBufferSize(fromGlm(renderSize));
    }

    // FIXME the aspect ratio for stereo displays is incorrect based on this.
    float aspectRatio = displayPlugin->getRecommendedAspectRatio();
    _myCamera.setProjection(glm::perspective(glm::radians(_fieldOfView.get()), aspectRatio,
                                             DEFAULT_NEAR_CLIP, DEFAULT_FAR_CLIP));
    // Possible change in aspect ratio
    {
        QMutexLocker viewLocker(&_viewMutex);
        loadViewFrustum(_myCamera, _viewFrustum);
    }

    auto offscreenUi = DependencyManager::get<OffscreenUi>();
    auto uiSize = displayPlugin->getRecommendedUiSize();
    // Bit of a hack since there's no device pixel ratio change event I can find.
    static qreal lastDevicePixelRatio = 0;
    qreal devicePixelRatio = _window->devicePixelRatio();
    if (offscreenUi->size() != fromGlm(uiSize) || devicePixelRatio != lastDevicePixelRatio) {
        offscreenUi->resize(fromGlm(uiSize));
        _offscreenContext->makeCurrent();
        lastDevicePixelRatio = devicePixelRatio;
    }
}

bool Application::importSVOFromURL(const QString& urlString) {
    emit svoImportRequested(urlString);
    return true;
}

bool Application::event(QEvent* event) {

    if (!Menu::getInstance()) {
        return false;
    }

    static bool justPresented = false;
    if ((int)event->type() == (int)Present) {
        if (justPresented) {
            justPresented = false;

            // If presentation is hogging the main thread, repost as low priority to avoid hanging the GUI.
            // This has the effect of allowing presentation to exceed the paint budget by X times and
            // only dropping every (1/X) frames, instead of every ceil(X) frames.
            // (e.g. at a 60FPS target, painting for 17us would fall to 58.82FPS instead of 30FPS).
            removePostedEvents(this, Present);
            postEvent(this, new QEvent(static_cast<QEvent::Type>(Present)), Qt::LowEventPriority);
            return true;
        }

        idle();
        return true;
    } else if ((int)event->type() == (int)Paint) {
        justPresented = true;
        paintGL();
        return true;
    }

    if ((int)event->type() == (int)Lambda) {
        static_cast<LambdaEvent*>(event)->call();
        return true;
    }

    if (!_keyboardFocusedItem.isInvalidID()) {
        switch (event->type()) {
            case QEvent::KeyPress:
            case QEvent::KeyRelease: {
                auto entityScriptingInterface = DependencyManager::get<EntityScriptingInterface>();
                auto entity = entityScriptingInterface->getEntityTree()->findEntityByID(_keyboardFocusedItem);
                RenderableWebEntityItem* webEntity = dynamic_cast<RenderableWebEntityItem*>(entity.get());
                if (webEntity && webEntity->getEventHandler()) {
                    event->setAccepted(false);
                    QCoreApplication::sendEvent(webEntity->getEventHandler(), event);
                    if (event->isAccepted()) {
                        _lastAcceptedKeyPress = usecTimestampNow();
                        return true;
                    }
                }
                break;
            }

            default:
                break;
        }
    }

    switch (event->type()) {
        case QEvent::MouseMove:
            mouseMoveEvent(static_cast<QMouseEvent*>(event));
            return true;
        case QEvent::MouseButtonPress:
            mousePressEvent(static_cast<QMouseEvent*>(event));
            return true;
        case QEvent::MouseButtonDblClick:
            mouseDoublePressEvent(static_cast<QMouseEvent*>(event));
            return true;
        case QEvent::MouseButtonRelease:
            mouseReleaseEvent(static_cast<QMouseEvent*>(event));
            return true;
        case QEvent::KeyPress:
            keyPressEvent(static_cast<QKeyEvent*>(event));
            return true;
        case QEvent::KeyRelease:
            keyReleaseEvent(static_cast<QKeyEvent*>(event));
            return true;
        case QEvent::FocusOut:
            focusOutEvent(static_cast<QFocusEvent*>(event));
            return true;
        case QEvent::TouchBegin:
            touchBeginEvent(static_cast<QTouchEvent*>(event));
            event->accept();
            return true;
        case QEvent::TouchEnd:
            touchEndEvent(static_cast<QTouchEvent*>(event));
            return true;
        case QEvent::TouchUpdate:
            touchUpdateEvent(static_cast<QTouchEvent*>(event));
            return true;
        case QEvent::Wheel:
            wheelEvent(static_cast<QWheelEvent*>(event));
            return true;
        case QEvent::Drop:
            dropEvent(static_cast<QDropEvent*>(event));
            return true;
        default:
            break;
    }

    // handle custom URL
    if (event->type() == QEvent::FileOpen) {

        QFileOpenEvent* fileEvent = static_cast<QFileOpenEvent*>(event);

        QUrl url = fileEvent->url();

        if (!url.isEmpty()) {
            QString urlString = url.toString();
            if (canAcceptURL(urlString)) {
                return acceptURL(urlString);
            }
        }
        return false;
    }

    if (HFActionEvent::types().contains(event->type())) {
        _controllerScriptingInterface->handleMetaEvent(static_cast<HFMetaEvent*>(event));
    }

    return QApplication::event(event);
}

bool Application::eventFilter(QObject* object, QEvent* event) {

    if (event->type() == QEvent::Leave) {
        getApplicationCompositor().handleLeaveEvent();
    }

    if (event->type() == QEvent::ShortcutOverride) {
        if (DependencyManager::get<OffscreenUi>()->shouldSwallowShortcut(event)) {
            event->accept();
            return true;
        }

        // Filter out captured keys before they're used for shortcut actions.
        if (_controllerScriptingInterface->isKeyCaptured(static_cast<QKeyEvent*>(event))) {
            event->accept();
            return true;
        }
    }

    return false;
}

static bool _altPressed{ false };

void Application::keyPressEvent(QKeyEvent* event) {
    _altPressed = event->key() == Qt::Key_Alt;
    _keysPressed.insert(event->key());

    _controllerScriptingInterface->emitKeyPressEvent(event); // send events to any registered scripts

    // if one of our scripts have asked to capture this event, then stop processing it
    if (_controllerScriptingInterface->isKeyCaptured(event)) {
        return;
    }

    if (hasFocus()) {
        if (Menu::getInstance()->isOptionChecked(KeyboardMouseDevice::NAME)) {
            _keyboardMouseDevice->keyPressEvent(event);
        }

        bool isShifted = event->modifiers().testFlag(Qt::ShiftModifier);
        bool isMeta = event->modifiers().testFlag(Qt::ControlModifier);
        bool isOption = event->modifiers().testFlag(Qt::AltModifier);
        switch (event->key()) {
            case Qt::Key_Enter:
            case Qt::Key_Return:
                if (isOption) {
                    if (_window->isFullScreen()) {
                        _pluginContainer->unsetFullscreen();
                    } else {
                        _pluginContainer->setFullscreen(nullptr);
                    }
                } else {
                    Menu::getInstance()->triggerOption(MenuOption::AddressBar);
                }
                break;

            case Qt::Key_1:
            case Qt::Key_2:
            case Qt::Key_3:
            case Qt::Key_4:
            case Qt::Key_5:
            case Qt::Key_6:
            case Qt::Key_7:
                if (isMeta || isOption) {
                    unsigned int index = static_cast<unsigned int>(event->key() - Qt::Key_1);
                    auto displayPlugins = PluginManager::getInstance()->getDisplayPlugins();
                    if (index < displayPlugins.size()) {
                        auto targetPlugin = displayPlugins.at(index);
                        QString targetName = targetPlugin->getName();
                        auto menu = Menu::getInstance();
                        QAction* action = menu->getActionForOption(targetName);
                        if (action && !action->isChecked()) {
                            action->trigger();
                        }
                    }
                }
                break;

            case Qt::Key_X:
                if (isShifted && isMeta) {
                    auto offscreenUi = DependencyManager::get<OffscreenUi>();
                    offscreenUi->getRootContext()->engine()->clearComponentCache();
                    //OffscreenUi::information("Debugging", "Component cache cleared");
                    // placeholder for dialogs being converted to QML.
                }
                break;

            case Qt::Key_Y:
                if (isShifted && isMeta) {
                    getActiveDisplayPlugin()->cycleDebugOutput();
                }
                break;

            case Qt::Key_B:
                if (isMeta) {
                    auto offscreenUi = DependencyManager::get<OffscreenUi>();
                    offscreenUi->load("Browser.qml");
                }
                break;

            case Qt::Key_L:
                if (isShifted && isMeta) {
                    Menu::getInstance()->triggerOption(MenuOption::Log);
                } else if (isMeta) {
                    Menu::getInstance()->triggerOption(MenuOption::AddressBar);
                } else if (isShifted) {
                    Menu::getInstance()->triggerOption(MenuOption::LodTools);
                }
                break;

            case Qt::Key_F: {
                _physicsEngine->dumpNextStats();
                break;
            }

            case Qt::Key_Asterisk:
                Menu::getInstance()->triggerOption(MenuOption::Stars);
                break;

            case Qt::Key_S:
                if (isShifted && isMeta && !isOption) {
                    Menu::getInstance()->triggerOption(MenuOption::SuppressShortTimings);
                } else if (isOption && !isShifted && !isMeta) {
                    Menu::getInstance()->triggerOption(MenuOption::ScriptEditor);
                } else if (!isOption && !isShifted && isMeta) {
                    takeSnapshot();
                }
                break;

            case Qt::Key_Apostrophe: {
                if (isMeta) {
                    auto cursor = Cursor::Manager::instance().getCursor();
                    auto curIcon = cursor->getIcon();
                    if (curIcon == Cursor::Icon::DEFAULT) {
                        cursor->setIcon(Cursor::Icon::LINK);
                    } else {
                        cursor->setIcon(Cursor::Icon::DEFAULT);
                    }
                } else {
                    resetSensors(true);
                }
                break;
            }

            case Qt::Key_Backslash:
                Menu::getInstance()->triggerOption(MenuOption::Chat);
                break;

            case Qt::Key_Up:
                if (_myCamera.getMode() == CAMERA_MODE_MIRROR) {
                    if (!isShifted) {
                        _scaleMirror *= 0.95f;
                    } else {
                        _raiseMirror += 0.05f;
                    }
                }
                break;

            case Qt::Key_Down:
                if (_myCamera.getMode() == CAMERA_MODE_MIRROR) {
                    if (!isShifted) {
                        _scaleMirror *= 1.05f;
                    } else {
                        _raiseMirror -= 0.05f;
                    }
                }
                break;

            case Qt::Key_Left:
                if (_myCamera.getMode() == CAMERA_MODE_MIRROR) {
                    _rotateMirror += PI / 20.0f;
                }
                break;

            case Qt::Key_Right:
                if (_myCamera.getMode() == CAMERA_MODE_MIRROR) {
                    _rotateMirror -= PI / 20.0f;
                }
                break;

#if 0
            case Qt::Key_I:
                if (isShifted) {
                    _myCamera.setEyeOffsetOrientation(glm::normalize(
                                                                     glm::quat(glm::vec3(0.002f, 0, 0)) * _myCamera.getEyeOffsetOrientation()));
                } else {
                    _myCamera.setEyeOffsetPosition(_myCamera.getEyeOffsetPosition() + glm::vec3(0, 0.001, 0));
                }
                updateProjectionMatrix();
                break;

            case Qt::Key_K:
                if (isShifted) {
                    _myCamera.setEyeOffsetOrientation(glm::normalize(
                                                                     glm::quat(glm::vec3(-0.002f, 0, 0)) * _myCamera.getEyeOffsetOrientation()));
                } else {
                    _myCamera.setEyeOffsetPosition(_myCamera.getEyeOffsetPosition() + glm::vec3(0, -0.001, 0));
                }
                updateProjectionMatrix();
                break;

            case Qt::Key_J:
                if (isShifted) {
                    QMutexLocker viewLocker(&_viewMutex);
                    _viewFrustum.setFocalLength(_viewFrustum.getFocalLength() - 0.1f);
                } else {
                    _myCamera.setEyeOffsetPosition(_myCamera.getEyeOffsetPosition() + glm::vec3(-0.001, 0, 0));
                }
                updateProjectionMatrix();
                break;

            case Qt::Key_M:
                if (isShifted) {
                    QMutexLocker viewLocker(&_viewMutex);
                    _viewFrustum.setFocalLength(_viewFrustum.getFocalLength() + 0.1f);
                } else {
                    _myCamera.setEyeOffsetPosition(_myCamera.getEyeOffsetPosition() + glm::vec3(0.001, 0, 0));
                }
                updateProjectionMatrix();
                break;

            case Qt::Key_U:
                if (isShifted) {
                    _myCamera.setEyeOffsetOrientation(glm::normalize(
                                                                     glm::quat(glm::vec3(0, 0, -0.002f)) * _myCamera.getEyeOffsetOrientation()));
                } else {
                    _myCamera.setEyeOffsetPosition(_myCamera.getEyeOffsetPosition() + glm::vec3(0, 0, -0.001));
                }
                updateProjectionMatrix();
                break;

            case Qt::Key_Y:
                if (isShifted) {
                    _myCamera.setEyeOffsetOrientation(glm::normalize(
                                                                     glm::quat(glm::vec3(0, 0, 0.002f)) * _myCamera.getEyeOffsetOrientation()));
                } else {
                    _myCamera.setEyeOffsetPosition(_myCamera.getEyeOffsetPosition() + glm::vec3(0, 0, 0.001));
                }
                updateProjectionMatrix();
                break;
#endif

            case Qt::Key_H:
                if (isShifted) {
                    Menu::getInstance()->triggerOption(MenuOption::MiniMirror);
                } else {
                    // whenever switching to/from full screen mirror from the keyboard, remember
                    // the state you were in before full screen mirror, and return to that.
                    auto previousMode = _myCamera.getMode();
                    if (previousMode != CAMERA_MODE_MIRROR) {
                        switch (previousMode) {
                            case CAMERA_MODE_FIRST_PERSON:
                                _returnFromFullScreenMirrorTo = MenuOption::FirstPerson;
                                break;
                            case CAMERA_MODE_THIRD_PERSON:
                                _returnFromFullScreenMirrorTo = MenuOption::ThirdPerson;
                                break;

                            // FIXME - it's not clear that these modes make sense to return to...
                            case CAMERA_MODE_INDEPENDENT:
                                _returnFromFullScreenMirrorTo = MenuOption::IndependentMode;
                                break;
                            case CAMERA_MODE_ENTITY:
                                _returnFromFullScreenMirrorTo = MenuOption::CameraEntityMode;
                                break;

                            default:
                                _returnFromFullScreenMirrorTo = MenuOption::ThirdPerson;
                                break;
                        }
                    }

                    bool isMirrorChecked = Menu::getInstance()->isOptionChecked(MenuOption::FullscreenMirror);
                    Menu::getInstance()->setIsOptionChecked(MenuOption::FullscreenMirror, !isMirrorChecked);
                    if (isMirrorChecked) {

                        // if we got here without coming in from a non-Full Screen mirror case, then our
                        // _returnFromFullScreenMirrorTo is unknown. In that case we'll go to the old 
                        // behavior of returning to ThirdPerson
                        if (_returnFromFullScreenMirrorTo.isEmpty()) {
                            _returnFromFullScreenMirrorTo = MenuOption::ThirdPerson;
                        }
                        Menu::getInstance()->setIsOptionChecked(_returnFromFullScreenMirrorTo, true);
                    }
                    cameraMenuChanged();
                }
                break;
            case Qt::Key_P: {
                bool isFirstPersonChecked = Menu::getInstance()->isOptionChecked(MenuOption::FirstPerson);
                Menu::getInstance()->setIsOptionChecked(MenuOption::FirstPerson, !isFirstPersonChecked);
                Menu::getInstance()->setIsOptionChecked(MenuOption::ThirdPerson, isFirstPersonChecked);
                cameraMenuChanged();
                break;
            }

            case Qt::Key_Slash:
                Menu::getInstance()->triggerOption(MenuOption::Stats);
                break;

            case Qt::Key_Plus: {
                if (isMeta && event->modifiers().testFlag(Qt::KeypadModifier)) {
                    auto& cursorManager = Cursor::Manager::instance();
                    cursorManager.setScale(cursorManager.getScale() * 1.1f);
                } else {
                    getMyAvatar()->increaseSize();
                }
                break;
            }

            case Qt::Key_Minus: {
                if (isMeta && event->modifiers().testFlag(Qt::KeypadModifier)) {
                    auto& cursorManager = Cursor::Manager::instance();
                    cursorManager.setScale(cursorManager.getScale() / 1.1f);
                } else {
                    getMyAvatar()->decreaseSize();
                }
                break;
            }

            case Qt::Key_Equal:
                getMyAvatar()->resetSize();
                break;
            case Qt::Key_Space: {
                if (!event->isAutoRepeat()) {
                    // FIXME -- I don't think we've tested the HFActionEvent in a while... this looks possibly dubious
                    // this starts an HFActionEvent
                    HFActionEvent startActionEvent(HFActionEvent::startType(),
                                                   computePickRay(getMouse().x, getMouse().y));
                    sendEvent(this, &startActionEvent);
                }

                break;
            }
            case Qt::Key_Escape: {
                getActiveDisplayPlugin()->abandonCalibration();
                if (!event->isAutoRepeat()) {
                    // this starts the HFCancelEvent
                    HFBackEvent startBackEvent(HFBackEvent::startType());
                    sendEvent(this, &startBackEvent);
                }

                break;
            }

            default:
                event->ignore();
                break;
        }
    }
}



void Application::keyReleaseEvent(QKeyEvent* event) {
    if (event->key() == Qt::Key_Alt && _altPressed && hasFocus()) {
        auto offscreenUi = DependencyManager::get<OffscreenUi>();
        auto reticlePosition = getApplicationCompositor().getReticlePosition();
        offscreenUi->toggleMenu(_glWidget->mapFromGlobal(QPoint(reticlePosition.x, reticlePosition.y)));
    }

    _keysPressed.remove(event->key());

    _controllerScriptingInterface->emitKeyReleaseEvent(event); // send events to any registered scripts

    // if one of our scripts have asked to capture this event, then stop processing it
    if (_controllerScriptingInterface->isKeyCaptured(event)) {
        return;
    }

    if (Menu::getInstance()->isOptionChecked(KeyboardMouseDevice::NAME)) {
        _keyboardMouseDevice->keyReleaseEvent(event);
    }

    switch (event->key()) {
        case Qt::Key_Space: {
            if (!event->isAutoRepeat()) {
                // FIXME -- I don't think we've tested the HFActionEvent in a while... this looks possibly dubious
                // this ends the HFActionEvent
                HFActionEvent endActionEvent(HFActionEvent::endType(),
                                             computePickRay(getMouse().x, getMouse().y));
                sendEvent(this, &endActionEvent);
            }
            break;
        }
        case Qt::Key_Escape: {
            if (!event->isAutoRepeat()) {
                // this ends the HFCancelEvent
                HFBackEvent endBackEvent(HFBackEvent::endType());
                sendEvent(this, &endBackEvent);
            }
            break;
        }
        default:
            event->ignore();
            break;
    }
}

void Application::focusOutEvent(QFocusEvent* event) {
    auto inputPlugins = PluginManager::getInstance()->getInputPlugins();
    foreach(auto inputPlugin, inputPlugins) {
        QString name = inputPlugin->getName();
        QAction* action = Menu::getInstance()->getActionForOption(name);
        if (action && action->isChecked()) {
            inputPlugin->pluginFocusOutEvent();
        }
    }

// FIXME spacemouse code still needs cleanup
#if 0
    //SpacemouseDevice::getInstance().focusOutEvent();
    //SpacemouseManager::getInstance().getDevice()->focusOutEvent();
    SpacemouseManager::getInstance().ManagerFocusOutEvent();
#endif

    // synthesize events for keys currently pressed, since we may not get their release events
    foreach (int key, _keysPressed) {
        QKeyEvent keyEvent(QEvent::KeyRelease, key, Qt::NoModifier);
        keyReleaseEvent(&keyEvent);
    }
    _keysPressed.clear();
}

void Application::maybeToggleMenuVisible(QMouseEvent* event) const {
#ifndef Q_OS_MAC
    // If in full screen, and our main windows menu bar is hidden, and we're close to the top of the QMainWindow
    // then show the menubar.
    if (_window->isFullScreen()) {
        QMenuBar* menuBar = _window->menuBar();
        if (menuBar) {
            static const int MENU_TOGGLE_AREA = 10;
            if (!menuBar->isVisible()) {
                if (event->pos().y() <= MENU_TOGGLE_AREA) {
                    menuBar->setVisible(true);
                }
            }  else {
                if (event->pos().y() > MENU_TOGGLE_AREA) {
                    menuBar->setVisible(false);
                }
            }
        }
    }
#endif
}

void Application::mouseMoveEvent(QMouseEvent* event) {
    PROFILE_RANGE(__FUNCTION__);

    if (_aboutToQuit) {
        return;
    }

    maybeToggleMenuVisible(event);

    auto& compositor = getApplicationCompositor();
    // if this is a real mouse event, and we're in HMD mode, then we should use it to move the 
    // compositor reticle
    // handleRealMouseMoveEvent() will return true, if we shouldn't process the event further
    if (!compositor.fakeEventActive() && compositor.handleRealMouseMoveEvent()) {
        return; // bail
    }

    auto offscreenUi = DependencyManager::get<OffscreenUi>();
    auto eventPosition = compositor.getMouseEventPosition(event);
    QPointF transformedPos = offscreenUi->mapToVirtualScreen(eventPosition, _glWidget);
    auto button = event->button();
    auto buttons = event->buttons();
    // Determine if the ReticleClick Action is 1 and if so, fake include the LeftMouseButton
    if (_reticleClickPressed) {
        if (button == Qt::NoButton) {
            button = Qt::LeftButton;
        }
        buttons |= Qt::LeftButton;
    }

    QMouseEvent mappedEvent(event->type(),
        transformedPos,
        event->screenPos(), button,
        buttons, event->modifiers());

    getEntities()->mouseMoveEvent(&mappedEvent);
    _controllerScriptingInterface->emitMouseMoveEvent(&mappedEvent); // send events to any registered scripts

    // if one of our scripts have asked to capture this event, then stop processing it
    if (_controllerScriptingInterface->isMouseCaptured()) {
        return;
    }

    if (Menu::getInstance()->isOptionChecked(KeyboardMouseDevice::NAME)) {
        _keyboardMouseDevice->mouseMoveEvent(event);
    }

}

void Application::mousePressEvent(QMouseEvent* event) {
    // Inhibit the menu if the user is using alt-mouse dragging
    _altPressed = false;

    auto offscreenUi = DependencyManager::get<OffscreenUi>();
    // If we get a mouse press event it means it wasn't consumed by the offscreen UI,
    // hence, we should defocus all of the offscreen UI windows, in order to allow
    // keyboard shortcuts not to be swallowed by them.  In particular, WebEngineViews
    // will consume all keyboard events.
    offscreenUi->unfocusWindows();

    auto eventPosition = getApplicationCompositor().getMouseEventPosition(event);
    QPointF transformedPos = offscreenUi->mapToVirtualScreen(eventPosition, _glWidget);
    QMouseEvent mappedEvent(event->type(),
        transformedPos,
        event->screenPos(), event->button(),
        event->buttons(), event->modifiers());

    if (!_aboutToQuit) {
        getEntities()->mousePressEvent(&mappedEvent);
    }

    _controllerScriptingInterface->emitMousePressEvent(&mappedEvent); // send events to any registered scripts

    // if one of our scripts have asked to capture this event, then stop processing it
    if (_controllerScriptingInterface->isMouseCaptured()) {
        return;
    }


    if (hasFocus()) {
        if (Menu::getInstance()->isOptionChecked(KeyboardMouseDevice::NAME)) {
            _keyboardMouseDevice->mousePressEvent(event);
        }

        if (event->button() == Qt::LeftButton) {
            // nobody handled this - make it an action event on the _window object
            HFActionEvent actionEvent(HFActionEvent::startType(),
                computePickRay(mappedEvent.x(), mappedEvent.y()));
            sendEvent(this, &actionEvent);

        }
    }
}

void Application::mouseDoublePressEvent(QMouseEvent* event) const {
    // if one of our scripts have asked to capture this event, then stop processing it
    if (_controllerScriptingInterface->isMouseCaptured()) {
        return;
    }

    _controllerScriptingInterface->emitMouseDoublePressEvent(event);
}

void Application::mouseReleaseEvent(QMouseEvent* event) {

    auto offscreenUi = DependencyManager::get<OffscreenUi>();
    auto eventPosition = getApplicationCompositor().getMouseEventPosition(event);
    QPointF transformedPos = offscreenUi->mapToVirtualScreen(eventPosition, _glWidget);
    QMouseEvent mappedEvent(event->type(),
        transformedPos,
        event->screenPos(), event->button(),
        event->buttons(), event->modifiers());

    if (!_aboutToQuit) {
        getEntities()->mouseReleaseEvent(&mappedEvent);
    }

    _controllerScriptingInterface->emitMouseReleaseEvent(&mappedEvent); // send events to any registered scripts

    // if one of our scripts have asked to capture this event, then stop processing it
    if (_controllerScriptingInterface->isMouseCaptured()) {
        return;
    }

    if (hasFocus()) {
        if (Menu::getInstance()->isOptionChecked(KeyboardMouseDevice::NAME)) {
            _keyboardMouseDevice->mouseReleaseEvent(event);
        }

        if (event->button() == Qt::LeftButton) {
            // fire an action end event
            HFActionEvent actionEvent(HFActionEvent::endType(),
                computePickRay(mappedEvent.x(), mappedEvent.y()));
            sendEvent(this, &actionEvent);
        }
    }
}

void Application::touchUpdateEvent(QTouchEvent* event) {
    _altPressed = false;

    if (event->type() == QEvent::TouchUpdate) {
        TouchEvent thisEvent(*event, _lastTouchEvent);
        _controllerScriptingInterface->emitTouchUpdateEvent(thisEvent); // send events to any registered scripts
        _lastTouchEvent = thisEvent;
    }

    // if one of our scripts have asked to capture this event, then stop processing it
    if (_controllerScriptingInterface->isTouchCaptured()) {
        return;
    }

    if (Menu::getInstance()->isOptionChecked(KeyboardMouseDevice::NAME)) {
        _keyboardMouseDevice->touchUpdateEvent(event);
    }
}

void Application::touchBeginEvent(QTouchEvent* event) {
    _altPressed = false;
    TouchEvent thisEvent(*event); // on touch begin, we don't compare to last event
    _controllerScriptingInterface->emitTouchBeginEvent(thisEvent); // send events to any registered scripts

    _lastTouchEvent = thisEvent; // and we reset our last event to this event before we call our update
    touchUpdateEvent(event);

    // if one of our scripts have asked to capture this event, then stop processing it
    if (_controllerScriptingInterface->isTouchCaptured()) {
        return;
    }

    if (Menu::getInstance()->isOptionChecked(KeyboardMouseDevice::NAME)) {
        _keyboardMouseDevice->touchBeginEvent(event);
    }

}

void Application::touchEndEvent(QTouchEvent* event) {
    _altPressed = false;
    TouchEvent thisEvent(*event, _lastTouchEvent);
    _controllerScriptingInterface->emitTouchEndEvent(thisEvent); // send events to any registered scripts
    _lastTouchEvent = thisEvent;

    // if one of our scripts have asked to capture this event, then stop processing it
    if (_controllerScriptingInterface->isTouchCaptured()) {
        return;
    }

    if (Menu::getInstance()->isOptionChecked(KeyboardMouseDevice::NAME)) {
        _keyboardMouseDevice->touchEndEvent(event);
    }

    // put any application specific touch behavior below here..
}

void Application::wheelEvent(QWheelEvent* event) const {
    _altPressed = false;
    _controllerScriptingInterface->emitWheelEvent(event); // send events to any registered scripts

    // if one of our scripts have asked to capture this event, then stop processing it
    if (_controllerScriptingInterface->isWheelCaptured()) {
        return;
    }

    if (Menu::getInstance()->isOptionChecked(KeyboardMouseDevice::NAME)) {
        _keyboardMouseDevice->wheelEvent(event);
    }
}

void Application::dropEvent(QDropEvent *event) {
    const QMimeData* mimeData = event->mimeData();
    for (auto& url : mimeData->urls()) {
        QString urlString = url.toString();
        if (acceptURL(urlString, true)) {
            event->acceptProposedAction();
        }
    }
}

void Application::dragEnterEvent(QDragEnterEvent* event) {
    event->acceptProposedAction();
}

bool Application::acceptSnapshot(const QString& urlString) {
    QUrl url(urlString);
    QString snapshotPath = url.toLocalFile();

    SnapshotMetaData* snapshotData = Snapshot::parseSnapshotData(snapshotPath);
    if (snapshotData) {
        if (!snapshotData->getURL().toString().isEmpty()) {
            DependencyManager::get<AddressManager>()->handleLookupString(snapshotData->getURL().toString());
        }
    } else {
        OffscreenUi::warning("", "No location details were found in the file\n" +
                             snapshotPath + "\nTry dragging in an authentic Hifi snapshot.");
    }
    return true;
}

static uint32_t _renderedFrameIndex { INVALID_FRAME };

void Application::idle() {
    // idle is called on a queued connection, so make sure we should be here.
    if (_inPaint || _aboutToQuit) {
        return;
    }

    auto displayPlugin = getActiveDisplayPlugin();

#ifdef DEBUG_PAINT_DELAY
    static uint64_t paintDelaySamples{ 0 };
    static uint64_t paintDelayUsecs{ 0 };

    paintDelayUsecs += displayPlugin->getPaintDelayUsecs();

    static const int PAINT_DELAY_THROTTLE = 1000;
    if (++paintDelaySamples % PAINT_DELAY_THROTTLE == 0) {
        qCDebug(interfaceapp).nospace() <<
            "Paint delay (" << paintDelaySamples << " samples): " <<
            (float)paintDelaySamples / paintDelayUsecs << "us";
    }
#endif

    float msecondsSinceLastUpdate = (float)_lastTimeUpdated.nsecsElapsed() / NSECS_PER_USEC / USECS_PER_MSEC;

    // Throttle if requested
    if (displayPlugin->isThrottled() && (msecondsSinceLastUpdate < THROTTLED_SIM_FRAME_PERIOD_MS)) {
        return;
    }

    // Sync up the _renderedFrameIndex
    _renderedFrameIndex = displayPlugin->presentCount();

    // Request a paint ASAP
    postEvent(this, new QEvent(static_cast<QEvent::Type>(Paint)), Qt::HighEventPriority + 1);

    // Update the deadlock watchdog
    updateHeartbeat();

    auto offscreenUi = DependencyManager::get<OffscreenUi>();

    // These tasks need to be done on our first idle, because we don't want the showing of
    // overlay subwindows to do a showDesktop() until after the first time through
    static bool firstIdle = true;
    if (firstIdle) {
        firstIdle = false;
        connect(offscreenUi.data(), &OffscreenUi::showDesktop, this, &Application::showDesktop);
        _overlayConductor.setEnabled(Menu::getInstance()->isOptionChecked(MenuOption::Overlays));
    } else {
        // FIXME: AvatarInputs are positioned incorrectly if instantiated before the first paint
        AvatarInputs::getInstance()->update();
    }

    PROFILE_RANGE(__FUNCTION__);

    float secondsSinceLastUpdate = msecondsSinceLastUpdate / MSECS_PER_SECOND;

    // If the offscreen Ui has something active that is NOT the root, then assume it has keyboard focus.
    if (_keyboardDeviceHasFocus && offscreenUi && offscreenUi->getWindow()->activeFocusItem() != offscreenUi->getRootItem()) {
        _keyboardMouseDevice->pluginFocusOutEvent();
        _keyboardDeviceHasFocus = false;
    } else if (offscreenUi && offscreenUi->getWindow()->activeFocusItem() == offscreenUi->getRootItem()) {
        _keyboardDeviceHasFocus = true;
    }



    // We're going to execute idle processing, so restart the last idle timer
    _lastTimeUpdated.start();

    checkChangeCursor();

    Stats::getInstance()->updateStats();

    _simCounter.increment();

    PerformanceTimer perfTimer("idle");
    // Drop focus from _keyboardFocusedItem if no keyboard messages for 30 seconds
    if (!_keyboardFocusedItem.isInvalidID()) {
        const quint64 LOSE_FOCUS_AFTER_ELAPSED_TIME = 30 * USECS_PER_SECOND; // if idle for 30 seconds, drop focus
        quint64 elapsedSinceAcceptedKeyPress = usecTimestampNow() - _lastAcceptedKeyPress;
        if (elapsedSinceAcceptedKeyPress > LOSE_FOCUS_AFTER_ELAPSED_TIME) {
            _keyboardFocusedItem = UNKNOWN_ENTITY_ID;
        }
    }

    // Normally we check PipelineWarnings, but since idle will often take more than 10ms we only show these idle timing
    // details if we're in ExtraDebugging mode. However, the ::update() and its subcomponents will show their timing
    // details normally.
    bool showWarnings = getLogger()->extraDebugging();
    PerformanceWarning warn(showWarnings, "idle()");

    {
        PerformanceTimer perfTimer("update");
        PerformanceWarning warn(showWarnings, "Application::idle()... update()");
        static const float BIGGEST_DELTA_TIME_SECS = 0.25f;
        update(glm::clamp(secondsSinceLastUpdate, 0.0f, BIGGEST_DELTA_TIME_SECS));
    }
    {
        PerformanceTimer perfTimer("pluginIdle");
        PerformanceWarning warn(showWarnings, "Application::idle()... pluginIdle()");
        getActiveDisplayPlugin()->idle();
        auto inputPlugins = PluginManager::getInstance()->getInputPlugins();
        foreach(auto inputPlugin, inputPlugins) {
            QString name = inputPlugin->getName();
            QAction* action = Menu::getInstance()->getActionForOption(name);
            if (action && action->isChecked()) {
                inputPlugin->idle();
            }
        }
    }
    {
        PerformanceTimer perfTimer("rest");
        PerformanceWarning warn(showWarnings, "Application::idle()... rest of it");
        _idleLoopStdev.addValue(secondsSinceLastUpdate);

        //  Record standard deviation and reset counter if needed
        const int STDEV_SAMPLES = 500;
        if (_idleLoopStdev.getSamples() > STDEV_SAMPLES) {
            _idleLoopMeasuredJitter = _idleLoopStdev.getStDev();
            _idleLoopStdev.reset();
        }
    }

    _overlayConductor.update(secondsSinceLastUpdate);
}

void Application::setLowVelocityFilter(bool lowVelocityFilter) {
    controller::InputDevice::setLowVelocityFilter(lowVelocityFilter);
}

ivec2 Application::getMouse() const {
    auto reticlePosition = getApplicationCompositor().getReticlePosition();

    // in the HMD, the reticlePosition is the mouse position
    if (isHMDMode()) {
        return reticlePosition;
    }

    // in desktop mode, we need to map from global to widget space
    return toGlm(_glWidget->mapFromGlobal(QPoint(reticlePosition.x, reticlePosition.y)));
}

FaceTracker* Application::getActiveFaceTracker() {
    auto faceshift = DependencyManager::get<Faceshift>();
    auto dde = DependencyManager::get<DdeFaceTracker>();

    return (dde->isActive() ? static_cast<FaceTracker*>(dde.data()) :
            (faceshift->isActive() ? static_cast<FaceTracker*>(faceshift.data()) : nullptr));
}

FaceTracker* Application::getSelectedFaceTracker() {
    FaceTracker* faceTracker = nullptr;
#ifdef HAVE_FACESHIFT
    if (Menu::getInstance()->isOptionChecked(MenuOption::Faceshift)) {
        faceTracker = DependencyManager::get<Faceshift>().data();
    }
#endif
#ifdef HAVE_DDE
    if (Menu::getInstance()->isOptionChecked(MenuOption::UseCamera)) {
        faceTracker = DependencyManager::get<DdeFaceTracker>().data();
    }
#endif
    return faceTracker;
}

void Application::setActiveFaceTracker() const {
#if defined(HAVE_FACESHIFT) || defined(HAVE_DDE)
    bool isMuted = Menu::getInstance()->isOptionChecked(MenuOption::MuteFaceTracking);
#endif
#ifdef HAVE_FACESHIFT
    auto faceshiftTracker = DependencyManager::get<Faceshift>();
    faceshiftTracker->setIsMuted(isMuted);
    faceshiftTracker->setEnabled(Menu::getInstance()->isOptionChecked(MenuOption::Faceshift) && !isMuted);
#endif
#ifdef HAVE_DDE
    bool isUsingDDE = Menu::getInstance()->isOptionChecked(MenuOption::UseCamera);
    Menu::getInstance()->getActionForOption(MenuOption::BinaryEyelidControl)->setVisible(isUsingDDE);
    Menu::getInstance()->getActionForOption(MenuOption::CoupleEyelids)->setVisible(isUsingDDE);
    Menu::getInstance()->getActionForOption(MenuOption::UseAudioForMouth)->setVisible(isUsingDDE);
    Menu::getInstance()->getActionForOption(MenuOption::VelocityFilter)->setVisible(isUsingDDE);
    Menu::getInstance()->getActionForOption(MenuOption::CalibrateCamera)->setVisible(isUsingDDE);
    auto ddeTracker = DependencyManager::get<DdeFaceTracker>();
    ddeTracker->setIsMuted(isMuted);
    ddeTracker->setEnabled(isUsingDDE && !isMuted);
#endif
}

#ifdef HAVE_IVIEWHMD
void Application::setActiveEyeTracker() {
    auto eyeTracker = DependencyManager::get<EyeTracker>();
    if (!eyeTracker->isInitialized()) {
        return;
    }

    bool isEyeTracking = Menu::getInstance()->isOptionChecked(MenuOption::SMIEyeTracking);
    bool isSimulating = Menu::getInstance()->isOptionChecked(MenuOption::SimulateEyeTracking);
    eyeTracker->setEnabled(isEyeTracking, isSimulating);

    Menu::getInstance()->getActionForOption(MenuOption::OnePointCalibration)->setEnabled(isEyeTracking && !isSimulating);
    Menu::getInstance()->getActionForOption(MenuOption::ThreePointCalibration)->setEnabled(isEyeTracking && !isSimulating);
    Menu::getInstance()->getActionForOption(MenuOption::FivePointCalibration)->setEnabled(isEyeTracking && !isSimulating);
}

void Application::calibrateEyeTracker1Point() {
    DependencyManager::get<EyeTracker>()->calibrate(1);
}

void Application::calibrateEyeTracker3Points() {
    DependencyManager::get<EyeTracker>()->calibrate(3);
}

void Application::calibrateEyeTracker5Points() {
    DependencyManager::get<EyeTracker>()->calibrate(5);
}
#endif

bool Application::exportEntities(const QString& filename, const QVector<EntityItemID>& entityIDs, const glm::vec3* givenOffset) {
    QHash<EntityItemID, EntityItemPointer> entities;

    auto entityTree = getEntities()->getTree();
    auto exportTree = std::make_shared<EntityTree>();
    exportTree->createRootElement();
    glm::vec3 root(TREE_SCALE, TREE_SCALE, TREE_SCALE);
    bool success = true;
    entityTree->withReadLock([&] {
        for (auto entityID : entityIDs) { // Gather entities and properties.
            auto entityItem = entityTree->findEntityByEntityItemID(entityID);
            if (!entityItem) {
                qCWarning(interfaceapp) << "Skipping export of" << entityID << "that is not in scene.";
                continue;
            }

            if (!givenOffset) {
                EntityItemID parentID = entityItem->getParentID();
                if (parentID.isInvalidID() || !entityIDs.contains(parentID) || !entityTree->findEntityByEntityItemID(parentID)) {
                    auto position = entityItem->getPosition(); // If parent wasn't selected, we want absolute position, which isn't in properties.
                    root.x = glm::min(root.x, position.x);
                    root.y = glm::min(root.y, position.y);
                    root.z = glm::min(root.z, position.z);
                }
            }
            entities[entityID] = entityItem;
        }

        if (entities.size() == 0) {
            success = false;
            return;
        }

        if (givenOffset) {
            root = *givenOffset;
        }
        for (EntityItemPointer& entityDatum : entities) {
            auto properties = entityDatum->getProperties();
            EntityItemID parentID = properties.getParentID();
            if (parentID.isInvalidID()) {
                properties.setPosition(properties.getPosition() - root);
            }
            else if (!entities.contains(parentID)) {
                entityDatum->globalizeProperties(properties, "Parent %3 of %2 %1 is not selected for export.", -root);
            } // else valid parent -- don't offset
            exportTree->addEntity(entityDatum->getEntityItemID(), properties);
        }
    });
    if (success) {
        exportTree->writeToJSONFile(filename.toLocal8Bit().constData());

        // restore the main window's active state
        _window->activateWindow();
    }
    return success;
}

bool Application::exportEntities(const QString& filename, float x, float y, float z, float scale) {
    glm::vec3 offset(x, y, z);
    QVector<EntityItemPointer> entities;
    QVector<EntityItemID> ids;
    auto entityTree = getEntities()->getTree();
    entityTree->withReadLock([&] {
        entityTree->findEntities(AACube(offset, scale), entities);
        foreach(EntityItemPointer entity, entities) {
            ids << entity->getEntityItemID();
        }
    });
    return exportEntities(filename, ids, &offset);
}

void Application::loadSettings() {

    sessionRunTime.set(0); // Just clean living. We're about to saveSettings, which will update value.
    DependencyManager::get<AudioClient>()->loadSettings();
    DependencyManager::get<LODManager>()->loadSettings();

    // DONT CHECK IN
    //DependencyManager::get<LODManager>()->setAutomaticLODAdjust(false);

    Menu::getInstance()->loadSettings();
    getMyAvatar()->loadData();

    _settingsLoaded = true;
}

void Application::saveSettings() const {
    sessionRunTime.set(_sessionRunTimer.elapsed() / MSECS_PER_SEC);
    DependencyManager::get<AudioClient>()->saveSettings();
    DependencyManager::get<LODManager>()->saveSettings();

    Menu::getInstance()->saveSettings();
    getMyAvatar()->saveData();
    PluginManager::getInstance()->saveSettings();
}

bool Application::importEntities(const QString& urlOrFilename) {
    bool success = false;
    _entityClipboard->withWriteLock([&] {
        _entityClipboard->eraseAllOctreeElements();

        success = _entityClipboard->readFromURL(urlOrFilename);
        if (success) {
            _entityClipboard->reaverageOctreeElements();
        }
    });
    return success;
}

QVector<EntityItemID> Application::pasteEntities(float x, float y, float z) {
    return _entityClipboard->sendEntities(&_entityEditSender, getEntities()->getTree(), x, y, z);
}

void Application::initDisplay() {
}

void Application::init() {
    // Make sure Login state is up to date
    DependencyManager::get<DialogsManager>()->toggleLoginDialog();

    DependencyManager::get<DeferredLightingEffect>()->init();

    DependencyManager::get<AvatarManager>()->init();
    _myCamera.setMode(CAMERA_MODE_FIRST_PERSON);

    _mirrorCamera.setMode(CAMERA_MODE_MIRROR);

    _timerStart.start();
    _lastTimeUpdated.start();

    // when --url in command line, teleport to location
    const QString HIFI_URL_COMMAND_LINE_KEY = "--url";
    int urlIndex = arguments().indexOf(HIFI_URL_COMMAND_LINE_KEY);
    QString addressLookupString;
    if (urlIndex != -1) {
        addressLookupString = arguments().value(urlIndex + 1);
    }

    Setting::Handle<bool> firstRun { Settings::firstRun, true };
    if (addressLookupString.isEmpty() && firstRun.get()) {
        qDebug() << "First run and no URL passed... attempting to go to Home or Entry...";
        DependencyManager::get<AddressManager>()->ifLocalSandboxRunningElse([](){
            qDebug() << "Home sandbox appears to be running, going to Home.";
            DependencyManager::get<AddressManager>()->goToLocalSandbox();
        }, 
        [](){
            qDebug() << "Home sandbox does not appear to be running, going to Entry.";
            DependencyManager::get<AddressManager>()->goToEntry();
        });
    } else {
        qDebug() << "Not first run... going to" << qPrintable(addressLookupString.isEmpty() ? QString("previous location") : addressLookupString);
        DependencyManager::get<AddressManager>()->loadSettings(addressLookupString);
    }

    qCDebug(interfaceapp) << "Loaded settings";

    Leapmotion::init();

    // fire off an immediate domain-server check in now that settings are loaded
    DependencyManager::get<NodeList>()->sendDomainServerCheckIn();

    getEntities()->init();
    {
        QMutexLocker viewLocker(&_viewMutex);
        getEntities()->setViewFrustum(_viewFrustum);
    }

    ObjectMotionState::setShapeManager(&_shapeManager);
    _physicsEngine->init();

    EntityTreePointer tree = getEntities()->getTree();
    _entitySimulation->init(tree, _physicsEngine, &_entityEditSender);
    tree->setSimulation(_entitySimulation);

    auto entityScriptingInterface = DependencyManager::get<EntityScriptingInterface>();

    // connect the _entityCollisionSystem to our EntityTreeRenderer since that's what handles running entity scripts
    connect(_entitySimulation.get(), &EntitySimulation::entityCollisionWithEntity,
            getEntities(), &EntityTreeRenderer::entityCollisionWithEntity);

    // connect the _entities (EntityTreeRenderer) to our script engine's EntityScriptingInterface for firing
    // of events related clicking, hovering over, and entering entities
    getEntities()->connectSignalsToSlots(entityScriptingInterface.data());

    _entityClipboardRenderer.init();
    {
        QMutexLocker viewLocker(&_viewMutex);
        _entityClipboardRenderer.setViewFrustum(_viewFrustum);
    }
    _entityClipboardRenderer.setTree(_entityClipboard);

    // Make sure any new sounds are loaded as soon as know about them.
    connect(tree.get(), &EntityTree::newCollisionSoundURL, this, [this](QUrl newURL, EntityItemID id) {
        EntityTreePointer tree = getEntities()->getTree();
        if (auto entity = tree->findEntityByEntityItemID(id)) {
            auto sound = DependencyManager::get<SoundCache>()->getSound(newURL);
            entity->setCollisionSound(sound);
        }
    }, Qt::QueuedConnection);
    connect(getMyAvatar(), &MyAvatar::newCollisionSoundURL, this, [this](QUrl newURL) {
        if (auto avatar = getMyAvatar()) {
            auto sound = DependencyManager::get<SoundCache>()->getSound(newURL);
            avatar->setCollisionSound(sound);
        }
    }, Qt::QueuedConnection);
}

void Application::updateLOD() const {
    PerformanceTimer perfTimer("LOD");
    // adjust it unless we were asked to disable this feature, or if we're currently in throttleRendering mode
    if (!isThrottleRendering()) {
        DependencyManager::get<LODManager>()->autoAdjustLOD(_frameCounter.rate());
    } else {
        DependencyManager::get<LODManager>()->resetLODAdjust();
    }
}

void Application::pushPostUpdateLambda(void* key, std::function<void()> func) {
    std::unique_lock<std::mutex> guard(_postUpdateLambdasLock);
    _postUpdateLambdas[key] = func;
}

// Called during Application::update immediately before AvatarManager::updateMyAvatar, updating my data that is then sent to everyone.
// (Maybe this code should be moved there?)
// The principal result is to call updateLookAtTargetAvatar() and then setLookAtPosition().
// Note that it is called BEFORE we update position or joints based on sensors, etc.
void Application::updateMyAvatarLookAtPosition() {
    PerformanceTimer perfTimer("lookAt");
    bool showWarnings = Menu::getInstance()->isOptionChecked(MenuOption::PipelineWarnings);
    PerformanceWarning warn(showWarnings, "Application::updateMyAvatarLookAtPosition()");

    auto myAvatar = getMyAvatar();
    myAvatar->updateLookAtTargetAvatar();
    FaceTracker* faceTracker = getActiveFaceTracker();
    auto eyeTracker = DependencyManager::get<EyeTracker>();

    bool isLookingAtSomeone = false;
    bool isHMD = qApp->isHMDMode();
    glm::vec3 lookAtSpot;
    if (eyeTracker->isTracking() && (isHMD || eyeTracker->isSimulating())) {
        //  Look at the point that the user is looking at.
        glm::vec3 lookAtPosition = eyeTracker->getLookAtPosition();
        if (_myCamera.getMode() == CAMERA_MODE_MIRROR) {
            lookAtPosition.x = -lookAtPosition.x;
        }
        if (isHMD) {
            glm::mat4 headPose = getActiveDisplayPlugin()->getHeadPose();
            glm::quat hmdRotation = glm::quat_cast(headPose);
            lookAtSpot = _myCamera.getPosition() + myAvatar->getOrientation() * (hmdRotation * lookAtPosition);
        } else {
            lookAtSpot = myAvatar->getHead()->getEyePosition()
                + (myAvatar->getHead()->getFinalOrientationInWorldFrame() * lookAtPosition);
        }
    } else {
        AvatarSharedPointer lookingAt = myAvatar->getLookAtTargetAvatar().lock();
        if (lookingAt && myAvatar != lookingAt.get()) {
            //  If I am looking at someone else, look directly at one of their eyes
            isLookingAtSomeone = true;
            auto lookingAtHead = static_pointer_cast<Avatar>(lookingAt)->getHead();

            const float MAXIMUM_FACE_ANGLE = 65.0f * RADIANS_PER_DEGREE;
            glm::vec3 lookingAtFaceOrientation = lookingAtHead->getFinalOrientationInWorldFrame() * IDENTITY_FRONT;
            glm::vec3 fromLookingAtToMe = glm::normalize(myAvatar->getHead()->getEyePosition()
                - lookingAtHead->getEyePosition());
            float faceAngle = glm::angle(lookingAtFaceOrientation, fromLookingAtToMe);

            if (faceAngle < MAXIMUM_FACE_ANGLE) {
                // Randomly look back and forth between look targets
                eyeContactTarget target = Menu::getInstance()->isOptionChecked(MenuOption::FixGaze) ?
                LEFT_EYE : myAvatar->getEyeContactTarget();
                switch (target) {
                    case LEFT_EYE:
                        lookAtSpot = lookingAtHead->getLeftEyePosition();
                        break;
                    case RIGHT_EYE:
                        lookAtSpot = lookingAtHead->getRightEyePosition();
                        break;
                    case MOUTH:
                        lookAtSpot = lookingAtHead->getMouthPosition();
                        break;
                }
            } else {
                // Just look at their head (mid point between eyes)
                lookAtSpot = lookingAtHead->getEyePosition();
            }
        } else {
            //  I am not looking at anyone else, so just look forward
            if (isHMD) {
                glm::mat4 worldHMDMat = myAvatar->getSensorToWorldMatrix() * myAvatar->getHMDSensorMatrix();
                lookAtSpot = transformPoint(worldHMDMat, glm::vec3(0.0f, 0.0f, -TREE_SCALE));
            } else {
                lookAtSpot = myAvatar->getHead()->getEyePosition() +
                    (myAvatar->getHead()->getFinalOrientationInWorldFrame() * glm::vec3(0.0f, 0.0f, -TREE_SCALE));
            }
        }

        // Deflect the eyes a bit to match the detected gaze from the face tracker if active.
        if (faceTracker && !faceTracker->isMuted()) {
            float eyePitch = faceTracker->getEstimatedEyePitch();
            float eyeYaw = faceTracker->getEstimatedEyeYaw();
            const float GAZE_DEFLECTION_REDUCTION_DURING_EYE_CONTACT = 0.1f;
            glm::vec3 origin = myAvatar->getHead()->getEyePosition();
            float deflection = faceTracker->getEyeDeflection();
            if (isLookingAtSomeone) {
                deflection *= GAZE_DEFLECTION_REDUCTION_DURING_EYE_CONTACT;
            }
            lookAtSpot = origin + _myCamera.getRotation() * glm::quat(glm::radians(glm::vec3(
                eyePitch * deflection, eyeYaw * deflection, 0.0f))) *
                glm::inverse(_myCamera.getRotation()) * (lookAtSpot - origin);
        }
    }

    myAvatar->getHead()->setLookAtPosition(lookAtSpot);
}

void Application::updateThreads(float deltaTime) {
    PerformanceTimer perfTimer("updateThreads");
    bool showWarnings = Menu::getInstance()->isOptionChecked(MenuOption::PipelineWarnings);
    PerformanceWarning warn(showWarnings, "Application::updateThreads()");

    // parse voxel packets
    if (!_enableProcessOctreeThread) {
        _octreeProcessor.threadRoutine();
        _entityEditSender.threadRoutine();
    }
}

void Application::toggleOverlays() {
    auto newOverlaysVisible = !_overlayConductor.getEnabled();
    Menu::getInstance()->setIsOptionChecked(MenuOption::Overlays, newOverlaysVisible);
    _overlayConductor.setEnabled(newOverlaysVisible);
}

void Application::setOverlaysVisible(bool visible) {
    _overlayConductor.setEnabled(visible);
}

void Application::cycleCamera() {
    auto menu = Menu::getInstance();
    if (menu->isOptionChecked(MenuOption::FullscreenMirror)) {

        menu->setIsOptionChecked(MenuOption::FullscreenMirror, false);
        menu->setIsOptionChecked(MenuOption::FirstPerson, true);

    } else if (menu->isOptionChecked(MenuOption::FirstPerson)) {

        menu->setIsOptionChecked(MenuOption::FirstPerson, false);
        menu->setIsOptionChecked(MenuOption::ThirdPerson, true);

    } else if (menu->isOptionChecked(MenuOption::ThirdPerson)) {

        menu->setIsOptionChecked(MenuOption::ThirdPerson, false);
        menu->setIsOptionChecked(MenuOption::FullscreenMirror, true);

    } else if (menu->isOptionChecked(MenuOption::IndependentMode) || menu->isOptionChecked(MenuOption::CameraEntityMode)) {
        // do nothing if in independent or camera entity modes
        return;
    }
    cameraMenuChanged(); // handle the menu change
}

void Application::cameraMenuChanged() {
    if (Menu::getInstance()->isOptionChecked(MenuOption::FullscreenMirror)) {
        if (_myCamera.getMode() != CAMERA_MODE_MIRROR) {
            _myCamera.setMode(CAMERA_MODE_MIRROR);
        }
    } else if (Menu::getInstance()->isOptionChecked(MenuOption::FirstPerson)) {
        if (_myCamera.getMode() != CAMERA_MODE_FIRST_PERSON) {
            _myCamera.setMode(CAMERA_MODE_FIRST_PERSON);
            getMyAvatar()->setBoomLength(MyAvatar::ZOOM_MIN);
        }
    } else if (Menu::getInstance()->isOptionChecked(MenuOption::ThirdPerson)) {
        if (_myCamera.getMode() != CAMERA_MODE_THIRD_PERSON) {
            _myCamera.setMode(CAMERA_MODE_THIRD_PERSON);
            if (getMyAvatar()->getBoomLength() == MyAvatar::ZOOM_MIN) {
                getMyAvatar()->setBoomLength(MyAvatar::ZOOM_DEFAULT);
            }
        }
    } else if (Menu::getInstance()->isOptionChecked(MenuOption::IndependentMode)) {
        if (_myCamera.getMode() != CAMERA_MODE_INDEPENDENT) {
            _myCamera.setMode(CAMERA_MODE_INDEPENDENT);
        }
    } else if (Menu::getInstance()->isOptionChecked(MenuOption::CameraEntityMode)) {
        if (_myCamera.getMode() != CAMERA_MODE_ENTITY) {
            _myCamera.setMode(CAMERA_MODE_ENTITY);
        }
    }
}

void Application::resetPhysicsReadyInformation() {
    // we've changed domains or cleared out caches or something.  we no longer know enough about the
    // collision information of nearby entities to make running bullet be safe.
    _fullSceneReceivedCounter = 0;
    _fullSceneCounterAtLastPhysicsCheck = 0;
    _nearbyEntitiesCountAtLastPhysicsCheck = 0;
    _nearbyEntitiesStabilityCount = 0;
    _physicsEnabled = false;
}


void Application::reloadResourceCaches() {
    resetPhysicsReadyInformation();
    {
        QMutexLocker viewLocker(&_viewMutex);
        _viewFrustum.setPosition(glm::vec3(0.0f, 0.0f, TREE_SCALE));
        _viewFrustum.setOrientation(glm::quat());
    }
    // Clear entities out of view frustum
    queryOctree(NodeType::EntityServer, PacketType::EntityQuery, _entityServerJurisdictions);

    DependencyManager::get<AssetClient>()->clearCache();

    DependencyManager::get<AnimationCache>()->refreshAll();
    DependencyManager::get<ModelCache>()->refreshAll();
    DependencyManager::get<SoundCache>()->refreshAll();
    DependencyManager::get<TextureCache>()->refreshAll();

    DependencyManager::get<NodeList>()->reset();  // Force redownload of .fst models

    getMyAvatar()->resetFullAvatarURL();
}

void Application::rotationModeChanged() const {
    if (!Menu::getInstance()->isOptionChecked(MenuOption::CenterPlayerInView)) {
        getMyAvatar()->setHeadPitch(0);
    }
}

void Application::updateDialogs(float deltaTime) const {
    PerformanceTimer perfTimer("updateDialogs");
    bool showWarnings = Menu::getInstance()->isOptionChecked(MenuOption::PipelineWarnings);
    PerformanceWarning warn(showWarnings, "Application::updateDialogs()");
    auto dialogsManager = DependencyManager::get<DialogsManager>();

    // Update audio stats dialog, if any
    AudioStatsDialog* audioStatsDialog = dialogsManager->getAudioStatsDialog();
    if(audioStatsDialog) {
        audioStatsDialog->update();
    }

    // Update bandwidth dialog, if any
    BandwidthDialog* bandwidthDialog = dialogsManager->getBandwidthDialog();
    if (bandwidthDialog) {
        bandwidthDialog->update();
    }

    QPointer<OctreeStatsDialog> octreeStatsDialog = dialogsManager->getOctreeStatsDialog();
    if (octreeStatsDialog) {
        octreeStatsDialog->update();
    }
}

void Application::update(float deltaTime) {

    PROFILE_RANGE_EX(__FUNCTION__, 0xffff0000, (uint64_t)_frameCount + 1);

    bool showWarnings = Menu::getInstance()->isOptionChecked(MenuOption::PipelineWarnings);
    PerformanceWarning warn(showWarnings, "Application::update()");

    updateLOD();

    if (!_physicsEnabled) {
        // we haven't yet enabled physics.  we wait until we think we have all the collision information
        // for nearby entities before starting bullet up.
        quint64 now = usecTimestampNow();
        bool timeout = false;
        const int PHYSICS_CHECK_TIMEOUT = 2 * USECS_PER_SECOND;
        if (_lastPhysicsCheckTime > 0 && now - _lastPhysicsCheckTime > PHYSICS_CHECK_TIMEOUT) {
            timeout = true;
        }

        if (timeout || _fullSceneReceivedCounter > _fullSceneCounterAtLastPhysicsCheck) {
            // we've received a new full-scene octree stats packet, or it's been long enough to try again anyway
            _lastPhysicsCheckTime = now;
            _fullSceneCounterAtLastPhysicsCheck = _fullSceneReceivedCounter;

            // process octree stats packets are sent in between full sends of a scene (this isn't currently true).
            // We keep physics disabled until we've received a full scene and everything near the avatar in that
            // scene is ready to compute its collision shape.
            if (nearbyEntitiesAreReadyForPhysics()) {
                _physicsEnabled = true;
                getMyAvatar()->updateMotionBehaviorFromMenu();
            } else {
                auto characterController = getMyAvatar()->getCharacterController();
                if (characterController) {
                    // if we have a character controller, disable it here so the avatar doesn't get stuck due to
                    // a non-loading collision hull.
                    characterController->setEnabled(false);
                }
            }
        }
    }

    {
        PerformanceTimer perfTimer("devices");
        DeviceTracker::updateAll();

        FaceTracker* tracker = getSelectedFaceTracker();
        if (tracker && Menu::getInstance()->isOptionChecked(MenuOption::MuteFaceTracking) != tracker->isMuted()) {
            tracker->toggleMute();
        }

        tracker = getActiveFaceTracker();
        if (tracker && !tracker->isMuted()) {
            tracker->update(deltaTime);

            // Auto-mute microphone after losing face tracking?
            if (tracker->isTracking()) {
                _lastFaceTrackerUpdate = usecTimestampNow();
            } else {
                const quint64 MUTE_MICROPHONE_AFTER_USECS = 5000000;  //5 secs
                Menu* menu = Menu::getInstance();
                if (menu->isOptionChecked(MenuOption::AutoMuteAudio) && !menu->isOptionChecked(MenuOption::MuteAudio)) {
                    if (_lastFaceTrackerUpdate > 0
                        && ((usecTimestampNow() - _lastFaceTrackerUpdate) > MUTE_MICROPHONE_AFTER_USECS)) {
                        menu->triggerOption(MenuOption::MuteAudio);
                        _lastFaceTrackerUpdate = 0;
                    }
                } else {
                    _lastFaceTrackerUpdate = 0;
                }
            }
        } else {
            _lastFaceTrackerUpdate = 0;
        }

    }

    auto myAvatar = getMyAvatar();
    auto userInputMapper = DependencyManager::get<UserInputMapper>();

    controller::InputCalibrationData calibrationData = {
        myAvatar->getSensorToWorldMatrix(),
        createMatFromQuatAndPos(myAvatar->getOrientation(), myAvatar->getPosition()),
        myAvatar->getHMDSensorMatrix()
    };

    InputPluginPointer keyboardMousePlugin;
    bool jointsCaptured = false;
    for (auto inputPlugin : PluginManager::getInstance()->getInputPlugins()) {
        if (inputPlugin->getName() == KeyboardMouseDevice::NAME) {
            keyboardMousePlugin = inputPlugin;
        } else if (inputPlugin->isActive()) {
            inputPlugin->pluginUpdate(deltaTime, calibrationData, jointsCaptured);
            if (inputPlugin->isJointController()) {
                jointsCaptured = true;
            }
        }
    }

    userInputMapper->update(deltaTime);

    if (keyboardMousePlugin && keyboardMousePlugin->isActive()) {
        keyboardMousePlugin->pluginUpdate(deltaTime, calibrationData, jointsCaptured);
    }

    _controllerScriptingInterface->updateInputControllers();

    // Transfer the user inputs to the driveKeys
    // FIXME can we drop drive keys and just have the avatar read the action states directly?
    myAvatar->clearDriveKeys();
    if (_myCamera.getMode() != CAMERA_MODE_INDEPENDENT) {
        if (!_controllerScriptingInterface->areActionsCaptured()) {
            myAvatar->setDriveKeys(TRANSLATE_Z, -1.0f * userInputMapper->getActionState(controller::Action::TRANSLATE_Z));
            myAvatar->setDriveKeys(TRANSLATE_Y, userInputMapper->getActionState(controller::Action::TRANSLATE_Y));
            myAvatar->setDriveKeys(TRANSLATE_X, userInputMapper->getActionState(controller::Action::TRANSLATE_X));
            if (deltaTime > FLT_EPSILON) {
                myAvatar->setDriveKeys(PITCH, -1.0f * userInputMapper->getActionState(controller::Action::PITCH));
                myAvatar->setDriveKeys(YAW, -1.0f * userInputMapper->getActionState(controller::Action::YAW));
                myAvatar->setDriveKeys(STEP_YAW, -1.0f * userInputMapper->getActionState(controller::Action::STEP_YAW));
            }
        }
        myAvatar->setDriveKeys(ZOOM, userInputMapper->getActionState(controller::Action::TRANSLATE_CAMERA_Z));
    }

    controller::Pose leftHandPose = userInputMapper->getPoseState(controller::Action::LEFT_HAND);
    controller::Pose rightHandPose = userInputMapper->getPoseState(controller::Action::RIGHT_HAND);
    auto myAvatarMatrix = createMatFromQuatAndPos(myAvatar->getOrientation(), myAvatar->getPosition());
    auto worldToSensorMatrix = glm::inverse(myAvatar->getSensorToWorldMatrix());
    auto avatarToSensorMatrix = worldToSensorMatrix * myAvatarMatrix;
    myAvatar->setHandControllerPosesInSensorFrame(leftHandPose.transform(avatarToSensorMatrix), rightHandPose.transform(avatarToSensorMatrix));

    updateThreads(deltaTime); // If running non-threaded, then give the threads some time to process...
    updateDialogs(deltaTime); // update various stats dialogs if present

    QSharedPointer<AvatarManager> avatarManager = DependencyManager::get<AvatarManager>();

    if (_physicsEnabled) {
        PROFILE_RANGE_EX("Physics", 0xffff0000, (uint64_t)getActiveDisplayPlugin()->presentCount());

        PerformanceTimer perfTimer("physics");

        {
            PROFILE_RANGE_EX("UpdateStats", 0xffffff00, (uint64_t)getActiveDisplayPlugin()->presentCount());

            PerformanceTimer perfTimer("updateStates)");
            static VectorOfMotionStates motionStates;
            _entitySimulation->getObjectsToRemoveFromPhysics(motionStates);
            _physicsEngine->removeObjects(motionStates);
            _entitySimulation->deleteObjectsRemovedFromPhysics();

            getEntities()->getTree()->withReadLock([&] {
                _entitySimulation->getObjectsToAddToPhysics(motionStates);
                _physicsEngine->addObjects(motionStates);

            });
            getEntities()->getTree()->withReadLock([&] {
                _entitySimulation->getObjectsToChange(motionStates);
                VectorOfMotionStates stillNeedChange = _physicsEngine->changeObjects(motionStates);
                _entitySimulation->setObjectsToChange(stillNeedChange);
            });

            _entitySimulation->applyActionChanges();

             avatarManager->getObjectsToRemoveFromPhysics(motionStates);
            _physicsEngine->removeObjects(motionStates);
            avatarManager->getObjectsToAddToPhysics(motionStates);
            _physicsEngine->addObjects(motionStates);
            avatarManager->getObjectsToChange(motionStates);
            _physicsEngine->changeObjects(motionStates);

            myAvatar->prepareForPhysicsSimulation();
            _physicsEngine->forEachAction([&](EntityActionPointer action) {
                action->prepareForPhysicsSimulation();
            });
        }
        {
            PROFILE_RANGE_EX("StepSimulation", 0xffff8000, (uint64_t)getActiveDisplayPlugin()->presentCount());
            PerformanceTimer perfTimer("stepSimulation");
            getEntities()->getTree()->withWriteLock([&] {
                _physicsEngine->stepSimulation();
            });
        }
        {
            PROFILE_RANGE_EX("HarvestChanges", 0xffffff00, (uint64_t)getActiveDisplayPlugin()->presentCount());
            PerformanceTimer perfTimer("harvestChanges");
            if (_physicsEngine->hasOutgoingChanges()) {
                getEntities()->getTree()->withWriteLock([&] {
                    PerformanceTimer perfTimer("handleOutgoingChanges");
                    const VectorOfMotionStates& outgoingChanges = _physicsEngine->getOutgoingChanges();
                    _entitySimulation->handleOutgoingChanges(outgoingChanges);
                    avatarManager->handleOutgoingChanges(outgoingChanges);
                });

                auto collisionEvents = _physicsEngine->getCollisionEvents();
                avatarManager->handleCollisionEvents(collisionEvents);

                _physicsEngine->dumpStatsIfNecessary();

                if (!_aboutToQuit) {
                    PerformanceTimer perfTimer("entities");
                    // Collision events (and their scripts) must not be handled when we're locked, above. (That would risk
                    // deadlock.)
                    _entitySimulation->handleCollisionEvents(collisionEvents);

                    // NOTE: the getEntities()->update() call below will wait for lock
                    // and will simulate entity motion (the EntityTree has been given an EntitySimulation).
                    getEntities()->update(); // update the models...
                }

                myAvatar->harvestResultsFromPhysicsSimulation(deltaTime);
            }
        }
    }

    // AvatarManager update
    {
        PerformanceTimer perfTimer("AvatarManger");
        _avatarSimCounter.increment();

        {
            PROFILE_RANGE_EX("OtherAvatars", 0xffff00ff, (uint64_t)getActiveDisplayPlugin()->presentCount());
            avatarManager->updateOtherAvatars(deltaTime);
        }

        qApp->updateMyAvatarLookAtPosition();

        {
            PROFILE_RANGE_EX("MyAvatar", 0xffff00ff, (uint64_t)getActiveDisplayPlugin()->presentCount());
            avatarManager->updateMyAvatar(deltaTime);
        }
    }

    {
        PROFILE_RANGE_EX("Overlays", 0xffff0000, (uint64_t)getActiveDisplayPlugin()->presentCount());
        PerformanceTimer perfTimer("overlays");
        _overlays.update(deltaTime);
    }

    // Update _viewFrustum with latest camera and view frustum data...
    // NOTE: we get this from the view frustum, to make it simpler, since the
    // loadViewFrumstum() method will get the correct details from the camera
    // We could optimize this to not actually load the viewFrustum, since we don't
    // actually need to calculate the view frustum planes to send these details
    // to the server.
    {
        QMutexLocker viewLocker(&_viewMutex);
        loadViewFrustum(_myCamera, _viewFrustum);
    }

    quint64 now = usecTimestampNow();

    // Update my voxel servers with my current voxel query...
    {
        PROFILE_RANGE_EX("QueryOctree", 0xffff0000, (uint64_t)getActiveDisplayPlugin()->presentCount());
        QMutexLocker viewLocker(&_viewMutex);
        PerformanceTimer perfTimer("queryOctree");
        quint64 sinceLastQuery = now - _lastQueriedTime;
        const quint64 TOO_LONG_SINCE_LAST_QUERY = 3 * USECS_PER_SECOND;
        bool queryIsDue = sinceLastQuery > TOO_LONG_SINCE_LAST_QUERY;
        bool viewIsDifferentEnough = !_lastQueriedViewFrustum.isVerySimilar(_viewFrustum);
        // if it's been a while since our last query or the view has significantly changed then send a query, otherwise suppress it
        if (queryIsDue || viewIsDifferentEnough) {
            _lastQueriedTime = now;
            if (DependencyManager::get<SceneScriptingInterface>()->shouldRenderEntities()) {
                queryOctree(NodeType::EntityServer, PacketType::EntityQuery, _entityServerJurisdictions);
            }
            _lastQueriedViewFrustum = _viewFrustum;
        }
    }

    // sent nack packets containing missing sequence numbers of received packets from nodes
    {
        quint64 sinceLastNack = now - _lastNackTime;
        const quint64 TOO_LONG_SINCE_LAST_NACK = 1 * USECS_PER_SECOND;
        if (sinceLastNack > TOO_LONG_SINCE_LAST_NACK) {
            _lastNackTime = now;
            sendNackPackets();
        }
    }

    // send packet containing downstream audio stats to the AudioMixer
    {
        quint64 sinceLastNack = now - _lastSendDownstreamAudioStats;
        if (sinceLastNack > TOO_LONG_SINCE_LAST_SEND_DOWNSTREAM_AUDIO_STATS) {
            _lastSendDownstreamAudioStats = now;

            QMetaObject::invokeMethod(DependencyManager::get<AudioClient>().data(), "sendDownstreamAudioStatsPacket", Qt::QueuedConnection);
        }
    }

    avatarManager->postUpdate(deltaTime);

    {
        PROFILE_RANGE_EX("PreRenderLambdas", 0xffff0000, (uint64_t)0);

        std::unique_lock<std::mutex> guard(_postUpdateLambdasLock);
        for (auto& iter : _postUpdateLambdas) {
            iter.second();
        }
        _postUpdateLambdas.clear();
    }

    AnimDebugDraw::getInstance().update();
}


int Application::sendNackPackets() {

    if (Menu::getInstance()->isOptionChecked(MenuOption::DisableNackPackets)) {
        return 0;
    }

    // iterates through all nodes in NodeList
    auto nodeList = DependencyManager::get<NodeList>();

    int packetsSent = 0;

    nodeList->eachNode([&](const SharedNodePointer& node){

        if (node->getActiveSocket() && node->getType() == NodeType::EntityServer) {

            auto nackPacketList = NLPacketList::create(PacketType::OctreeDataNack);

            QUuid nodeUUID = node->getUUID();

            // if there are octree packets from this node that are waiting to be processed,
            // don't send a NACK since the missing packets may be among those waiting packets.
            if (_octreeProcessor.hasPacketsToProcessFrom(nodeUUID)) {
                return;
            }

            QSet<OCTREE_PACKET_SEQUENCE> missingSequenceNumbers;
            _octreeServerSceneStats.withReadLock([&] {
                // retrieve octree scene stats of this node
                if (_octreeServerSceneStats.find(nodeUUID) == _octreeServerSceneStats.end()) {
                    return;
                }
                // get sequence number stats of node, prune its missing set, and make a copy of the missing set
                SequenceNumberStats& sequenceNumberStats = _octreeServerSceneStats[nodeUUID].getIncomingOctreeSequenceNumberStats();
                sequenceNumberStats.pruneMissingSet();
                missingSequenceNumbers = sequenceNumberStats.getMissingSet();
            });

            // construct nack packet(s) for this node
            foreach(const OCTREE_PACKET_SEQUENCE& missingNumber, missingSequenceNumbers) {
                nackPacketList->writePrimitive(missingNumber);
            }

            if (nackPacketList->getNumPackets()) {
                packetsSent += (int)nackPacketList->getNumPackets();

                // send the packet list
                nodeList->sendPacketList(std::move(nackPacketList), *node);
            }
        }
    });


    return packetsSent;
}

void Application::queryOctree(NodeType_t serverType, PacketType packetType, NodeToJurisdictionMap& jurisdictions, bool forceResend) {

    if (!_settingsLoaded) {
        return; // bail early if settings are not loaded
    }

    //qCDebug(interfaceapp) << ">>> inside... queryOctree()... _viewFrustum.getFieldOfView()=" << _viewFrustum.getFieldOfView();
    bool wantExtraDebugging = getLogger()->extraDebugging();

    ViewFrustum viewFrustum;
    copyViewFrustum(viewFrustum);
    _octreeQuery.setCameraPosition(viewFrustum.getPosition());
    _octreeQuery.setCameraOrientation(viewFrustum.getOrientation());
    _octreeQuery.setCameraFov(viewFrustum.getFieldOfView());
    _octreeQuery.setCameraAspectRatio(viewFrustum.getAspectRatio());
    _octreeQuery.setCameraNearClip(viewFrustum.getNearClip());
    _octreeQuery.setCameraFarClip(viewFrustum.getFarClip());
    _octreeQuery.setCameraEyeOffsetPosition(glm::vec3());
    _octreeQuery.setCameraCenterRadius(viewFrustum.getCenterRadius());
    auto lodManager = DependencyManager::get<LODManager>();
    _octreeQuery.setOctreeSizeScale(lodManager->getOctreeSizeScale());
    _octreeQuery.setBoundaryLevelAdjust(lodManager->getBoundaryLevelAdjust());

    // Iterate all of the nodes, and get a count of how many octree servers we have...
    int totalServers = 0;
    int inViewServers = 0;
    int unknownJurisdictionServers = 0;

    auto nodeList = DependencyManager::get<NodeList>();

    nodeList->eachNode([&](const SharedNodePointer& node) {
        // only send to the NodeTypes that are serverType
        if (node->getActiveSocket() && node->getType() == serverType) {
            totalServers++;

            // get the server bounds for this server
            QUuid nodeUUID = node->getUUID();

            // if we haven't heard from this voxel server, go ahead and send it a query, so we
            // can get the jurisdiction...
            if (jurisdictions.find(nodeUUID) == jurisdictions.end()) {
                unknownJurisdictionServers++;
            } else {
                const JurisdictionMap& map = (jurisdictions)[nodeUUID];

                unsigned char* rootCode = map.getRootOctalCode();

                if (rootCode) {
                    VoxelPositionSize rootDetails;
                    voxelDetailsForCode(rootCode, rootDetails);
                    AACube serverBounds(glm::vec3(rootDetails.x * TREE_SCALE,
                                                  rootDetails.y * TREE_SCALE,
                                                  rootDetails.z * TREE_SCALE) - glm::vec3(HALF_TREE_SCALE),
                                        rootDetails.s * TREE_SCALE);
                    if (viewFrustum.cubeIntersectsKeyhole(serverBounds)) {
                        inViewServers++;
                    }
                }
            }
        }
    });

    if (wantExtraDebugging) {
        qCDebug(interfaceapp, "Servers: total %d, in view %d, unknown jurisdiction %d",
            totalServers, inViewServers, unknownJurisdictionServers);
    }

    int perServerPPS = 0;
    const int SMALL_BUDGET = 10;
    int perUnknownServer = SMALL_BUDGET;
    int totalPPS = getMaxOctreePacketsPerSecond();

    // determine PPS based on number of servers
    if (inViewServers >= 1) {
        // set our preferred PPS to be exactly evenly divided among all of the voxel servers... and allocate 1 PPS
        // for each unknown jurisdiction server
        perServerPPS = (totalPPS / inViewServers) - (unknownJurisdictionServers * perUnknownServer);
    } else {
        if (unknownJurisdictionServers > 0) {
            perUnknownServer = (totalPPS / unknownJurisdictionServers);
        }
    }

    if (wantExtraDebugging) {
        qCDebug(interfaceapp, "perServerPPS: %d perUnknownServer: %d", perServerPPS, perUnknownServer);
    }

    auto queryPacket = NLPacket::create(packetType);

    nodeList->eachNode([&](const SharedNodePointer& node) {
        // only send to the NodeTypes that are serverType
        if (node->getActiveSocket() && node->getType() == serverType) {

            // get the server bounds for this server
            QUuid nodeUUID = node->getUUID();

            bool inView = false;
            bool unknownView = false;

            // if we haven't heard from this voxel server, go ahead and send it a query, so we
            // can get the jurisdiction...
            if (jurisdictions.find(nodeUUID) == jurisdictions.end()) {
                unknownView = true; // assume it's in view
                if (wantExtraDebugging) {
                    qCDebug(interfaceapp) << "no known jurisdiction for node " << *node << ", assume it's visible.";
                }
            } else {
                const JurisdictionMap& map = (jurisdictions)[nodeUUID];

                unsigned char* rootCode = map.getRootOctalCode();

                if (rootCode) {
                    VoxelPositionSize rootDetails;
                    voxelDetailsForCode(rootCode, rootDetails);
                    AACube serverBounds(glm::vec3(rootDetails.x * TREE_SCALE,
                                                  rootDetails.y * TREE_SCALE,
                                                  rootDetails.z * TREE_SCALE) - glm::vec3(HALF_TREE_SCALE),
                                        rootDetails.s * TREE_SCALE);


                    inView = viewFrustum.cubeIntersectsKeyhole(serverBounds);
                } else if (wantExtraDebugging) {
                    qCDebug(interfaceapp) << "Jurisdiction without RootCode for node " << *node << ". That's unusual!";
                }
            }

            if (inView) {
                _octreeQuery.setMaxQueryPacketsPerSecond(perServerPPS);
            } else if (unknownView) {
                if (wantExtraDebugging) {
                    qCDebug(interfaceapp) << "no known jurisdiction for node " << *node << ", give it budget of "
                                            << perUnknownServer << " to send us jurisdiction.";
                }

                // set the query's position/orientation to be degenerate in a manner that will get the scene quickly
                // If there's only one server, then don't do this, and just let the normal voxel query pass through
                // as expected... this way, we will actually get a valid scene if there is one to be seen
                if (totalServers > 1) {
                    _octreeQuery.setCameraPosition(glm::vec3(-0.1,-0.1,-0.1));
                    const glm::quat OFF_IN_NEGATIVE_SPACE = glm::quat(-0.5, 0, -0.5, 1.0);
                    _octreeQuery.setCameraOrientation(OFF_IN_NEGATIVE_SPACE);
                    _octreeQuery.setCameraNearClip(0.1f);
                    _octreeQuery.setCameraFarClip(0.1f);
                    if (wantExtraDebugging) {
                        qCDebug(interfaceapp) << "Using 'minimal' camera position for node" << *node;
                    }
                } else {
                    if (wantExtraDebugging) {
                        qCDebug(interfaceapp) << "Using regular camera position for node" << *node;
                    }
                }
                _octreeQuery.setMaxQueryPacketsPerSecond(perUnknownServer);
            } else {
                _octreeQuery.setMaxQueryPacketsPerSecond(0);
            }

            // if asked to forceResend, then set the query's position/orientation to be degenerate in a manner 
            // that will cause our next query to be guarenteed to be different and the server will resend to us
            if (forceResend) {
                _octreeQuery.setCameraPosition(glm::vec3(-0.1, -0.1, -0.1));
                const glm::quat OFF_IN_NEGATIVE_SPACE = glm::quat(-0.5, 0, -0.5, 1.0);
                _octreeQuery.setCameraOrientation(OFF_IN_NEGATIVE_SPACE);
                _octreeQuery.setCameraNearClip(0.1f);
                _octreeQuery.setCameraFarClip(0.1f);
            }

            // encode the query data
            int packetSize = _octreeQuery.getBroadcastData(reinterpret_cast<unsigned char*>(queryPacket->getPayload()));
            queryPacket->setPayloadSize(packetSize);

            // make sure we still have an active socket
            nodeList->sendUnreliablePacket(*queryPacket, *node);
        }
    });
}


bool Application::isHMDMode() const {
    return getActiveDisplayPlugin()->isHmd();
}

float Application::getTargetFrameRate() const { return getActiveDisplayPlugin()->getTargetFrameRate(); }

QRect Application::getDesirableApplicationGeometry() const {
    QRect applicationGeometry = getWindow()->geometry();

    // If our parent window is on the HMD, then don't use its geometry, instead use
    // the "main screen" geometry.
    HMDToolsDialog* hmdTools = DependencyManager::get<DialogsManager>()->getHMDToolsDialog();
    if (hmdTools && hmdTools->hasHMDScreen()) {
        QScreen* hmdScreen = hmdTools->getHMDScreen();
        QWindow* appWindow = getWindow()->windowHandle();
        QScreen* appScreen = appWindow->screen();

        // if our app's screen is the hmd screen, we don't want to place the
        // running scripts widget on it. So we need to pick a better screen.
        // we will use the screen for the HMDTools since it's a guaranteed
        // better screen.
        if (appScreen == hmdScreen) {
            QScreen* betterScreen = hmdTools->windowHandle()->screen();
            applicationGeometry = betterScreen->geometry();
        }
    }
    return applicationGeometry;
}

/////////////////////////////////////////////////////////////////////////////////////
// loadViewFrustum()
//
// Description: this will load the view frustum bounds for EITHER the head
//                 or the "myCamera".
//
void Application::loadViewFrustum(Camera& camera, ViewFrustum& viewFrustum) {
    PerformanceTimer perfTimer("loadViewFrustum");
    PROFILE_RANGE(__FUNCTION__);
    // We will use these below, from either the camera or head vectors calculated above
    viewFrustum.setProjection(camera.getProjection());

    // Set the viewFrustum up with the correct position and orientation of the camera
    viewFrustum.setPosition(camera.getPosition());
    viewFrustum.setOrientation(camera.getRotation());

    // Ask the ViewFrustum class to calculate our corners
    viewFrustum.calculate();
}

glm::vec3 Application::getSunDirection() const {
    // Sun direction is in fact just the location of the sun relative to the origin
    auto skyStage = DependencyManager::get<SceneScriptingInterface>()->getSkyStage();
    return skyStage->getSunLight()->getDirection();
}

// FIXME, preprocessor guard this check to occur only in DEBUG builds
static QThread * activeRenderingThread = nullptr;

PickRay Application::computePickRay(float x, float y) const {
    vec2 pickPoint { x, y };
    PickRay result;
    if (isHMDMode()) {
        getApplicationCompositor().computeHmdPickRay(pickPoint, result.origin, result.direction);
    } else {
        pickPoint /= getCanvasSize();
        QMutexLocker viewLocker(&_viewMutex);
        _viewFrustum.computePickRay(pickPoint.x, pickPoint.y, result.origin, result.direction);
    }
    return result;
}

MyAvatar* Application::getMyAvatar() const {
    return DependencyManager::get<AvatarManager>()->getMyAvatar();
}

glm::vec3 Application::getAvatarPosition() const {
    return getMyAvatar()->getPosition();
}

void Application::copyViewFrustum(ViewFrustum& viewOut) const {
    QMutexLocker viewLocker(&_viewMutex);
    viewOut = _viewFrustum;
}

void Application::copyDisplayViewFrustum(ViewFrustum& viewOut) const {
    QMutexLocker viewLocker(&_viewMutex);
    viewOut = _displayViewFrustum;
}

void Application::copyShadowViewFrustum(ViewFrustum& viewOut) const {
    QMutexLocker viewLocker(&_viewMutex);
    viewOut = _shadowViewFrustum;
}

// WorldBox Render Data & rendering functions

class WorldBoxRenderData {
public:
    typedef render::Payload<WorldBoxRenderData> Payload;
    typedef Payload::DataPointer Pointer;

    int _val = 0;
    static render::ItemID _item; // unique WorldBoxRenderData
};

render::ItemID WorldBoxRenderData::_item { render::Item::INVALID_ITEM_ID };

namespace render {
    template <> const ItemKey payloadGetKey(const WorldBoxRenderData::Pointer& stuff) { return ItemKey::Builder::opaqueShape(); }
    template <> const Item::Bound payloadGetBound(const WorldBoxRenderData::Pointer& stuff) { return Item::Bound(); }
    template <> void payloadRender(const WorldBoxRenderData::Pointer& stuff, RenderArgs* args) {
        if (args->_renderMode != RenderArgs::MIRROR_RENDER_MODE && Menu::getInstance()->isOptionChecked(MenuOption::WorldAxes)) {
            PerformanceTimer perfTimer("worldBox");

            auto& batch = *args->_batch;
            DependencyManager::get<GeometryCache>()->bindSimpleProgram(batch);
            renderWorldBox(batch);
        }
    }
}

// Background Render Data & rendering functions
class BackgroundRenderData {
public:
    typedef render::Payload<BackgroundRenderData> Payload;
    typedef Payload::DataPointer Pointer;

    Stars _stars;

    static render::ItemID _item; // unique WorldBoxRenderData
};

render::ItemID BackgroundRenderData::_item = 0;

namespace render {
    template <> const ItemKey payloadGetKey(const BackgroundRenderData::Pointer& stuff) {
        return ItemKey::Builder::background();
    }

    template <> const Item::Bound payloadGetBound(const BackgroundRenderData::Pointer& stuff) {
        return Item::Bound();
    }

    template <> void payloadRender(const BackgroundRenderData::Pointer& background, RenderArgs* args) {
        Q_ASSERT(args->_batch);
        gpu::Batch& batch = *args->_batch;

        // Background rendering decision
        auto skyStage = DependencyManager::get<SceneScriptingInterface>()->getSkyStage();
        auto backgroundMode = skyStage->getBackgroundMode();

        switch (backgroundMode) {
            case model::SunSkyStage::SKY_BOX: {
                auto skybox = skyStage->getSkybox();
                if (skybox) {
                    PerformanceTimer perfTimer("skybox");
                    skybox->render(batch, args->getViewFrustum());
                    break;
                }
            }

            // Fall through: if no skybox is available, render the SKY_DOME
            case model::SunSkyStage::SKY_DOME:  {
                if (Menu::getInstance()->isOptionChecked(MenuOption::Stars)) {
                    PerformanceTimer perfTimer("stars");
                    PerformanceWarning warn(Menu::getInstance()->isOptionChecked(MenuOption::PipelineWarnings),
                        "Application::payloadRender<BackgroundRenderData>() ... My god, it's full of stars...");
                    // should be the first rendering pass - w/o depth buffer / lighting

                    static const float alpha = 1.0f;
                    background->_stars.render(args, alpha);
                }
            }
                break;

            case model::SunSkyStage::NO_BACKGROUND:
            default:
                // this line intentionally left blank
                break;
        }
    }
}


void Application::displaySide(RenderArgs* renderArgs, Camera& theCamera, bool selfAvatarOnly) {

    // FIXME: This preDisplayRender call is temporary until we create a separate render::scene for the mirror rendering.
    // Then we can move this logic into the Avatar::simulate call.
    auto myAvatar = getMyAvatar();
    myAvatar->preDisplaySide(renderArgs);

    activeRenderingThread = QThread::currentThread();
    PROFILE_RANGE(__FUNCTION__);
    PerformanceTimer perfTimer("display");
    PerformanceWarning warn(Menu::getInstance()->isOptionChecked(MenuOption::PipelineWarnings), "Application::displaySide()");

    // load the view frustum
    {
        QMutexLocker viewLocker(&_viewMutex);
        loadViewFrustum(theCamera, _displayViewFrustum);
    }

    // TODO fix shadows and make them use the GPU library

    // The pending changes collecting the changes here
    render::PendingChanges pendingChanges;

    // FIXME: Move this out of here!, Background / skybox should be driven by the enityt content just like the other entities
    // Background rendering decision
    if (!render::Item::isValidID(BackgroundRenderData::_item)) {
        auto backgroundRenderData = make_shared<BackgroundRenderData>();
        auto backgroundRenderPayload = make_shared<BackgroundRenderData::Payload>(backgroundRenderData);
        BackgroundRenderData::_item = _main3DScene->allocateID();
        pendingChanges.resetItem(BackgroundRenderData::_item, backgroundRenderPayload);
    }

    // Assuming nothing get's rendered through that
    if (!selfAvatarOnly) {
        if (DependencyManager::get<SceneScriptingInterface>()->shouldRenderEntities()) {
            // render models...
            PerformanceTimer perfTimer("entities");
            PerformanceWarning warn(Menu::getInstance()->isOptionChecked(MenuOption::PipelineWarnings),
                "Application::displaySide() ... entities...");

            RenderArgs::DebugFlags renderDebugFlags = RenderArgs::RENDER_DEBUG_NONE;

            if (Menu::getInstance()->isOptionChecked(MenuOption::PhysicsShowHulls)) {
                renderDebugFlags = static_cast<RenderArgs::DebugFlags>(renderDebugFlags |
                    static_cast<int>(RenderArgs::RENDER_DEBUG_HULLS));
            }
            renderArgs->_debugFlags = renderDebugFlags;
            //ViveControllerManager::getInstance().updateRendering(renderArgs, _main3DScene, pendingChanges);
        }
    }

    // FIXME: Move this out of here!, WorldBox should be driven by the entity content just like the other entities
    // Make sure the WorldBox is in the scene
    if (!render::Item::isValidID(WorldBoxRenderData::_item)) {
        auto worldBoxRenderData = make_shared<WorldBoxRenderData>();
        auto worldBoxRenderPayload = make_shared<WorldBoxRenderData::Payload>(worldBoxRenderData);

        WorldBoxRenderData::_item = _main3DScene->allocateID();

        pendingChanges.resetItem(WorldBoxRenderData::_item, worldBoxRenderPayload);
    } else {
        pendingChanges.updateItem<WorldBoxRenderData>(WorldBoxRenderData::_item,
            [](WorldBoxRenderData& payload) {
            payload._val++;
        });
    }

    // Setup the current Zone Entity lighting
    {
        auto stage = DependencyManager::get<SceneScriptingInterface>()->getSkyStage();
        DependencyManager::get<DeferredLightingEffect>()->setGlobalLight(stage->getSunLight());
    }

    {
        PerformanceTimer perfTimer("SceneProcessPendingChanges");
        _main3DScene->enqueuePendingChanges(pendingChanges);

        _main3DScene->processPendingChangesQueue();
    }

    // For now every frame pass the renderContext
    {
        PerformanceTimer perfTimer("EngineRun");

        {
            QMutexLocker viewLocker(&_viewMutex);
            renderArgs->setViewFrustum(_displayViewFrustum);
        }
        _renderEngine->getRenderContext()->args = renderArgs;

        // Before the deferred pass, let's try to use the render engine
        _renderEngine->run();
    }

    activeRenderingThread = nullptr;
}

void Application::renderRearViewMirror(RenderArgs* renderArgs, const QRect& region) {
    auto originalViewport = renderArgs->_viewport;
    // Grab current viewport to reset it at the end

    float aspect = (float)region.width() / region.height();
    float fov = MIRROR_FIELD_OF_VIEW;

    auto myAvatar = getMyAvatar();

    // bool eyeRelativeCamera = false;
    if (!AvatarInputs::getInstance()->mirrorZoomed()) {
        _mirrorCamera.setPosition(myAvatar->getChestPosition() +
                                  myAvatar->getOrientation() * glm::vec3(0.0f, 0.0f, -1.0f) * MIRROR_REARVIEW_BODY_DISTANCE * myAvatar->getScale());

    } else { // HEAD zoom level
        // FIXME note that the positioning of the camera relative to the avatar can suffer limited
        // precision as the user's position moves further away from the origin.  Thus at
        // /1e7,1e7,1e7 (well outside the buildable volume) the mirror camera veers and sways
        // wildly as you rotate your avatar because the floating point values are becoming
        // larger, squeezing out the available digits of precision you have available at the
        // human scale for camera positioning.

        // Previously there was a hack to correct this using the mechanism of repositioning
        // the avatar at the origin of the world for the purposes of rendering the mirror,
        // but it resulted in failing to render the avatar's head model in the mirror view
        // when in first person mode.  Presumably this was because of some missed culling logic
        // that was not accounted for in the hack.

        // This was removed in commit 71e59cfa88c6563749594e25494102fe01db38e9 but could be further
        // investigated in order to adapt the technique while fixing the head rendering issue,
        // but the complexity of the hack suggests that a better approach
        _mirrorCamera.setPosition(myAvatar->getDefaultEyePosition() +
                                    myAvatar->getOrientation() * glm::vec3(0.0f, 0.0f, -1.0f) * MIRROR_REARVIEW_DISTANCE * myAvatar->getScale());
    }
    _mirrorCamera.setProjection(glm::perspective(glm::radians(fov), aspect, DEFAULT_NEAR_CLIP, DEFAULT_FAR_CLIP));
    _mirrorCamera.setRotation(myAvatar->getWorldAlignedOrientation() * glm::quat(glm::vec3(0.0f, PI, 0.0f)));


    // set the bounds of rear mirror view
    // the region is in device independent coordinates; must convert to device
    float ratio = (float)QApplication::desktop()->windowHandle()->devicePixelRatio() * getRenderResolutionScale();
    int width = region.width() * ratio;
    int height = region.height() * ratio;
    gpu::Vec4i viewport = gpu::Vec4i(0, 0, width, height);
    renderArgs->_viewport = viewport;

    // render rear mirror view
    displaySide(renderArgs, _mirrorCamera, true);

    renderArgs->_viewport =  originalViewport;
}

void Application::resetSensors(bool andReload) {
    DependencyManager::get<Faceshift>()->reset();
    DependencyManager::get<DdeFaceTracker>()->reset();
    DependencyManager::get<EyeTracker>()->reset();
    getActiveDisplayPlugin()->resetSensors();
    getMyAvatar()->reset(andReload);
    QMetaObject::invokeMethod(DependencyManager::get<AudioClient>().data(), "reset", Qt::QueuedConnection);
}

void Application::updateWindowTitle() const {

    QString buildVersion = " (build " + applicationVersion() + ")";
    auto nodeList = DependencyManager::get<NodeList>();

    QString connectionStatus = nodeList->getDomainHandler().isConnected() ? "" : " (NOT CONNECTED) ";
    QString username = AccountManager::getInstance().getAccountInfo().getUsername();
    QString currentPlaceName = DependencyManager::get<AddressManager>()->getHost();

    if (currentPlaceName.isEmpty()) {
        currentPlaceName = nodeList->getDomainHandler().getHostname();
    }

    QString title = QString() + (!username.isEmpty() ? username + " @ " : QString())
        + currentPlaceName + connectionStatus + buildVersion;

#ifndef WIN32
    // crashes with vs2013/win32
    qCDebug(interfaceapp, "Application title set to: %s", title.toStdString().c_str());
#endif
    _window->setWindowTitle(title);
}

void Application::clearDomainOctreeDetails() {

    // if we're about to quit, we really don't need to do any of these things...
    if (_aboutToQuit) {
        return;
    }

    qCDebug(interfaceapp) << "Clearing domain octree details...";

    resetPhysicsReadyInformation();

    // reset our node to stats and node to jurisdiction maps... since these must be changing...
    _entityServerJurisdictions.withWriteLock([&] {
        _entityServerJurisdictions.clear();
    });

    _octreeServerSceneStats.withWriteLock([&] {
        _octreeServerSceneStats.clear();
    });

    // reset the model renderer
    getEntities()->clear();

    auto skyStage = DependencyManager::get<SceneScriptingInterface>()->getSkyStage();
    skyStage->setBackgroundMode(model::SunSkyStage::SKY_DOME);

    _recentlyClearedDomain = true;
}

void Application::domainChanged(const QString& domainHostname) {
    updateWindowTitle();
    // disable physics until we have enough information about our new location to not cause craziness.
    resetPhysicsReadyInformation();
}


void Application::resettingDomain() {
    _notifiedPacketVersionMismatchThisDomain = false;
}

void Application::nodeAdded(SharedNodePointer node) const {
    if (node->getType() == NodeType::AvatarMixer) {
        // new avatar mixer, send off our identity packet right away
        getMyAvatar()->sendIdentityPacket();
    }
}

void Application::nodeActivated(SharedNodePointer node) {
    if (node->getType() == NodeType::AssetServer) {
        // asset server just connected - check if we have the asset browser showing

        auto offscreenUi = DependencyManager::get<OffscreenUi>();
        auto assetDialog = offscreenUi->getRootItem()->findChild<QQuickItem*>("AssetServer");

        if (assetDialog) {
            auto nodeList = DependencyManager::get<NodeList>();

            if (nodeList->getThisNodeCanRez()) {
                // call reload on the shown asset browser dialog to get the mappings (if permissions allow)
                QMetaObject::invokeMethod(assetDialog, "reload");
            } else {
                // we switched to an Asset Server that we can't modify, hide the Asset Browser
                assetDialog->setVisible(false);
            }
        }
    }

    // If we get a new EntityServer activated, do a "forceRedraw" query. This will send a degenerate
    // query so that the server will think our next non-degenerate query is "different enough" to send
    // us a full scene
    if (_recentlyClearedDomain && node->getType() == NodeType::EntityServer) {
        _recentlyClearedDomain = false;
        if (DependencyManager::get<SceneScriptingInterface>()->shouldRenderEntities()) {
            queryOctree(NodeType::EntityServer, PacketType::EntityQuery, _entityServerJurisdictions, true);
        }
    }

}

void Application::nodeKilled(SharedNodePointer node) {
    // These are here because connecting NodeList::nodeKilled to OctreePacketProcessor::nodeKilled doesn't work:
    // OctreePacketProcessor::nodeKilled is not being called when NodeList::nodeKilled is emitted.
    // This may have to do with GenericThread::threadRoutine() blocking the QThread event loop

    _octreeProcessor.nodeKilled(node);

    _entityEditSender.nodeKilled(node);

    if (node->getType() == NodeType::AudioMixer) {
        QMetaObject::invokeMethod(DependencyManager::get<AudioClient>().data(), "audioMixerKilled");
    } else if (node->getType() == NodeType::EntityServer) {
        QUuid nodeUUID = node->getUUID();
        // see if this is the first we've heard of this node...
        _entityServerJurisdictions.withReadLock([&] {
            if (_entityServerJurisdictions.find(nodeUUID) == _entityServerJurisdictions.end()) {
                return;
            }

            unsigned char* rootCode = _entityServerJurisdictions[nodeUUID].getRootOctalCode();
            VoxelPositionSize rootDetails;
            voxelDetailsForCode(rootCode, rootDetails);

            qCDebug(interfaceapp, "model server going away...... v[%f, %f, %f, %f]",
                (double)rootDetails.x, (double)rootDetails.y, (double)rootDetails.z, (double)rootDetails.s);

        });

        // If the model server is going away, remove it from our jurisdiction map so we don't send voxels to a dead server
        _entityServerJurisdictions.withWriteLock([&] {
            _entityServerJurisdictions.erase(_entityServerJurisdictions.find(nodeUUID));
        });

        // also clean up scene stats for that server
        _octreeServerSceneStats.withWriteLock([&] {
            if (_octreeServerSceneStats.find(nodeUUID) != _octreeServerSceneStats.end()) {
                _octreeServerSceneStats.erase(nodeUUID);
            }
        });
    } else if (node->getType() == NodeType::AvatarMixer) {
        // our avatar mixer has gone away - clear the hash of avatars
        DependencyManager::get<AvatarManager>()->clearOtherAvatars();
    } else if (node->getType() == NodeType::AssetServer) {
        // asset server going away - check if we have the asset browser showing

        auto offscreenUi = DependencyManager::get<OffscreenUi>();
        auto assetDialog = offscreenUi->getRootItem()->findChild<QQuickItem*>("AssetServer");

        if (assetDialog) {
            // call reload on the shown asset browser dialog
            QMetaObject::invokeMethod(assetDialog, "clear");
        }
    }
}

void Application::trackIncomingOctreePacket(ReceivedMessage& message, SharedNodePointer sendingNode, bool wasStatsPacket) {
    // Attempt to identify the sender from its address.
    if (sendingNode) {
        const QUuid& nodeUUID = sendingNode->getUUID();

        // now that we know the node ID, let's add these stats to the stats for that node...
        _octreeServerSceneStats.withWriteLock([&] {
            if (_octreeServerSceneStats.find(nodeUUID) != _octreeServerSceneStats.end()) {
                OctreeSceneStats& stats = _octreeServerSceneStats[nodeUUID];
                stats.trackIncomingOctreePacket(message, wasStatsPacket, sendingNode->getClockSkewUsec());
            }
        });
    }
}

bool Application::nearbyEntitiesAreReadyForPhysics() {
    // this is used to avoid the following scenario:
    // A table has some items sitting on top of it.  The items are at rest, meaning they aren't active in bullet.
    // Someone logs in close to the table.  They receive information about the items on the table before they
    // receive information about the table.  The items are very close to the avatar's capsule, so they become
    // activated in bullet.  This causes them to fall to the floor, because the table's shape isn't yet in bullet.
    EntityTreePointer entityTree = getEntities()->getTree();
    if (!entityTree) {
        return false;
    }

    QVector<EntityItemPointer> entities;
    entityTree->withReadLock([&] {
        AABox box(getMyAvatar()->getPosition() - glm::vec3(PHYSICS_READY_RANGE), glm::vec3(2 * PHYSICS_READY_RANGE));
        entityTree->findEntities(box, entities);
    });

    // For reasons I haven't found, we don't necessarily have the full scene when we receive a stats packet.  Apply
    // a heuristic to try to decide when we actually know about all of the nearby entities.
    uint32_t nearbyCount = entities.size();
    if (nearbyCount == _nearbyEntitiesCountAtLastPhysicsCheck) {
        _nearbyEntitiesStabilityCount++;
    } else {
        _nearbyEntitiesStabilityCount = 0;
    }
    _nearbyEntitiesCountAtLastPhysicsCheck = nearbyCount;

    const uint32_t MINIMUM_NEARBY_ENTITIES_STABILITY_COUNT = 3;
    if (_nearbyEntitiesStabilityCount >= MINIMUM_NEARBY_ENTITIES_STABILITY_COUNT) {
        // We've seen the same number of nearby entities for several stats packets in a row.  assume we've got all
        // the local entities.
        foreach (EntityItemPointer entity, entities) {
            if (entity->shouldBePhysical() && !entity->isReadyToComputeShape()) {
                static QString repeatedMessage =
                    LogHandler::getInstance().addRepeatedMessageRegex("Physics disabled until entity loads: .*");
                qCDebug(interfaceapp) << "Physics disabled until entity loads: " << entity->getID() << entity->getName();
                return false;
            }
        }
        return true;
    }
    return false;
}

int Application::processOctreeStats(ReceivedMessage& message, SharedNodePointer sendingNode) {
    // But, also identify the sender, and keep track of the contained jurisdiction root for this server

    // parse the incoming stats datas stick it in a temporary object for now, while we
    // determine which server it belongs to
    int statsMessageLength = 0;

    const QUuid& nodeUUID = sendingNode->getUUID();

    // now that we know the node ID, let's add these stats to the stats for that node...
    _octreeServerSceneStats.withWriteLock([&] {
        OctreeSceneStats& octreeStats = _octreeServerSceneStats[nodeUUID];
        statsMessageLength = octreeStats.unpackFromPacket(message);

        if (octreeStats.isFullScene()) {
            _fullSceneReceivedCounter++;
        }

        // see if this is the first we've heard of this node...
        NodeToJurisdictionMap* jurisdiction = nullptr;
        QString serverType;
        if (sendingNode->getType() == NodeType::EntityServer) {
            jurisdiction = &_entityServerJurisdictions;
            serverType = "Entity";
        }

        jurisdiction->withReadLock([&] {
            if (jurisdiction->find(nodeUUID) != jurisdiction->end()) {
                return;
            }

            VoxelPositionSize rootDetails;
            voxelDetailsForCode(octreeStats.getJurisdictionRoot(), rootDetails);

            qCDebug(interfaceapp, "stats from new %s server... [%f, %f, %f, %f]",
                qPrintable(serverType),
                (double)rootDetails.x, (double)rootDetails.y, (double)rootDetails.z, (double)rootDetails.s);
        });
        // store jurisdiction details for later use
        // This is bit of fiddling is because JurisdictionMap assumes it is the owner of the values used to construct it
        // but OctreeSceneStats thinks it's just returning a reference to its contents. So we need to make a copy of the
        // details from the OctreeSceneStats to construct the JurisdictionMap
        JurisdictionMap jurisdictionMap;
        jurisdictionMap.copyContents(octreeStats.getJurisdictionRoot(), octreeStats.getJurisdictionEndNodes());
        jurisdiction->withWriteLock([&] {
            (*jurisdiction)[nodeUUID] = jurisdictionMap;
        });
    });

    return statsMessageLength;
}

void Application::packetSent(quint64 length) {
}

void Application::registerScriptEngineWithApplicationServices(ScriptEngine* scriptEngine) {
    // setup the packet senders and jurisdiction listeners of the script engine's scripting interfaces so
    // we can use the same ones from the application.
    auto entityScriptingInterface = DependencyManager::get<EntityScriptingInterface>();
    entityScriptingInterface->setPacketSender(&_entityEditSender);
    entityScriptingInterface->setEntityTree(getEntities()->getTree());

    // AvatarManager has some custom types
    AvatarManager::registerMetaTypes(scriptEngine);

    scriptEngine->registerGlobalObject("Rates", new RatesScriptingInterface(this));

    // hook our avatar and avatar hash map object into this script engine
    scriptEngine->registerGlobalObject("MyAvatar", getMyAvatar());
    qScriptRegisterMetaType(scriptEngine, audioListenModeToScriptValue, audioListenModeFromScriptValue);

    scriptEngine->registerGlobalObject("AvatarList", DependencyManager::get<AvatarManager>().data());

    scriptEngine->registerGlobalObject("Camera", &_myCamera);

#if defined(Q_OS_MAC) || defined(Q_OS_WIN)
    scriptEngine->registerGlobalObject("SpeechRecognizer", DependencyManager::get<SpeechRecognizer>().data());
#endif

    ClipboardScriptingInterface* clipboardScriptable = new ClipboardScriptingInterface();
    scriptEngine->registerGlobalObject("Clipboard", clipboardScriptable);
    connect(scriptEngine, &ScriptEngine::finished, clipboardScriptable, &ClipboardScriptingInterface::deleteLater);

    scriptEngine->registerGlobalObject("Overlays", &_overlays);
    qScriptRegisterMetaType(scriptEngine, OverlayPropertyResultToScriptValue, OverlayPropertyResultFromScriptValue);
    qScriptRegisterMetaType(scriptEngine, RayToOverlayIntersectionResultToScriptValue,
                            RayToOverlayIntersectionResultFromScriptValue);

    scriptEngine->registerGlobalObject("Desktop", DependencyManager::get<DesktopScriptingInterface>().data());

    scriptEngine->registerGlobalObject("Window", DependencyManager::get<WindowScriptingInterface>().data());
    scriptEngine->registerGetterSetter("location", LocationScriptingInterface::locationGetter,
                        LocationScriptingInterface::locationSetter, "Window");
    // register `location` on the global object.
    scriptEngine->registerGetterSetter("location", LocationScriptingInterface::locationGetter,
                                       LocationScriptingInterface::locationSetter);

    scriptEngine->registerFunction("WebWindow", WebWindowClass::constructor, 1);
    scriptEngine->registerFunction("OverlayWebWindow", QmlWebWindowClass::constructor);
    scriptEngine->registerFunction("OverlayWindow", QmlWindowClass::constructor);

    scriptEngine->registerGlobalObject("Menu", MenuScriptingInterface::getInstance());
    scriptEngine->registerGlobalObject("Stats", Stats::getInstance());
    scriptEngine->registerGlobalObject("Settings", SettingsScriptingInterface::getInstance());
    scriptEngine->registerGlobalObject("AudioDevice", AudioDeviceScriptingInterface::getInstance());

    // Caches
    scriptEngine->registerGlobalObject("AnimationCache", DependencyManager::get<AnimationCache>().data());
    scriptEngine->registerGlobalObject("TextureCache", DependencyManager::get<TextureCache>().data());
    scriptEngine->registerGlobalObject("ModelCache", DependencyManager::get<ModelCache>().data());
    scriptEngine->registerGlobalObject("SoundCache", DependencyManager::get<SoundCache>().data());

    scriptEngine->registerGlobalObject("Account", AccountScriptingInterface::getInstance());
    scriptEngine->registerGlobalObject("DialogsManager", _dialogsManagerScriptingInterface);

    scriptEngine->registerGlobalObject("GlobalServices", GlobalServicesScriptingInterface::getInstance());
    qScriptRegisterMetaType(scriptEngine, DownloadInfoResultToScriptValue, DownloadInfoResultFromScriptValue);

    scriptEngine->registerGlobalObject("FaceTracker", DependencyManager::get<DdeFaceTracker>().data());

    scriptEngine->registerGlobalObject("AvatarManager", DependencyManager::get<AvatarManager>().data());

    scriptEngine->registerGlobalObject("UndoStack", &_undoStackScriptingInterface);

    scriptEngine->registerGlobalObject("LODManager", DependencyManager::get<LODManager>().data());

    scriptEngine->registerGlobalObject("Paths", DependencyManager::get<PathUtils>().data());

    scriptEngine->registerGlobalObject("HMD", DependencyManager::get<HMDScriptingInterface>().data());
    scriptEngine->registerFunction("HMD", "getHUDLookAtPosition2D", HMDScriptingInterface::getHUDLookAtPosition2D, 0);
    scriptEngine->registerFunction("HMD", "getHUDLookAtPosition3D", HMDScriptingInterface::getHUDLookAtPosition3D, 0);

    scriptEngine->registerGlobalObject("Scene", DependencyManager::get<SceneScriptingInterface>().data());
    scriptEngine->registerGlobalObject("Render", _renderEngine->getConfiguration().get());

    scriptEngine->registerGlobalObject("ScriptDiscoveryService", DependencyManager::get<ScriptEngines>().data());
    scriptEngine->registerGlobalObject("Reticle", getApplicationCompositor().getReticleInterface());
}

bool Application::canAcceptURL(const QString& urlString) const {
    QUrl url(urlString);
    if (urlString.startsWith(HIFI_URL_SCHEME)) {
        return true;
    }
    QHashIterator<QString, AcceptURLMethod> i(_acceptedExtensions);
    QString lowerPath = url.path().toLower();
    while (i.hasNext()) {
        i.next();
        if (lowerPath.endsWith(i.key(), Qt::CaseInsensitive)) {
            return true;
        }
    }
    return false;
}

bool Application::acceptURL(const QString& urlString, bool defaultUpload) {
    if (urlString.startsWith(HIFI_URL_SCHEME)) {
        // this is a hifi URL - have the AddressManager handle it
        QMetaObject::invokeMethod(DependencyManager::get<AddressManager>().data(), "handleLookupString",
                                  Qt::AutoConnection, Q_ARG(const QString&, urlString));
        return true;
    }

    QUrl url(urlString);
    QHashIterator<QString, AcceptURLMethod> i(_acceptedExtensions);
    QString lowerPath = url.path().toLower();
    while (i.hasNext()) {
        i.next();
        if (lowerPath.endsWith(i.key(), Qt::CaseInsensitive)) {
            AcceptURLMethod method = i.value();
            return (this->*method)(urlString);
        }
    }

    if (defaultUpload) {
        toggleAssetServerWidget(urlString);
    }
    return defaultUpload;
}

void Application::setSessionUUID(const QUuid& sessionUUID) const {
    Physics::setSessionUUID(sessionUUID);
}

bool Application::askToSetAvatarUrl(const QString& url) {
    QUrl realUrl(url);
    if (realUrl.isLocalFile()) {
        OffscreenUi::warning("", "You can not use local files for avatar components.");
        return false;
    }

    // Download the FST file, to attempt to determine its model type
    QVariantHash fstMapping = FSTReader::downloadMapping(url);

    FSTReader::ModelType modelType = FSTReader::predictModelType(fstMapping);

    QString modelName = fstMapping["name"].toString();
    QString modelLicense = fstMapping["license"].toString();

    bool agreeToLicence = true; // assume true
    if (!modelLicense.isEmpty()) {
        // word wrap the licence text to fit in a reasonable shaped message box.
        const int MAX_CHARACTERS_PER_LINE = 90;
        modelLicense = simpleWordWrap(modelLicense, MAX_CHARACTERS_PER_LINE);

        agreeToLicence = QMessageBox::Yes == OffscreenUi::question("Avatar Usage License",
            modelLicense + "\nDo you argee to these terms?",
            QMessageBox::Yes | QMessageBox::No, QMessageBox::Yes);
    }

    bool ok = false;

    if (!agreeToLicence) {
        qCDebug(interfaceapp) << "Declined to agree to avatar license: " << url;
    } else {
        switch (modelType) {

            case FSTReader::HEAD_AND_BODY_MODEL:
                 ok = QMessageBox::Ok == OffscreenUi::question("Set Avatar",
                                   "Would you like to use '" + modelName + "' for your avatar?",
                                   QMessageBox::Ok | QMessageBox::Cancel, QMessageBox::Ok);
            break;

            default:
                OffscreenUi::warning("", modelName + "Does not support a head and body as required.");
            break;
        }
    }

    if (ok) {
        getMyAvatar()->useFullAvatarURL(url, modelName);
        emit fullAvatarURLChanged(url, modelName);
    } else {
        qCDebug(interfaceapp) << "Declined to use the avatar: " << url;
    }

    return true;
}


bool Application::askToLoadScript(const QString& scriptFilenameOrURL) {
    QMessageBox::StandardButton reply;
    QString message = "Would you like to run this script:\n" + scriptFilenameOrURL;
    reply = OffscreenUi::question(getWindow(), "Run Script", message, QMessageBox::Yes | QMessageBox::No);

    if (reply == QMessageBox::Yes) {
        qCDebug(interfaceapp) << "Chose to run the script: " << scriptFilenameOrURL;
        DependencyManager::get<ScriptEngines>()->loadScript(scriptFilenameOrURL);
    } else {
        qCDebug(interfaceapp) << "Declined to run the script: " << scriptFilenameOrURL;
    }
    return true;
}

bool Application::askToWearAvatarAttachmentUrl(const QString& url) {

    QNetworkAccessManager& networkAccessManager = NetworkAccessManager::getInstance();
    QNetworkRequest networkRequest = QNetworkRequest(url);
    networkRequest.setHeader(QNetworkRequest::UserAgentHeader, HIGH_FIDELITY_USER_AGENT);
    QNetworkReply* reply = networkAccessManager.get(networkRequest);
    int requestNumber = ++_avatarAttachmentRequest;
    connect(reply, &QNetworkReply::finished, [this, reply, url, requestNumber]() {

        if (requestNumber != _avatarAttachmentRequest) {
            // this request has been superseded by another more recent request
            reply->deleteLater();
            return;
        }

        QNetworkReply::NetworkError networkError = reply->error();
        if (networkError == QNetworkReply::NoError) {
            // download success
            QByteArray contents = reply->readAll();

            QJsonParseError jsonError;
            auto doc = QJsonDocument::fromJson(contents, &jsonError);
            if (jsonError.error == QJsonParseError::NoError) {

                auto jsonObject = doc.object();

                // retrieve optional name field from JSON
                QString name = tr("Unnamed Attachment");
                auto nameValue = jsonObject.value("name");
                if (nameValue.isString()) {
                    name = nameValue.toString();
                }

                // display confirmation dialog
                if (displayAvatarAttachmentConfirmationDialog(name)) {

                    // add attachment to avatar
                    auto myAvatar = getMyAvatar();
                    assert(myAvatar);
                    auto attachmentDataVec = myAvatar->getAttachmentData();
                    AttachmentData attachmentData;
                    attachmentData.fromJson(jsonObject);
                    attachmentDataVec.push_back(attachmentData);
                    myAvatar->setAttachmentData(attachmentDataVec);

                } else {
                    qCDebug(interfaceapp) << "User declined to wear the avatar attachment: " << url;
                }

            } else {
                // json parse error
                auto avatarAttachmentParseErrorString = tr("Error parsing attachment JSON from url: \"%1\"");
                displayAvatarAttachmentWarning(avatarAttachmentParseErrorString.arg(url));
            }
        } else {
            // download failure
            auto avatarAttachmentDownloadErrorString = tr("Error downloading attachment JSON from url: \"%1\"");
            displayAvatarAttachmentWarning(avatarAttachmentDownloadErrorString.arg(url));
        }
        reply->deleteLater();
    });
    return true;
}

void Application::displayAvatarAttachmentWarning(const QString& message) const {
    auto avatarAttachmentWarningTitle = tr("Avatar Attachment Failure");
    OffscreenUi::warning(avatarAttachmentWarningTitle, message);
}

bool Application::displayAvatarAttachmentConfirmationDialog(const QString& name) const {
    auto avatarAttachmentConfirmationTitle = tr("Avatar Attachment Confirmation");
    auto avatarAttachmentConfirmationMessage = tr("Would you like to wear '%1' on your avatar?").arg(name);
    auto reply = OffscreenUi::question(avatarAttachmentConfirmationTitle,
                                       avatarAttachmentConfirmationMessage,
                                       QMessageBox::Ok | QMessageBox::Cancel);
    if (QMessageBox::Ok == reply) {
        return true;
    } else {
        return false;
    }
}

void Application::toggleRunningScriptsWidget() const {
    static const QUrl url("hifi/dialogs/RunningScripts.qml");
    DependencyManager::get<OffscreenUi>()->show(url, "RunningScripts");
    //if (_runningScriptsWidget->isVisible()) {
    //    if (_runningScriptsWidget->hasFocus()) {
    //        _runningScriptsWidget->hide();
    //    } else {
    //        _runningScriptsWidget->raise();
    //        setActiveWindow(_runningScriptsWidget);
    //        _runningScriptsWidget->setFocus();
    //    }
    //} else {
    //    _runningScriptsWidget->show();
    //    _runningScriptsWidget->setFocus();
    //}
}

void Application::toggleAssetServerWidget(QString filePath) {
    if (!DependencyManager::get<NodeList>()->getThisNodeCanRez()) {
        return;
    }

    static const QUrl url { "AssetServer.qml" };

    auto startUpload = [=](QQmlContext* context, QObject* newObject){
        if (!filePath.isEmpty()) {
            emit uploadRequest(filePath);
        }
    };
    DependencyManager::get<OffscreenUi>()->show(url, "AssetServer", startUpload);
    startUpload(nullptr, nullptr);
}

void Application::packageModel() {
    ModelPackager::package();
}

void Application::openUrl(const QUrl& url) const {
    if (!url.isEmpty()) {
        if (url.scheme() == HIFI_URL_SCHEME) {
            DependencyManager::get<AddressManager>()->handleLookupString(url.toString());
        } else {
            // address manager did not handle - ask QDesktopServices to handle
            QDesktopServices::openUrl(url);
        }
    }
}

void Application::loadDialog() {
    auto scriptEngines = DependencyManager::get<ScriptEngines>();
    QString fileNameString = OffscreenUi::getOpenFileName(
        _glWidget, tr("Open Script"), getPreviousScriptLocation(), tr("JavaScript Files (*.js)"));
    if (!fileNameString.isEmpty() && QFile(fileNameString).exists()) {
        setPreviousScriptLocation(QFileInfo(fileNameString).absolutePath());
        DependencyManager::get<ScriptEngines>()->loadScript(fileNameString, true, false, false, true);  // Don't load from cache
    }
}

QString Application::getPreviousScriptLocation() {
    QString result = _previousScriptLocation.get();
    return result;
}

void Application::setPreviousScriptLocation(const QString& location) {
    _previousScriptLocation.set(location);
}

void Application::loadScriptURLDialog() const {
    auto newScript = OffscreenUi::getText(nullptr, "Open and Run Script", "Script URL");
    if (!newScript.isEmpty()) {
        DependencyManager::get<ScriptEngines>()->loadScript(newScript);
    }
}

void Application::toggleLogDialog() {
    if (! _logDialog) {
        _logDialog = new LogDialog(_glWidget, getLogger());
    }

    if (_logDialog->isVisible()) {
        _logDialog->hide();
    } else {
        _logDialog->show();
    }
}

void Application::takeSnapshot() {
    QMediaPlayer* player = new QMediaPlayer();
    QFileInfo inf = QFileInfo(PathUtils::resourcesPath() + "sounds/snap.wav");
    player->setMedia(QUrl::fromLocalFile(inf.absoluteFilePath()));
    player->play();

    QString fileName = Snapshot::saveSnapshot(getActiveDisplayPlugin()->getScreenshot());

    AccountManager& accountManager = AccountManager::getInstance();
    if (!accountManager.isLoggedIn()) {
        return;
    }

    DependencyManager::get<OffscreenUi>()->load("hifi/dialogs/SnapshotShareDialog.qml", [=](QQmlContext*, QObject* dialog) {
        dialog->setProperty("source", QUrl::fromLocalFile(fileName));
        connect(dialog, SIGNAL(uploadSnapshot(const QString& snapshot)), this, SLOT(uploadSnapshot(const QString& snapshot)));
    });
}

float Application::getRenderResolutionScale() const {
    if (Menu::getInstance()->isOptionChecked(MenuOption::RenderResolutionOne)) {
        return 1.0f;
    } else if (Menu::getInstance()->isOptionChecked(MenuOption::RenderResolutionTwoThird)) {
        return 0.666f;
    } else if (Menu::getInstance()->isOptionChecked(MenuOption::RenderResolutionHalf)) {
        return 0.5f;
    } else if (Menu::getInstance()->isOptionChecked(MenuOption::RenderResolutionThird)) {
        return 0.333f;
    } else if (Menu::getInstance()->isOptionChecked(MenuOption::RenderResolutionQuarter)) {
        return 0.25f;
    } else {
        return 1.0f;
    }
}

void Application::notifyPacketVersionMismatch() {
    if (!_notifiedPacketVersionMismatchThisDomain) {
        _notifiedPacketVersionMismatchThisDomain = true;

        QString message = "The location you are visiting is running an incompatible server version.\n";
        message += "Content may not display properly.";

        OffscreenUi::warning("", message);
    }
}

void Application::checkSkeleton() const {
    if (getMyAvatar()->getSkeletonModel()->isActive() && !getMyAvatar()->getSkeletonModel()->hasSkeleton()) {
        qCDebug(interfaceapp) << "MyAvatar model has no skeleton";

        QString message = "Your selected avatar body has no skeleton.\n\nThe default body will be loaded...";
        OffscreenUi::warning("", message);

        getMyAvatar()->useFullAvatarURL(AvatarData::defaultFullAvatarModelUrl(), DEFAULT_FULL_AVATAR_MODEL_NAME);
    } else {
        _physicsEngine->setCharacterController(getMyAvatar()->getCharacterController());
    }
}

void Application::activeChanged(Qt::ApplicationState state) {
    switch (state) {
        case Qt::ApplicationActive:
            _isForeground = true;
            break;

        case Qt::ApplicationSuspended:
        case Qt::ApplicationHidden:
        case Qt::ApplicationInactive:
        default:
            _isForeground = false;
            break;
    }
}

void Application::postLambdaEvent(std::function<void()> f) {
    if (this->thread() == QThread::currentThread()) {
        f();
    } else {
        QCoreApplication::postEvent(this, new LambdaEvent(f));
    }
}

void Application::initPlugins() {
}

void Application::shutdownPlugins() {
}

glm::uvec2 Application::getCanvasSize() const {
    return glm::uvec2(_glWidget->width(), _glWidget->height());
}

QRect Application::getRenderingGeometry() const {
    auto geometry = _glWidget->geometry(); 
    auto topLeft = geometry.topLeft();
    auto topLeftScreen = _glWidget->mapToGlobal(topLeft);
    geometry.moveTopLeft(topLeftScreen);
    return geometry;
}

glm::uvec2 Application::getUiSize() const {
    static const uint MIN_SIZE = 1;
    glm::uvec2 result(MIN_SIZE);
    if (_displayPlugin) {
        result = getActiveDisplayPlugin()->getRecommendedUiSize();
    }
    return result;
}

QRect Application::getRecommendedOverlayRect() const {
    auto uiSize = getUiSize();
    QRect result(0, 0, uiSize.x, uiSize.y);
    if (_displayPlugin) {
        result = getActiveDisplayPlugin()->getRecommendedOverlayRect();
    }
    return result;
}

QSize Application::getDeviceSize() const {
    static const int MIN_SIZE = 1;
    QSize result(MIN_SIZE, MIN_SIZE);
    if (_displayPlugin) {
        result = fromGlm(getActiveDisplayPlugin()->getRecommendedRenderSize());
    }
    return result;
}

bool Application::isThrottleRendering() const {
    if (_displayPlugin) {
        return getActiveDisplayPlugin()->isThrottled();
    }
    return false;
}

bool Application::hasFocus() const {
    if (_displayPlugin) {
        return getActiveDisplayPlugin()->hasFocus();
    }
    return (QApplication::activeWindow() != nullptr);
}

glm::vec2 Application::getViewportDimensions() const {
    return toGlm(getDeviceSize());
}

void Application::setMaxOctreePacketsPerSecond(int maxOctreePPS) {
    if (maxOctreePPS != _maxOctreePPS) {
        _maxOctreePPS = maxOctreePPS;
        maxOctreePacketsPerSecond.set(_maxOctreePPS);
    }
}

int Application::getMaxOctreePacketsPerSecond() const {
    return _maxOctreePPS;
}

qreal Application::getDevicePixelRatio() {
    return (_window && _window->windowHandle()) ? _window->windowHandle()->devicePixelRatio() : 1.0;
}

DisplayPluginPointer Application::getActiveDisplayPlugin() const {
    if (QThread::currentThread() != thread()) {
        std::unique_lock<std::mutex> lock(_displayPluginLock);
        return _displayPlugin;
    }

    if (!_displayPlugin) {
        const_cast<Application*>(this)->updateDisplayMode();
        Q_ASSERT(_displayPlugin);
    }
    return _displayPlugin;
}


static void addDisplayPluginToMenu(DisplayPluginPointer displayPlugin, bool active = false) {
    auto menu = Menu::getInstance();
    QString name = displayPlugin->getName();
    auto grouping = displayPlugin->getGrouping();
    QString groupingMenu { "" };
    Q_ASSERT(!menu->menuItemExists(MenuOption::OutputMenu, name));

    // assign the meny grouping based on plugin grouping
    switch (grouping) {
        case Plugin::ADVANCED:
            groupingMenu = "Advanced";
            break;
        case Plugin::DEVELOPER:
            groupingMenu = "Developer";
            break;
        default:
            groupingMenu = "Standard";
            break;
    }

    static QActionGroup* displayPluginGroup = nullptr;
    if (!displayPluginGroup) {
        displayPluginGroup = new QActionGroup(menu);
        displayPluginGroup->setExclusive(true);
    }
    auto parent = menu->getMenu(MenuOption::OutputMenu);
    auto action = menu->addActionToQMenuAndActionHash(parent,
        name, 0, qApp,
        SLOT(updateDisplayMode()),
        QAction::NoRole, Menu::UNSPECIFIED_POSITION, groupingMenu);

    action->setCheckable(true);
    action->setChecked(active);
    displayPluginGroup->addAction(action);
    Q_ASSERT(menu->menuItemExists(MenuOption::OutputMenu, name));
}

void Application::updateDisplayMode() {
    // Unsafe to call this method from anything but the main thread
    if (QThread::currentThread() != thread()) {
        qFatal("Attempted to switch display plugins from a non-main thread");
    }

    // Some plugins *cough* Oculus *cough* process message events from inside their
    // display function, and we don't want to change the display plugin underneath
    // the paintGL call, so we need to guard against that
    // The current oculus runtime doesn't do this anymore
    if (_inPaint) {
        qFatal("Attempted to switch display plugins while in painting");
    }

    auto menu = Menu::getInstance();
    auto displayPlugins = PluginManager::getInstance()->getDisplayPlugins();

    static std::once_flag once;
    std::call_once(once, [&] {
        bool first = true;

        // first sort the plugins into groupings: standard, advanced, developer
        DisplayPluginList standard;
        DisplayPluginList advanced;
        DisplayPluginList developer;
        foreach(auto displayPlugin, displayPlugins) {
            auto grouping = displayPlugin->getGrouping();
            switch (grouping) {
                case Plugin::ADVANCED:
                    advanced.push_back(displayPlugin);
                    break;
                case Plugin::DEVELOPER:
                    developer.push_back(displayPlugin);
                    break;
                default:
                    standard.push_back(displayPlugin);
                    break;
            }
        }

        // concatenate the groupings into a single list in the order: standard, advanced, developer
        standard.insert(std::end(standard), std::begin(advanced), std::end(advanced));
        standard.insert(std::end(standard), std::begin(developer), std::end(developer));

        foreach(auto displayPlugin, standard) {
            addDisplayPluginToMenu(displayPlugin, first);
            QObject::connect(displayPlugin.get(), &DisplayPlugin::recommendedFramebufferSizeChanged, [this](const QSize & size) {
                resizeGL();
            });
            first = false;
        }

        // after all plugins have been added to the menu, add a separator to the menu
        auto menu = Menu::getInstance();
        auto parent = menu->getMenu(MenuOption::OutputMenu);
        parent->addSeparator();
    });


    // Default to the first item on the list, in case none of the menu items match
    DisplayPluginPointer newDisplayPlugin = displayPlugins.at(0);
    foreach(DisplayPluginPointer displayPlugin, PluginManager::getInstance()->getDisplayPlugins()) {
        QString name = displayPlugin->getName();
        QAction* action = menu->getActionForOption(name);
        if (action->isChecked()) {
            newDisplayPlugin = displayPlugin;
            break;
        }
    }

    if (newDisplayPlugin == _displayPlugin) {
        return;
    }

    auto offscreenUi = DependencyManager::get<OffscreenUi>();

    // Make the switch atomic from the perspective of other threads
    {
        std::unique_lock<std::mutex> lock(_displayPluginLock);

        auto oldDisplayPlugin = _displayPlugin;
        if (_displayPlugin) {
            _displayPlugin->deactivate();
        }

        // FIXME probably excessive and useless context switching
        _offscreenContext->makeCurrent();

        bool active = newDisplayPlugin->activate();

        if (!active) {
            // If the new plugin fails to activate, fallback to last display
            qWarning() << "Failed to activate display: " << newDisplayPlugin->getName();
            newDisplayPlugin = oldDisplayPlugin;

            if (newDisplayPlugin) {
                qWarning() << "Falling back to last display: " << newDisplayPlugin->getName();
                active = newDisplayPlugin->activate();
            }

            // If there is no last display, or
            // If the last display fails to activate, fallback to desktop
            if (!active) {
                newDisplayPlugin = displayPlugins.at(0);
                qWarning() << "Falling back to display: " << newDisplayPlugin->getName();
                active = newDisplayPlugin->activate();
            }

            if (!active) {
                qFatal("Failed to activate fallback plugin");
            }
        }

        _offscreenContext->makeCurrent();
        offscreenUi->resize(fromGlm(newDisplayPlugin->getRecommendedUiSize()));
        _offscreenContext->makeCurrent();
        getApplicationCompositor().setDisplayPlugin(newDisplayPlugin);
        _displayPlugin = newDisplayPlugin;
    }


    emit activeDisplayPluginChanged();

    // reset the avatar, to set head and hand palms back to a reasonable default pose.
    getMyAvatar()->reset(false);

    Q_ASSERT_X(_displayPlugin, "Application::updateDisplayMode", "could not find an activated display plugin");
}

static void addInputPluginToMenu(InputPluginPointer inputPlugin, bool active = false) {
    auto menu = Menu::getInstance();
    QString name = inputPlugin->getName();
    Q_ASSERT(!menu->menuItemExists(MenuOption::InputMenu, name));

    static QActionGroup* inputPluginGroup = nullptr;
    if (!inputPluginGroup) {
        inputPluginGroup = new QActionGroup(menu);
    }
    auto parent = menu->getMenu(MenuOption::InputMenu);
    auto action = menu->addCheckableActionToQMenuAndActionHash(parent,
        name, 0, active, qApp,
        SLOT(updateInputModes()));
    inputPluginGroup->addAction(action);
    inputPluginGroup->setExclusive(false);
    Q_ASSERT(menu->menuItemExists(MenuOption::InputMenu, name));
}


void Application::updateInputModes() {
    auto menu = Menu::getInstance();
    auto inputPlugins = PluginManager::getInstance()->getInputPlugins();
    static std::once_flag once;
    std::call_once(once, [&] {
        bool first = true;
        foreach(auto inputPlugin, inputPlugins) {
            addInputPluginToMenu(inputPlugin, first);
            first = false;
        }
    });
    auto offscreenUi = DependencyManager::get<OffscreenUi>();

    InputPluginList newInputPlugins;
    InputPluginList removedInputPlugins;
    foreach(auto inputPlugin, inputPlugins) {
        QString name = inputPlugin->getName();
        QAction* action = menu->getActionForOption(name);

        auto it = std::find(std::begin(_activeInputPlugins), std::end(_activeInputPlugins), inputPlugin);
        if (action->isChecked() && it == std::end(_activeInputPlugins)) {
            _activeInputPlugins.push_back(inputPlugin);
            newInputPlugins.push_back(inputPlugin);
        } else if (!action->isChecked() && it != std::end(_activeInputPlugins)) {
            _activeInputPlugins.erase(it);
            removedInputPlugins.push_back(inputPlugin);
        }
    }

    // A plugin was checked
    if (newInputPlugins.size() > 0) {
        foreach(auto newInputPlugin, newInputPlugins) {
            newInputPlugin->activate();
            //newInputPlugin->installEventFilter(qApp);
            //newInputPlugin->installEventFilter(offscreenUi.data());
        }
    }
    if (removedInputPlugins.size() > 0) { // A plugin was unchecked
        foreach(auto removedInputPlugin, removedInputPlugins) {
            removedInputPlugin->deactivate();
            //removedInputPlugin->removeEventFilter(qApp);
            //removedInputPlugin->removeEventFilter(offscreenUi.data());
        }
    }

    //if (newInputPlugins.size() > 0 || removedInputPlugins.size() > 0) {
    //    if (!_currentInputPluginActions.isEmpty()) {
    //        auto menu = Menu::getInstance();
    //        foreach(auto itemInfo, _currentInputPluginActions) {
    //            menu->removeMenuItem(itemInfo.first, itemInfo.second);
    //        }
    //        _currentInputPluginActions.clear();
    //    }
    //}
}

mat4 Application::getEyeProjection(int eye) const {
    QMutexLocker viewLocker(&_viewMutex);
    if (isHMDMode()) {
        return getActiveDisplayPlugin()->getEyeProjection((Eye)eye, _viewFrustum.getProjection());
    }
    return _viewFrustum.getProjection();
}

mat4 Application::getEyeOffset(int eye) const {
    // FIXME invert?
    return getActiveDisplayPlugin()->getEyeToHeadTransform((Eye)eye);
}

mat4 Application::getHMDSensorPose() const {
    if (isHMDMode()) {
        return getActiveDisplayPlugin()->getHeadPose();
    }
    return mat4();
}

void Application::deadlockApplication() {
    qCDebug(interfaceapp) << "Intentionally deadlocked Interface";
    // Using a loop that will *technically* eventually exit (in ~600 billion years)
    // to avoid compiler warnings about a loop that will never exit
    for (uint64_t i = 1; i != 0; ++i) {
        QThread::sleep(1);
    }
}

void Application::setActiveDisplayPlugin(const QString& pluginName) {
    auto menu = Menu::getInstance();
    foreach(DisplayPluginPointer displayPlugin, PluginManager::getInstance()->getDisplayPlugins()) {
        QString name = displayPlugin->getName();
        QAction* action = menu->getActionForOption(name);
        if (pluginName == name) {
            action->setChecked(true);
        }
    }
    updateDisplayMode();
}

void Application::handleLocalServerConnection() const {
    auto server = qobject_cast<QLocalServer*>(sender());

    qDebug() << "Got connection on local server from additional instance - waiting for parameters";

    auto socket = server->nextPendingConnection();

    connect(socket, &QLocalSocket::readyRead, this, &Application::readArgumentsFromLocalSocket);

    qApp->getWindow()->raise();
    qApp->getWindow()->activateWindow();
}

void Application::readArgumentsFromLocalSocket() const {
    auto socket = qobject_cast<QLocalSocket*>(sender());

    auto message = socket->readAll();
    socket->deleteLater();

    qDebug() << "Read from connection: " << message;

    // If we received a message, try to open it as a URL
    if (message.length() > 0) {
        qApp->openUrl(QString::fromUtf8(message));
    }
}

void Application::showDesktop() {
    if (!_overlayConductor.getEnabled()) {
        _overlayConductor.setEnabled(true);
    }
}

CompositorHelper& Application::getApplicationCompositor() const {
    return *DependencyManager::get<CompositorHelper>();
}<|MERGE_RESOLUTION|>--- conflicted
+++ resolved
@@ -1054,25 +1054,10 @@
 
     connect(this, &Application::applicationStateChanged, this, &Application::activeChanged);
     qCDebug(interfaceapp, "Startup time: %4.2f seconds.", (double)startupTimer.elapsed() / 1000.0);
-<<<<<<< HEAD
-=======
-
-    _idleTimer = new QTimer(this);
-    connect(_idleTimer, &QTimer::timeout, [=] {
-        idle(usecTimestampNow());
-    });
-    connect(this, &Application::beforeAboutToQuit, [=] {
-        disconnect(_idleTimer);
-    });
-    // Setting the interval to zero forces this to get called whenever there are no messages
-    // in the queue, which can be pretty damn frequent.  Hence the idle function has a bunch
-    // of logic to abort early if it's being called too often.
-    _idleTimer->start(0);
 
     // After all of the constructor is completed, then set firstRun to false.
     Setting::Handle<bool> firstRun{ Settings::firstRun, true };
     firstRun.set(false);
->>>>>>> c443138d
 }
 
 
