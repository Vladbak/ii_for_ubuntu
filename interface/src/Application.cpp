--- conflicted
+++ resolved
@@ -4206,13 +4206,10 @@
     // we can use the same ones from the application.
     scriptEngine->getVoxelsScriptingInterface()->setPacketSender(&_voxelEditSender);
     scriptEngine->getParticlesScriptingInterface()->setPacketSender(&_particleEditSender);
-<<<<<<< HEAD
     scriptEngine->getParticlesScriptingInterface()->setParticleTree(_particles.getTree());
-=======
     
     // hook our avatar object into this script engine
     scriptEngine->setAvatarData(&_myAvatar, "MyAvatar");
->>>>>>> da9fccc9
 
     QThread* workerThread = new QThread(this);
 
