--- conflicted
+++ resolved
@@ -3327,11 +3327,7 @@
         // render JS/scriptable overlays
         {
             PerformanceTimer perfTimer("3dOverlays");
-<<<<<<< HEAD
-            _overlays.renderWorld(false);
-=======
             _overlays.renderWorld(renderArgs, false);
->>>>>>> ec089ed6
         }
         
         // render models...
