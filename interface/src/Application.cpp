--- conflicted
+++ resolved
@@ -1787,20 +1787,6 @@
     Menu::getInstance()->loadSettings();
     _audio.setReceivedAudioStreamSettings(Menu::getInstance()->getReceivedAudioStreamSettings());
 
-<<<<<<< HEAD
-    qDebug("Loaded settings");
-    
-#ifdef __APPLE__
-    if (Menu::getInstance()->isOptionChecked(MenuOption::SixenseEnabled)) {
-        // on OS X we only setup sixense if the user wants it on - this allows running without the hid_init crash
-        // if hydra support is temporarily not required
-        Menu::getInstance()->toggleSixense(true);
-    }
-#else
-    // setup sixense
-    Menu::getInstance()->toggleSixense(true);
-#endif
-=======
     qDebug() << "Loaded settings";
     
     // when --url in command line, teleport to location
@@ -1809,7 +1795,17 @@
     if (urlIndex != -1) {
         AddressManager::getInstance().handleLookupString(arguments().value(urlIndex + 1));
     }
->>>>>>> c8882d68
+    
+#ifdef __APPLE__
+    if (Menu::getInstance()->isOptionChecked(MenuOption::SixenseEnabled)) {
+        // on OS X we only setup sixense if the user wants it on - this allows running without the hid_init crash
+        // if hydra support is temporarily not required
+        Menu::getInstance()->toggleSixense(true);
+    }
+#else
+    // setup sixense
+    Menu::getInstance()->toggleSixense(true);
+#endif
 
     // initialize our face trackers after loading the menu settings
     _faceshift.init();
