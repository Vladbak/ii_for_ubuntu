//
//  Application.cpp
//  interface/src
//
//  Created by Andrzej Kapolka on 5/10/13.
//  Copyright 2013 High Fidelity, Inc.
//
//  Distributed under the Apache License, Version 2.0.
//  See the accompanying file LICENSE or http://www.apache.org/licenses/LICENSE-2.0.html
//

#include <sstream>

#include <stdlib.h>
#include <cmath>
#include <math.h>

#include <glm/glm.hpp>
#include <glm/gtx/component_wise.hpp>
#include <glm/gtx/quaternion.hpp>
#include <glm/gtx/vector_angle.hpp>

// include this before QGLWidget, which includes an earlier version of OpenGL
#include "InterfaceConfig.h"

#include <QAbstractNativeEventFilter>
#include <QActionGroup>
#include <QColorDialog>
#include <QDesktopWidget>
#include <QCheckBox>
#include <QImage>
#include <QInputDialog>
#include <QKeyEvent>
#include <QMenuBar>
#include <QMouseEvent>
#include <QNetworkReply>
#include <QNetworkDiskCache>
#include <QObject>
#include <QWheelEvent>
#include <QScreen>
#include <QShortcut>
#include <QSystemTrayIcon>
#include <QTimer>
#include <QUrl>
#include <QWindow>
#include <QtDebug>
#include <QFileDialog>
#include <QDesktopServices>
#include <QXmlStreamReader>
#include <QXmlStreamAttributes>
#include <QMediaPlayer>
#include <QMimeData>
#include <QMessageBox>
#include <QJsonDocument>

#include <AddressManager.h>
#include <AccountManager.h>
#include <AmbientOcclusionEffect.h>
#include <AudioInjector.h>
#include <DeferredLightingEffect.h>
#include <DependencyManager.h>
#include <EntityScriptingInterface.h>
#include <GlowEffect.h>
#include <HFActionEvent.h>
#include <HFBackEvent.h>
#include <VrMenu.h>
#include <LogHandler.h>
#include <MainWindow.h>
#include <ModelEntityItem.h>
#include <NetworkAccessManager.h>
#include <NetworkingConstants.h>
#include <OctalCode.h>
#include <OctreeSceneStats.h>
#include <PacketHeaders.h>
#include <PathUtils.h>
#include <PerfStat.h>
#include <PhysicsEngine.h>
#include <ProgramObject.h>
#include <ResourceCache.h>
#include <ScriptCache.h>
#include <SettingHandle.h>
#include <SoundCache.h>
#include <TextRenderer.h>
#include <UserActivityLogger.h>
#include <UUID.h>
#include <MessageDialog.h>

#include <SceneScriptingInterface.h>

#include "Application.h"
#include "AudioClient.h"
#include "DiscoverabilityManager.h"
#include "InterfaceVersion.h"
#include "LODManager.h"
#include "Menu.h"
#include "ModelPackager.h"
#include "Util.h"
#include "InterfaceLogging.h"

#include "avatar/AvatarManager.h"

#include "audio/AudioToolBox.h"
#include "audio/AudioIOStatsRenderer.h"
#include "audio/AudioScope.h"

#include "devices/DdeFaceTracker.h"
#include "devices/Faceshift.h"
#include "devices/Leapmotion.h"
#include "devices/RealSense.h"
#include "devices/MIDIManager.h"
#include "devices/OculusManager.h"
#include "devices/TV3DManager.h"

#include "gpu/Batch.h"
#include "gpu/GLBackend.h"

#include "scripting/AccountScriptingInterface.h"
#include "scripting/AudioDeviceScriptingInterface.h"
#include "scripting/ClipboardScriptingInterface.h"
#include "scripting/HMDScriptingInterface.h"
#include "scripting/JoystickScriptingInterface.h"
#include "scripting/GlobalServicesScriptingInterface.h"
#include "scripting/LocationScriptingInterface.h"
#include "scripting/MenuScriptingInterface.h"
#include "scripting/SettingsScriptingInterface.h"
#include "scripting/WindowScriptingInterface.h"
#include "scripting/WebWindowClass.h"

#if defined(Q_OS_MAC) || defined(Q_OS_WIN)
#include "SpeechRecognizer.h"
#endif

#include "ui/DataWebDialog.h"
#include "ui/DialogsManager.h"
#include "ui/InfoView.h"
#include "ui/LoginDialog.h"
#include "ui/Snapshot.h"
#include "ui/StandAloneJSConsole.h"
#include "ui/Stats.h"
#include "ui/AddressBarDialog.h"

// ON WIndows PC, NVidia Optimus laptop, we want to enable NVIDIA GPU
#if defined(Q_OS_WIN)
extern "C" {
 _declspec(dllexport) DWORD NvOptimusEnablement = 0x00000001;
}
#endif

enum CustomEventTypes {
    Lambda = QEvent::User + 1
};

class LambdaEvent : public QEvent {
    std::function<void()> _fun;
public:
    LambdaEvent(const std::function<void()> & fun) :
        QEvent(static_cast<QEvent::Type>(Lambda)), _fun(fun) {
    }
    LambdaEvent(std::function<void()> && fun) :
        QEvent(static_cast<QEvent::Type>(Lambda)), _fun(fun) {
    }
    void call() { _fun(); }
};


using namespace std;

//  Starfield information
static unsigned STARFIELD_NUM_STARS = 50000;
static unsigned STARFIELD_SEED = 1;

const qint64 MAXIMUM_CACHE_SIZE = 10 * BYTES_PER_GIGABYTES;  // 10GB

static QTimer* locationUpdateTimer = NULL;
static QTimer* balanceUpdateTimer = NULL;
static QTimer* identityPacketTimer = NULL;
static QTimer* billboardPacketTimer = NULL;
static QTimer* checkFPStimer = NULL;
static QTimer* idleTimer = NULL;

const QString CHECK_VERSION_URL = "https://highfidelity.com/latestVersion.xml";
const QString SKIP_FILENAME = QStandardPaths::writableLocation(QStandardPaths::DataLocation) + "/hifi.skipversion";

const QString DEFAULT_SCRIPTS_JS_URL = "http://s3.amazonaws.com/hifi-public/scripts/defaultScripts.js";

#ifdef Q_OS_WIN
class MyNativeEventFilter : public QAbstractNativeEventFilter {
public:
    static MyNativeEventFilter& getInstance() {
        static MyNativeEventFilter staticInstance;
        return staticInstance;
    }

    bool nativeEventFilter(const QByteArray &eventType, void* msg, long* result) Q_DECL_OVERRIDE {
        if (eventType == "windows_generic_MSG") {
            MSG* message = (MSG*)msg;

            if (message->message == UWM_IDENTIFY_INSTANCES) {
                *result = UWM_IDENTIFY_INSTANCES;
                return true;
            }

            if (message->message == UWM_SHOW_APPLICATION) {
                MainWindow* applicationWindow = Application::getInstance()->getWindow();
                if (applicationWindow->isMinimized()) {
                    applicationWindow->showNormal();  // Restores to windowed or maximized state appropriately.
                }
                Application::getInstance()->setActiveWindow(applicationWindow);  // Flashes the taskbar icon if not focus.
                return true;
            }

            if (message->message == WM_COPYDATA) {
                COPYDATASTRUCT* pcds = (COPYDATASTRUCT*)(message->lParam);
                QUrl url = QUrl((const char*)(pcds->lpData));
                if (url.isValid() && url.scheme() == HIFI_URL_SCHEME) {
                    DependencyManager::get<AddressManager>()->handleLookupString(url.toString());
                    return true;
                }
            }
        }
        return false;
    }
};
#endif

void messageHandler(QtMsgType type, const QMessageLogContext& context, const QString& message) {
    QString logMessage = LogHandler::getInstance().printMessage((LogMsgType) type, context, message);

    if (!logMessage.isEmpty()) {
#ifdef Q_OS_WIN
        OutputDebugStringA(logMessage.toLocal8Bit().constData());
        OutputDebugStringA("\n");
#endif
        Application::getInstance()->getLogger()->addMessage(qPrintable(logMessage + "\n"));
    }
}

bool setupEssentials(int& argc, char** argv) {
    unsigned int listenPort = 0; // bind to an ephemeral port by default
    const char** constArgv = const_cast<const char**>(argv);
    const char* portStr = getCmdOption(argc, constArgv, "--listenPort");
    if (portStr) {
        listenPort = atoi(portStr);
    }
    // Set build version
    QCoreApplication::setApplicationVersion(BUILD_VERSION);
    
    DependencyManager::registerInheritance<LimitedNodeList, NodeList>();
    DependencyManager::registerInheritance<AvatarHashMap, AvatarManager>();
    
    // Set dependencies
    auto addressManager = DependencyManager::set<AddressManager>();
    auto nodeList = DependencyManager::set<NodeList>(NodeType::Agent, listenPort);
    auto geometryCache = DependencyManager::set<GeometryCache>();
    auto scriptCache = DependencyManager::set<ScriptCache>();
    auto soundCache = DependencyManager::set<SoundCache>();
    auto glowEffect = DependencyManager::set<GlowEffect>();
    auto faceshift = DependencyManager::set<Faceshift>();
    auto audio = DependencyManager::set<AudioClient>();
    auto audioScope = DependencyManager::set<AudioScope>();
    auto audioIOStatsRenderer = DependencyManager::set<AudioIOStatsRenderer>();
    auto deferredLightingEffect = DependencyManager::set<DeferredLightingEffect>();
    auto ambientOcclusionEffect = DependencyManager::set<AmbientOcclusionEffect>();
    auto textureCache = DependencyManager::set<TextureCache>();
    auto animationCache = DependencyManager::set<AnimationCache>();
    auto ddeFaceTracker = DependencyManager::set<DdeFaceTracker>();
    auto modelBlender = DependencyManager::set<ModelBlender>();
    auto audioToolBox = DependencyManager::set<AudioToolBox>();
    auto avatarManager = DependencyManager::set<AvatarManager>();
    auto lodManager = DependencyManager::set<LODManager>();
    auto jsConsole = DependencyManager::set<StandAloneJSConsole>();
    auto dialogsManager = DependencyManager::set<DialogsManager>();
    auto bandwidthRecorder = DependencyManager::set<BandwidthRecorder>();
    auto resourceCacheSharedItems = DependencyManager::set<ResourceCacheSharedItems>();
    auto entityScriptingInterface = DependencyManager::set<EntityScriptingInterface>();
    auto windowScriptingInterface = DependencyManager::set<WindowScriptingInterface>();
#if defined(Q_OS_MAC) || defined(Q_OS_WIN)
    auto speechRecognizer = DependencyManager::set<SpeechRecognizer>();
#endif
    auto discoverabilityManager = DependencyManager::set<DiscoverabilityManager>();
    auto sceneScriptingInterface = DependencyManager::set<SceneScriptingInterface>();
    auto offscreenUi = DependencyManager::set<OffscreenUi>();

    return true;
}

Application::Application(int& argc, char** argv, QElapsedTimer &startup_time) :
        QApplication(argc, argv),
        _dependencyManagerIsSetup(setupEssentials(argc, argv)),
        _window(new MainWindow(desktop())),
        _toolWindow(NULL),
        _friendsWindow(NULL),
        _datagramProcessor(),
        _undoStack(),
        _undoStackScriptingInterface(&_undoStack),
        _frameCount(0),
        _fps(60.0f),
        _justStarted(true),
        _physicsEngine(glm::vec3(0.0f)),
        _entities(true, this, this),
        _entityClipboardRenderer(false, this, this),
        _entityClipboard(),
        _viewFrustum(),
        _lastQueriedViewFrustum(),
        _lastQueriedTime(usecTimestampNow()),
        _mirrorViewRect(QRect(MIRROR_VIEW_LEFT_PADDING, MIRROR_VIEW_TOP_PADDING, MIRROR_VIEW_WIDTH, MIRROR_VIEW_HEIGHT)),
        _firstRun("firstRun", true),
        _previousScriptLocation("LastScriptLocation"),
        _scriptsLocationHandle("scriptsLocation"),
        _fieldOfView("fieldOfView", DEFAULT_FIELD_OF_VIEW_DEGREES),
        _viewTransform(),
        _scaleMirror(1.0f),
        _rotateMirror(0.0f),
        _raiseMirror(0.0f),
        _cursorVisible(true),
        _lastMouseMove(usecTimestampNow()),
        _lastMouseMoveWasSimulated(false),
        _touchAvgX(0.0f),
        _touchAvgY(0.0f),
        _isTouchPressed(false),
        _mousePressed(false),
        _enableProcessOctreeThread(true),
        _octreeProcessor(),
        _nodeBoundsDisplay(this),
        _applicationOverlay(),
        _runningScriptsWidget(NULL),
        _runningScriptsWidgetWasVisible(false),
        _trayIcon(new QSystemTrayIcon(_window)),
        _lastNackTime(usecTimestampNow()),
        _lastSendDownstreamAudioStats(usecTimestampNow()),
        _isVSyncOn(true),
        _aboutToQuit(false),
        _notifiedPacketVersionMismatchThisDomain(false),
        _domainConnectionRefusals(QList<QString>())
{
#ifdef Q_OS_WIN
    installNativeEventFilter(&MyNativeEventFilter::getInstance());
#endif
    

    _logger = new FileLogger(this);  // After setting organization name in order to get correct directory

    qInstallMessageHandler(messageHandler);

    QFontDatabase::addApplicationFont(PathUtils::resourcesPath() + "styles/Inconsolata.otf");
    _window->setWindowTitle("Interface");
    
    Model::setAbstractViewStateInterface(this); // The model class will sometimes need to know view state details from us
    
    auto nodeList = DependencyManager::get<NodeList>();

    _myAvatar = DependencyManager::get<AvatarManager>()->getMyAvatar();

    _applicationStartupTime = startup_time;

    qCDebug(interfaceapp) << "[VERSION] Build sequence: " << qPrintable(applicationVersion());

    _bookmarks = new Bookmarks();  // Before setting up the menu

    _runningScriptsWidget = new RunningScriptsWidget(_window);
    
    // start the nodeThread so its event loop is running
    QThread* nodeThread = new QThread(this);
    nodeThread->setObjectName("Datagram Processor Thread");
    nodeThread->start();

    // make sure the node thread is given highest priority
    nodeThread->setPriority(QThread::TimeCriticalPriority);
    
    _datagramProcessor = new DatagramProcessor(nodeList.data());
    
    // have the NodeList use deleteLater from DM customDeleter
    nodeList->setCustomDeleter([](Dependency* dependency) {
        static_cast<NodeList*>(dependency)->deleteLater();
    });
    
    // put the NodeList and datagram processing on the node thread
    nodeList->moveToThread(nodeThread);

    // geometry background downloads need to happen on the Datagram Processor Thread.  The idle loop will
    // emit checkBackgroundDownloads to cause the GeometryCache to check it's queue for requested background
    // downloads.
    QSharedPointer<GeometryCache> geometryCacheP = DependencyManager::get<GeometryCache>();
    ResourceCache *geometryCache = geometryCacheP.data();
    connect(this, &Application::checkBackgroundDownloads, geometryCache, &ResourceCache::checkAsynchronousGets);

    // connect the DataProcessor processDatagrams slot to the QUDPSocket readyRead() signal
    connect(&nodeList->getNodeSocket(), &QUdpSocket::readyRead, _datagramProcessor, &DatagramProcessor::processDatagrams);

    // put the audio processing on a separate thread
    QThread* audioThread = new QThread();
    audioThread->setObjectName("Audio Thread");
    
    auto audioIO = DependencyManager::get<AudioClient>();
    
    audioIO->setPositionGetter(getPositionForAudio);
    audioIO->setOrientationGetter(getOrientationForAudio);
    
    audioIO->moveToThread(audioThread);
    connect(audioThread, &QThread::started, audioIO.data(), &AudioClient::start);
    connect(audioIO.data(), &AudioClient::destroyed, audioThread, &QThread::quit);
    connect(audioThread, &QThread::finished, audioThread, &QThread::deleteLater);
    connect(audioIO.data(), &AudioClient::muteToggled, this, &Application::audioMuteToggled);

    audioThread->start();
    
    const DomainHandler& domainHandler = nodeList->getDomainHandler();

    connect(&domainHandler, SIGNAL(hostnameChanged(const QString&)), SLOT(domainChanged(const QString&)));
    connect(&domainHandler, SIGNAL(connectedToDomain(const QString&)), SLOT(connectedToDomain(const QString&)));
    connect(&domainHandler, SIGNAL(connectedToDomain(const QString&)), SLOT(updateWindowTitle()));
    connect(&domainHandler, SIGNAL(disconnectedFromDomain()), SLOT(updateWindowTitle()));
    connect(&domainHandler, SIGNAL(disconnectedFromDomain()), SLOT(clearDomainOctreeDetails()));
    connect(&domainHandler, &DomainHandler::settingsReceived, this, &Application::domainSettingsReceived);
    connect(&domainHandler, &DomainHandler::hostnameChanged,
            DependencyManager::get<AddressManager>().data(), &AddressManager::storeCurrentAddress);

    // update our location every 5 seconds in the metaverse server, assuming that we are authenticated with one
    const qint64 DATA_SERVER_LOCATION_CHANGE_UPDATE_MSECS = 5 * 1000;

    locationUpdateTimer = new QTimer(this);
    auto discoverabilityManager = DependencyManager::get<DiscoverabilityManager>();
    connect(locationUpdateTimer, &QTimer::timeout, discoverabilityManager.data(), &DiscoverabilityManager::updateLocation);
    locationUpdateTimer->start(DATA_SERVER_LOCATION_CHANGE_UPDATE_MSECS);
    
    // if we get a domain change, immediately attempt update location in metaverse server
    connect(&nodeList->getDomainHandler(), &DomainHandler::connectedToDomain,
            discoverabilityManager.data(), &DiscoverabilityManager::updateLocation);

    connect(nodeList.data(), &NodeList::nodeAdded, this, &Application::nodeAdded);
    connect(nodeList.data(), &NodeList::nodeKilled, this, &Application::nodeKilled);
    connect(nodeList.data(), SIGNAL(nodeKilled(SharedNodePointer)), SLOT(nodeKilled(SharedNodePointer)));
    connect(nodeList.data(), &NodeList::uuidChanged, _myAvatar, &MyAvatar::setSessionUUID);
    connect(nodeList.data(), &NodeList::limitOfSilentDomainCheckInsReached, nodeList.data(), &NodeList::reset);
    connect(nodeList.data(), &NodeList::packetVersionMismatch, this, &Application::notifyPacketVersionMismatch);

    // connect to appropriate slots on AccountManager
    AccountManager& accountManager = AccountManager::getInstance();

    const qint64 BALANCE_UPDATE_INTERVAL_MSECS = 5 * 1000;

    balanceUpdateTimer = new QTimer(this);
    connect(balanceUpdateTimer, &QTimer::timeout, &accountManager, &AccountManager::updateBalance);
    balanceUpdateTimer->start(BALANCE_UPDATE_INTERVAL_MSECS);

    connect(&accountManager, &AccountManager::balanceChanged, this, &Application::updateWindowTitle);

    auto dialogsManager = DependencyManager::get<DialogsManager>();
    connect(&accountManager, &AccountManager::authRequired, dialogsManager.data(), &DialogsManager::showLoginDialog);
    connect(&accountManager, &AccountManager::usernameChanged, this, &Application::updateWindowTitle);

    // set the account manager's root URL and trigger a login request if we don't have the access token
    accountManager.setAuthURL(NetworkingConstants::METAVERSE_SERVER_URL);
    UserActivityLogger::getInstance().launch(applicationVersion());

    // once the event loop has started, check and signal for an access token
    QMetaObject::invokeMethod(&accountManager, "checkAndSignalForAccessToken", Qt::QueuedConnection);
    
    auto addressManager = DependencyManager::get<AddressManager>();
    
    // use our MyAvatar position and quat for address manager path
    addressManager->setPositionGetter(getPositionForPath);
    addressManager->setOrientationGetter(getOrientationForPath);
    
    connect(addressManager.data(), &AddressManager::rootPlaceNameChanged, this, &Application::updateWindowTitle);
    connect(this, &QCoreApplication::aboutToQuit, addressManager.data(), &AddressManager::storeCurrentAddress);

    #ifdef _WIN32
    WSADATA WsaData;
    int wsaresult = WSAStartup(MAKEWORD(2,2), &WsaData);
    #endif

    // tell the NodeList instance who to tell the domain server we care about
    nodeList->addSetOfNodeTypesToNodeInterestSet(NodeSet() << NodeType::AudioMixer << NodeType::AvatarMixer
                                                 << NodeType::EntityServer);

    // connect to the packet sent signal of the _entityEditSender
    connect(&_entityEditSender, &EntityEditPacketSender::packetSent, this, &Application::packetSent);

    // send the identity packet for our avatar each second to our avatar mixer
    identityPacketTimer = new QTimer();
    connect(identityPacketTimer, &QTimer::timeout, _myAvatar, &MyAvatar::sendIdentityPacket);
    identityPacketTimer->start(AVATAR_IDENTITY_PACKET_SEND_INTERVAL_MSECS);

    // send the billboard packet for our avatar every few seconds
    billboardPacketTimer = new QTimer();
    connect(billboardPacketTimer, &QTimer::timeout, _myAvatar, &MyAvatar::sendBillboardPacket);
    billboardPacketTimer->start(AVATAR_BILLBOARD_PACKET_SEND_INTERVAL_MSECS);

    QString cachePath = QStandardPaths::writableLocation(QStandardPaths::DataLocation);
    QNetworkAccessManager& networkAccessManager = NetworkAccessManager::getInstance();
    QNetworkDiskCache* cache = new QNetworkDiskCache();
    cache->setMaximumCacheSize(MAXIMUM_CACHE_SIZE);
    cache->setCacheDirectory(!cachePath.isEmpty() ? cachePath : "interfaceCache");
    networkAccessManager.setCache(cache);
    
    ResourceCache::setRequestLimit(3);

    _window->setCentralWidget(_glWidget);

    _window->restoreGeometry();

    _window->setVisible(true);
    _glWidget->setFocusPolicy(Qt::StrongFocus);
    _glWidget->setFocus();

    // enable mouse tracking; otherwise, we only get drag events
    _glWidget->setMouseTracking(true);

    _fullscreenMenuWidget->setParent(_glWidget);
    _menuBarHeight = Menu::getInstance()->height();
    if (Menu::getInstance()->isOptionChecked(MenuOption::Fullscreen)) {
        setFullscreen(true);  // Initialize menu bar show/hide
    }

    _toolWindow = new ToolWindow();
    _toolWindow->setWindowFlags(_toolWindow->windowFlags() | Qt::WindowStaysOnTopHint);
    _toolWindow->setWindowTitle("Tools");

    // initialization continues in initializeGL when OpenGL context is ready

    // Tell our entity edit sender about our known jurisdictions
    _entityEditSender.setServerJurisdictions(&_entityServerJurisdictions);

    // For now we're going to set the PPS for outbound packets to be super high, this is
    // probably not the right long term solution. But for now, we're going to do this to
    // allow you to move an entity around in your hand
    _entityEditSender.setPacketsPerSecond(3000); // super high!!

    checkVersion();

    _overlays.init(); // do this before scripts load

    _runningScriptsWidget->setRunningScripts(getRunningScripts());
    connect(_runningScriptsWidget, &RunningScriptsWidget::stopScriptName, this, &Application::stopScript);

    connect(this, SIGNAL(aboutToQuit()), this, SLOT(saveScripts()));
    connect(this, SIGNAL(aboutToQuit()), this, SLOT(aboutToQuit()));

    // hook up bandwidth estimator
    QSharedPointer<BandwidthRecorder> bandwidthRecorder = DependencyManager::get<BandwidthRecorder>();
    connect(nodeList.data(), SIGNAL(dataSent(const quint8, const int)),
            bandwidthRecorder.data(), SLOT(updateOutboundData(const quint8, const int)));
    connect(nodeList.data(), SIGNAL(dataReceived(const quint8, const int)),
            bandwidthRecorder.data(), SLOT(updateInboundData(const quint8, const int)));

    connect(&_myAvatar->getSkeletonModel(), &SkeletonModel::skeletonLoaded, 
            this, &Application::checkSkeleton, Qt::QueuedConnection);

    // Setup the userInputMapper with the actions
    // Setup the keyboardMouseDevice and the user input mapper with the default bindings 
    _keyboardMouseDevice.registerToUserInputMapper(_userInputMapper);
    _keyboardMouseDevice.assignDefaultInputMapping(_userInputMapper);

    // check first run...
    if (_firstRun.get()) {
        qCDebug(interfaceapp) << "This is a first run...";
        // clear the scripts, and set out script to our default scripts
        clearScriptsBeforeRunning();
        loadScript(DEFAULT_SCRIPTS_JS_URL);

        _firstRun.set(false);
    } else {
        // do this as late as possible so that all required subsystems are initialized
        loadScripts();
    }
    
    loadSettings();
    int SAVE_SETTINGS_INTERVAL = 10 * MSECS_PER_SECOND; // Let's save every seconds for now
    connect(&_settingsTimer, &QTimer::timeout, this, &Application::saveSettings);
    connect(&_settingsThread, SIGNAL(started()), &_settingsTimer, SLOT(start()));
    connect(&_settingsThread, SIGNAL(finished()), &_settingsTimer, SLOT(stop()));
    _settingsTimer.moveToThread(&_settingsThread);
    _settingsTimer.setSingleShot(false);
    _settingsTimer.setInterval(SAVE_SETTINGS_INTERVAL);
    _settingsThread.start();
    
    _trayIcon->show();
    
    // set the local loopback interface for local sounds from audio scripts
    AudioScriptingInterface::getInstance().setLocalAudioInterface(audioIO.data());
    
#ifdef HAVE_RTMIDI
    // setup the MIDIManager
    MIDIManager& midiManagerInstance = MIDIManager::getInstance();
    midiManagerInstance.openDefaultPort();
#endif

    this->installEventFilter(this);
    // The offscreen UI needs to intercept the mouse and keyboard 
    // events coming from the onscreen window
    _glWidget->installEventFilter(DependencyManager::get<OffscreenUi>().data());
}


void Application::aboutToQuit() {
    emit beforeAboutToQuit();
    
    _aboutToQuit = true;
    cleanupBeforeQuit();
}

void Application::cleanupBeforeQuit() {

    _entities.clear(); // this will allow entity scripts to properly shutdown

    _datagramProcessor->shutdown(); // tell the datagram processor we're shutting down, so it can short circuit
    _entities.shutdown(); // tell the entities system we're shutting down, so it will stop running scripts
    ScriptEngine::stopAllScripts(this); // stop all currently running global scripts
    
    // first stop all timers directly or by invokeMethod
    // depending on what thread they run in
    locationUpdateTimer->stop();
    balanceUpdateTimer->stop();
    identityPacketTimer->stop();
    billboardPacketTimer->stop();
    checkFPStimer->stop();
    idleTimer->stop();
    QMetaObject::invokeMethod(&_settingsTimer, "stop", Qt::BlockingQueuedConnection);

    // and then delete those that got created by "new"
    delete locationUpdateTimer;
    delete balanceUpdateTimer;
    delete identityPacketTimer;
    delete billboardPacketTimer;
    delete checkFPStimer;
    delete idleTimer;
    // no need to delete _settingsTimer here as it is no pointer

    // save state
    _settingsThread.quit();
    saveSettings();
    _window->saveGeometry();

    // let the avatar mixer know we're out
    MyAvatar::sendKillAvatar();
    
    // stop the AudioClient
    QMetaObject::invokeMethod(DependencyManager::get<AudioClient>().data(),
                              "stop", Qt::BlockingQueuedConnection);
    
    // destroy the AudioClient so it and its thread have a chance to go down safely
    DependencyManager::destroy<AudioClient>();

#ifdef HAVE_DDE
    DependencyManager::destroy<DdeFaceTracker>();
#endif
}

Application::~Application() {    
    EntityTree* tree = _entities.getTree();
    tree->lockForWrite();
    _entities.getTree()->setSimulation(NULL);
    tree->unlock();
    
    _octreeProcessor.terminate();
    _entityEditSender.terminate();

    Menu::getInstance()->deleteLater();

    _physicsEngine.setCharacterController(NULL);
    _myAvatar = NULL;

    ModelEntityItem::cleanupLoadedAnimations();
    
    // stop the glWidget frame timer so it doesn't call paintGL
    _glWidget->stopFrameTimer();

    DependencyManager::destroy<OffscreenUi>();
    DependencyManager::destroy<AvatarManager>();
    DependencyManager::destroy<AnimationCache>();
    DependencyManager::destroy<TextureCache>();
    DependencyManager::destroy<GeometryCache>();
    DependencyManager::destroy<ScriptCache>();
    DependencyManager::destroy<SoundCache>();
    
    QThread* nodeThread = DependencyManager::get<NodeList>()->thread();
    DependencyManager::destroy<NodeList>();
    
    // ask the node thread to quit and wait until it is done
    nodeThread->quit();
    nodeThread->wait();

    qInstallMessageHandler(NULL); // NOTE: Do this as late as possible so we continue to get our log messages
}

void Application::initializeGL() {
    qCDebug(interfaceapp) << "Created Display Window.";

    // initialize glut for shape drawing; Qt apparently initializes it on OS X
    #ifndef __APPLE__
    static bool isInitialized = false;
    if (isInitialized) {
        return;
    } else {
        isInitialized = true;
    }
    #endif

    qCDebug(interfaceapp) << "GL Version: " << QString((const char*) glGetString(GL_VERSION));
    qCDebug(interfaceapp) << "GL Shader Language Version: " << QString((const char*) glGetString(GL_SHADING_LANGUAGE_VERSION));
    qCDebug(interfaceapp) << "GL Vendor: " << QString((const char*) glGetString(GL_VENDOR));
    qCDebug(interfaceapp) << "GL Renderer: " << QString((const char*) glGetString(GL_RENDERER));

    #ifdef WIN32
    GLenum err = glewInit();
    if (GLEW_OK != err) {
        /* Problem: glewInit failed, something is seriously wrong. */
        qCDebug(interfaceapp, "Error: %s\n", glewGetErrorString(err));
    }
    qCDebug(interfaceapp, "Status: Using GLEW %s\n", glewGetString(GLEW_VERSION));

    if (wglewGetExtension("WGL_EXT_swap_control")) {
        int swapInterval = wglGetSwapIntervalEXT();
        qCDebug(interfaceapp, "V-Sync is %s\n", (swapInterval > 0 ? "ON" : "OFF"));
    }
    #endif

#if defined(Q_OS_LINUX)
    // TODO: Write the correct  code for Linux...
    /* if (wglewGetExtension("WGL_EXT_swap_control")) {
        int swapInterval = wglGetSwapIntervalEXT();
        qCDebug(interfaceapp, "V-Sync is %s\n", (swapInterval > 0 ? "ON" : "OFF"));
    }*/
#endif

    initDisplay();
    qCDebug(interfaceapp, "Initialized Display.");

    // The UI can't be created until the primary OpenGL 
    // context is created, because it needs to share 
    // texture resources
    initializeUi();
    qCDebug(interfaceapp, "Initialized Offscreen UI.");
    _glWidget->makeCurrent();

    // call Menu getInstance static method to set up the menu
    // Needs to happen AFTER the QML UI initialization
    _window->setMenuBar(Menu::getInstance());

    init();
    qCDebug(interfaceapp, "init() complete.");

    // create thread for parsing of octee data independent of the main network and rendering threads
    _octreeProcessor.initialize(_enableProcessOctreeThread);
    connect(&_octreeProcessor, &OctreePacketProcessor::packetVersionMismatch, this, &Application::notifyPacketVersionMismatch);
    _entityEditSender.initialize(_enableProcessOctreeThread);

    // call our timer function every second
    checkFPStimer = new QTimer(this);
    connect(checkFPStimer, SIGNAL(timeout()), SLOT(checkFPS()));
    checkFPStimer->start(1000);

    // call our idle function whenever we can
    idleTimer = new QTimer(this);
    connect(idleTimer, SIGNAL(timeout()), SLOT(idle()));
    idleTimer->start(0);
    _idleLoopStdev.reset();

    if (_justStarted) {
        float startupTime = (float)_applicationStartupTime.elapsed() / 1000.0;
        _justStarted = false;
        qCDebug(interfaceapp, "Startup time: %4.2f seconds.", startupTime);
    }

    // update before the first render
    update(1.0f / _fps);
   
    InfoView::showFirstTime(INFO_HELP_PATH);
}

void Application::initializeUi() {
    AddressBarDialog::registerType();
    LoginDialog::registerType();
    MessageDialog::registerType();
    VrMenu::registerType();

    auto offscreenUi = DependencyManager::get<OffscreenUi>();
    offscreenUi->create(_glWidget->context()->contextHandle());
    offscreenUi->resize(_glWidget->size());
    offscreenUi->setProxyWindow(_window->windowHandle());
    offscreenUi->setBaseUrl(QUrl::fromLocalFile(PathUtils::resourcesPath() + "/qml/"));
    offscreenUi->load("Root.qml");
    offscreenUi->load("RootMenu.qml");
    VrMenu::load();
    VrMenu::executeQueuedLambdas();
    offscreenUi->setMouseTranslator([this](const QPointF& p){
        if (OculusManager::isConnected()) {
            glm::vec2 pos = _applicationOverlay.screenToOverlay(toGlm(p));
            return QPointF(pos.x, pos.y);
        }
        return QPointF(p);
    });
    offscreenUi->resume();
    connect(_window, &MainWindow::windowGeometryChanged, [this](const QRect & r){
        static qreal oldDevicePixelRatio = 0;
        qreal devicePixelRatio = _glWidget->devicePixelRatio();
        if (devicePixelRatio != oldDevicePixelRatio) {
            oldDevicePixelRatio = devicePixelRatio;
            qDebug() << "Device pixel ratio changed, triggering GL resize";
            resizeGL(_glWidget->width(),
                     _glWidget->height());
        }
    });
}

void Application::paintGL() {
    PROFILE_RANGE(__FUNCTION__);
    PerformanceTimer perfTimer("paintGL");

    PerformanceWarning::setSuppressShortTimings(Menu::getInstance()->isOptionChecked(MenuOption::SuppressShortTimings));
    bool showWarnings = Menu::getInstance()->isOptionChecked(MenuOption::PipelineWarnings);
    PerformanceWarning warn(showWarnings, "Application::paintGL()");

    // Set the desired FBO texture size. If it hasn't changed, this does nothing.
    // Otherwise, it must rebuild the FBOs
    if (OculusManager::isConnected()) {
        DependencyManager::get<TextureCache>()->setFrameBufferSize(OculusManager::getRenderTargetSize());
    } else {
        QSize fbSize = _glWidget->getDeviceSize() * getRenderResolutionScale();
        DependencyManager::get<TextureCache>()->setFrameBufferSize(fbSize);
    }

    glEnable(GL_LINE_SMOOTH);

    if (_myCamera.getMode() == CAMERA_MODE_FIRST_PERSON) {
        // Always use the default eye position, not the actual head eye position.
        // Using the latter will cause the camera to wobble with idle animations,
        // or with changes from the face tracker
        _myCamera.setPosition(_myAvatar->getDefaultEyePosition());
        if (!OculusManager::isConnected()) {
            // If not using an HMD, grab the camera orientation directly
            _myCamera.setRotation(_myAvatar->getHead()->getCameraOrientation());
        } else {
            // In an HMD, people can look up and down with their actual neck, and the
            // per-eye HMD pose will be applied later.  So set the camera orientation
            // to only the yaw, excluding pitch and roll, i.e. an orientation that
            // is orthongonal to the (body's) Y axis
            _myCamera.setRotation(_myAvatar->getWorldAlignedOrientation());
        }

    } else if (_myCamera.getMode() == CAMERA_MODE_THIRD_PERSON) {
        static const float THIRD_PERSON_CAMERA_DISTANCE = 1.5f;
        _myCamera.setPosition(_myAvatar->getDefaultEyePosition() +
            _myAvatar->getOrientation() * glm::vec3(0.0f, 0.0f, 1.0f) * THIRD_PERSON_CAMERA_DISTANCE * _myAvatar->getScale());
        if (OculusManager::isConnected()) {
            _myCamera.setRotation(_myAvatar->getWorldAlignedOrientation());
        } else {
            _myCamera.setRotation(_myAvatar->getHead()->getOrientation());
        }

    } else if (_myCamera.getMode() == CAMERA_MODE_MIRROR) {
        _myCamera.setRotation(_myAvatar->getWorldAlignedOrientation() * glm::quat(glm::vec3(0.0f, PI + _rotateMirror, 0.0f)));
        _myCamera.setPosition(_myAvatar->getDefaultEyePosition() +
                              glm::vec3(0, _raiseMirror * _myAvatar->getScale(), 0) +
                              (_myAvatar->getOrientation() * glm::quat(glm::vec3(0.0f, _rotateMirror, 0.0f))) *
                               glm::vec3(0.0f, 0.0f, -1.0f) * MIRROR_FULLSCREEN_DISTANCE * _scaleMirror);
    }

    // Update camera position
    if (!OculusManager::isConnected()) {
        _myCamera.update(1.0f / _fps);
    }

    if (getShadowsEnabled()) {
        updateShadowMap();
    }

    if (OculusManager::isConnected()) {
        //When in mirror mode, use camera rotation. Otherwise, use body rotation
        if (_myCamera.getMode() == CAMERA_MODE_MIRROR) {
            OculusManager::display(_myCamera.getRotation(), _myCamera.getPosition(), _myCamera);
        } else {
            OculusManager::display(_myAvatar->getWorldAlignedOrientation(), _myAvatar->getDefaultEyePosition(), _myCamera);
        }
        _myCamera.update(1.0f / _fps);

    } else if (TV3DManager::isConnected()) {
       
        TV3DManager::display(_myCamera);

    } else {
        DependencyManager::get<GlowEffect>()->prepare();

        // Viewport is assigned to the size of the framebuffer
        QSize size = DependencyManager::get<TextureCache>()->getFrameBufferSize();
        glViewport(0, 0, size.width(), size.height());

        glMatrixMode(GL_MODELVIEW);
        glPushMatrix();
        glLoadIdentity();
        displaySide(_myCamera);
        glPopMatrix();

        if (Menu::getInstance()->isOptionChecked(MenuOption::FullscreenMirror)) {
            _rearMirrorTools->render(true);
        
        } else if (Menu::getInstance()->isOptionChecked(MenuOption::Mirror)) {
            renderRearViewMirror(_mirrorViewRect);       
        }

        DependencyManager::get<GlowEffect>()->render();

        {
            PerformanceTimer perfTimer("renderOverlay");
            _applicationOverlay.renderOverlay();
            _applicationOverlay.displayOverlayTexture();
        }
    }

    _frameCount++;
}

void Application::runTests() {
    runTimingTests();
}

void Application::audioMuteToggled() {
    QAction* muteAction = Menu::getInstance()->getActionForOption(MenuOption::MuteAudio);
    Q_CHECK_PTR(muteAction);
    muteAction->setChecked(DependencyManager::get<AudioClient>()->isMuted());
}

void Application::aboutApp() {
    InfoView::forcedShow(INFO_HELP_PATH);
}

void Application::showEditEntitiesHelp() {
    InfoView::forcedShow(INFO_EDIT_ENTITIES_PATH);
}

void Application::resetCamerasOnResizeGL(Camera& camera, int width, int height) {
    if (OculusManager::isConnected()) {
        OculusManager::configureCamera(camera, width, height);
    } else if (TV3DManager::isConnected()) {
        TV3DManager::configureCamera(camera, width, height);
    } else {
        camera.setAspectRatio((float)width / height);
        camera.setFieldOfView(_fieldOfView.get());
    }
}

void Application::resizeGL(int width, int height) {
    resetCamerasOnResizeGL(_myCamera, width, height);

    glViewport(0, 0, width, height); // shouldn't this account for the menu???

    updateProjectionMatrix();
    glLoadIdentity();

    auto offscreenUi = DependencyManager::get<OffscreenUi>();
    offscreenUi->resize(_glWidget->size());

    // update Stats width
    // let's set horizontal offset to give stats some margin to mirror
    int horizontalOffset = MIRROR_VIEW_WIDTH + MIRROR_VIEW_LEFT_PADDING * 2;
    Stats::getInstance()->resetWidth(width, horizontalOffset);
}

void Application::updateProjectionMatrix() {
    updateProjectionMatrix(_myCamera);
}

void Application::updateProjectionMatrix(Camera& camera, bool updateViewFrustum) {
    glMatrixMode(GL_PROJECTION);
    glLoadIdentity();

    float left, right, bottom, top, nearVal, farVal;
    glm::vec4 nearClipPlane, farClipPlane;

    // Tell our viewFrustum about this change, using the application camera
    if (updateViewFrustum) {
        loadViewFrustum(camera, _viewFrustum);
        _viewFrustum.computeOffAxisFrustum(left, right, bottom, top, nearVal, farVal, nearClipPlane, farClipPlane);
    } else {
        ViewFrustum tempViewFrustum;
        loadViewFrustum(camera, tempViewFrustum);
        tempViewFrustum.computeOffAxisFrustum(left, right, bottom, top, nearVal, farVal, nearClipPlane, farClipPlane);
    }
    glFrustum(left, right, bottom, top, nearVal, farVal);

    // save matrix
    glGetFloatv(GL_PROJECTION_MATRIX, (GLfloat*)&_projectionMatrix);

    glMatrixMode(GL_MODELVIEW);
}

void Application::controlledBroadcastToNodes(const QByteArray& packet, const NodeSet& destinationNodeTypes) {
    foreach(NodeType_t type, destinationNodeTypes) {
        // Perform the broadcast for one type
        DependencyManager::get<NodeList>()->broadcastToNodes(packet, NodeSet() << type);
    }
}

bool Application::importSVOFromURL(const QString& urlString) {
    QUrl url(urlString);
    emit svoImportRequested(url.url());
    return true; // assume it's accepted
}

bool Application::event(QEvent* event) {
    if ((int)event->type() == (int)Lambda) {
        ((LambdaEvent*)event)->call();
        return true;
    }

    switch (event->type()) {
        case QEvent::MouseMove:
            mouseMoveEvent((QMouseEvent*)event);
            return true;
        case QEvent::MouseButtonPress:
            mousePressEvent((QMouseEvent*)event);
            return true;
        case QEvent::MouseButtonRelease:
            mouseReleaseEvent((QMouseEvent*)event);
            return true;
        case QEvent::KeyPress:
            keyPressEvent((QKeyEvent*)event);
            return true;
        case QEvent::KeyRelease:
            keyReleaseEvent((QKeyEvent*)event);
            return true;
        case QEvent::FocusOut:
            focusOutEvent((QFocusEvent*)event);
            return true;
        case QEvent::TouchBegin:
            touchBeginEvent(static_cast<QTouchEvent*>(event));
            event->accept();
            return true;
        case QEvent::TouchEnd:
            touchEndEvent(static_cast<QTouchEvent*>(event));
            return true;
        case QEvent::TouchUpdate:
            touchUpdateEvent(static_cast<QTouchEvent*>(event));
            return true;
        case QEvent::Wheel:
            wheelEvent(static_cast<QWheelEvent*>(event));
            return true;
        case QEvent::Drop:
            dropEvent(static_cast<QDropEvent*>(event));
            return true;
        default:
            break;
    }

    // handle custom URL
    if (event->type() == QEvent::FileOpen) {
        
        QFileOpenEvent* fileEvent = static_cast<QFileOpenEvent*>(event);

        QUrl url = fileEvent->url();
        
        if (!url.isEmpty()) {
            QString urlString = url.toString();
            if (canAcceptURL(urlString)) {
                return acceptURL(urlString);
            }
        }
        return false;
    }
    
    if (HFActionEvent::types().contains(event->type())) {
        _controllerScriptingInterface.handleMetaEvent(static_cast<HFMetaEvent*>(event));
    }

    return QApplication::event(event);
}

bool Application::eventFilter(QObject* object, QEvent* event) {

    if (event->type() == QEvent::ShortcutOverride) {
        if (DependencyManager::get<OffscreenUi>()->shouldSwallowShortcut(event)) {
            event->accept();
            return true;
        }

        // Filter out captured keys before they're used for shortcut actions.
        if (_controllerScriptingInterface.isKeyCaptured(static_cast<QKeyEvent*>(event))) {
            event->accept();
            return true;
        }
    }

    return false;
}

static bool _altPressed{ false };

void Application::keyPressEvent(QKeyEvent* event) {
    _altPressed = event->key() == Qt::Key_Alt;
    _keysPressed.insert(event->key());

    _controllerScriptingInterface.emitKeyPressEvent(event); // send events to any registered scripts

    // if one of our scripts have asked to capture this event, then stop processing it
    if (_controllerScriptingInterface.isKeyCaptured(event)) {
        return;
    }

    if (activeWindow() == _window) {
        _keyboardMouseDevice.keyPressEvent(event);

        bool isShifted = event->modifiers().testFlag(Qt::ShiftModifier);
        bool isMeta = event->modifiers().testFlag(Qt::ControlModifier);
        bool isOption = event->modifiers().testFlag(Qt::AltModifier);
        switch (event->key()) {
                break;
            case Qt::Key_Enter:
            case Qt::Key_Return:
                Menu::getInstance()->triggerOption(MenuOption::AddressBar);
                break;

            case Qt::Key_L:
                if (isShifted && isMeta) {
                    Menu::getInstance()->triggerOption(MenuOption::Log);
                } else if (isMeta) {
                    Menu::getInstance()->triggerOption(MenuOption::AddressBar);
                } else if (isShifted) {
                    Menu::getInstance()->triggerOption(MenuOption::LodTools);
                } 
                break;

            case Qt::Key_F: {
                _physicsEngine.dumpNextStats();
                break;
            }

            case Qt::Key_Asterisk:
                Menu::getInstance()->triggerOption(MenuOption::Stars);
                break;

            case Qt::Key_W:
                if (isOption && !isShifted && !isMeta) {
                    Menu::getInstance()->triggerOption(MenuOption::Wireframe);
                }
                break;

            case Qt::Key_S:
                if (isShifted && isMeta && !isOption) {
                    Menu::getInstance()->triggerOption(MenuOption::SuppressShortTimings);
                } else if (isOption && !isShifted && !isMeta) {
                    Menu::getInstance()->triggerOption(MenuOption::ScriptEditor);
                } else if (!isOption && !isShifted && isMeta) {
                    takeSnapshot();
                }
                break;

            case Qt::Key_Apostrophe:
                resetSensors();
                break;

            case Qt::Key_A:
                if (isShifted) {
                    Menu::getInstance()->triggerOption(MenuOption::Atmosphere);
                }
                break;

            case Qt::Key_Backslash:
                Menu::getInstance()->triggerOption(MenuOption::Chat);
                break;
                
            case Qt::Key_Up:
                if (_myCamera.getMode() == CAMERA_MODE_MIRROR) {
                    if (!isShifted) {
                        _scaleMirror *= 0.95f;
                    } else {
                        _raiseMirror += 0.05f;
                    }
                }
                break;

            case Qt::Key_Down:
                if (_myCamera.getMode() == CAMERA_MODE_MIRROR) {
                    if (!isShifted) {
                        _scaleMirror *= 1.05f;
                    } else {
                        _raiseMirror -= 0.05f;
                    }
                }
                break;

            case Qt::Key_Left:
                if (_myCamera.getMode() == CAMERA_MODE_MIRROR) {
                    _rotateMirror += PI / 20.0f;
                }
                break;

            case Qt::Key_Right:
                if (_myCamera.getMode() == CAMERA_MODE_MIRROR) {
                    _rotateMirror -= PI / 20.0f;
                }
                break;

            case Qt::Key_I:
                if (isShifted) {
                    _myCamera.setEyeOffsetOrientation(glm::normalize(
                                                                     glm::quat(glm::vec3(0.002f, 0, 0)) * _myCamera.getEyeOffsetOrientation()));
                } else {
                    _myCamera.setEyeOffsetPosition(_myCamera.getEyeOffsetPosition() + glm::vec3(0, 0.001, 0));
                }
                updateProjectionMatrix();
                break;

            case Qt::Key_K:
                if (isShifted) {
                    _myCamera.setEyeOffsetOrientation(glm::normalize(
                                                                     glm::quat(glm::vec3(-0.002f, 0, 0)) * _myCamera.getEyeOffsetOrientation()));
                } else {
                    _myCamera.setEyeOffsetPosition(_myCamera.getEyeOffsetPosition() + glm::vec3(0, -0.001, 0));
                }
                updateProjectionMatrix();
                break;

            case Qt::Key_J:
                if (isShifted) {
                    _viewFrustum.setFocalLength(_viewFrustum.getFocalLength() - 0.1f);
                    if (TV3DManager::isConnected()) {
                        TV3DManager::configureCamera(_myCamera, _glWidget->getDeviceWidth(), _glWidget->getDeviceHeight());
                    }
                } else {
                    _myCamera.setEyeOffsetPosition(_myCamera.getEyeOffsetPosition() + glm::vec3(-0.001, 0, 0));
                }
                updateProjectionMatrix();
                break;

            case Qt::Key_M:
                if (isShifted) {
                    _viewFrustum.setFocalLength(_viewFrustum.getFocalLength() + 0.1f);
                    if (TV3DManager::isConnected()) {
                        TV3DManager::configureCamera(_myCamera, _glWidget->getDeviceWidth(), _glWidget->getDeviceHeight());
                    }

                } else {
                    _myCamera.setEyeOffsetPosition(_myCamera.getEyeOffsetPosition() + glm::vec3(0.001, 0, 0));
                }
                updateProjectionMatrix();
                break;

            case Qt::Key_U:
                if (isShifted) {
                    _myCamera.setEyeOffsetOrientation(glm::normalize(
                                                                     glm::quat(glm::vec3(0, 0, -0.002f)) * _myCamera.getEyeOffsetOrientation()));
                } else {
                    _myCamera.setEyeOffsetPosition(_myCamera.getEyeOffsetPosition() + glm::vec3(0, 0, -0.001));
                }
                updateProjectionMatrix();
                break;

            case Qt::Key_Y:
                if (isShifted) {
                    _myCamera.setEyeOffsetOrientation(glm::normalize(
                                                                     glm::quat(glm::vec3(0, 0, 0.002f)) * _myCamera.getEyeOffsetOrientation()));
                } else {
                    _myCamera.setEyeOffsetPosition(_myCamera.getEyeOffsetPosition() + glm::vec3(0, 0, 0.001));
                }
                updateProjectionMatrix();
                break;
            case Qt::Key_H:
                if (isShifted) {
                    Menu::getInstance()->triggerOption(MenuOption::Mirror);
                } else {
                    Menu::getInstance()->triggerOption(MenuOption::FullscreenMirror);
                }
                break;
            case Qt::Key_P:
                 Menu::getInstance()->triggerOption(MenuOption::FirstPerson);
                 break;
            case Qt::Key_Slash:
                Menu::getInstance()->triggerOption(MenuOption::Stats);
                break;
            case Qt::Key_Plus:
                _myAvatar->increaseSize();
                break;
            case Qt::Key_Minus:
                _myAvatar->decreaseSize();
                break;
            case Qt::Key_Equal:
                _myAvatar->resetSize();
                break;
            case Qt::Key_Space: {
                if (!event->isAutoRepeat()) {
                    // this starts an HFActionEvent
                    HFActionEvent startActionEvent(HFActionEvent::startType(),
                                                   _myCamera.computePickRay(getTrueMouseX(),
                                                                            getTrueMouseY()));
                    sendEvent(this, &startActionEvent);
                }
                
                break;
            }
            case Qt::Key_Escape: {
                OculusManager::abandonCalibration();
                
                if (!event->isAutoRepeat()) {
                    // this starts the HFCancelEvent
                    HFBackEvent startBackEvent(HFBackEvent::startType());
                    sendEvent(this, &startBackEvent);
                }
                
                break;
            }

            default:
                event->ignore();
                break;
        }
    }
}


//#define VR_MENU_ONLY_IN_HMD

void Application::keyReleaseEvent(QKeyEvent* event) {
    if (event->key() == Qt::Key_Alt && _altPressed && _window->isActiveWindow()) {
#ifdef VR_MENU_ONLY_IN_HMD
        if (OculusManager::isConnected()) {
#endif
            VrMenu::toggle();
#ifdef VR_MENU_ONLY_IN_HMD
        }
#endif
    }

    _keysPressed.remove(event->key());

    _controllerScriptingInterface.emitKeyReleaseEvent(event); // send events to any registered scripts

    // if one of our scripts have asked to capture this event, then stop processing it
    if (_controllerScriptingInterface.isKeyCaptured(event)) {
        return;
    }

    _keyboardMouseDevice.keyReleaseEvent(event);

    switch (event->key()) {
        case Qt::Key_Space: {
            if (!event->isAutoRepeat()) {
                // this ends the HFActionEvent
                HFActionEvent endActionEvent(HFActionEvent::endType(),
                                             _myCamera.computePickRay(getTrueMouseX(),
                                                                      getTrueMouseY()));
                sendEvent(this, &endActionEvent);
            }
            break;
        }
        case Qt::Key_Escape: {
            if (!event->isAutoRepeat()) {
                // this ends the HFCancelEvent
                HFBackEvent endBackEvent(HFBackEvent::endType());
                sendEvent(this, &endBackEvent);
            }
            break;
        }
        default:
            event->ignore();
            break;
    }
}

void Application::focusOutEvent(QFocusEvent* event) {
    _keyboardMouseDevice.focusOutEvent(event);
  
    // synthesize events for keys currently pressed, since we may not get their release events
    foreach (int key, _keysPressed) {
        QKeyEvent event(QEvent::KeyRelease, key, Qt::NoModifier);
        keyReleaseEvent(&event);
    }
    _keysPressed.clear();
}

void Application::mouseMoveEvent(QMouseEvent* event, unsigned int deviceID) {
    // Used by application overlay to determine how to draw cursor(s)
    _lastMouseMoveWasSimulated = deviceID > 0;
    if (!_lastMouseMoveWasSimulated) {
        _lastMouseMove = usecTimestampNow();
    }
    
    if (_aboutToQuit) {
        return;
    }
    
    if (Menu::getInstance()->isOptionChecked(MenuOption::Fullscreen) 
        && !Menu::getInstance()->isOptionChecked(MenuOption::EnableVRMode)) {
        // Show/hide menu bar in fullscreen
        if (event->globalY() > _menuBarHeight) {
            _fullscreenMenuWidget->setFixedHeight(0);
            Menu::getInstance()->setFixedHeight(0);
        } else {
            _fullscreenMenuWidget->setFixedHeight(_menuBarHeight);
            Menu::getInstance()->setFixedHeight(_menuBarHeight);
        }
    }

    _entities.mouseMoveEvent(event, deviceID);
    
    _controllerScriptingInterface.emitMouseMoveEvent(event, deviceID); // send events to any registered scripts
    // if one of our scripts have asked to capture this event, then stop processing it
    if (_controllerScriptingInterface.isMouseCaptured()) {
        return;
    }

    _keyboardMouseDevice.mouseMoveEvent(event, deviceID);
    
}

void Application::mousePressEvent(QMouseEvent* event, unsigned int deviceID) {
    // Inhibit the menu if the user is using alt-mouse dragging
    _altPressed = false;

    if (!_aboutToQuit) {
        _entities.mousePressEvent(event, deviceID);
    }

    _controllerScriptingInterface.emitMousePressEvent(event); // send events to any registered scripts

    // if one of our scripts have asked to capture this event, then stop processing it
    if (_controllerScriptingInterface.isMouseCaptured()) {
        return;
    }


    if (activeWindow() == _window) {
        _keyboardMouseDevice.mousePressEvent(event);

        if (event->button() == Qt::LeftButton) {
            _mouseDragStartedX = getTrueMouseX();
            _mouseDragStartedY = getTrueMouseY();
            _mousePressed = true;
            
            if (mouseOnScreen()) {
                if (DependencyManager::get<AudioToolBox>()->mousePressEvent(getMouseX(), getMouseY())) {
                    // stop propagation
                    return;
                }
                
                if (_rearMirrorTools->mousePressEvent(getMouseX(), getMouseY())) {
                    // stop propagation
                    return;
                }
            }
            
            // nobody handled this - make it an action event on the _window object
            HFActionEvent actionEvent(HFActionEvent::startType(),
                                      _myCamera.computePickRay(event->x(), event->y()));
            sendEvent(this, &actionEvent);

        } else if (event->button() == Qt::RightButton) {
            // right click items here
        }
    }
}

void Application::mouseReleaseEvent(QMouseEvent* event, unsigned int deviceID) {

    if (!_aboutToQuit) {
        _entities.mouseReleaseEvent(event, deviceID);
    }

    _controllerScriptingInterface.emitMouseReleaseEvent(event); // send events to any registered scripts

    // if one of our scripts have asked to capture this event, then stop processing it
    if (_controllerScriptingInterface.isMouseCaptured()) {
        return;
    }

    if (activeWindow() == _window) {
        _keyboardMouseDevice.mouseReleaseEvent(event);

        if (event->button() == Qt::LeftButton) {
            _mousePressed = false;
            
            if (Menu::getInstance()->isOptionChecked(MenuOption::Stats) && mouseOnScreen()) {
                // let's set horizontal offset to give stats some margin to mirror
                int horizontalOffset = MIRROR_VIEW_WIDTH;
                Stats::getInstance()->checkClick(getMouseX(), getMouseY(),
                                                 getMouseDragStartedX(), getMouseDragStartedY(), horizontalOffset);
            }
            
            // fire an action end event
            HFActionEvent actionEvent(HFActionEvent::endType(),
                                      _myCamera.computePickRay(event->x(), event->y()));
            sendEvent(this, &actionEvent);
        }
    }
}

void Application::touchUpdateEvent(QTouchEvent* event) {
    _altPressed = false;

    if (event->type() == QEvent::TouchUpdate) {
        TouchEvent thisEvent(*event, _lastTouchEvent);
        _controllerScriptingInterface.emitTouchUpdateEvent(thisEvent); // send events to any registered scripts
        _lastTouchEvent = thisEvent;
    }

    // if one of our scripts have asked to capture this event, then stop processing it
    if (_controllerScriptingInterface.isTouchCaptured()) {
        return;
    }

    _keyboardMouseDevice.touchUpdateEvent(event);

    bool validTouch = false;
    if (activeWindow() == _window) {
        const QList<QTouchEvent::TouchPoint>& tPoints = event->touchPoints();
        _touchAvgX = 0.0f;
        _touchAvgY = 0.0f;
        int numTouches = tPoints.count();
        if (numTouches > 1) {
            for (int i = 0; i < numTouches; ++i) {
                _touchAvgX += tPoints[i].pos().x();
                _touchAvgY += tPoints[i].pos().y();
            }
            _touchAvgX /= (float)(numTouches);
            _touchAvgY /= (float)(numTouches);
            validTouch = true;
        }
    }
    if (!_isTouchPressed) {
        _touchDragStartedAvgX = _touchAvgX;
        _touchDragStartedAvgY = _touchAvgY;
    }
    _isTouchPressed = validTouch;
}

void Application::touchBeginEvent(QTouchEvent* event) {
    _altPressed = false;
    TouchEvent thisEvent(*event); // on touch begin, we don't compare to last event
    _controllerScriptingInterface.emitTouchBeginEvent(thisEvent); // send events to any registered scripts

    _lastTouchEvent = thisEvent; // and we reset our last event to this event before we call our update
    touchUpdateEvent(event);

    // if one of our scripts have asked to capture this event, then stop processing it
    if (_controllerScriptingInterface.isTouchCaptured()) {
        return;
    }

    _keyboardMouseDevice.touchBeginEvent(event);

}

void Application::touchEndEvent(QTouchEvent* event) {
    _altPressed = false;
    TouchEvent thisEvent(*event, _lastTouchEvent);
    _controllerScriptingInterface.emitTouchEndEvent(thisEvent); // send events to any registered scripts
    _lastTouchEvent = thisEvent;

    // if one of our scripts have asked to capture this event, then stop processing it
    if (_controllerScriptingInterface.isTouchCaptured()) {
        return;
    }

    _keyboardMouseDevice.touchEndEvent(event);

    // put any application specific touch behavior below here..
    _touchDragStartedAvgX = _touchAvgX;
    _touchDragStartedAvgY = _touchAvgY;
    _isTouchPressed = false;

}

void Application::wheelEvent(QWheelEvent* event) {
    _altPressed = false;
    _controllerScriptingInterface.emitWheelEvent(event); // send events to any registered scripts

    // if one of our scripts have asked to capture this event, then stop processing it
    if (_controllerScriptingInterface.isWheelCaptured()) {
        return;
    }

    _keyboardMouseDevice.wheelEvent(event);
}

void Application::dropEvent(QDropEvent *event) {
    const QMimeData *mimeData = event->mimeData();
    bool atLeastOneFileAccepted = false;
    foreach (QUrl url, mimeData->urls()) {
        QString urlString = url.toString();
        if (canAcceptURL(urlString)) {
            if (acceptURL(urlString)) {
                atLeastOneFileAccepted = true;
                break;
            }
        }
    }
    
    if (atLeastOneFileAccepted) {
        event->acceptProposedAction();
    }
}

void Application::dragEnterEvent(QDragEnterEvent* event) {
    const QMimeData* mimeData = event->mimeData();
    foreach(QUrl url, mimeData->urls()) {
        auto urlString = url.toString();
        if (canAcceptURL(urlString)) {
            event->acceptProposedAction();
            break;
        }
    }
}

bool Application::acceptSnapshot(const QString& urlString) {
    QUrl url(urlString);
    QString snapshotPath = url.toLocalFile();
    
    SnapshotMetaData* snapshotData = Snapshot::parseSnapshotData(snapshotPath);
    if (snapshotData) {
        if (!snapshotData->getDomain().isEmpty()) {
            DependencyManager::get<NodeList>()->getDomainHandler().setHostnameAndPort(snapshotData->getDomain());
        }

        _myAvatar->setPosition(snapshotData->getLocation());
        _myAvatar->setOrientation(snapshotData->getOrientation());
    } else {
        QMessageBox msgBox;
        msgBox.setText("No location details were found in the file "
                        + snapshotPath + ", try dragging in an authentic Hifi snapshot.");
                        
        msgBox.setStandardButtons(QMessageBox::Ok);
        msgBox.exec();
    }
    return true;
}

void Application::sendPingPackets() {
    QByteArray pingPacket = DependencyManager::get<NodeList>()->constructPingPacket();
    controlledBroadcastToNodes(pingPacket, NodeSet()
                               << NodeType::EntityServer
                               << NodeType::AudioMixer << NodeType::AvatarMixer);
}

//  Every second, check the frame rates and other stuff
void Application::checkFPS() {
    if (Menu::getInstance()->isOptionChecked(MenuOption::TestPing)) {
        sendPingPackets();
    }

    float diffTime = (float)_timerStart.nsecsElapsed() / 1000000000.0f;

    _fps = (float)_frameCount / diffTime;
    _frameCount = 0;
    _datagramProcessor->resetCounters();
    _timerStart.start();

    // ask the node list to check in with the domain server
    DependencyManager::get<NodeList>()->sendDomainServerCheckIn();
}

void Application::idle() {
    PerformanceTimer perfTimer("idle");
    
    if (_aboutToQuit) {
        return; // bail early, nothing to do here.
    }

    // Normally we check PipelineWarnings, but since idle will often take more than 10ms we only show these idle timing
    // details if we're in ExtraDebugging mode. However, the ::update() and its subcomponents will show their timing
    // details normally.
    bool showWarnings = getLogger()->extraDebugging();
    PerformanceWarning warn(showWarnings, "idle()");

    //  Only run simulation code if more than the targetFramePeriod have passed since last time we ran
    double targetFramePeriod = 0.0;
    unsigned int targetFramerate = getRenderTargetFramerate();
    if (targetFramerate > 0) {
        targetFramePeriod = 1000.0 / targetFramerate;
    }
    double timeSinceLastUpdate = (double)_lastTimeUpdated.nsecsElapsed() / 1000000.0;
    if (timeSinceLastUpdate > targetFramePeriod) {
        _lastTimeUpdated.start();
        {
            PerformanceTimer perfTimer("update");
            PerformanceWarning warn(showWarnings, "Application::idle()... update()");
            const float BIGGEST_DELTA_TIME_SECS = 0.25f;
            update(glm::clamp((float)timeSinceLastUpdate / 1000.0f, 0.0f, BIGGEST_DELTA_TIME_SECS));
        }
        {
            PerformanceTimer perfTimer("updateGL");
            PerformanceWarning warn(showWarnings, "Application::idle()... updateGL()");
            _glWidget->updateGL();
        }
        {
            PerformanceTimer perfTimer("rest");
            PerformanceWarning warn(showWarnings, "Application::idle()... rest of it");
            _idleLoopStdev.addValue(timeSinceLastUpdate);

            //  Record standard deviation and reset counter if needed
            const int STDEV_SAMPLES = 500;
            if (_idleLoopStdev.getSamples() > STDEV_SAMPLES) {
                _idleLoopMeasuredJitter = _idleLoopStdev.getStDev();
                _idleLoopStdev.reset();
            }

            // After finishing all of the above work, restart the idle timer, allowing 2ms to process events.
            idleTimer->start(2);
        }
    }

    // check for any requested background downloads.
    emit checkBackgroundDownloads();
}

void Application::setFullscreen(bool fullscreen) {
    if (Menu::getInstance()->isOptionChecked(MenuOption::Fullscreen) != fullscreen) {
        Menu::getInstance()->getActionForOption(MenuOption::Fullscreen)->setChecked(fullscreen);
    }

// The following code block is useful on platforms that can have a visible
// app menu in a fullscreen window.  However the OSX mechanism hides the
// application menu for fullscreen apps, so the check is not required.
#ifndef Q_OS_MAC
    if (Menu::getInstance()->isOptionChecked(MenuOption::EnableVRMode)) {
        if (fullscreen) {
            // Menu hide() disables menu commands, and show() after hide() doesn't work with Rift VR display.
            // So set height instead.
            _window->menuBar()->setMaximumHeight(0);
        } else {
            _window->menuBar()->setMaximumHeight(QWIDGETSIZE_MAX);
        }
    } else {
        if (fullscreen) {
            // Move menu to a QWidget floating above _glWidget so that show/hide doesn't adjust viewport.
            _menuBarHeight = Menu::getInstance()->height();
            Menu::getInstance()->setParent(_fullscreenMenuWidget);
            Menu::getInstance()->setFixedWidth(_window->windowHandle()->screen()->size().width());
            _fullscreenMenuWidget->show();
        } else {
            // Restore menu to being part of MainWindow.
            _fullscreenMenuWidget->hide();
            _window->setMenuBar(Menu::getInstance());
            _window->menuBar()->setMaximumHeight(QWIDGETSIZE_MAX);
        }
    }
#endif

    // Work around Qt bug that prevents floating menus being shown when in fullscreen mode.
    // https://bugreports.qt.io/browse/QTBUG-41883
    // Known issue: Top-level menu items don't highlight when cursor hovers. This is probably a side-effect of the work-around.
    // TODO: Remove this work-around once the bug has been fixed and restore the following lines.
    //_window->setWindowState(fullscreen ? (_window->windowState() | Qt::WindowFullScreen) :
    //    (_window->windowState() & ~Qt::WindowFullScreen));
    _window->hide();
    if (fullscreen) {
        _window->setWindowState(_window->windowState() | Qt::WindowFullScreen);
        // The next line produces the following warning in the log:
        // [WARNING][03 / 06 12:17 : 58] QWidget::setMinimumSize: (/ MainWindow) Negative sizes
        //   (0, -1) are not possible
        // This is better than the alternative which is to have the window slightly less than fullscreen with a visible line
        // of pixels for the remainder of the screen.
        _window->setContentsMargins(0, 0, 0, -1);
    } else {
        _window->setWindowState(_window->windowState() & ~Qt::WindowFullScreen);
        _window->setContentsMargins(0, 0, 0, 0);
    }

    if (!_aboutToQuit) {
        _window->show();
    }
}

void Application::setEnable3DTVMode(bool enable3DTVMode) {
    resizeGL(_glWidget->getDeviceWidth(), _glWidget->getDeviceHeight());
}

void Application::setEnableVRMode(bool enableVRMode) {
    if (Menu::getInstance()->isOptionChecked(MenuOption::EnableVRMode) != enableVRMode) {
        Menu::getInstance()->getActionForOption(MenuOption::EnableVRMode)->setChecked(enableVRMode);
    }

    if (enableVRMode) {
        if (!OculusManager::isConnected()) {
            // attempt to reconnect the Oculus manager - it's possible this was a workaround
            // for the sixense crash
            OculusManager::disconnect();
            OculusManager::connect();
        }
        OculusManager::recalibrate();
    } else {
        OculusManager::abandonCalibration();
        
        _mirrorCamera.setHmdPosition(glm::vec3());
        _mirrorCamera.setHmdRotation(glm::quat());
        _myCamera.setHmdPosition(glm::vec3());
        _myCamera.setHmdRotation(glm::quat());
    }
    
    resizeGL(_glWidget->getDeviceWidth(), _glWidget->getDeviceHeight());
    
    updateCursorVisibility();
}

void Application::setLowVelocityFilter(bool lowVelocityFilter) {
    SixenseManager::getInstance().setLowVelocityFilter(lowVelocityFilter);
}

bool Application::mouseOnScreen() const {
    if (OculusManager::isConnected()) {
        return getMouseX() >= 0 && getMouseX() <= _glWidget->getDeviceWidth() &&
               getMouseY() >= 0 && getMouseY() <= _glWidget->getDeviceHeight();
    }
    return true;
}

int Application::getMouseX() const {
    if (OculusManager::isConnected()) {
        glm::vec2 pos = _applicationOverlay.screenToOverlay(glm::vec2(getTrueMouseX(), getTrueMouseY()));
        return pos.x;
    }
    return getTrueMouseX();
}

int Application::getMouseY() const {
    if (OculusManager::isConnected()) {
        glm::vec2 pos = _applicationOverlay.screenToOverlay(glm::vec2(getTrueMouseX(), getTrueMouseY()));
        return pos.y;
    }
    return getTrueMouseY();
}

int Application::getMouseDragStartedX() const {
    if (OculusManager::isConnected()) {
        glm::vec2 pos = _applicationOverlay.screenToOverlay(glm::vec2(getTrueMouseDragStartedX(),
                                                                      getTrueMouseDragStartedY()));
        return pos.x;
    }
    return getTrueMouseDragStartedX();
}

int Application::getMouseDragStartedY() const {
    if (OculusManager::isConnected()) {
        glm::vec2 pos = _applicationOverlay.screenToOverlay(glm::vec2(getTrueMouseDragStartedX(),
                                                                      getTrueMouseDragStartedY()));
        return pos.y;
    }
    return getTrueMouseDragStartedY();
}

FaceTracker* Application::getActiveFaceTracker() {
    auto faceshift = DependencyManager::get<Faceshift>();
    auto dde = DependencyManager::get<DdeFaceTracker>();
    
    return (dde->isActive() ? static_cast<FaceTracker*>(dde.data()) :
            (faceshift->isActive() ? static_cast<FaceTracker*>(faceshift.data()) : NULL));
}

void Application::setActiveFaceTracker() {
#ifdef HAVE_FACESHIFT
    DependencyManager::get<Faceshift>()->setTCPEnabled(Menu::getInstance()->isOptionChecked(MenuOption::Faceshift));
#endif
#ifdef HAVE_DDE
    bool isUsingDDE = Menu::getInstance()->isOptionChecked(MenuOption::UseCamera);
    Menu::getInstance()->getActionForOption(MenuOption::UseAudioForMouth)->setVisible(isUsingDDE);
    Menu::getInstance()->getActionForOption(MenuOption::VelocityFilter)->setVisible(isUsingDDE);
    DependencyManager::get<DdeFaceTracker>()->setEnabled(isUsingDDE);
#endif
}

bool Application::exportEntities(const QString& filename, const QVector<EntityItemID>& entityIDs) {
    QVector<EntityItem*> entities;

    auto entityTree = _entities.getTree();
    EntityTree exportTree;

    glm::vec3 root(TREE_SCALE, TREE_SCALE, TREE_SCALE);
    for (auto entityID : entityIDs) {
        auto entityItem = entityTree->findEntityByEntityItemID(entityID);
        if (!entityItem) {
            continue;
        }

        auto properties = entityItem->getProperties();
        auto position = properties.getPosition();

        root.x = glm::min(root.x, position.x);
        root.y = glm::min(root.y, position.y);
        root.z = glm::min(root.z, position.z);

        entities << entityItem;
    }

    if (entities.size() == 0) {
        return false;
    }

    for (auto entityItem : entities) {
        auto properties = entityItem->getProperties();

        properties.setPosition(properties.getPosition() - root);
        exportTree.addEntity(entityItem->getEntityItemID(), properties);
    }

    exportTree.writeToJSONFile(filename.toLocal8Bit().constData());

    // restore the main window's active state
    _window->activateWindow();
    return true;
}

bool Application::exportEntities(const QString& filename, float x, float y, float z, float scale) {
    QVector<EntityItem*> entities;
    _entities.getTree()->findEntities(AACube(glm::vec3(x, y, z), scale), entities);

    if (entities.size() > 0) {
        glm::vec3 root(x, y, z);
        EntityTree exportTree;

        for (int i = 0; i < entities.size(); i++) {
            EntityItemProperties properties = entities.at(i)->getProperties();
            EntityItemID id = entities.at(i)->getEntityItemID();
            properties.setPosition(properties.getPosition() - root);
            exportTree.addEntity(id, properties);
        }
        exportTree.writeToSVOFile(filename.toLocal8Bit().constData());
    } else {
        qCDebug(interfaceapp) << "No models were selected";
        return false;
    }

    // restore the main window's active state
    _window->activateWindow();
    return true;
}

void Application::loadSettings() {

    DependencyManager::get<AudioClient>()->loadSettings();
    DependencyManager::get<LODManager>()->loadSettings();

    Menu::getInstance()->loadSettings();
    _myAvatar->loadData();
}

void Application::saveSettings() {
    DependencyManager::get<AudioClient>()->saveSettings();
    DependencyManager::get<LODManager>()->saveSettings();

    Menu::getInstance()->saveSettings();
    _myAvatar->saveData();
}

bool Application::importEntities(const QString& urlOrFilename) {
    _entityClipboard.eraseAllOctreeElements();
    
    QUrl url(urlOrFilename);
    
    // if the URL appears to be invalid or relative, then it is probably a local file
    if (!url.isValid() || url.isRelative()) {
        url = QUrl::fromLocalFile(urlOrFilename);
    }
    
    bool success = _entityClipboard.readFromURL(url.toString());
    if (success) {
        _entityClipboard.reaverageOctreeElements();
    }
    return success;
}

QVector<EntityItemID> Application::pasteEntities(float x, float y, float z) {
    return _entityClipboard.sendEntities(&_entityEditSender, _entities.getTree(), x, y, z);
}

void Application::initDisplay() {
    glEnable(GL_BLEND);
    glBlendFuncSeparate(GL_SRC_ALPHA, GL_ONE_MINUS_SRC_ALPHA, GL_CONSTANT_ALPHA, GL_ONE);
    glShadeModel(GL_SMOOTH);
    glEnable(GL_LIGHTING);
    glEnable(GL_LIGHT0);
    glEnable(GL_DEPTH_TEST);
}

void Application::init() {
    // Make sure Login state is up to date
    DependencyManager::get<DialogsManager>()->toggleLoginDialog();
    
    _environment.init();

    DependencyManager::get<DeferredLightingEffect>()->init(this);
    DependencyManager::get<AmbientOcclusionEffect>()->init(this);

    // TODO: move _myAvatar out of Application. Move relevant code to MyAvataar or AvatarManager
    DependencyManager::get<AvatarManager>()->init();
    _myCamera.setMode(CAMERA_MODE_FIRST_PERSON);

    _mirrorCamera.setMode(CAMERA_MODE_MIRROR);

    OculusManager::connect();
    if (OculusManager::isConnected()) {
        QMetaObject::invokeMethod(Menu::getInstance()->getActionForOption(MenuOption::Fullscreen),
                                  "trigger",
                                  Qt::QueuedConnection);
    }

    TV3DManager::connect();
    if (TV3DManager::isConnected()) {
        QMetaObject::invokeMethod(Menu::getInstance()->getActionForOption(MenuOption::Fullscreen),
                                  "trigger",
                                  Qt::QueuedConnection);
    }

    _timerStart.start();
    _lastTimeUpdated.start();
    
    // when --url in command line, teleport to location
    const QString HIFI_URL_COMMAND_LINE_KEY = "--url";
    int urlIndex = arguments().indexOf(HIFI_URL_COMMAND_LINE_KEY);
    QString addressLookupString;
    if (urlIndex != -1) {
        addressLookupString = arguments().value(urlIndex + 1);
    }
    
    DependencyManager::get<AddressManager>()->loadSettings(addressLookupString);
    
    qCDebug(interfaceapp) << "Loaded settings";
    
#ifdef __APPLE__
    if (Menu::getInstance()->isOptionChecked(MenuOption::SixenseEnabled)) {
        // on OS X we only setup sixense if the user wants it on - this allows running without the hid_init crash
        // if hydra support is temporarily not required
        SixenseManager::getInstance().toggleSixense(true);
    }
#else
    // setup sixense
    SixenseManager::getInstance().toggleSixense(true);
#endif

    // initialize our face trackers after loading the menu settings
    DependencyManager::get<Faceshift>()->init();
    DependencyManager::get<DdeFaceTracker>()->init();

    Leapmotion::init();
    RealSense::init();

    // fire off an immediate domain-server check in now that settings are loaded
    DependencyManager::get<NodeList>()->sendDomainServerCheckIn();

    _entities.init();
    _entities.setViewFrustum(getViewFrustum());

    EntityTree* tree = _entities.getTree();
    _physicsEngine.setEntityTree(tree);
    tree->setSimulation(&_physicsEngine);
    _physicsEngine.init(&_entityEditSender);


    auto entityScriptingInterface = DependencyManager::get<EntityScriptingInterface>();

    connect(&_physicsEngine, &EntitySimulation::entityCollisionWithEntity,
            entityScriptingInterface.data(), &EntityScriptingInterface::entityCollisionWithEntity);

    // connect the _entityCollisionSystem to our EntityTreeRenderer since that's what handles running entity scripts
    connect(&_physicsEngine, &EntitySimulation::entityCollisionWithEntity,
            &_entities, &EntityTreeRenderer::entityCollisionWithEntity);

    // connect the _entities (EntityTreeRenderer) to our script engine's EntityScriptingInterface for firing
    // of events related clicking, hovering over, and entering entities
    _entities.connectSignalsToSlots(entityScriptingInterface.data());

    _entityClipboardRenderer.init();
    _entityClipboardRenderer.setViewFrustum(getViewFrustum());
    _entityClipboardRenderer.setTree(&_entityClipboard);

    _rearMirrorTools = new RearMirrorTools(_glWidget, _mirrorViewRect);

    connect(_rearMirrorTools, SIGNAL(closeView()), SLOT(closeMirrorView()));
    connect(_rearMirrorTools, SIGNAL(restoreView()), SLOT(restoreMirrorView()));
    connect(_rearMirrorTools, SIGNAL(shrinkView()), SLOT(shrinkMirrorView()));
    connect(_rearMirrorTools, SIGNAL(resetView()), SLOT(resetSensors()));

    // make sure our texture cache knows about window size changes
    DependencyManager::get<TextureCache>()->associateWithWidget(_glWidget);

    // initialize the GlowEffect with our widget
    DependencyManager::get<GlowEffect>()->init(_glWidget,
                                               Menu::getInstance()->isOptionChecked(MenuOption::EnableGlowEffect));
}

void Application::closeMirrorView() {
    if (Menu::getInstance()->isOptionChecked(MenuOption::Mirror)) {
        Menu::getInstance()->triggerOption(MenuOption::Mirror);
    }
}

void Application::restoreMirrorView() {
    if (!Menu::getInstance()->isOptionChecked(MenuOption::FullscreenMirror)) {
        Menu::getInstance()->triggerOption(MenuOption::FullscreenMirror);
    }
}

void Application::shrinkMirrorView() {
    if (Menu::getInstance()->isOptionChecked(MenuOption::FullscreenMirror)) {
        Menu::getInstance()->triggerOption(MenuOption::FullscreenMirror);
    }
}

const float HEAD_SPHERE_RADIUS = 0.1f;

bool Application::isLookingAtMyAvatar(Avatar* avatar) {
    glm::vec3 theirLookAt = avatar->getHead()->getLookAtPosition();
    glm::vec3 myEyePosition = _myAvatar->getHead()->getEyePosition();
    if (pointInSphere(theirLookAt, myEyePosition, HEAD_SPHERE_RADIUS * _myAvatar->getScale())) {
        return true;
    }
    return false;
}

void Application::updateLOD() {
    PerformanceTimer perfTimer("LOD");
    // adjust it unless we were asked to disable this feature, or if we're currently in throttleRendering mode
    if (!isThrottleRendering()) {
        DependencyManager::get<LODManager>()->autoAdjustLOD(_fps);
    } else {
        DependencyManager::get<LODManager>()->resetLODAdjust();
    }
}

void Application::updateMouseRay() {
    PerformanceTimer perfTimer("mouseRay");

    bool showWarnings = Menu::getInstance()->isOptionChecked(MenuOption::PipelineWarnings);
    PerformanceWarning warn(showWarnings, "Application::updateMouseRay()");

    // make sure the frustum is up-to-date
    loadViewFrustum(_myCamera, _viewFrustum);

    PickRay pickRay = _myCamera.computePickRay(getTrueMouseX(), getTrueMouseY());
    _mouseRayOrigin = pickRay.origin;
    _mouseRayDirection = pickRay.direction;
    
    // adjust for mirroring
    if (_myCamera.getMode() == CAMERA_MODE_MIRROR) {
        glm::vec3 mouseRayOffset = _mouseRayOrigin - _viewFrustum.getPosition();
        _mouseRayOrigin -= 2.0f * (_viewFrustum.getDirection() * glm::dot(_viewFrustum.getDirection(), mouseRayOffset) +
            _viewFrustum.getRight() * glm::dot(_viewFrustum.getRight(), mouseRayOffset));
        _mouseRayDirection -= 2.0f * (_viewFrustum.getDirection() * glm::dot(_viewFrustum.getDirection(), _mouseRayDirection) +
            _viewFrustum.getRight() * glm::dot(_viewFrustum.getRight(), _mouseRayDirection));
    }
}

void Application::updateMyAvatarLookAtPosition() {
    PerformanceTimer perfTimer("lookAt");
    bool showWarnings = Menu::getInstance()->isOptionChecked(MenuOption::PipelineWarnings);
    PerformanceWarning warn(showWarnings, "Application::updateMyAvatarLookAtPosition()");

    _myAvatar->updateLookAtTargetAvatar();
    FaceTracker* tracker = getActiveFaceTracker();

    bool isLookingAtSomeone = false;
    glm::vec3 lookAtSpot;
    if (_myCamera.getMode() == CAMERA_MODE_MIRROR) {
        //  When I am in mirror mode, just look right at the camera (myself)
        if (!OculusManager::isConnected()) {
            lookAtSpot = _myCamera.getPosition();
        } else {
            if (_myAvatar->isLookingAtLeftEye()) {
                lookAtSpot = OculusManager::getLeftEyePosition();
            } else {
                lookAtSpot = OculusManager::getRightEyePosition();
            }
        }
 
    } else {
        AvatarSharedPointer lookingAt = _myAvatar->getLookAtTargetAvatar().toStrongRef();
        if (lookingAt && _myAvatar != lookingAt.data()) {
            
            isLookingAtSomeone = true;
            //  If I am looking at someone else, look directly at one of their eyes
            if (tracker) {
                //  If a face tracker is active, look at the eye for the side my gaze is biased toward
                if (tracker->getEstimatedEyeYaw() > _myAvatar->getHead()->getFinalYaw()) {
                    // Look at their right eye
                    lookAtSpot = static_cast<Avatar*>(lookingAt.data())->getHead()->getRightEyePosition();
                } else {
                    // Look at their left eye
                    lookAtSpot = static_cast<Avatar*>(lookingAt.data())->getHead()->getLeftEyePosition();
                }
            } else {
                //  Need to add randomly looking back and forth between left and right eye for case with no tracker
                if (_myAvatar->isLookingAtLeftEye()) {
                    lookAtSpot = static_cast<Avatar*>(lookingAt.data())->getHead()->getLeftEyePosition();
                } else {
                    lookAtSpot = static_cast<Avatar*>(lookingAt.data())->getHead()->getRightEyePosition();
                }
            }
        } else {
            //  I am not looking at anyone else, so just look forward
            lookAtSpot = _myAvatar->getHead()->getEyePosition() +
                (_myAvatar->getHead()->getFinalOrientationInWorldFrame() * glm::vec3(0.0f, 0.0f, -TREE_SCALE));
        }
    }
    //
    //  Deflect the eyes a bit to match the detected Gaze from 3D camera if active
    //
    if (tracker) {
        float eyePitch = tracker->getEstimatedEyePitch();
        float eyeYaw = tracker->getEstimatedEyeYaw();
        const float GAZE_DEFLECTION_REDUCTION_DURING_EYE_CONTACT = 0.1f;
        // deflect using Faceshift gaze data
        glm::vec3 origin = _myAvatar->getHead()->getEyePosition();
        float pitchSign = (_myCamera.getMode() == CAMERA_MODE_MIRROR) ? -1.0f : 1.0f;
        float deflection = DependencyManager::get<Faceshift>()->getEyeDeflection();
        if (isLookingAtSomeone) {
            deflection *= GAZE_DEFLECTION_REDUCTION_DURING_EYE_CONTACT;
        }
        lookAtSpot = origin + _myCamera.getRotation() * glm::quat(glm::radians(glm::vec3(
            eyePitch * pitchSign * deflection, eyeYaw * deflection, 0.0f))) *
                glm::inverse(_myCamera.getRotation()) * (lookAtSpot - origin);
    }

    _myAvatar->getHead()->setLookAtPosition(lookAtSpot);
}

void Application::updateThreads(float deltaTime) {
    PerformanceTimer perfTimer("updateThreads");
    bool showWarnings = Menu::getInstance()->isOptionChecked(MenuOption::PipelineWarnings);
    PerformanceWarning warn(showWarnings, "Application::updateThreads()");

    // parse voxel packets
    if (!_enableProcessOctreeThread) {
        _octreeProcessor.threadRoutine();
        _entityEditSender.threadRoutine();
    }
}

void Application::cameraMenuChanged() {
    if (Menu::getInstance()->isOptionChecked(MenuOption::FullscreenMirror)) {
        if (_myCamera.getMode() != CAMERA_MODE_MIRROR) {
            _myCamera.setMode(CAMERA_MODE_MIRROR);
        }
    } else if (Menu::getInstance()->isOptionChecked(MenuOption::FirstPerson)) {
        if (_myCamera.getMode() != CAMERA_MODE_FIRST_PERSON) {
            _myCamera.setMode(CAMERA_MODE_FIRST_PERSON);
        }
    } else {
        if (_myCamera.getMode() != CAMERA_MODE_THIRD_PERSON) {
            _myCamera.setMode(CAMERA_MODE_THIRD_PERSON);
        }
    }
}

void Application::updateCamera(float deltaTime) {
    PerformanceTimer perfTimer("updateCamera");
    bool showWarnings = Menu::getInstance()->isOptionChecked(MenuOption::PipelineWarnings);
    PerformanceWarning warn(showWarnings, "Application::updateCamera()");

    if (!OculusManager::isConnected() && !TV3DManager::isConnected() &&
            Menu::getInstance()->isOptionChecked(MenuOption::OffAxisProjection)) {
        FaceTracker* tracker = getActiveFaceTracker();
        if (tracker) {
            const float EYE_OFFSET_SCALE = 0.025f;
            glm::vec3 position = tracker->getHeadTranslation() * EYE_OFFSET_SCALE;
            float xSign = (_myCamera.getMode() == CAMERA_MODE_MIRROR) ? 1.0f : -1.0f;
            _myCamera.setEyeOffsetPosition(glm::vec3(position.x * xSign, position.y, -position.z));
            updateProjectionMatrix();
        }
    }
}

void Application::updateDialogs(float deltaTime) {
    PerformanceTimer perfTimer("updateDialogs");
    bool showWarnings = Menu::getInstance()->isOptionChecked(MenuOption::PipelineWarnings);
    PerformanceWarning warn(showWarnings, "Application::updateDialogs()");
    auto dialogsManager = DependencyManager::get<DialogsManager>();
    
    // Update bandwidth dialog, if any
    BandwidthDialog* bandwidthDialog = dialogsManager->getBandwidthDialog();
    if (bandwidthDialog) {
        bandwidthDialog->update();
    }

    QPointer<OctreeStatsDialog> octreeStatsDialog = dialogsManager->getOctreeStatsDialog();
    if (octreeStatsDialog) {
        octreeStatsDialog->update();
    }
}

void Application::updateCursor(float deltaTime) {
    PerformanceTimer perfTimer("updateCursor");
    bool showWarnings = Menu::getInstance()->isOptionChecked(MenuOption::PipelineWarnings);
    PerformanceWarning warn(showWarnings, "Application::updateCursor()");

    static QPoint lastMousePos = QPoint();
    _lastMouseMove = (lastMousePos == QCursor::pos()) ? _lastMouseMove : usecTimestampNow();
    lastMousePos = QCursor::pos();
}

void Application::updateCursorVisibility() {
    if (!_cursorVisible ||
        Menu::getInstance()->isOptionChecked(MenuOption::EnableVRMode) ||
        Menu::getInstance()->isOptionChecked(MenuOption::Enable3DTVMode)) {
        _window->setCursor(Qt::BlankCursor);
    } else {
        _window->unsetCursor();
    }
}

void Application::setCursorVisible(bool visible) {
    _cursorVisible = visible;
    updateCursorVisibility();
}

void Application::update(float deltaTime) {
    bool showWarnings = Menu::getInstance()->isOptionChecked(MenuOption::PipelineWarnings);
    PerformanceWarning warn(showWarnings, "Application::update()");

    updateLOD();
    updateMouseRay(); // check what's under the mouse and update the mouse voxel

    {
        PerformanceTimer perfTimer("devices");
        DeviceTracker::updateAll();
        FaceTracker* tracker = getActiveFaceTracker();
        if (tracker) {
            tracker->update(deltaTime);
        }
        SixenseManager::getInstance().update(deltaTime);
        JoystickScriptingInterface::getInstance().update();
    }

    _userInputMapper.update(deltaTime);
    _keyboardMouseDevice.update();

    // Dispatch input events
    _controllerScriptingInterface.updateInputControllers();

    // Transfer the user inputs to the driveKeys
    _myAvatar->clearDriveKeys();
    _myAvatar->setDriveKeys(FWD, _userInputMapper.getActionState(UserInputMapper::LONGITUDINAL_FORWARD));
    _myAvatar->setDriveKeys(BACK, _userInputMapper.getActionState(UserInputMapper::LONGITUDINAL_BACKWARD));
    _myAvatar->setDriveKeys(UP, _userInputMapper.getActionState(UserInputMapper::VERTICAL_UP));
    _myAvatar->setDriveKeys(DOWN, _userInputMapper.getActionState(UserInputMapper::VERTICAL_DOWN));
    _myAvatar->setDriveKeys(LEFT, _userInputMapper.getActionState(UserInputMapper::LATERAL_LEFT));
    _myAvatar->setDriveKeys(RIGHT, _userInputMapper.getActionState(UserInputMapper::LATERAL_RIGHT));
    _myAvatar->setDriveKeys(ROT_UP, _userInputMapper.getActionState(UserInputMapper::PITCH_UP));
    _myAvatar->setDriveKeys(ROT_DOWN, _userInputMapper.getActionState(UserInputMapper::PITCH_DOWN));
    _myAvatar->setDriveKeys(ROT_LEFT, _userInputMapper.getActionState(UserInputMapper::YAW_LEFT));
    _myAvatar->setDriveKeys(ROT_RIGHT, _userInputMapper.getActionState(UserInputMapper::YAW_RIGHT));


    updateThreads(deltaTime); // If running non-threaded, then give the threads some time to process...
    
    DependencyManager::get<AvatarManager>()->updateOtherAvatars(deltaTime); //loop through all the other avatars and simulate them...

    updateCamera(deltaTime); // handle various camera tweaks like off axis projection
    updateDialogs(deltaTime); // update various stats dialogs if present
    updateCursor(deltaTime); // Handle cursor updates

    {
        PerformanceTimer perfTimer("physics");
        _myAvatar->relayDriveKeysToCharacterController();
        _physicsEngine.stepSimulation();
        _physicsEngine.dumpStatsIfNecessary();
    }

    if (!_aboutToQuit) {
        PerformanceTimer perfTimer("entities");
        // NOTE: the _entities.update() call below will wait for lock 
        // and will simulate entity motion (the EntityTree has been given an EntitySimulation).  
        _entities.update(); // update the models...
    }

    {
        PerformanceTimer perfTimer("overlays");
        _overlays.update(deltaTime);
    }
    
    {
        PerformanceTimer perfTimer("myAvatar");
        updateMyAvatarLookAtPosition();
        DependencyManager::get<AvatarManager>()->updateMyAvatar(deltaTime); // Sample hardware, update view frustum if needed, and send avatar data to mixer/nodes
    }

    {
        PerformanceTimer perfTimer("emitSimulating");
        // let external parties know we're updating
        emit simulating(deltaTime);
    }

    // Update _viewFrustum with latest camera and view frustum data...
    // NOTE: we get this from the view frustum, to make it simpler, since the
    // loadViewFrumstum() method will get the correct details from the camera
    // We could optimize this to not actually load the viewFrustum, since we don't
    // actually need to calculate the view frustum planes to send these details
    // to the server.
    {
        PerformanceTimer perfTimer("loadViewFrustum");
        loadViewFrustum(_myCamera, _viewFrustum);
    }

    quint64 now = usecTimestampNow();

    // Update my voxel servers with my current voxel query...
    {
        PerformanceTimer perfTimer("queryOctree");
        quint64 sinceLastQuery = now - _lastQueriedTime;
        const quint64 TOO_LONG_SINCE_LAST_QUERY = 3 * USECS_PER_SECOND;
        bool queryIsDue = sinceLastQuery > TOO_LONG_SINCE_LAST_QUERY;
        bool viewIsDifferentEnough = !_lastQueriedViewFrustum.isVerySimilar(_viewFrustum);

        // if it's been a while since our last query or the view has significantly changed then send a query, otherwise suppress it
        if (queryIsDue || viewIsDifferentEnough) {
            _lastQueriedTime = now;

            if (DependencyManager::get<SceneScriptingInterface>()->shouldRenderEntities()) {
                queryOctree(NodeType::EntityServer, PacketTypeEntityQuery, _entityServerJurisdictions);
            }
            _lastQueriedViewFrustum = _viewFrustum;
        }
    }

    // sent nack packets containing missing sequence numbers of received packets from nodes
    {
        quint64 sinceLastNack = now - _lastNackTime;
        const quint64 TOO_LONG_SINCE_LAST_NACK = 1 * USECS_PER_SECOND;
        if (sinceLastNack > TOO_LONG_SINCE_LAST_NACK) {
            _lastNackTime = now;
            sendNackPackets();
        }
    }

    // send packet containing downstream audio stats to the AudioMixer 
    {
        quint64 sinceLastNack = now - _lastSendDownstreamAudioStats;
        if (sinceLastNack > TOO_LONG_SINCE_LAST_SEND_DOWNSTREAM_AUDIO_STATS) {
            _lastSendDownstreamAudioStats = now;

            QMetaObject::invokeMethod(DependencyManager::get<AudioClient>().data(), "sendDownstreamAudioStatsPacket", Qt::QueuedConnection);
        }
    }
}

int Application::sendNackPackets() {

    if (Menu::getInstance()->isOptionChecked(MenuOption::DisableNackPackets)) {
        return 0;
    }

    int packetsSent = 0;
    char packet[MAX_PACKET_SIZE];

    // iterates thru all nodes in NodeList
    auto nodeList = DependencyManager::get<NodeList>();
    
    nodeList->eachNode([&](const SharedNodePointer& node){
        
        if (node->getActiveSocket() && node->getType() == NodeType::EntityServer) {
            
            QUuid nodeUUID = node->getUUID();
            
            // if there are octree packets from this node that are waiting to be processed,
            // don't send a NACK since the missing packets may be among those waiting packets.
            if (_octreeProcessor.hasPacketsToProcessFrom(nodeUUID)) {
                return;
            }
            
            _octreeSceneStatsLock.lockForRead();
            
            // retreive octree scene stats of this node
            if (_octreeServerSceneStats.find(nodeUUID) == _octreeServerSceneStats.end()) {
                _octreeSceneStatsLock.unlock();
                return;
            }
            
            // get sequence number stats of node, prune its missing set, and make a copy of the missing set
            SequenceNumberStats& sequenceNumberStats = _octreeServerSceneStats[nodeUUID].getIncomingOctreeSequenceNumberStats();
            sequenceNumberStats.pruneMissingSet();
            const QSet<OCTREE_PACKET_SEQUENCE> missingSequenceNumbers = sequenceNumberStats.getMissingSet();
            
            _octreeSceneStatsLock.unlock();
            
            // construct nack packet(s) for this node
            int numSequenceNumbersAvailable = missingSequenceNumbers.size();
            QSet<OCTREE_PACKET_SEQUENCE>::const_iterator missingSequenceNumbersIterator = missingSequenceNumbers.constBegin();
            while (numSequenceNumbersAvailable > 0) {
                
                char* dataAt = packet;
                int bytesRemaining = MAX_PACKET_SIZE;
                
                // pack header
                int numBytesPacketHeader = populatePacketHeader(packet, PacketTypeOctreeDataNack);
                dataAt += numBytesPacketHeader;
                bytesRemaining -= numBytesPacketHeader;
                
                // calculate and pack the number of sequence numbers
                int numSequenceNumbersRoomFor = (bytesRemaining - sizeof(uint16_t)) / sizeof(OCTREE_PACKET_SEQUENCE);
                uint16_t numSequenceNumbers = min(numSequenceNumbersAvailable, numSequenceNumbersRoomFor);
                uint16_t* numSequenceNumbersAt = (uint16_t*)dataAt;
                *numSequenceNumbersAt = numSequenceNumbers;
                dataAt += sizeof(uint16_t);
                
                // pack sequence numbers
                for (int i = 0; i < numSequenceNumbers; i++) {
                    OCTREE_PACKET_SEQUENCE* sequenceNumberAt = (OCTREE_PACKET_SEQUENCE*)dataAt;
                    *sequenceNumberAt = *missingSequenceNumbersIterator;
                    dataAt += sizeof(OCTREE_PACKET_SEQUENCE);
                    
                    missingSequenceNumbersIterator++;
                }
                numSequenceNumbersAvailable -= numSequenceNumbers;
                
                // send it
                nodeList->writeUnverifiedDatagram(packet, dataAt - packet, node);
                packetsSent++;
            }
        }
    });

    return packetsSent;
}

void Application::queryOctree(NodeType_t serverType, PacketType packetType, NodeToJurisdictionMap& jurisdictions) {

    //qCDebug(interfaceapp) << ">>> inside... queryOctree()... _viewFrustum.getFieldOfView()=" << _viewFrustum.getFieldOfView();
    bool wantExtraDebugging = getLogger()->extraDebugging();

    // These will be the same for all servers, so we can set them up once and then reuse for each server we send to.
    _octreeQuery.setWantLowResMoving(true);
    _octreeQuery.setWantColor(true);
    _octreeQuery.setWantDelta(true);
    _octreeQuery.setWantOcclusionCulling(false);
    _octreeQuery.setWantCompression(true);

    _octreeQuery.setCameraPosition(_viewFrustum.getPosition());
    _octreeQuery.setCameraOrientation(_viewFrustum.getOrientation());
    _octreeQuery.setCameraFov(_viewFrustum.getFieldOfView());
    _octreeQuery.setCameraAspectRatio(_viewFrustum.getAspectRatio());
    _octreeQuery.setCameraNearClip(_viewFrustum.getNearClip());
    _octreeQuery.setCameraFarClip(_viewFrustum.getFarClip());
    _octreeQuery.setCameraEyeOffsetPosition(_viewFrustum.getEyeOffsetPosition());
    auto lodManager = DependencyManager::get<LODManager>();
    _octreeQuery.setOctreeSizeScale(lodManager->getOctreeSizeScale());
    _octreeQuery.setBoundaryLevelAdjust(lodManager->getBoundaryLevelAdjust());

    unsigned char queryPacket[MAX_PACKET_SIZE];

    // Iterate all of the nodes, and get a count of how many voxel servers we have...
    int totalServers = 0;
    int inViewServers = 0;
    int unknownJurisdictionServers = 0;

    auto nodeList = DependencyManager::get<NodeList>();
    
    nodeList->eachNode([&](const SharedNodePointer& node) {
        // only send to the NodeTypes that are serverType
        if (node->getActiveSocket() && node->getType() == serverType) {
            totalServers++;

            // get the server bounds for this server
            QUuid nodeUUID = node->getUUID();

            // if we haven't heard from this voxel server, go ahead and send it a query, so we
            // can get the jurisdiction...
            if (jurisdictions.find(nodeUUID) == jurisdictions.end()) {
                unknownJurisdictionServers++;
            } else {
                const JurisdictionMap& map = (jurisdictions)[nodeUUID];

                unsigned char* rootCode = map.getRootOctalCode();

                if (rootCode) {
                    VoxelPositionSize rootDetails;
                    voxelDetailsForCode(rootCode, rootDetails);
                    AACube serverBounds(glm::vec3(rootDetails.x, rootDetails.y, rootDetails.z), rootDetails.s);

                    ViewFrustum::location serverFrustumLocation = _viewFrustum.cubeInFrustum(serverBounds);

                    if (serverFrustumLocation != ViewFrustum::OUTSIDE) {
                        inViewServers++;
                    }
                }
            }
        }
    });

    if (wantExtraDebugging) {
        qCDebug(interfaceapp, "Servers: total %d, in view %d, unknown jurisdiction %d",
            totalServers, inViewServers, unknownJurisdictionServers);
    }

    int perServerPPS = 0;
    const int SMALL_BUDGET = 10;
    int perUnknownServer = SMALL_BUDGET;
    int totalPPS = _octreeQuery.getMaxOctreePacketsPerSecond();

    // determine PPS based on number of servers
    if (inViewServers >= 1) {
        // set our preferred PPS to be exactly evenly divided among all of the voxel servers... and allocate 1 PPS
        // for each unknown jurisdiction server
        perServerPPS = (totalPPS / inViewServers) - (unknownJurisdictionServers * perUnknownServer);
    } else {
        if (unknownJurisdictionServers > 0) {
            perUnknownServer = (totalPPS / unknownJurisdictionServers);
        }
    }

    if (wantExtraDebugging) {
        qCDebug(interfaceapp, "perServerPPS: %d perUnknownServer: %d", perServerPPS, perUnknownServer);
    }
    
    nodeList->eachNode([&](const SharedNodePointer& node){
        // only send to the NodeTypes that are serverType
        if (node->getActiveSocket() && node->getType() == serverType) {
            
            
            // get the server bounds for this server
            QUuid nodeUUID = node->getUUID();
            
            bool inView = false;
            bool unknownView = false;
            
            // if we haven't heard from this voxel server, go ahead and send it a query, so we
            // can get the jurisdiction...
            if (jurisdictions.find(nodeUUID) == jurisdictions.end()) {
                unknownView = true; // assume it's in view
                if (wantExtraDebugging) {
                    qCDebug(interfaceapp) << "no known jurisdiction for node " << *node << ", assume it's visible.";
                }
            } else {
                const JurisdictionMap& map = (jurisdictions)[nodeUUID];
                
                unsigned char* rootCode = map.getRootOctalCode();
                
                if (rootCode) {
                    VoxelPositionSize rootDetails;
                    voxelDetailsForCode(rootCode, rootDetails);
                    AACube serverBounds(glm::vec3(rootDetails.x, rootDetails.y, rootDetails.z), rootDetails.s);
                    
                    ViewFrustum::location serverFrustumLocation = _viewFrustum.cubeInFrustum(serverBounds);
                    if (serverFrustumLocation != ViewFrustum::OUTSIDE) {
                        inView = true;
                    } else {
                        inView = false;
                    }
                } else {
                    if (wantExtraDebugging) {
                        qCDebug(interfaceapp) << "Jurisdiction without RootCode for node " << *node << ". That's unusual!";
                    }
                }
            }
            
            if (inView) {
                _octreeQuery.setMaxOctreePacketsPerSecond(perServerPPS);
            } else if (unknownView) {
                if (wantExtraDebugging) {
                    qCDebug(interfaceapp) << "no known jurisdiction for node " << *node << ", give it budget of "
                    << perUnknownServer << " to send us jurisdiction.";
                }
                
                // set the query's position/orientation to be degenerate in a manner that will get the scene quickly
                // If there's only one server, then don't do this, and just let the normal voxel query pass through
                // as expected... this way, we will actually get a valid scene if there is one to be seen
                if (totalServers > 1) {
                    _octreeQuery.setCameraPosition(glm::vec3(-0.1,-0.1,-0.1));
                    const glm::quat OFF_IN_NEGATIVE_SPACE = glm::quat(-0.5, 0, -0.5, 1.0);
                    _octreeQuery.setCameraOrientation(OFF_IN_NEGATIVE_SPACE);
                    _octreeQuery.setCameraNearClip(0.1f);
                    _octreeQuery.setCameraFarClip(0.1f);
                    if (wantExtraDebugging) {
                        qCDebug(interfaceapp) << "Using 'minimal' camera position for node" << *node;
                    }
                } else {
                    if (wantExtraDebugging) {
                        qCDebug(interfaceapp) << "Using regular camera position for node" << *node;
                    }
                }
                _octreeQuery.setMaxOctreePacketsPerSecond(perUnknownServer);
            } else {
                _octreeQuery.setMaxOctreePacketsPerSecond(0);
            }
            // set up the packet for sending...
            unsigned char* endOfQueryPacket = queryPacket;
            
            // insert packet type/version and node UUID
            endOfQueryPacket += populatePacketHeader(reinterpret_cast<char*>(endOfQueryPacket), packetType);
            
            // encode the query data...
            endOfQueryPacket += _octreeQuery.getBroadcastData(endOfQueryPacket);
            
            int packetLength = endOfQueryPacket - queryPacket;
            
            // make sure we still have an active socket
            nodeList->writeUnverifiedDatagram(reinterpret_cast<const char*>(queryPacket), packetLength, node);
        }
    });
}

bool Application::isHMDMode() const {
    if (OculusManager::isConnected()) {
        return true;
    } else {
        return false;
    }
}

QRect Application::getDesirableApplicationGeometry() {
    QRect applicationGeometry = getWindow()->geometry();
    
    // If our parent window is on the HMD, then don't use its geometry, instead use
    // the "main screen" geometry.
    HMDToolsDialog* hmdTools = DependencyManager::get<DialogsManager>()->getHMDToolsDialog();
    if (hmdTools && hmdTools->hasHMDScreen()) {
        QScreen* hmdScreen = hmdTools->getHMDScreen();
        QWindow* appWindow = getWindow()->windowHandle();
        QScreen* appScreen = appWindow->screen();

        // if our app's screen is the hmd screen, we don't want to place the
        // running scripts widget on it. So we need to pick a better screen.
        // we will use the screen for the HMDTools since it's a guarenteed
        // better screen.
        if (appScreen == hmdScreen) {
            QScreen* betterScreen = hmdTools->windowHandle()->screen();
            applicationGeometry = betterScreen->geometry();
        }
    }
    return applicationGeometry;
}

/////////////////////////////////////////////////////////////////////////////////////
// loadViewFrustum()
//
// Description: this will load the view frustum bounds for EITHER the head
//                 or the "myCamera".
//
void Application::loadViewFrustum(Camera& camera, ViewFrustum& viewFrustum) {
    // We will use these below, from either the camera or head vectors calculated above
    glm::vec3 position(camera.getPosition());
    float fov         = camera.getFieldOfView();    // degrees
    float nearClip    = camera.getNearClip();
    float farClip     = camera.getFarClip();
    float aspectRatio = camera.getAspectRatio();

    glm::quat rotation = camera.getRotation();

    // Set the viewFrustum up with the correct position and orientation of the camera
    viewFrustum.setPosition(position);
    viewFrustum.setOrientation(rotation);

    // Also make sure it's got the correct lens details from the camera
    viewFrustum.setAspectRatio(aspectRatio);
    viewFrustum.setFieldOfView(fov);    // degrees
    viewFrustum.setNearClip(nearClip);
    viewFrustum.setFarClip(farClip);
    viewFrustum.setEyeOffsetPosition(camera.getEyeOffsetPosition());
    viewFrustum.setEyeOffsetOrientation(camera.getEyeOffsetOrientation());

    // Ask the ViewFrustum class to calculate our corners
    viewFrustum.calculate();
}

glm::vec3 Application::getSunDirection() {
    // Sun direction is in fact just the location of the sun relative to the origin
    auto skyStage = DependencyManager::get<SceneScriptingInterface>()->getSkyStage();
    return skyStage->getSunLight()->getDirection();
}

// FIXME, preprocessor guard this check to occur only in DEBUG builds
static QThread * activeRenderingThread = nullptr;

void Application::updateShadowMap() {
    activeRenderingThread = QThread::currentThread();

    PerformanceTimer perfTimer("shadowMap");
    auto shadowFramebuffer = DependencyManager::get<TextureCache>()->getShadowFramebuffer();
    glBindFramebuffer(GL_FRAMEBUFFER, gpu::GLBackend::getFramebufferID(shadowFramebuffer));

    glEnable(GL_DEPTH_TEST);
    glClear(GL_DEPTH_BUFFER_BIT);

    glm::vec3 lightDirection = getSunDirection();
    glm::quat rotation = rotationBetween(IDENTITY_FRONT, lightDirection);
    glm::quat inverseRotation = glm::inverse(rotation);
    
    const float SHADOW_MATRIX_DISTANCES[] = { 0.0f, 2.0f, 6.0f, 14.0f, 30.0f };
    const glm::vec2 MAP_COORDS[] = { glm::vec2(0.0f, 0.0f), glm::vec2(0.5f, 0.0f),
        glm::vec2(0.0f, 0.5f), glm::vec2(0.5f, 0.5f) };
    
    float frustumScale = 1.0f / (_viewFrustum.getFarClip() - _viewFrustum.getNearClip());
    loadViewFrustum(_myCamera, _viewFrustum);
    
    int matrixCount = 1;
    //int targetSize = fbo->width();
    int sourceSize = shadowFramebuffer->getWidth();
    int targetSize = shadowFramebuffer->getWidth();
    float targetScale = 1.0f;
    if (Menu::getInstance()->isOptionChecked(MenuOption::CascadedShadows)) {
        matrixCount = CASCADED_SHADOW_MATRIX_COUNT;
        targetSize = sourceSize / 2;
        targetScale = 0.5f;
    }
    for (int i = 0; i < matrixCount; i++) {
        const glm::vec2& coord = MAP_COORDS[i];
        glViewport(coord.s * sourceSize, coord.t * sourceSize, targetSize, targetSize);

        // if simple shadow then since the resolution is twice as much as with cascaded, cover 2 regions with the map, not just one
        int regionIncrement = (matrixCount == 1 ? 2 : 1);
        float nearScale = SHADOW_MATRIX_DISTANCES[i] * frustumScale;
        float farScale = SHADOW_MATRIX_DISTANCES[i + regionIncrement] * frustumScale;
        glm::vec3 points[] = {
            glm::mix(_viewFrustum.getNearTopLeft(), _viewFrustum.getFarTopLeft(), nearScale),
            glm::mix(_viewFrustum.getNearTopRight(), _viewFrustum.getFarTopRight(), nearScale),
            glm::mix(_viewFrustum.getNearBottomLeft(), _viewFrustum.getFarBottomLeft(), nearScale),
            glm::mix(_viewFrustum.getNearBottomRight(), _viewFrustum.getFarBottomRight(), nearScale),
            glm::mix(_viewFrustum.getNearTopLeft(), _viewFrustum.getFarTopLeft(), farScale),
            glm::mix(_viewFrustum.getNearTopRight(), _viewFrustum.getFarTopRight(), farScale),
            glm::mix(_viewFrustum.getNearBottomLeft(), _viewFrustum.getFarBottomLeft(), farScale),
            glm::mix(_viewFrustum.getNearBottomRight(), _viewFrustum.getFarBottomRight(), farScale) };
        glm::vec3 center;
        for (size_t j = 0; j < sizeof(points) / sizeof(points[0]); j++) {
            center += points[j];
        }
        center /= (float)(sizeof(points) / sizeof(points[0]));
        float radius = 0.0f;
        for (size_t j = 0; j < sizeof(points) / sizeof(points[0]); j++) {
            radius = qMax(radius, glm::distance(points[j], center));
        }
        if (i < 3) {
            const float RADIUS_SCALE = 0.5f;
            _shadowDistances[i] = -glm::distance(_viewFrustum.getPosition(), center) - radius * RADIUS_SCALE;
        }
        center = inverseRotation * center;
        
        // to reduce texture "shimmer," move in texel increments
        float texelSize = (2.0f * radius) / targetSize;
        center = glm::vec3(roundf(center.x / texelSize) * texelSize, roundf(center.y / texelSize) * texelSize,
            roundf(center.z / texelSize) * texelSize);
        
        glm::vec3 minima(center.x - radius, center.y - radius, center.z - radius);
        glm::vec3 maxima(center.x + radius, center.y + radius, center.z + radius);

        // stretch out our extents in z so that we get all of the avatars
        minima.z -= _viewFrustum.getFarClip() * 0.5f;
        maxima.z += _viewFrustum.getFarClip() * 0.5f;

        // save the combined matrix for rendering
        _shadowMatrices[i] = glm::transpose(glm::translate(glm::vec3(coord, 0.0f)) *
            glm::scale(glm::vec3(targetScale, targetScale, 1.0f)) *
            glm::translate(glm::vec3(0.5f, 0.5f, 0.5f)) * glm::scale(glm::vec3(0.5f, 0.5f, 0.5f)) *
            glm::ortho(minima.x, maxima.x, minima.y, maxima.y, -maxima.z, -minima.z) * glm::mat4_cast(inverseRotation));

        // update the shadow view frustum
      //  glm::vec3 shadowFrustumCenter = glm::vec3((minima.x + maxima.x) * 0.5f, (minima.y + maxima.y) * 0.5f, (minima.z + maxima.z) * 0.5f);
        glm::vec3 shadowFrustumCenter = rotation * ((minima + maxima) * 0.5f);
        _shadowViewFrustum.setPosition(shadowFrustumCenter);
        _shadowViewFrustum.setOrientation(rotation);
        _shadowViewFrustum.setOrthographic(true);
        _shadowViewFrustum.setWidth(maxima.x - minima.x);
        _shadowViewFrustum.setHeight(maxima.y - minima.y);
        _shadowViewFrustum.setNearClip(minima.z);
        _shadowViewFrustum.setFarClip(maxima.z);
        _shadowViewFrustum.setEyeOffsetPosition(glm::vec3());
        _shadowViewFrustum.setEyeOffsetOrientation(glm::quat());
        _shadowViewFrustum.calculate();

        glMatrixMode(GL_PROJECTION);
        glPushMatrix();
        glLoadIdentity();
        glOrtho(minima.x, maxima.x, minima.y, maxima.y, -maxima.z, -minima.z);

        glm::mat4 projAgain;
        glGetFloatv(GL_PROJECTION_MATRIX, (GLfloat*)&projAgain);


        glMatrixMode(GL_MODELVIEW);
        glPushMatrix();
        glLoadIdentity();
        glm::vec3 axis = glm::axis(inverseRotation);
        glRotatef(glm::degrees(glm::angle(inverseRotation)), axis.x, axis.y, axis.z);

        // store view matrix without translation, which we'll use for precision-sensitive objects
        updateUntranslatedViewMatrix();
 
        // Equivalent to what is happening with _untranslatedViewMatrix and the _viewMatrixTranslation
        // the viewTransofmr object is updatded with the correct values and saved,
        // this is what is used for rendering the Entities and avatars
        Transform viewTransform;
        viewTransform.setRotation(rotation);
    //    viewTransform.postTranslate(shadowFrustumCenter);
        setViewTransform(viewTransform);


        glEnable(GL_POLYGON_OFFSET_FILL);
        glPolygonOffset(1.1f, 4.0f); // magic numbers courtesy http://www.eecs.berkeley.edu/~ravir/6160/papers/shadowmaps.ppt

        {
            PerformanceTimer perfTimer("avatarManager");
            DependencyManager::get<AvatarManager>()->renderAvatars(RenderArgs::SHADOW_RENDER_MODE);
        }

        {
            PerformanceTimer perfTimer("entities");
            _entities.render(RenderArgs::SHADOW_RENDER_MODE);
        }

        // render JS/scriptable overlays
        {
            PerformanceTimer perfTimer("3dOverlays");
            _overlays.renderWorld(false, RenderArgs::SHADOW_RENDER_MODE);
        }

        {
            PerformanceTimer perfTimer("3dOverlaysFront");
            _overlays.renderWorld(true, RenderArgs::SHADOW_RENDER_MODE);
        }

        glDisable(GL_POLYGON_OFFSET_FILL);

        glPopMatrix();

        glMatrixMode(GL_PROJECTION);
        glPopMatrix();

        glMatrixMode(GL_MODELVIEW);
    }
    
   // fbo->release();
    
    glViewport(0, 0, _glWidget->getDeviceWidth(), _glWidget->getDeviceHeight());
    activeRenderingThread = nullptr;
}

const GLfloat WORLD_AMBIENT_COLOR[] = { 0.525f, 0.525f, 0.6f };
const GLfloat WORLD_DIFFUSE_COLOR[] = { 0.6f, 0.525f, 0.525f };
const GLfloat WORLD_SPECULAR_COLOR[] = { 0.08f, 0.08f, 0.08f, 1.0f };

const glm::vec3 GLOBAL_LIGHT_COLOR = {  0.6f, 0.525f, 0.525f };

void Application::setupWorldLight() {

    //  Setup 3D lights (after the camera transform, so that they are positioned in world space)
    glEnable(GL_COLOR_MATERIAL);
    glColorMaterial(GL_FRONT_AND_BACK, GL_AMBIENT_AND_DIFFUSE);

    glm::vec3 sunDirection = getSunDirection();
    GLfloat light_position0[] = { sunDirection.x, sunDirection.y, sunDirection.z, 0.0 };
    glLightfv(GL_LIGHT0, GL_POSITION, light_position0);
    glLightfv(GL_LIGHT0, GL_AMBIENT, WORLD_AMBIENT_COLOR);
    glLightfv(GL_LIGHT0, GL_DIFFUSE, WORLD_DIFFUSE_COLOR);
    glLightfv(GL_LIGHT0, GL_SPECULAR, WORLD_SPECULAR_COLOR);
    glMaterialfv(GL_FRONT, GL_SPECULAR, WORLD_SPECULAR_COLOR);
    glMateriali(GL_FRONT, GL_SHININESS, 96);

}

bool Application::shouldRenderMesh(float largestDimension, float distanceToCamera) {
    return DependencyManager::get<LODManager>()->shouldRenderMesh(largestDimension, distanceToCamera);
}

float Application::getSizeScale() const { 
    return DependencyManager::get<LODManager>()->getOctreeSizeScale();
}

int Application::getBoundaryLevelAdjust() const { 
    return DependencyManager::get<LODManager>()->getBoundaryLevelAdjust();
}

PickRay Application::computePickRay(float x, float y) {
    return getCamera()->computePickRay(x, y);
}

QImage Application::renderAvatarBillboard() {
    auto primaryFramebuffer = DependencyManager::get<TextureCache>()->getPrimaryFramebuffer();
    glBindFramebuffer(GL_FRAMEBUFFER, gpu::GLBackend::getFramebufferID(primaryFramebuffer));

    // the "glow" here causes an alpha of one
    Glower glower;

    const int BILLBOARD_SIZE = 64;
    renderRearViewMirror(QRect(0, _glWidget->getDeviceHeight() - BILLBOARD_SIZE,
                               BILLBOARD_SIZE, BILLBOARD_SIZE),
                         true);

    QImage image(BILLBOARD_SIZE, BILLBOARD_SIZE, QImage::Format_ARGB32);
    glReadPixels(0, 0, BILLBOARD_SIZE, BILLBOARD_SIZE, GL_BGRA, GL_UNSIGNED_BYTE, image.bits());

    glBindFramebuffer(GL_FRAMEBUFFER, 0);

    return image;
}

ViewFrustum* Application::getViewFrustum() {
#ifdef DEBUG
    if (QThread::currentThread() == activeRenderingThread) {
        // FIXME, should this be an assert?
        qWarning() << "Calling Application::getViewFrustum() from the active rendering thread, did you mean Application::getDisplayViewFrustum()?";
    }
#endif
    return &_viewFrustum;
}

ViewFrustum* Application::getDisplayViewFrustum() {
#ifdef DEBUG
    if (QThread::currentThread() != activeRenderingThread) {
        // FIXME, should this be an assert?
        qWarning() << "Calling Application::getDisplayViewFrustum() from outside the active rendering thread or outside rendering, did you mean Application::getViewFrustum()?";
    }
#endif
    return &_displayViewFrustum;
}

void Application::displaySide(Camera& theCamera, bool selfAvatarOnly, RenderArgs::RenderSide renderSide) {
    activeRenderingThread = QThread::currentThread();
    PROFILE_RANGE(__FUNCTION__);
    PerformanceTimer perfTimer("display");
    PerformanceWarning warn(Menu::getInstance()->isOptionChecked(MenuOption::PipelineWarnings), "Application::displaySide()");
    // transform by eye offset

    // load the view frustum
    loadViewFrustum(theCamera, _displayViewFrustum);

    // flip x if in mirror mode (also requires reversing winding order for backface culling)
    if (theCamera.getMode() == CAMERA_MODE_MIRROR) {
        glScalef(-1.0f, 1.0f, 1.0f);
        glFrontFace(GL_CW);

    } else {
        glFrontFace(GL_CCW);
    }

    glm::vec3 eyeOffsetPos = theCamera.getEyeOffsetPosition();
    glm::quat eyeOffsetOrient = theCamera.getEyeOffsetOrientation();
    glm::vec3 eyeOffsetAxis = glm::axis(eyeOffsetOrient);
    glRotatef(-glm::degrees(glm::angle(eyeOffsetOrient)), eyeOffsetAxis.x, eyeOffsetAxis.y, eyeOffsetAxis.z);
    glTranslatef(-eyeOffsetPos.x, -eyeOffsetPos.y, -eyeOffsetPos.z);

    // transform view according to theCamera
    // could be myCamera (if in normal mode)
    // or could be viewFrustumOffsetCamera if in offset mode

    glm::quat rotation = theCamera.getRotation();
    glm::vec3 axis = glm::axis(rotation);
    glRotatef(-glm::degrees(glm::angle(rotation)), axis.x, axis.y, axis.z);

    // store view matrix without translation, which we'll use for precision-sensitive objects
    updateUntranslatedViewMatrix(-theCamera.getPosition());

    // Equivalent to what is happening with _untranslatedViewMatrix and the _viewMatrixTranslation
    // the viewTransofmr object is updatded with the correct values and saved,
    // this is what is used for rendering the Entities and avatars
    Transform viewTransform;
    viewTransform.setTranslation(theCamera.getPosition());
    viewTransform.setRotation(rotation);
    viewTransform.postTranslate(eyeOffsetPos);
    viewTransform.postRotate(eyeOffsetOrient);
    if (theCamera.getMode() == CAMERA_MODE_MIRROR) {
         viewTransform.setScale(Transform::Vec3(-1.0f, 1.0f, 1.0f));
    }
    if (renderSide != RenderArgs::MONO) {
        glm::mat4 invView = glm::inverse(_untranslatedViewMatrix);
        
        viewTransform.evalFromRawMatrix(invView);
        viewTransform.preTranslate(_viewMatrixTranslation);
    }
    
    setViewTransform(viewTransform);

    glTranslatef(_viewMatrixTranslation.x, _viewMatrixTranslation.y, _viewMatrixTranslation.z);

    //  Setup 3D lights (after the camera transform, so that they are positioned in world space)
    {
        PerformanceTimer perfTimer("lights");
        setupWorldLight();
    }

    // setup shadow matrices (again, after the camera transform)
    int shadowMatrixCount = 0;
    if (Menu::getInstance()->isOptionChecked(MenuOption::SimpleShadows)) {
        shadowMatrixCount = 1;
    } else if (Menu::getInstance()->isOptionChecked(MenuOption::CascadedShadows)) {
        shadowMatrixCount = CASCADED_SHADOW_MATRIX_COUNT;
    }
    for (int i = shadowMatrixCount - 1; i >= 0; i--) {
        glActiveTexture(GL_TEXTURE0 + i);
        glTexGenfv(GL_S, GL_EYE_PLANE, (const GLfloat*)&_shadowMatrices[i][0]);
        glTexGenfv(GL_T, GL_EYE_PLANE, (const GLfloat*)&_shadowMatrices[i][1]);
        glTexGenfv(GL_R, GL_EYE_PLANE, (const GLfloat*)&_shadowMatrices[i][2]);
    }

<<<<<<< HEAD
    // Render the stars and sky only if sky dome mode
    auto skyStage = DependencyManager::get<SceneScriptingInterface>()->getSkyStage();
    if (skyStage->getBackgroundMode() == model::SunSkyStage::NO_BACKGROUND) {
    } else if (skyStage->getBackgroundMode() == model::SunSkyStage::SKY_DOME) {
        if (!selfAvatarOnly && Menu::getInstance()->isOptionChecked(MenuOption::Stars)) {
            PerformanceTimer perfTimer("stars");
            PerformanceWarning warn(Menu::getInstance()->isOptionChecked(MenuOption::PipelineWarnings),
                "Application::displaySide() ... stars...");
            if (!_stars.isStarsLoaded()) {
                _stars.generate(STARFIELD_NUM_STARS, STARFIELD_SEED);
            }
            // should be the first rendering pass - w/o depth buffer / lighting

            // compute starfield alpha based on distance from atmosphere
            float alpha = 1.0f;
            if (Menu::getInstance()->isOptionChecked(MenuOption::Atmosphere)) {
                const EnvironmentData& closestData = _environment.getClosestData(theCamera.getPosition());
                float height = glm::distance(theCamera.getPosition(),
                    closestData.getAtmosphereCenter(theCamera.getPosition()));
=======
    if (!selfAvatarOnly && Menu::getInstance()->isOptionChecked(MenuOption::Stars)) {
        PerformanceTimer perfTimer("stars");
        PerformanceWarning warn(Menu::getInstance()->isOptionChecked(MenuOption::PipelineWarnings),
            "Application::displaySide() ... stars...");
        if (!_stars.isStarsLoaded()) {
            _stars.generate(STARFIELD_NUM_STARS, STARFIELD_SEED);
        }
        // should be the first rendering pass - w/o depth buffer / lighting

        // compute starfield alpha based on distance from atmosphere
        float alpha = 1.0f;
        bool hasStars = true;
        if (Menu::getInstance()->isOptionChecked(MenuOption::Atmosphere)) {
            // TODO: handle this correctly for zones
            const EnvironmentData& closestData = _environment.getClosestData(theCamera.getPosition());
            
            if (closestData.getHasStars()) {
                float height = glm::distance(theCamera.getPosition(), closestData.getAtmosphereCenter());
>>>>>>> 61f6139f
                if (height < closestData.getAtmosphereInnerRadius()) {
                    alpha = 0.0f;

                } else if (height < closestData.getAtmosphereOuterRadius()) {
                    alpha = (height - closestData.getAtmosphereInnerRadius()) /
                        (closestData.getAtmosphereOuterRadius() - closestData.getAtmosphereInnerRadius());
                }
<<<<<<< HEAD
=======
            } else {
                hasStars = false;
>>>>>>> 61f6139f
            }

            // finally render the starfield
            _stars.render(theCamera.getFieldOfView(), theCamera.getAspectRatio(), theCamera.getNearClip(), alpha);
        }

<<<<<<< HEAD
        // draw the sky dome
        if (!selfAvatarOnly && Menu::getInstance()->isOptionChecked(MenuOption::Atmosphere)) {
            PerformanceTimer perfTimer("atmosphere");
            PerformanceWarning warn(Menu::getInstance()->isOptionChecked(MenuOption::PipelineWarnings),
                "Application::displaySide() ... atmosphere...");
            _environment.renderAtmospheres(theCamera);
        }
    } else if (skyStage->getBackgroundMode() == model::SunSkyStage::SKY_BOX) {
        
=======
        // finally render the starfield
        if (hasStars) {
            _stars.render(theCamera.getFieldOfView(), theCamera.getAspectRatio(), theCamera.getNearClip(), alpha);
        }
>>>>>>> 61f6139f
    }

    if (Menu::getInstance()->isOptionChecked(MenuOption::Wireframe)) {
        glPolygonMode(GL_FRONT_AND_BACK, GL_LINE);
    }

    glEnable(GL_LIGHTING);
    glEnable(GL_DEPTH_TEST);
    
    DependencyManager::get<DeferredLightingEffect>()->prepare();

    if (!selfAvatarOnly) {
        // draw a red sphere
        float originSphereRadius = 0.05f;
        DependencyManager::get<GeometryCache>()->renderSphere(originSphereRadius, 15, 15, glm::vec4(1.0f, 0.0f, 0.0f, 1.0f));
        
        // render models...
        if (DependencyManager::get<SceneScriptingInterface>()->shouldRenderEntities()) {
            PerformanceTimer perfTimer("entities");
            PerformanceWarning warn(Menu::getInstance()->isOptionChecked(MenuOption::PipelineWarnings),
                "Application::displaySide() ... entities...");

            RenderArgs::DebugFlags renderDebugFlags = RenderArgs::RENDER_DEBUG_NONE;
            RenderArgs::RenderMode renderMode = RenderArgs::DEFAULT_RENDER_MODE;

            if (Menu::getInstance()->isOptionChecked(MenuOption::PhysicsShowHulls)) {
                renderDebugFlags = (RenderArgs::DebugFlags) (renderDebugFlags | (int) RenderArgs::RENDER_DEBUG_HULLS);
            }
            if (Menu::getInstance()->isOptionChecked(MenuOption::PhysicsShowOwned)) {
                renderDebugFlags =
                    (RenderArgs::DebugFlags) (renderDebugFlags | (int) RenderArgs::RENDER_DEBUG_SIMULATION_OWNERSHIP);
            }
            if (theCamera.getMode() == CAMERA_MODE_MIRROR) {
                renderMode = RenderArgs::MIRROR_RENDER_MODE;
            }
            _entities.render(renderMode, renderSide, renderDebugFlags);
        }

        // render JS/scriptable overlays
        {
            PerformanceTimer perfTimer("3dOverlays");
            _overlays.renderWorld(false);
        }

        // render the ambient occlusion effect if enabled
        if (Menu::getInstance()->isOptionChecked(MenuOption::AmbientOcclusion)) {
            PerformanceTimer perfTimer("ambientOcclusion");
            PerformanceWarning warn(Menu::getInstance()->isOptionChecked(MenuOption::PipelineWarnings),
                "Application::displaySide() ... AmbientOcclusion...");
            DependencyManager::get<AmbientOcclusionEffect>()->render();
        }
    }
    
    bool mirrorMode = (theCamera.getMode() == CAMERA_MODE_MIRROR);
    
    {
        PerformanceTimer perfTimer("avatars");
        DependencyManager::get<AvatarManager>()->renderAvatars(mirrorMode ? RenderArgs::MIRROR_RENDER_MODE : RenderArgs::NORMAL_RENDER_MODE,
            false, selfAvatarOnly);   
    }

    {
        DependencyManager::get<DeferredLightingEffect>()->setAmbientLightMode(getRenderAmbientLight());
        auto skyStage = DependencyManager::get<SceneScriptingInterface>()->getSkyStage();
        DependencyManager::get<DeferredLightingEffect>()->setGlobalLight(skyStage->getSunLight()->getDirection(), skyStage->getSunLight()->getColor(), skyStage->getSunLight()->getIntensity(), skyStage->getSunLight()->getAmbientIntensity());
        DependencyManager::get<DeferredLightingEffect>()->setGlobalAtmosphere(skyStage->getAtmosphere());

        PROFILE_RANGE("DeferredLighting"); 
        PerformanceTimer perfTimer("lighting");
        DependencyManager::get<DeferredLightingEffect>()->render();
    }

    {
        PerformanceTimer perfTimer("avatarsPostLighting");
        DependencyManager::get<AvatarManager>()->renderAvatars(mirrorMode ? RenderArgs::MIRROR_RENDER_MODE : RenderArgs::NORMAL_RENDER_MODE,
            true, selfAvatarOnly);   
    }
    
    //Render the sixense lasers
    if (Menu::getInstance()->isOptionChecked(MenuOption::SixenseLasers)) {
        _myAvatar->renderLaserPointers();
    }

    if (!selfAvatarOnly) {
        _nodeBoundsDisplay.draw();
    
        //  Render the world box
        if (theCamera.getMode() != CAMERA_MODE_MIRROR && Menu::getInstance()->isOptionChecked(MenuOption::Stats)) {
            PerformanceTimer perfTimer("worldBox");
            renderWorldBox();
        }

        // render octree fades if they exist
        if (_octreeFades.size() > 0) {
            PerformanceTimer perfTimer("octreeFades");
            PerformanceWarning warn(Menu::getInstance()->isOptionChecked(MenuOption::PipelineWarnings),
                "Application::displaySide() ... octree fades...");
            _octreeFadesLock.lockForWrite();
            for(std::vector<OctreeFade>::iterator fade = _octreeFades.begin(); fade != _octreeFades.end();) {
                fade->render();
                if(fade->isDone()) {
                    fade = _octreeFades.erase(fade);
                } else {
                    ++fade;
                }
            }
            _octreeFadesLock.unlock();
        }

        // give external parties a change to hook in
        {
            PerformanceTimer perfTimer("inWorldInterface");
            emit renderingInWorldInterface();
        }
    }

    if (Menu::getInstance()->isOptionChecked(MenuOption::Wireframe)) {
        glPolygonMode(GL_FRONT_AND_BACK, GL_FILL);
    }

    // Render 3D overlays that should be drawn in front
    {
        PerformanceTimer perfTimer("3dOverlaysFront");
        glClear(GL_DEPTH_BUFFER_BIT);
        _overlays.renderWorld(true);
    }
    activeRenderingThread = nullptr;
}

void Application::updateUntranslatedViewMatrix(const glm::vec3& viewMatrixTranslation) {
    glGetFloatv(GL_MODELVIEW_MATRIX, (GLfloat*)&_untranslatedViewMatrix);
    _viewMatrixTranslation = viewMatrixTranslation;
}

void Application::setViewTransform(const Transform& view) {
    _viewTransform = view;
}

void Application::loadTranslatedViewMatrix(const glm::vec3& translation) {
    glLoadMatrixf((const GLfloat*)&_untranslatedViewMatrix);
    glTranslatef(translation.x + _viewMatrixTranslation.x, translation.y + _viewMatrixTranslation.y,
        translation.z + _viewMatrixTranslation.z);
}

void Application::getModelViewMatrix(glm::dmat4* modelViewMatrix) {
    (*modelViewMatrix) =_untranslatedViewMatrix;
    (*modelViewMatrix)[3] = _untranslatedViewMatrix * glm::vec4(_viewMatrixTranslation, 1);
}

void Application::getProjectionMatrix(glm::dmat4* projectionMatrix) {
    *projectionMatrix = _projectionMatrix;
}

void Application::computeOffAxisFrustum(float& left, float& right, float& bottom, float& top, float& nearVal,
    float& farVal, glm::vec4& nearClipPlane, glm::vec4& farClipPlane) const {

    // allow 3DTV/Oculus to override parameters from camera
    _displayViewFrustum.computeOffAxisFrustum(left, right, bottom, top, nearVal, farVal, nearClipPlane, farClipPlane);
    if (OculusManager::isConnected()) {
        OculusManager::overrideOffAxisFrustum(left, right, bottom, top, nearVal, farVal, nearClipPlane, farClipPlane);
    
    } else if (TV3DManager::isConnected()) {
        TV3DManager::overrideOffAxisFrustum(left, right, bottom, top, nearVal, farVal, nearClipPlane, farClipPlane);    
    }
}

bool Application::getShadowsEnabled() {
    Menu* menubar = Menu::getInstance();
    return menubar->isOptionChecked(MenuOption::SimpleShadows) ||
           menubar->isOptionChecked(MenuOption::CascadedShadows);
}

bool Application::getCascadeShadowsEnabled() { 
    return Menu::getInstance()->isOptionChecked(MenuOption::CascadedShadows); 
}

glm::vec2 Application::getScaledScreenPoint(glm::vec2 projectedPoint) {
    float horizontalScale = _glWidget->getDeviceWidth() / 2.0f;
    float verticalScale   = _glWidget->getDeviceHeight() / 2.0f;

    // -1,-1 is 0,windowHeight
    // 1,1 is windowWidth,0

    // -1,1                    1,1
    // +-----------------------+
    // |           |           |
    // |           |           |
    // | -1,0      |           |
    // |-----------+-----------|
    // |          0,0          |
    // |           |           |
    // |           |           |
    // |           |           |
    // +-----------------------+
    // -1,-1                   1,-1

    glm::vec2 screenPoint((projectedPoint.x + 1.0) * horizontalScale,
        ((projectedPoint.y + 1.0) * -verticalScale) + _glWidget->getDeviceHeight());

    return screenPoint;
}

void Application::renderRearViewMirror(const QRect& region, bool billboard) {
    // Grab current viewport to reset it at the end
    int viewport[4];
    glGetIntegerv(GL_VIEWPORT, viewport);

    // bool eyeRelativeCamera = false;
    if (billboard) {
        _mirrorCamera.setFieldOfView(BILLBOARD_FIELD_OF_VIEW);  // degees
        _mirrorCamera.setPosition(_myAvatar->getPosition() +
                                  _myAvatar->getOrientation() * glm::vec3(0.0f, 0.0f, -1.0f) * BILLBOARD_DISTANCE * _myAvatar->getScale());

    } else if (RearMirrorTools::rearViewZoomLevel.get() == BODY) {
        _mirrorCamera.setFieldOfView(MIRROR_FIELD_OF_VIEW);     // degrees
        _mirrorCamera.setPosition(_myAvatar->getChestPosition() +
                                  _myAvatar->getOrientation() * glm::vec3(0.0f, 0.0f, -1.0f) * MIRROR_REARVIEW_BODY_DISTANCE * _myAvatar->getScale());

    } else { // HEAD zoom level
        // FIXME note that the positioing of the camera relative to the avatar can suffer limited 
        // precision as the user's position moves further away from the origin.  Thus at 
        // /1e7,1e7,1e7 (well outside the buildable volume) the mirror camera veers and sways 
        // wildly as you rotate your avatar because the floating point values are becoming 
        // larger, squeezing out the available digits of precision you have available at the 
        // human scale for camera positioning.  

        // Previously there was a hack to correct this using the mechanism of repositioning 
        // the avatar at the origin of the world for the purposes of rendering the mirror, 
        // but it resulted in failing to render the avatar's head model in the mirror view 
        // when in first person mode.  Presumably this was because of some missed culling logic 
        // that was not accounted for in the hack.  

        // This was removed in commit 71e59cfa88c6563749594e25494102fe01db38e9 but could be further 
        // investigated in order to adapt the technique while fixing the head rendering issue,
        // but the complexity of the hack suggests that a better approach 
        _mirrorCamera.setFieldOfView(MIRROR_FIELD_OF_VIEW);     // degrees
        _mirrorCamera.setPosition(_myAvatar->getHead()->getEyePosition() +
                                    _myAvatar->getOrientation() * glm::vec3(0.0f, 0.0f, -1.0f) * MIRROR_REARVIEW_DISTANCE * _myAvatar->getScale());
    }
    _mirrorCamera.setAspectRatio((float)region.width() / region.height());

    _mirrorCamera.setRotation(_myAvatar->getWorldAlignedOrientation() * glm::quat(glm::vec3(0.0f, PI, 0.0f)));
    _mirrorCamera.update(1.0f/_fps);

    // set the bounds of rear mirror view
    if (billboard) {
        QSize size = DependencyManager::get<TextureCache>()->getFrameBufferSize();
        glViewport(region.x(), size.height() - region.y() - region.height(), region.width(), region.height());
        glScissor(region.x(), size.height() - region.y() - region.height(), region.width(), region.height());    
    } else {
        // if not rendering the billboard, the region is in device independent coordinates; must convert to device
        QSize size = DependencyManager::get<TextureCache>()->getFrameBufferSize();
        float ratio = QApplication::desktop()->windowHandle()->devicePixelRatio() * getRenderResolutionScale();
        int x = region.x() * ratio, y = region.y() * ratio, width = region.width() * ratio, height = region.height() * ratio;
        glViewport(x, size.height() - y - height, width, height);
        glScissor(x, size.height() - y - height, width, height);
    }
    bool updateViewFrustum = false;
    updateProjectionMatrix(_mirrorCamera, updateViewFrustum);
    glEnable(GL_SCISSOR_TEST);
    glClear(GL_COLOR_BUFFER_BIT | GL_DEPTH_BUFFER_BIT);

    // render rear mirror view
    glPushMatrix();
    displaySide(_mirrorCamera, true);
    glPopMatrix();

    if (!billboard) {
        _rearMirrorTools->render(false);
    }

    // reset Viewport and projection matrix
    glViewport(viewport[0], viewport[1], viewport[2], viewport[3]);
    glDisable(GL_SCISSOR_TEST);
    updateProjectionMatrix(_myCamera, updateViewFrustum);
}

void Application::resetSensors() {
    DependencyManager::get<Faceshift>()->reset();
    DependencyManager::get<DdeFaceTracker>()->reset();

    OculusManager::reset();

    //_leapmotion.reset();

    QScreen* currentScreen = _window->windowHandle()->screen();
    QWindow* mainWindow = _window->windowHandle();
    QPoint windowCenter = mainWindow->geometry().center();
    _glWidget->cursor().setPos(currentScreen, windowCenter);
    
    _myAvatar->reset();

    QMetaObject::invokeMethod(DependencyManager::get<AudioClient>().data(), "reset", Qt::QueuedConnection);
}

static void setShortcutsEnabled(QWidget* widget, bool enabled) {
    foreach (QAction* action, widget->actions()) {
        QKeySequence shortcut = action->shortcut();
        if (!shortcut.isEmpty() && (shortcut[0] & (Qt::CTRL | Qt::ALT | Qt::META)) == 0) {
            // it's a shortcut that may coincide with a "regular" key, so switch its context
            action->setShortcutContext(enabled ? Qt::WindowShortcut : Qt::WidgetShortcut);
        }
    }
    foreach (QObject* child, widget->children()) {
        if (child->isWidgetType()) {
            setShortcutsEnabled(static_cast<QWidget*>(child), enabled);
        }
    }
}

void Application::setMenuShortcutsEnabled(bool enabled) {
    setShortcutsEnabled(_window->menuBar(), enabled);
}

void Application::updateWindowTitle(){

    QString buildVersion = " (build " + applicationVersion() + ")";
    auto nodeList = DependencyManager::get<NodeList>();

    QString connectionStatus = nodeList->getDomainHandler().isConnected() ? "" : " (NOT CONNECTED) ";
    QString username = AccountManager::getInstance().getAccountInfo().getUsername();
    QString currentPlaceName = DependencyManager::get<AddressManager>()->getRootPlaceName();
    
    if (currentPlaceName.isEmpty()) {
        currentPlaceName = nodeList->getDomainHandler().getHostname();
    }
    
    QString title = QString() + (!username.isEmpty() ? username + " @ " : QString())
        + currentPlaceName + connectionStatus + buildVersion;

#ifndef WIN32
    // crashes with vs2013/win32
    qCDebug(interfaceapp, "Application title set to: %s", title.toStdString().c_str());
#endif
    _window->setWindowTitle(title);
}

void Application::clearDomainOctreeDetails() {
    qCDebug(interfaceapp) << "Clearing domain octree details...";
    // reset the environment so that we don't erroneously end up with multiple
    _environment.resetToDefault();

    // reset our node to stats and node to jurisdiction maps... since these must be changing...
    _entityServerJurisdictions.lockForWrite();
    _entityServerJurisdictions.clear();
    _entityServerJurisdictions.unlock();

    _octreeSceneStatsLock.lockForWrite();
    _octreeServerSceneStats.clear();
    _octreeSceneStatsLock.unlock();

    // reset the model renderer
    _entities.clear();

}

void Application::domainChanged(const QString& domainHostname) {
    updateWindowTitle();
    clearDomainOctreeDetails();
    _domainConnectionRefusals.clear();
}

void Application::domainConnectionDenied(const QString& reason) {
    if (!_domainConnectionRefusals.contains(reason)) {
        _domainConnectionRefusals.append(reason);
        emit domainConnectionRefused(reason);
    }
}

void Application::connectedToDomain(const QString& hostname) {
    AccountManager& accountManager = AccountManager::getInstance();
    const QUuid& domainID = DependencyManager::get<NodeList>()->getDomainHandler().getUUID();
    
    if (accountManager.isLoggedIn() && !domainID.isNull()) {
        _notifiedPacketVersionMismatchThisDomain = false;
    }
}

void Application::nodeAdded(SharedNodePointer node) {
    if (node->getType() == NodeType::AvatarMixer) {
        // new avatar mixer, send off our identity packet right away
        _myAvatar->sendIdentityPacket();
    }
}

void Application::nodeKilled(SharedNodePointer node) {

    // These are here because connecting NodeList::nodeKilled to OctreePacketProcessor::nodeKilled doesn't work:
    // OctreePacketProcessor::nodeKilled is not being called when NodeList::nodeKilled is emitted.
    // This may have to do with GenericThread::threadRoutine() blocking the QThread event loop

    _octreeProcessor.nodeKilled(node);

    _entityEditSender.nodeKilled(node);

    if (node->getType() == NodeType::AudioMixer) {
        QMetaObject::invokeMethod(DependencyManager::get<AudioClient>().data(), "audioMixerKilled");
    }

    if (node->getType() == NodeType::EntityServer) {

        QUuid nodeUUID = node->getUUID();
        // see if this is the first we've heard of this node...
        _entityServerJurisdictions.lockForRead();
        if (_entityServerJurisdictions.find(nodeUUID) != _entityServerJurisdictions.end()) {
            unsigned char* rootCode = _entityServerJurisdictions[nodeUUID].getRootOctalCode();
            VoxelPositionSize rootDetails;
            voxelDetailsForCode(rootCode, rootDetails);
            _entityServerJurisdictions.unlock();

            qCDebug(interfaceapp, "model server going away...... v[%f, %f, %f, %f]",
                rootDetails.x, rootDetails.y, rootDetails.z, rootDetails.s);

            // Add the jurisditionDetails object to the list of "fade outs"
            if (!Menu::getInstance()->isOptionChecked(MenuOption::DontFadeOnOctreeServerChanges)) {
                OctreeFade fade(OctreeFade::FADE_OUT, NODE_KILLED_RED, NODE_KILLED_GREEN, NODE_KILLED_BLUE);
                fade.voxelDetails = rootDetails;
                const float slightly_smaller = 0.99f;
                fade.voxelDetails.s = fade.voxelDetails.s * slightly_smaller;
                _octreeFadesLock.lockForWrite();
                _octreeFades.push_back(fade);
                _octreeFadesLock.unlock();
            }

            // If the model server is going away, remove it from our jurisdiction map so we don't send voxels to a dead server
            _entityServerJurisdictions.lockForWrite();
            _entityServerJurisdictions.erase(_entityServerJurisdictions.find(nodeUUID));
        }
        _entityServerJurisdictions.unlock();

        // also clean up scene stats for that server
        _octreeSceneStatsLock.lockForWrite();
        if (_octreeServerSceneStats.find(nodeUUID) != _octreeServerSceneStats.end()) {
            _octreeServerSceneStats.erase(nodeUUID);
        }
        _octreeSceneStatsLock.unlock();

    } else if (node->getType() == NodeType::AvatarMixer) {
        // our avatar mixer has gone away - clear the hash of avatars
        DependencyManager::get<AvatarManager>()->clearOtherAvatars();
    }
}

void Application::trackIncomingOctreePacket(const QByteArray& packet, const SharedNodePointer& sendingNode, bool wasStatsPacket) {

    // Attempt to identify the sender from its address.
    if (sendingNode) {
        QUuid nodeUUID = sendingNode->getUUID();

        // now that we know the node ID, let's add these stats to the stats for that node...
        _octreeSceneStatsLock.lockForWrite();
        if (_octreeServerSceneStats.find(nodeUUID) != _octreeServerSceneStats.end()) {
            OctreeSceneStats& stats = _octreeServerSceneStats[nodeUUID];
            stats.trackIncomingOctreePacket(packet, wasStatsPacket, sendingNode->getClockSkewUsec());
        }
        _octreeSceneStatsLock.unlock();
    }
}

int Application::parseOctreeStats(const QByteArray& packet, const SharedNodePointer& sendingNode) {
    // But, also identify the sender, and keep track of the contained jurisdiction root for this server

    // parse the incoming stats datas stick it in a temporary object for now, while we
    // determine which server it belongs to
    OctreeSceneStats temp;
    int statsMessageLength = temp.unpackFromMessage(reinterpret_cast<const unsigned char*>(packet.data()), packet.size());

    // quick fix for crash... why would voxelServer be NULL?
    if (sendingNode) {
        QUuid nodeUUID = sendingNode->getUUID();

        // now that we know the node ID, let's add these stats to the stats for that node...
        _octreeSceneStatsLock.lockForWrite();
        if (_octreeServerSceneStats.find(nodeUUID) != _octreeServerSceneStats.end()) {
            _octreeServerSceneStats[nodeUUID].unpackFromMessage(reinterpret_cast<const unsigned char*>(packet.data()),
                                                                packet.size());
        } else {
            _octreeServerSceneStats[nodeUUID] = temp;
        }
        _octreeSceneStatsLock.unlock();

        VoxelPositionSize rootDetails;
        voxelDetailsForCode(temp.getJurisdictionRoot(), rootDetails);

        // see if this is the first we've heard of this node...
        NodeToJurisdictionMap* jurisdiction = NULL;
        QString serverType;
        if (sendingNode->getType() == NodeType::EntityServer) {
            jurisdiction = &_entityServerJurisdictions;
            serverType = "Entity";
        }

        jurisdiction->lockForRead();
        if (jurisdiction->find(nodeUUID) == jurisdiction->end()) {
            jurisdiction->unlock();

            qCDebug(interfaceapp, "stats from new %s server... [%f, %f, %f, %f]",
                qPrintable(serverType), rootDetails.x, rootDetails.y, rootDetails.z, rootDetails.s);

            // Add the jurisditionDetails object to the list of "fade outs"
            if (!Menu::getInstance()->isOptionChecked(MenuOption::DontFadeOnOctreeServerChanges)) {
                OctreeFade fade(OctreeFade::FADE_OUT, NODE_ADDED_RED, NODE_ADDED_GREEN, NODE_ADDED_BLUE);
                fade.voxelDetails = rootDetails;
                const float slightly_smaller = 0.99f;
                fade.voxelDetails.s = fade.voxelDetails.s * slightly_smaller;
                _octreeFadesLock.lockForWrite();
                _octreeFades.push_back(fade);
                _octreeFadesLock.unlock();
            }
        } else {
            jurisdiction->unlock();
        }
        // store jurisdiction details for later use
        // This is bit of fiddling is because JurisdictionMap assumes it is the owner of the values used to construct it
        // but OctreeSceneStats thinks it's just returning a reference to its contents. So we need to make a copy of the
        // details from the OctreeSceneStats to construct the JurisdictionMap
        JurisdictionMap jurisdictionMap;
        jurisdictionMap.copyContents(temp.getJurisdictionRoot(), temp.getJurisdictionEndNodes());
        jurisdiction->lockForWrite();
        (*jurisdiction)[nodeUUID] = jurisdictionMap;
        jurisdiction->unlock();
    }
    return statsMessageLength;
}

void Application::packetSent(quint64 length) {
}

const QString SETTINGS_KEY = "Settings";

void Application::loadScripts() {
    // loads all saved scripts
    Settings settings;
    int size = settings.beginReadArray(SETTINGS_KEY);
    for (int i = 0; i < size; ++i){
        settings.setArrayIndex(i);
        QString string = settings.value("script").toString();
        if (!string.isEmpty()) {
            loadScript(string);
        }
    }
    settings.endArray();
}

void Application::clearScriptsBeforeRunning() {
    // clears all scripts from the settingsSettings settings;
    Settings settings;
    settings.beginWriteArray(SETTINGS_KEY);
    settings.remove("");
}

void Application::saveScripts() {
    // Saves all currently running user-loaded scripts
    Settings settings;
    settings.beginWriteArray(SETTINGS_KEY);
    settings.remove("");
    
    QStringList runningScripts = getRunningScripts();
    int i = 0;
    for (auto it = runningScripts.begin(); it != runningScripts.end(); ++it) {
        if (getScriptEngine(*it)->isUserLoaded()) {
            settings.setArrayIndex(i);
            settings.setValue("script", *it);
            ++i;
        }
    }
    settings.endArray();
}

QScriptValue joystickToScriptValue(QScriptEngine *engine, Joystick* const &in) {
    return engine->newQObject(in);
}

void joystickFromScriptValue(const QScriptValue &object, Joystick* &out) {
    out = qobject_cast<Joystick*>(object.toQObject());
}

void Application::registerScriptEngineWithApplicationServices(ScriptEngine* scriptEngine) {
    // setup the packet senders and jurisdiction listeners of the script engine's scripting interfaces so
    // we can use the same ones from the application.
    auto entityScriptingInterface = DependencyManager::get<EntityScriptingInterface>();
    entityScriptingInterface->setPacketSender(&_entityEditSender);
    entityScriptingInterface->setEntityTree(_entities.getTree());

    // AvatarManager has some custom types
    AvatarManager::registerMetaTypes(scriptEngine);

    // hook our avatar and avatar hash map object into this script engine
    scriptEngine->setAvatarData(_myAvatar, "MyAvatar"); // leave it as a MyAvatar class to expose thrust features
    scriptEngine->setAvatarHashMap(DependencyManager::get<AvatarManager>().data(), "AvatarList");

    scriptEngine->registerGlobalObject("Camera", &_myCamera);

#if defined(Q_OS_MAC) || defined(Q_OS_WIN)
    scriptEngine->registerGlobalObject("SpeechRecognizer", DependencyManager::get<SpeechRecognizer>().data());
#endif

    ClipboardScriptingInterface* clipboardScriptable = new ClipboardScriptingInterface();
    scriptEngine->registerGlobalObject("Clipboard", clipboardScriptable);
    connect(scriptEngine, SIGNAL(finished(const QString&)), clipboardScriptable, SLOT(deleteLater()));

    connect(scriptEngine, SIGNAL(finished(const QString&)), this, SLOT(scriptFinished(const QString&)));

    connect(scriptEngine, SIGNAL(loadScript(const QString&, bool)), this, SLOT(loadScript(const QString&, bool)));

    scriptEngine->registerGlobalObject("Overlays", &_overlays);
    qScriptRegisterMetaType(scriptEngine, OverlayPropertyResultToScriptValue, OverlayPropertyResultFromScriptValue);
    qScriptRegisterMetaType(scriptEngine, RayToOverlayIntersectionResultToScriptValue, 
                            RayToOverlayIntersectionResultFromScriptValue);

    QScriptValue windowValue = scriptEngine->registerGlobalObject("Window", DependencyManager::get<WindowScriptingInterface>().data());
    scriptEngine->registerGetterSetter("location", LocationScriptingInterface::locationGetter,
                                       LocationScriptingInterface::locationSetter, windowValue);
    // register `location` on the global object.
    scriptEngine->registerGetterSetter("location", LocationScriptingInterface::locationGetter,
                                       LocationScriptingInterface::locationSetter);

    scriptEngine->registerFunction("WebWindow", WebWindowClass::constructor, 1);
    
    scriptEngine->registerGlobalObject("Menu", MenuScriptingInterface::getInstance());
    scriptEngine->registerGlobalObject("Settings", SettingsScriptingInterface::getInstance());
    scriptEngine->registerGlobalObject("AudioDevice", AudioDeviceScriptingInterface::getInstance());
    scriptEngine->registerGlobalObject("AnimationCache", DependencyManager::get<AnimationCache>().data());
    scriptEngine->registerGlobalObject("SoundCache", DependencyManager::get<SoundCache>().data());
    scriptEngine->registerGlobalObject("Account", AccountScriptingInterface::getInstance());

    scriptEngine->registerGlobalObject("GlobalServices", GlobalServicesScriptingInterface::getInstance());
    qScriptRegisterMetaType(scriptEngine, DownloadInfoResultToScriptValue, DownloadInfoResultFromScriptValue);

    scriptEngine->registerGlobalObject("AvatarManager", DependencyManager::get<AvatarManager>().data());
    
    scriptEngine->registerGlobalObject("Joysticks", &JoystickScriptingInterface::getInstance());
    qScriptRegisterMetaType(scriptEngine, joystickToScriptValue, joystickFromScriptValue);

    scriptEngine->registerGlobalObject("UndoStack", &_undoStackScriptingInterface);

    scriptEngine->registerGlobalObject("LODManager", DependencyManager::get<LODManager>().data());

    QScriptValue hmdInterface = scriptEngine->registerGlobalObject("HMD", &HMDScriptingInterface::getInstance());
    scriptEngine->registerFunction(hmdInterface, "getHUDLookAtPosition2D", HMDScriptingInterface::getHUDLookAtPosition2D, 0);
    scriptEngine->registerFunction(hmdInterface, "getHUDLookAtPosition3D", HMDScriptingInterface::getHUDLookAtPosition3D, 0);

    scriptEngine->registerGlobalObject("Scene", DependencyManager::get<SceneScriptingInterface>().data());

    scriptEngine->registerGlobalObject("ScriptDiscoveryService", this->getRunningScriptsWidget());

#ifdef HAVE_RTMIDI
    scriptEngine->registerGlobalObject("MIDI", &MIDIManager::getInstance());
#endif

    // TODO: Consider moving some of this functionality into the ScriptEngine class instead. It seems wrong that this
    // work is being done in the Application class when really these dependencies are more related to the ScriptEngine's
    // implementation
    QThread* workerThread = new QThread(this);
    QString scriptEngineName = QString("Script Thread:") + scriptEngine->getFilename();
    workerThread->setObjectName(scriptEngineName);

    // when the worker thread is started, call our engine's run..
    connect(workerThread, &QThread::started, scriptEngine, &ScriptEngine::run);

    // when the thread is terminated, add both scriptEngine and thread to the deleteLater queue
    connect(scriptEngine, SIGNAL(doneRunning()), scriptEngine, SLOT(deleteLater()));
    connect(workerThread, SIGNAL(finished()), workerThread, SLOT(deleteLater()));

    auto nodeList = DependencyManager::get<NodeList>();
    connect(nodeList.data(), &NodeList::nodeKilled, scriptEngine, &ScriptEngine::nodeKilled);

    scriptEngine->moveToThread(workerThread);

    // Starts an event loop, and emits workerThread->started()
    workerThread->start();
}

void Application::initializeAcceptedFiles() {
    if (_acceptedExtensions.size() == 0) {
        _acceptedExtensions[SNAPSHOT_EXTENSION] = &Application::acceptSnapshot;
        _acceptedExtensions[SVO_EXTENSION] = &Application::importSVOFromURL;
        _acceptedExtensions[SVO_JSON_EXTENSION] = &Application::importSVOFromURL;
        _acceptedExtensions[JS_EXTENSION] = &Application::askToLoadScript;
        _acceptedExtensions[FST_EXTENSION] = &Application::askToSetAvatarUrl;
    }
}

bool Application::canAcceptURL(const QString& urlString) {
    initializeAcceptedFiles();
    
    QUrl url(urlString);
    if (urlString.startsWith(HIFI_URL_SCHEME)) {
        return true;
    }
    QHashIterator<QString, AcceptURLMethod> i(_acceptedExtensions);
    QString lowerPath = url.path().toLower();
    while (i.hasNext()) {
        i.next();
        if (lowerPath.endsWith(i.key())) {
            return true;
        }
    }
    return false;
}

bool Application::acceptURL(const QString& urlString) {
    initializeAcceptedFiles();
    
    if (urlString.startsWith(HIFI_URL_SCHEME)) {
        // this is a hifi URL - have the AddressManager handle it
        QMetaObject::invokeMethod(DependencyManager::get<AddressManager>().data(), "handleLookupString",
                                  Qt::AutoConnection, Q_ARG(const QString&, urlString));
        return true;
    } else {
        QUrl url(urlString);
        QHashIterator<QString, AcceptURLMethod> i(_acceptedExtensions);
        QString lowerPath = url.path().toLower();
        while (i.hasNext()) {
            i.next();
            if (lowerPath.endsWith(i.key())) {
                AcceptURLMethod method = i.value();
                (this->*method)(urlString);
                return true;
            }
        }
    }
    return false;
}


bool Application::askToSetAvatarUrl(const QString& url) {
    QUrl realUrl(url);
    if (realUrl.isLocalFile()) {
        QString message = "You can not use local files for avatar components.";

        QMessageBox msgBox;
        msgBox.setText(message);
        msgBox.setStandardButtons(QMessageBox::Ok);
        msgBox.setIcon(QMessageBox::Warning);
        msgBox.exec();
        return false;
    }
    
    // Download the FST file, to attempt to determine its model type
    QVariantHash fstMapping = FSTReader::downloadMapping(url);
    
    FSTReader::ModelType modelType = FSTReader::predictModelType(fstMapping);
    
    QMessageBox msgBox;
    msgBox.setIcon(QMessageBox::Question);
    msgBox.setWindowTitle("Set Avatar");
    QPushButton* headButton = NULL;
    QPushButton* bodyButton = NULL;
    QPushButton* bodyAndHeadButton = NULL;
    
    QString modelName = fstMapping["name"].toString();
    QString message;
    QString typeInfo;
    switch (modelType) {
        case FSTReader::HEAD_MODEL:
            message = QString("Would you like to use '") + modelName + QString("' for your avatar head?");
            headButton = msgBox.addButton(tr("Yes"), QMessageBox::ActionRole);
        break;

        case FSTReader::BODY_ONLY_MODEL:
            message = QString("Would you like to use '") + modelName + QString("' for your avatar body?");
            bodyButton = msgBox.addButton(tr("Yes"), QMessageBox::ActionRole);
        break;

        case FSTReader::HEAD_AND_BODY_MODEL:
            message = QString("Would you like to use '") + modelName + QString("' for your avatar?");
            bodyAndHeadButton = msgBox.addButton(tr("Yes"), QMessageBox::ActionRole);
        break;
        
        default:
            message = QString("Would you like to use '") + modelName + QString("' for some part of your avatar head?");
            headButton = msgBox.addButton(tr("Use for Head"), QMessageBox::ActionRole);
            bodyButton = msgBox.addButton(tr("Use for Body"), QMessageBox::ActionRole);
            bodyAndHeadButton = msgBox.addButton(tr("Use for Body and Head"), QMessageBox::ActionRole);
        break;
    }

    msgBox.setText(message);
    msgBox.addButton(QMessageBox::Cancel);

    msgBox.exec();

    if (msgBox.clickedButton() == headButton) {
        _myAvatar->useHeadURL(url, modelName);
        emit headURLChanged(url, modelName);
    } else if (msgBox.clickedButton() == bodyButton) {
        _myAvatar->useBodyURL(url, modelName);
        emit bodyURLChanged(url, modelName);
    } else if (msgBox.clickedButton() == bodyAndHeadButton) {
        _myAvatar->useFullAvatarURL(url, modelName);
        emit fullAvatarURLChanged(url, modelName);
    } else {
        qCDebug(interfaceapp) << "Declined to use the avatar: " << url;
    }
    
    return true;
}


bool Application::askToLoadScript(const QString& scriptFilenameOrURL) {
    QMessageBox::StandardButton reply;
    QString message = "Would you like to run this script:\n" + scriptFilenameOrURL;
    reply = QMessageBox::question(getWindow(), "Run Script", message, QMessageBox::Yes|QMessageBox::No);

    if (reply == QMessageBox::Yes) {
        qCDebug(interfaceapp) << "Chose to run the script: " << scriptFilenameOrURL;
        loadScript(scriptFilenameOrURL);
    } else {
        qCDebug(interfaceapp) << "Declined to run the script: " << scriptFilenameOrURL;
    }
    return true;
}

ScriptEngine* Application::loadScript(const QString& scriptFilename, bool isUserLoaded,
                                        bool loadScriptFromEditor, bool activateMainWindow) {

    if (isAboutToQuit()) {
        return NULL;
    }
                                        
    QUrl scriptUrl(scriptFilename);
    const QString& scriptURLString = scriptUrl.toString();
    if (_scriptEnginesHash.contains(scriptURLString) && loadScriptFromEditor
        && !_scriptEnginesHash[scriptURLString]->isFinished()) {

        return _scriptEnginesHash[scriptURLString];
    }

    ScriptEngine* scriptEngine = new ScriptEngine(NO_SCRIPT, "", &_controllerScriptingInterface);
    scriptEngine->setUserLoaded(isUserLoaded);
    
    if (scriptFilename.isNull()) {
        // this had better be the script editor (we should de-couple so somebody who thinks they are loading a script
        // doesn't just get an empty script engine)
        
        // we can complete setup now since there isn't a script we have to load
        registerScriptEngineWithApplicationServices(scriptEngine);
    } else {
        // connect to the appropriate signals of this script engine
        connect(scriptEngine, &ScriptEngine::scriptLoaded, this, &Application::handleScriptEngineLoaded);
        connect(scriptEngine, &ScriptEngine::errorLoadingScript, this, &Application::handleScriptLoadError);
        
        // get the script engine object to load the script at the designated script URL
        scriptEngine->loadURL(scriptUrl);
    }

    // restore the main window's active state
    if (activateMainWindow && !loadScriptFromEditor) {
        _window->activateWindow();
    }

    return scriptEngine;
}

void Application::handleScriptEngineLoaded(const QString& scriptFilename) {
    ScriptEngine* scriptEngine = qobject_cast<ScriptEngine*>(sender());
    
    _scriptEnginesHash.insertMulti(scriptFilename, scriptEngine);
    _runningScriptsWidget->setRunningScripts(getRunningScripts());
    UserActivityLogger::getInstance().loadedScript(scriptFilename);
    
    // register our application services and set it off on its own thread
    registerScriptEngineWithApplicationServices(scriptEngine);
}

void Application::handleScriptLoadError(const QString& scriptFilename) {
    qCDebug(interfaceapp) << "Application::loadScript(), script failed to load...";
    QMessageBox::warning(getWindow(), "Error Loading Script", scriptFilename + " failed to load.");
}

void Application::scriptFinished(const QString& scriptName) {
    const QString& scriptURLString = QUrl(scriptName).toString();
    QHash<QString, ScriptEngine*>::iterator it = _scriptEnginesHash.find(scriptURLString);
    if (it != _scriptEnginesHash.end()) {
        _scriptEnginesHash.erase(it);
        _runningScriptsWidget->scriptStopped(scriptName);
        _runningScriptsWidget->setRunningScripts(getRunningScripts());
    }
}

void Application::stopAllScripts(bool restart) {
    // stops all current running scripts
    for (QHash<QString, ScriptEngine*>::const_iterator it = _scriptEnginesHash.constBegin();
            it != _scriptEnginesHash.constEnd(); it++) {
        if (it.value()->isFinished()) {
            continue;
        }
        if (restart && it.value()->isUserLoaded()) {
            connect(it.value(), SIGNAL(finished(const QString&)), SLOT(loadScript(const QString&)));
        }
        it.value()->stop();
        qCDebug(interfaceapp) << "stopping script..." << it.key();
    }
    // HACK: ATM scripts cannot set/get their animation priorities, so we clear priorities
    // whenever a script stops in case it happened to have been setting joint rotations.
    // TODO: expose animation priorities and provide a layered animation control system.
    _myAvatar->clearScriptableSettings();
}

void Application::stopScript(const QString &scriptName) {
    const QString& scriptURLString = QUrl(scriptName).toString();
    if (_scriptEnginesHash.contains(scriptURLString)) {
        _scriptEnginesHash.value(scriptURLString)->stop();
        qCDebug(interfaceapp) << "stopping script..." << scriptName;
        // HACK: ATM scripts cannot set/get their animation priorities, so we clear priorities
        // whenever a script stops in case it happened to have been setting joint rotations.
        // TODO: expose animation priorities and provide a layered animation control system.
        _myAvatar->clearJointAnimationPriorities();
    }
    if (_scriptEnginesHash.empty()) {
        _myAvatar->clearScriptableSettings();
    }
}

void Application::reloadAllScripts() {
    stopAllScripts(true);
}

void Application::loadDefaultScripts() {
    if (!_scriptEnginesHash.contains(DEFAULT_SCRIPTS_JS_URL)) {
        loadScript(DEFAULT_SCRIPTS_JS_URL);
    }
}

void Application::manageRunningScriptsWidgetVisibility(bool shown) {
    if (_runningScriptsWidgetWasVisible && shown) {
        _runningScriptsWidget->show();
    } else if (_runningScriptsWidgetWasVisible && !shown) {
        _runningScriptsWidget->hide();
    }
}

void Application::toggleRunningScriptsWidget() {
    if (_runningScriptsWidget->isVisible()) {
        if (_runningScriptsWidget->hasFocus()) {
            _runningScriptsWidget->hide();
        } else {
            _runningScriptsWidget->raise();
            setActiveWindow(_runningScriptsWidget);
            _runningScriptsWidget->setFocus();
        }
    } else {
        _runningScriptsWidget->show();
        _runningScriptsWidget->setFocus();
    }
}

void Application::packageModel() {
    ModelPackager::package();
}

void Application::openUrl(const QUrl& url) {
    if (!url.isEmpty()) {
        if (url.scheme() == HIFI_URL_SCHEME) {
            DependencyManager::get<AddressManager>()->handleLookupString(url.toString());
        } else {
            // address manager did not handle - ask QDesktopServices to handle
            QDesktopServices::openUrl(url);
        }
    }
}

void Application::updateMyAvatarTransform() {
    const float SIMULATION_OFFSET_QUANTIZATION = 16.0f; // meters
    glm::vec3 avatarPosition = _myAvatar->getPosition();
    glm::vec3 physicsWorldOffset = _physicsEngine.getOriginOffset();
    if (glm::distance(avatarPosition, physicsWorldOffset) > SIMULATION_OFFSET_QUANTIZATION) {
        glm::vec3 newOriginOffset = avatarPosition;
        int halfExtent = (int)HALF_SIMULATION_EXTENT;
        for (int i = 0; i < 3; ++i) {
            newOriginOffset[i] = (float)(glm::max(halfExtent, 
                    ((int)(avatarPosition[i] / SIMULATION_OFFSET_QUANTIZATION)) * (int)SIMULATION_OFFSET_QUANTIZATION));
        }
        // TODO: Andrew to replace this with method that actually moves existing object positions in PhysicsEngine
        _physicsEngine.setOriginOffset(newOriginOffset);
    }
}

void Application::domainSettingsReceived(const QJsonObject& domainSettingsObject) {
    // from the domain-handler, figure out the satoshi cost per voxel and per meter cubed
    const QString VOXEL_SETTINGS_KEY = "voxels";
    const QString PER_VOXEL_COST_KEY = "per-voxel-credits";
    const QString PER_METER_CUBED_COST_KEY = "per-meter-cubed-credits";
    const QString VOXEL_WALLET_UUID = "voxel-wallet";
    
    const QJsonObject& voxelObject = domainSettingsObject[VOXEL_SETTINGS_KEY].toObject();
    
    qint64 satoshisPerVoxel = 0;
    qint64 satoshisPerMeterCubed = 0;
    QUuid voxelWalletUUID;
    
    if (!domainSettingsObject.isEmpty()) {
        float perVoxelCredits = (float) voxelObject[PER_VOXEL_COST_KEY].toDouble();
        float perMeterCubedCredits = (float) voxelObject[PER_METER_CUBED_COST_KEY].toDouble();
        
        satoshisPerVoxel = (qint64) floorf(perVoxelCredits * SATOSHIS_PER_CREDIT);
        satoshisPerMeterCubed = (qint64) floorf(perMeterCubedCredits * SATOSHIS_PER_CREDIT);
        
        voxelWalletUUID = QUuid(voxelObject[VOXEL_WALLET_UUID].toString());
    }
    
    qCDebug(interfaceapp) << "Octree edits costs are" << satoshisPerVoxel << "per octree cell and" << satoshisPerMeterCubed << "per meter cubed";
    qCDebug(interfaceapp) << "Destination wallet UUID for edit payments is" << voxelWalletUUID;
}

QString Application::getPreviousScriptLocation() {
    QString suggestedName;
    if (_previousScriptLocation.get().isEmpty()) {
        QString desktopLocation = QStandardPaths::writableLocation(QStandardPaths::DesktopLocation);
// Temporary fix to Qt bug: http://stackoverflow.com/questions/16194475
#ifdef __APPLE__
        suggestedName = desktopLocation.append("/script.js");
#endif
    } else {
        suggestedName = _previousScriptLocation.get();
    }
    return suggestedName;
}

void Application::setPreviousScriptLocation(const QString& previousScriptLocation) {
    _previousScriptLocation.set(previousScriptLocation);
}

void Application::loadDialog() {

    QString fileNameString = QFileDialog::getOpenFileName(_glWidget,
                                                          tr("Open Script"),
                                                          getPreviousScriptLocation(),
                                                          tr("JavaScript Files (*.js)"));
    if (!fileNameString.isEmpty()) {
        setPreviousScriptLocation(fileNameString);
        loadScript(fileNameString);
    }
}

void Application::loadScriptURLDialog() {
    QInputDialog scriptURLDialog(Application::getInstance()->getWindow());
    scriptURLDialog.setWindowTitle("Open and Run Script URL");
    scriptURLDialog.setLabelText("Script:");
    scriptURLDialog.setWindowFlags(Qt::Sheet);
    const float DIALOG_RATIO_OF_WINDOW = 0.30f;
    scriptURLDialog.resize(scriptURLDialog.parentWidget()->size().width() * DIALOG_RATIO_OF_WINDOW,
                        scriptURLDialog.size().height());

    int dialogReturn = scriptURLDialog.exec();
    QString newScript;
    if (dialogReturn == QDialog::Accepted) {
        if (scriptURLDialog.textValue().size() > 0) {
            // the user input a new hostname, use that
            newScript = scriptURLDialog.textValue();
        }
        loadScript(newScript);
    }
}

QString Application::getScriptsLocation() {
    return _scriptsLocationHandle.get();
}

void Application::setScriptsLocation(const QString& scriptsLocation) {
    _scriptsLocationHandle.set(scriptsLocation);
    emit scriptLocationChanged(scriptsLocation);
}

void Application::toggleLogDialog() {
    if (! _logDialog) {
        _logDialog = new LogDialog(_glWidget, getLogger());
    }

    if (_logDialog->isVisible()) {
        _logDialog->hide();
    } else {
        _logDialog->show();
    }
}

void Application::checkVersion() {
    QNetworkRequest latestVersionRequest((QUrl(CHECK_VERSION_URL)));
    latestVersionRequest.setHeader(QNetworkRequest::UserAgentHeader, HIGH_FIDELITY_USER_AGENT);
    latestVersionRequest.setAttribute(QNetworkRequest::CacheLoadControlAttribute, QNetworkRequest::PreferCache);
    QNetworkReply* reply = NetworkAccessManager::getInstance().get(latestVersionRequest);
    connect(reply, SIGNAL(finished()), SLOT(parseVersionXml()));
}

void Application::parseVersionXml() {

    #ifdef Q_OS_WIN32
    QString operatingSystem("win");
    #endif

    #ifdef Q_OS_MAC
    QString operatingSystem("mac");
    #endif

    #ifdef Q_OS_LINUX
    QString operatingSystem("ubuntu");
    #endif

    QString latestVersion;
    QUrl downloadUrl;
    QString releaseNotes("Unavailable");
    QNetworkReply* sender = qobject_cast<QNetworkReply*>(QObject::sender());

    QXmlStreamReader xml(sender);

    while (!xml.atEnd() && !xml.hasError()) {
        if (xml.tokenType() == QXmlStreamReader::StartElement && xml.name() == operatingSystem) {
            while (!(xml.tokenType() == QXmlStreamReader::EndElement && xml.name() == operatingSystem)) {
                if (xml.tokenType() == QXmlStreamReader::StartElement && xml.name().toString() == "version") {
                    xml.readNext();
                    latestVersion = xml.text().toString();
                }
                if (xml.tokenType() == QXmlStreamReader::StartElement && xml.name().toString() == "url") {
                    xml.readNext();
                    downloadUrl = QUrl(xml.text().toString());
                }
                xml.readNext();
            }
        }
        xml.readNext();
    }

    if (!shouldSkipVersion(latestVersion) && applicationVersion() != latestVersion) {
        new UpdateDialog(_glWidget, releaseNotes, latestVersion, downloadUrl);
    }
    sender->deleteLater();
}

bool Application::shouldSkipVersion(QString latestVersion) {
    QFile skipFile(SKIP_FILENAME);
    skipFile.open(QIODevice::ReadWrite);
    QString skipVersion(skipFile.readAll());
    return (skipVersion == latestVersion || applicationVersion() == "dev");
}

void Application::skipVersion(QString latestVersion) {
    QFile skipFile(SKIP_FILENAME);
    skipFile.open(QIODevice::WriteOnly | QIODevice::Truncate);
    skipFile.seek(0);
    skipFile.write(latestVersion.toStdString().c_str());
}

void Application::takeSnapshot() {
    QMediaPlayer* player = new QMediaPlayer();
    QFileInfo inf = QFileInfo(PathUtils::resourcesPath() + "sounds/snap.wav");
    player->setMedia(QUrl::fromLocalFile(inf.absoluteFilePath()));
    player->play();

    QString fileName = Snapshot::saveSnapshot();

    AccountManager& accountManager = AccountManager::getInstance();
    if (!accountManager.isLoggedIn()) {
        return;
    }

    if (!_snapshotShareDialog) {
        _snapshotShareDialog = new SnapshotShareDialog(fileName, _glWidget);
    }
    _snapshotShareDialog->show();
}

void Application::setVSyncEnabled() {
#if defined(Q_OS_WIN)
    bool vsyncOn = Menu::getInstance()->isOptionChecked(MenuOption::RenderTargetFramerateVSyncOn);
    if (wglewGetExtension("WGL_EXT_swap_control")) {
        wglSwapIntervalEXT(vsyncOn);
        int swapInterval = wglGetSwapIntervalEXT();
        qCDebug(interfaceapp, "V-Sync is %s\n", (swapInterval > 0 ? "ON" : "OFF"));
    } else {
        qCDebug(interfaceapp, "V-Sync is FORCED ON on this system\n");
    }
#elif defined(Q_OS_LINUX)
    // TODO: write the poper code for linux
    /*
    if (glQueryExtension.... ("GLX_EXT_swap_control")) {
        glxSwapIntervalEXT(vsyncOn);
        int swapInterval = xglGetSwapIntervalEXT();
        _isVSyncOn = swapInterval;
        qCDebug(interfaceapp, "V-Sync is %s\n", (swapInterval > 0 ? "ON" : "OFF"));
    } else {
    qCDebug(interfaceapp, "V-Sync is FORCED ON on this system\n");
    }
    */
#else
    qCDebug(interfaceapp, "V-Sync is FORCED ON on this system\n");
#endif
}

bool Application::isVSyncOn() const {
#if defined(Q_OS_WIN)
    if (wglewGetExtension("WGL_EXT_swap_control")) {
        int swapInterval = wglGetSwapIntervalEXT();
        return (swapInterval > 0);
    }
#elif defined(Q_OS_LINUX)
    // TODO: write the poper code for linux
    /*
    if (glQueryExtension.... ("GLX_EXT_swap_control")) {
        int swapInterval = xglGetSwapIntervalEXT();
        return (swapInterval > 0);
    } else {
        return true;
    }
    */    
#endif
    return true;
}

bool Application::isVSyncEditable() const {
#if defined(Q_OS_WIN)
    if (wglewGetExtension("WGL_EXT_swap_control")) {
        return true;
    }
#elif defined(Q_OS_LINUX)
    // TODO: write the poper code for linux
    /*
    if (glQueryExtension.... ("GLX_EXT_swap_control")) {
        return true;
    }
    */
#endif
    return false;
}

unsigned int Application::getRenderTargetFramerate() const {
    if (Menu::getInstance()->isOptionChecked(MenuOption::RenderTargetFramerateUnlimited)) {
        return 0;
    } else if (Menu::getInstance()->isOptionChecked(MenuOption::RenderTargetFramerate60)) {
        return 60;
    } else if (Menu::getInstance()->isOptionChecked(MenuOption::RenderTargetFramerate50)) {
        return 50;
    } else if (Menu::getInstance()->isOptionChecked(MenuOption::RenderTargetFramerate40)) {
        return 40;
    } else if (Menu::getInstance()->isOptionChecked(MenuOption::RenderTargetFramerate30)) {
        return 30;
    }
    return 0;
}

float Application::getRenderResolutionScale() const {
    if (Menu::getInstance()->isOptionChecked(MenuOption::RenderResolutionOne)) {
        return 1.0f;
    } else if (Menu::getInstance()->isOptionChecked(MenuOption::RenderResolutionTwoThird)) {
        return 0.666f;
    } else if (Menu::getInstance()->isOptionChecked(MenuOption::RenderResolutionHalf)) {
        return 0.5f;
    } else if (Menu::getInstance()->isOptionChecked(MenuOption::RenderResolutionThird)) {
        return 0.333f;
    } else if (Menu::getInstance()->isOptionChecked(MenuOption::RenderResolutionQuarter)) {
        return 0.25f;
    } else {
        return 1.0f;
    }
}

int Application::getRenderAmbientLight() const {
    if (Menu::getInstance()->isOptionChecked(MenuOption::RenderAmbientLightGlobal)) {
        return -1;
    } else if (Menu::getInstance()->isOptionChecked(MenuOption::RenderAmbientLight0)) {
        return 0;
    } else if (Menu::getInstance()->isOptionChecked(MenuOption::RenderAmbientLight1)) {
        return 1;
    } else if (Menu::getInstance()->isOptionChecked(MenuOption::RenderAmbientLight2)) {
        return 2;
    } else if (Menu::getInstance()->isOptionChecked(MenuOption::RenderAmbientLight3)) {
        return 3;
    } else if (Menu::getInstance()->isOptionChecked(MenuOption::RenderAmbientLight4)) {
        return 4;
    } else if (Menu::getInstance()->isOptionChecked(MenuOption::RenderAmbientLight5)) {
        return 5;
    } else if (Menu::getInstance()->isOptionChecked(MenuOption::RenderAmbientLight6)) {
        return 6;
    } else if (Menu::getInstance()->isOptionChecked(MenuOption::RenderAmbientLight7)) {
        return 7;
    } else if (Menu::getInstance()->isOptionChecked(MenuOption::RenderAmbientLight8)) {
        return 8;
    } else if (Menu::getInstance()->isOptionChecked(MenuOption::RenderAmbientLight9)) {
        return 9;
    } else {
        return -1;
    }
}

void Application::notifyPacketVersionMismatch() {
    if (!_notifiedPacketVersionMismatchThisDomain) {
        _notifiedPacketVersionMismatchThisDomain = true;

        QString message = "The location you are visiting is running an incompatible server version.\n";
        message += "Content may not display properly.";

        QMessageBox msgBox;
        msgBox.setText(message);
        msgBox.setStandardButtons(QMessageBox::Ok);
        msgBox.setIcon(QMessageBox::Warning);
        msgBox.exec();
    }
}

void Application::checkSkeleton() {
    if (_myAvatar->getSkeletonModel().isActive() && !_myAvatar->getSkeletonModel().hasSkeleton()) {
        qCDebug(interfaceapp) << "MyAvatar model has no skeleton";
    
        QString message = "Your selected avatar body has no skeleton.\n\nThe default body will be loaded...";
        QMessageBox msgBox;
        msgBox.setText(message);
        msgBox.setStandardButtons(QMessageBox::Ok);
        msgBox.setIcon(QMessageBox::Warning);
        msgBox.exec();
        
        _myAvatar->useBodyURL(DEFAULT_BODY_MODEL_URL, "Default");
    } else {
        _physicsEngine.setCharacterController(_myAvatar->getCharacterController());
    }
}

void Application::showFriendsWindow() {
    const QString FRIENDS_WINDOW_TITLE = "Add/Remove Friends";
    const QString FRIENDS_WINDOW_URL = "https://metaverse.highfidelity.com/user/friends";
    const int FRIENDS_WINDOW_WIDTH = 290;
    const int FRIENDS_WINDOW_HEIGHT = 500;
    if (!_friendsWindow) {
        _friendsWindow = new WebWindowClass(FRIENDS_WINDOW_TITLE, FRIENDS_WINDOW_URL, FRIENDS_WINDOW_WIDTH, 
            FRIENDS_WINDOW_HEIGHT, false);
        connect(_friendsWindow, &WebWindowClass::closed, this, &Application::friendsWindowClosed);
    }
    _friendsWindow->setVisible(true);
}

void Application::friendsWindowClosed() {
    delete _friendsWindow;
    _friendsWindow = NULL;
}

void Application::postLambdaEvent(std::function<void()> f) {
    QCoreApplication::postEvent(this, new LambdaEvent(f));
}<|MERGE_RESOLUTION|>--- conflicted
+++ resolved
@@ -3076,12 +3076,11 @@
         glTexGenfv(GL_R, GL_EYE_PLANE, (const GLfloat*)&_shadowMatrices[i][2]);
     }
 
-<<<<<<< HEAD
-    // Render the stars and sky only if sky dome mode
+    // Background rendering decision
     auto skyStage = DependencyManager::get<SceneScriptingInterface>()->getSkyStage();
     if (skyStage->getBackgroundMode() == model::SunSkyStage::NO_BACKGROUND) {
     } else if (skyStage->getBackgroundMode() == model::SunSkyStage::SKY_DOME) {
-        if (!selfAvatarOnly && Menu::getInstance()->isOptionChecked(MenuOption::Stars)) {
+       if (!selfAvatarOnly && Menu::getInstance()->isOptionChecked(MenuOption::Stars)) {
             PerformanceTimer perfTimer("stars");
             PerformanceWarning warn(Menu::getInstance()->isOptionChecked(MenuOption::PipelineWarnings),
                 "Application::displaySide() ... stars...");
@@ -3092,64 +3091,31 @@
 
             // compute starfield alpha based on distance from atmosphere
             float alpha = 1.0f;
+            bool hasStars = true;
             if (Menu::getInstance()->isOptionChecked(MenuOption::Atmosphere)) {
+                // TODO: handle this correctly for zones
                 const EnvironmentData& closestData = _environment.getClosestData(theCamera.getPosition());
-                float height = glm::distance(theCamera.getPosition(),
-                    closestData.getAtmosphereCenter(theCamera.getPosition()));
-=======
-    if (!selfAvatarOnly && Menu::getInstance()->isOptionChecked(MenuOption::Stars)) {
-        PerformanceTimer perfTimer("stars");
-        PerformanceWarning warn(Menu::getInstance()->isOptionChecked(MenuOption::PipelineWarnings),
-            "Application::displaySide() ... stars...");
-        if (!_stars.isStarsLoaded()) {
-            _stars.generate(STARFIELD_NUM_STARS, STARFIELD_SEED);
-        }
-        // should be the first rendering pass - w/o depth buffer / lighting
-
-        // compute starfield alpha based on distance from atmosphere
-        float alpha = 1.0f;
-        bool hasStars = true;
-        if (Menu::getInstance()->isOptionChecked(MenuOption::Atmosphere)) {
-            // TODO: handle this correctly for zones
-            const EnvironmentData& closestData = _environment.getClosestData(theCamera.getPosition());
             
-            if (closestData.getHasStars()) {
-                float height = glm::distance(theCamera.getPosition(), closestData.getAtmosphereCenter());
->>>>>>> 61f6139f
-                if (height < closestData.getAtmosphereInnerRadius()) {
-                    alpha = 0.0f;
-
-                } else if (height < closestData.getAtmosphereOuterRadius()) {
-                    alpha = (height - closestData.getAtmosphereInnerRadius()) /
-                        (closestData.getAtmosphereOuterRadius() - closestData.getAtmosphereInnerRadius());
+                if (closestData.getHasStars()) {
+                    float height = glm::distance(theCamera.getPosition(), closestData.getAtmosphereCenter());
+                    if (height < closestData.getAtmosphereInnerRadius()) {
+                        alpha = 0.0f;
+
+                    } else if (height < closestData.getAtmosphereOuterRadius()) {
+                        alpha = (height - closestData.getAtmosphereInnerRadius()) /
+                            (closestData.getAtmosphereOuterRadius() - closestData.getAtmosphereInnerRadius());
+                    }
+                } else {
+                    hasStars = false;
                 }
-<<<<<<< HEAD
-=======
-            } else {
-                hasStars = false;
->>>>>>> 61f6139f
             }
 
             // finally render the starfield
-            _stars.render(theCamera.getFieldOfView(), theCamera.getAspectRatio(), theCamera.getNearClip(), alpha);
-        }
-
-<<<<<<< HEAD
-        // draw the sky dome
-        if (!selfAvatarOnly && Menu::getInstance()->isOptionChecked(MenuOption::Atmosphere)) {
-            PerformanceTimer perfTimer("atmosphere");
-            PerformanceWarning warn(Menu::getInstance()->isOptionChecked(MenuOption::PipelineWarnings),
-                "Application::displaySide() ... atmosphere...");
-            _environment.renderAtmospheres(theCamera);
+            if (hasStars) {
+                _stars.render(theCamera.getFieldOfView(), theCamera.getAspectRatio(), theCamera.getNearClip(), alpha);
+            }
         }
     } else if (skyStage->getBackgroundMode() == model::SunSkyStage::SKY_BOX) {
-        
-=======
-        // finally render the starfield
-        if (hasStars) {
-            _stars.render(theCamera.getFieldOfView(), theCamera.getAspectRatio(), theCamera.getNearClip(), alpha);
-        }
->>>>>>> 61f6139f
     }
 
     if (Menu::getInstance()->isOptionChecked(MenuOption::Wireframe)) {
