//
//  Application.cpp
//  interface/src
//
//  Created by Andrzej Kapolka on 5/10/13.
//  Copyright 2013 High Fidelity, Inc.
//
//  Distributed under the Apache License, Version 2.0.
//  See the accompanying file LICENSE or http://www.apache.org/licenses/LICENSE-2.0.html
//

#include "Application.h"

#include <glm/glm.hpp>
#include <glm/gtx/component_wise.hpp>
#include <glm/gtx/quaternion.hpp>
#include <glm/gtx/vector_angle.hpp>
#include <glm/gtc/type_ptr.hpp>

#include <QtCore/QDebug>
#include <QtCore/QObject>
#include <QtCore/QUrl>
#include <QtCore/QTimer>
#include <QtCore/QAbstractNativeEventFilter>
#include <QtCore/QMimeData>

#include <QtGui/QScreen>
#include <QtGui/QImage>
#include <QtGui/QWheelEvent>
#include <QtGui/QWindow>
#include <QtQml/QQmlContext>
#include <QtGui/QKeyEvent>
#include <QtGui/QMouseEvent>
#include <QtGui/QDesktopServices>

#include <QtWidgets/QActionGroup>
#include <QtWidgets/QDesktopWidget>
#include <QtWidgets/QFileDialog>
#include <QtWidgets/QInputDialog>
#include <QtWidgets/QMenuBar>
#include <QtWidgets/QMessageBox>

#include <QtMultimedia/QMediaPlayer>

#include <QtNetwork/QNetworkDiskCache>

#include <gl/Config.h>
#include <QOpenGLContextWrapper.h>

#include <AccountManager.h>
#include <AddressManager.h>
#include <ApplicationVersion.h>
#include <AssetClient.h>
#include <AssetUpload.h>
#include <AutoUpdater.h>
#include <AudioInjectorManager.h>
#include <CursorManager.h>
#include <DeferredLightingEffect.h>
#include <display-plugins/DisplayPlugin.h>
#include <EntityScriptingInterface.h>
#include <ErrorDialog.h>
#include <Finally.h>
#include <FramebufferCache.h>
#include <gpu/Batch.h>
#include <gpu/Context.h>
#include <gpu/GLBackend.h>
#include <HFActionEvent.h>
#include <HFBackEvent.h>
#include <InfoView.h>
#include <input-plugins/InputPlugin.h>
#include <input-plugins/Joystick.h> // this should probably be removed
#include <controllers/UserInputMapper.h>
#include <controllers/StateController.h>
#include <LogHandler.h>
#include <MainWindow.h>
#include <MessageDialog.h>
#include <MessagesClient.h>
#include <ModelEntityItem.h>
#include <NetworkAccessManager.h>
#include <NetworkingConstants.h>
#include <ObjectMotionState.h>
#include <OctalCode.h>
#include <OctreeSceneStats.h>
#include <gl/OffscreenGLCanvas.h>
#include <PathUtils.h>
#include <PerfStat.h>
#include <PhysicsEngine.h>
#include <plugins/PluginContainer.h>
#include <plugins/PluginManager.h>
#include <RenderableWebEntityItem.h>
#include <RenderDeferredTask.h>
#include <ResourceCache.h>
#include <SceneScriptingInterface.h>
#include <RecordingScriptingInterface.h>
#include <ScriptCache.h>
#include <SoundCache.h>
#include <TextureCache.h>
#include <Tooltip.h>
#include <udt/PacketHeaders.h>
#include <UserActivityLogger.h>
#include <UUID.h>
#include <VrMenu.h>
#include <recording/Deck.h>
#include <recording/Recorder.h>

#include "AnimDebugDraw.h"
#include "AudioClient.h"
#include "audio/AudioScope.h"
#include "avatar/AvatarManager.h"
#include "CrashHandler.h"
#include "input-plugins/SpacemouseManager.h"
#include "devices/DdeFaceTracker.h"
#include "devices/EyeTracker.h"
#include "devices/Faceshift.h"
#include "devices/Leapmotion.h"
#include "DiscoverabilityManager.h"
#include "GLCanvas.h"
#include "InterfaceActionFactory.h"
#include "InterfaceLogging.h"
#include "LODManager.h"
#include "Menu.h"
#include "ModelPackager.h"
#include "PluginContainerProxy.h"
#include "scripting/AccountScriptingInterface.h"
#include "scripting/AudioDeviceScriptingInterface.h"
#include "scripting/ClipboardScriptingInterface.h"
#include "scripting/DesktopScriptingInterface.h"
#include "scripting/GlobalServicesScriptingInterface.h"
#include "scripting/HMDScriptingInterface.h"
#include "scripting/LocationScriptingInterface.h"
#include "scripting/MenuScriptingInterface.h"
#include "scripting/SettingsScriptingInterface.h"
#include "scripting/WebWindowClass.h"
#include "scripting/WindowScriptingInterface.h"
#include "scripting/ControllerScriptingInterface.h"
#if defined(Q_OS_MAC) || defined(Q_OS_WIN)
#include "SpeechRecognizer.h"
#endif
#include "Stars.h"
#include "ui/AddressBarDialog.h"
#include "ui/RecorderDialog.h"
#include "ui/AvatarInputs.h"
#include "ui/AssetUploadDialogFactory.h"
#include "ui/DataWebDialog.h"
#include "ui/DialogsManager.h"
#include "ui/LoginDialog.h"
#include "ui/overlays/Cube3DOverlay.h"
#include "ui/Snapshot.h"
#include "ui/StandAloneJSConsole.h"
#include "ui/Stats.h"
#include "ui/UpdateDialog.h"
#include "Util.h"
#include "InterfaceParentFinder.h"



// ON WIndows PC, NVidia Optimus laptop, we want to enable NVIDIA GPU
// FIXME seems to be broken.
#if defined(Q_OS_WIN)
extern "C" {
 _declspec(dllexport) DWORD NvOptimusEnablement = 0x00000001;
}
#endif

using namespace std;

static QTimer locationUpdateTimer;
static QTimer balanceUpdateTimer;
static QTimer identityPacketTimer;
static QTimer billboardPacketTimer;
static QTimer pingTimer;

static const QString SNAPSHOT_EXTENSION  = ".jpg";
static const QString SVO_EXTENSION  = ".svo";
static const QString SVO_JSON_EXTENSION  = ".svo.json";
static const QString JS_EXTENSION  = ".js";
static const QString FST_EXTENSION  = ".fst";
static const QString FBX_EXTENSION  = ".fbx";
static const QString OBJ_EXTENSION  = ".obj";

static const int MIRROR_VIEW_TOP_PADDING = 5;
static const int MIRROR_VIEW_LEFT_PADDING = 10;
static const int MIRROR_VIEW_WIDTH = 265;
static const int MIRROR_VIEW_HEIGHT = 215;
static const float MIRROR_FULLSCREEN_DISTANCE = 0.389f;
static const float MIRROR_REARVIEW_DISTANCE = 0.722f;
static const float MIRROR_REARVIEW_BODY_DISTANCE = 2.56f;
static const float MIRROR_FIELD_OF_VIEW = 30.0f;

static const quint64 TOO_LONG_SINCE_LAST_SEND_DOWNSTREAM_AUDIO_STATS = 1 * USECS_PER_SECOND;

static const QString INFO_HELP_PATH = "html/interface-welcome.html";
static const QString INFO_EDIT_ENTITIES_PATH = "html/edit-commands.html";

static const unsigned int THROTTLED_SIM_FRAMERATE = 15;
static const int THROTTLED_SIM_FRAME_PERIOD_MS = MSECS_PER_SECOND / THROTTLED_SIM_FRAMERATE;

#ifndef __APPLE__
static const QString DESKTOP_LOCATION = QStandardPaths::writableLocation(QStandardPaths::DesktopLocation);
#else
// Temporary fix to Qt bug: http://stackoverflow.com/questions/16194475
static const QString DESKTOP_LOCATION = QStandardPaths::writableLocation(QStandardPaths::DesktopLocation).append("/script.js");
#endif

const QString DEFAULT_SCRIPTS_JS_URL = "http://s3.amazonaws.com/hifi-public/scripts/defaultScripts.js";
Setting::Handle<int> maxOctreePacketsPerSecond("maxOctreePPS", DEFAULT_MAX_OCTREE_PPS);

const QHash<QString, Application::AcceptURLMethod> Application::_acceptedExtensions {
    { SNAPSHOT_EXTENSION, &Application::acceptSnapshot },
    { SVO_EXTENSION, &Application::importSVOFromURL },
    { SVO_JSON_EXTENSION, &Application::importSVOFromURL },
    { JS_EXTENSION, &Application::askToLoadScript },
    { FST_EXTENSION, &Application::askToSetAvatarUrl }
};

#ifdef Q_OS_WIN
class MyNativeEventFilter : public QAbstractNativeEventFilter {
public:
    static MyNativeEventFilter& getInstance() {
        static MyNativeEventFilter staticInstance;
        return staticInstance;
    }

    bool nativeEventFilter(const QByteArray &eventType, void* msg, long* result) Q_DECL_OVERRIDE {
        if (eventType == "windows_generic_MSG") {
            MSG* message = (MSG*)msg;

            if (message->message == UWM_IDENTIFY_INSTANCES) {
                *result = UWM_IDENTIFY_INSTANCES;
                return true;
            }

            if (message->message == UWM_SHOW_APPLICATION) {
                MainWindow* applicationWindow = qApp->getWindow();
                if (applicationWindow->isMinimized()) {
                    applicationWindow->showNormal();  // Restores to windowed or maximized state appropriately.
                }
                qApp->setActiveWindow(applicationWindow);  // Flashes the taskbar icon if not focus.
                return true;
            }

            if (message->message == WM_COPYDATA) {
                COPYDATASTRUCT* pcds = (COPYDATASTRUCT*)(message->lParam);
                QUrl url = QUrl((const char*)(pcds->lpData));
                if (url.isValid() && url.scheme() == HIFI_URL_SCHEME) {
                    DependencyManager::get<AddressManager>()->handleLookupString(url.toString());
                    return true;
                }
            }
        }
        return false;
    }
};
#endif

enum CustomEventTypes {
    Lambda = QEvent::User + 1
};

class LambdaEvent : public QEvent {
    std::function<void()> _fun;
public:
    LambdaEvent(const std::function<void()> & fun) :
    QEvent(static_cast<QEvent::Type>(Lambda)), _fun(fun) {
    }
    LambdaEvent(std::function<void()> && fun) :
    QEvent(static_cast<QEvent::Type>(Lambda)), _fun(fun) {
    }
    void call() { _fun(); }
};

void messageHandler(QtMsgType type, const QMessageLogContext& context, const QString& message) {
    QString logMessage = LogHandler::getInstance().printMessage((LogMsgType) type, context, message);

    if (!logMessage.isEmpty()) {
#ifdef Q_OS_WIN
        OutputDebugStringA(logMessage.toLocal8Bit().constData());
        OutputDebugStringA("\n");
#endif
        qApp->getLogger()->addMessage(qPrintable(logMessage + "\n"));
    }
}

bool setupEssentials(int& argc, char** argv) {
    unsigned int listenPort = 0; // bind to an ephemeral port by default
    const char** constArgv = const_cast<const char**>(argv);
    const char* portStr = getCmdOption(argc, constArgv, "--listenPort");
    if (portStr) {
        listenPort = atoi(portStr);
    }
    // Set build version
    QCoreApplication::setApplicationVersion(BUILD_VERSION);

    Setting::preInit();

    CrashHandler::checkForAndHandleCrash();
    CrashHandler::writeRunningMarkerFiler();
    qAddPostRoutine(CrashHandler::deleteRunningMarkerFile);

    DependencyManager::registerInheritance<LimitedNodeList, NodeList>();
    DependencyManager::registerInheritance<AvatarHashMap, AvatarManager>();
    DependencyManager::registerInheritance<EntityActionFactoryInterface, InterfaceActionFactory>();
    DependencyManager::registerInheritance<SpatialParentFinder, InterfaceParentFinder>();

    Setting::init();

    // Set dependencies
    DependencyManager::set<recording::Deck>();
    DependencyManager::set<recording::Recorder>();
    DependencyManager::set<AddressManager>();
    DependencyManager::set<NodeList>(NodeType::Agent, listenPort);
    DependencyManager::set<GeometryCache>();
    DependencyManager::set<ModelCache>();
    DependencyManager::set<ScriptCache>();
    DependencyManager::set<SoundCache>();
    DependencyManager::set<Faceshift>();
    DependencyManager::set<DdeFaceTracker>();
    DependencyManager::set<EyeTracker>();
    DependencyManager::set<AudioClient>();
    DependencyManager::set<AudioScope>();
    DependencyManager::set<DeferredLightingEffect>();
    DependencyManager::set<TextureCache>();
    DependencyManager::set<FramebufferCache>();
    DependencyManager::set<AnimationCache>();
    DependencyManager::set<ModelBlender>();
    DependencyManager::set<AvatarManager>();
    DependencyManager::set<LODManager>();
    DependencyManager::set<StandAloneJSConsole>();
    DependencyManager::set<DialogsManager>();
    DependencyManager::set<BandwidthRecorder>();
    DependencyManager::set<ResourceCacheSharedItems>();
    DependencyManager::set<DesktopScriptingInterface>();
    DependencyManager::set<EntityScriptingInterface>();
    DependencyManager::set<RecordingScriptingInterface>();
    DependencyManager::set<WindowScriptingInterface>();
    DependencyManager::set<HMDScriptingInterface>();

#if defined(Q_OS_MAC) || defined(Q_OS_WIN)
    DependencyManager::set<SpeechRecognizer>();
#endif
    DependencyManager::set<DiscoverabilityManager>();
    DependencyManager::set<SceneScriptingInterface>();
    DependencyManager::set<OffscreenUi>();
    DependencyManager::set<AutoUpdater>();
    DependencyManager::set<PathUtils>();
    DependencyManager::set<InterfaceActionFactory>();
    DependencyManager::set<AssetClient>();
    DependencyManager::set<AudioInjectorManager>();
    DependencyManager::set<MessagesClient>();
    DependencyManager::set<UserInputMapper>();
    DependencyManager::set<controller::ScriptingInterface, ControllerScriptingInterface>();
    DependencyManager::set<InterfaceParentFinder>();
    return true;
}

// FIXME move to header, or better yet, design some kind of UI manager
// to take care of highlighting keyboard focused items, rather than
// continuing to overburden Application.cpp
Cube3DOverlay* _keyboardFocusHighlight{ nullptr };
int _keyboardFocusHighlightID{ -1 };
PluginContainer* _pluginContainer;

Application::Application(int& argc, char** argv, QElapsedTimer& startupTimer) :
    QApplication(argc, argv),
    _dependencyManagerIsSetup(setupEssentials(argc, argv)),
    _window(new MainWindow(desktop())),
    _toolWindow(NULL),
    _undoStackScriptingInterface(&_undoStack),
    _frameCount(0),
    _fps(60.0f),
    _physicsEngine(new PhysicsEngine(Vectors::ZERO)),
    _entities(true, this, this),
    _entityClipboardRenderer(false, this, this),
    _entityClipboard(new EntityTree()),
    _lastQueriedTime(usecTimestampNow()),
    _mirrorViewRect(QRect(MIRROR_VIEW_LEFT_PADDING, MIRROR_VIEW_TOP_PADDING, MIRROR_VIEW_WIDTH, MIRROR_VIEW_HEIGHT)),
    _firstRun("firstRun", true),
    _previousScriptLocation("LastScriptLocation", DESKTOP_LOCATION),
    _scriptsLocationHandle("scriptsLocation", DESKTOP_LOCATION),
    _fieldOfView("fieldOfView", DEFAULT_FIELD_OF_VIEW_DEGREES),
    _scaleMirror(1.0f),
    _rotateMirror(0.0f),
    _raiseMirror(0.0f),
    _lastMouseMoveWasSimulated(false),
    _enableProcessOctreeThread(true),
    _runningScriptsWidget(NULL),
    _runningScriptsWidgetWasVisible(false),
    _lastNackTime(usecTimestampNow()),
    _lastSendDownstreamAudioStats(usecTimestampNow()),
    _aboutToQuit(false),
    _notifiedPacketVersionMismatchThisDomain(false),
    _maxOctreePPS(maxOctreePacketsPerSecond.get()),
    _lastFaceTrackerUpdate(0)
{
    thread()->setObjectName("Main Thread");

    setInstance(this);

    auto controllerScriptingInterface = DependencyManager::get<controller::ScriptingInterface>().data();
    _controllerScriptingInterface = dynamic_cast<ControllerScriptingInterface*>(controllerScriptingInterface);
    // to work around the Qt constant wireless scanning, set the env for polling interval very high
    const QByteArray EXTREME_BEARER_POLL_TIMEOUT = QString::number(INT_MAX).toLocal8Bit();
    qputenv("QT_BEARER_POLL_TIMEOUT", EXTREME_BEARER_POLL_TIMEOUT);

    _entityClipboard->createRootElement();

    _pluginContainer = new PluginContainerProxy();
#ifdef Q_OS_WIN
    installNativeEventFilter(&MyNativeEventFilter::getInstance());
#endif

    _logger = new FileLogger(this);  // After setting organization name in order to get correct directory

    qInstallMessageHandler(messageHandler);

    QFontDatabase::addApplicationFont(PathUtils::resourcesPath() + "styles/Inconsolata.otf");
    _window->setWindowTitle("Interface");

    Model::setAbstractViewStateInterface(this); // The model class will sometimes need to know view state details from us

    auto nodeList = DependencyManager::get<NodeList>();

    qCDebug(interfaceapp) << "[VERSION] Build sequence:" << qPrintable(applicationVersion());

    _bookmarks = new Bookmarks();  // Before setting up the menu

    _runningScriptsWidget = new RunningScriptsWidget(_window);
    _renderEngine->addTask(make_shared<RenderDeferredTask>());
    _renderEngine->registerScene(_main3DScene);

    // start the nodeThread so its event loop is running
    QThread* nodeThread = new QThread(this);
    nodeThread->setObjectName("NodeList Thread");
    nodeThread->start();

    // make sure the node thread is given highest priority
    nodeThread->setPriority(QThread::TimeCriticalPriority);

    // setup a timer for domain-server check ins
    QTimer* domainCheckInTimer = new QTimer(nodeList.data());
    connect(domainCheckInTimer, &QTimer::timeout, nodeList.data(), &NodeList::sendDomainServerCheckIn);
    domainCheckInTimer->start(DOMAIN_SERVER_CHECK_IN_MSECS);

    // put the NodeList and datagram processing on the node thread
    nodeList->moveToThread(nodeThread);

    // Model background downloads need to happen on the Datagram Processor Thread.  The idle loop will
    // emit checkBackgroundDownloads to cause the ModelCache to check it's queue for requested background
    // downloads.
    QSharedPointer<ModelCache> modelCacheP = DependencyManager::get<ModelCache>();
    ResourceCache* modelCache = modelCacheP.data();
    connect(this, &Application::checkBackgroundDownloads, modelCache, &ResourceCache::checkAsynchronousGets);

    // put the audio processing on a separate thread
    QThread* audioThread = new QThread();
    audioThread->setObjectName("Audio Thread");

    auto audioIO = DependencyManager::get<AudioClient>();

    audioIO->setPositionGetter([this]{ return getMyAvatar()->getPositionForAudio(); });
    audioIO->setOrientationGetter([this]{ return getMyAvatar()->getOrientationForAudio(); });

    audioIO->moveToThread(audioThread);
    recording::Frame::registerFrameHandler(AudioConstants::getAudioFrameName(), [=](recording::Frame::ConstPointer frame) {
        audioIO->handleRecordedAudioInput(frame->data);
    });

    connect(audioIO.data(), &AudioClient::inputReceived, [](const QByteArray& audio){
        static auto recorder = DependencyManager::get<recording::Recorder>();
        if (recorder->isRecording()) {
            static const recording::FrameType AUDIO_FRAME_TYPE = recording::Frame::registerFrameType(AudioConstants::getAudioFrameName());
            recorder->recordFrame(AUDIO_FRAME_TYPE, audio);
        }
    });

    auto& audioScriptingInterface = AudioScriptingInterface::getInstance();

    connect(audioThread, &QThread::started, audioIO.data(), &AudioClient::start);
    connect(audioIO.data(), &AudioClient::destroyed, audioThread, &QThread::quit);
    connect(audioThread, &QThread::finished, audioThread, &QThread::deleteLater);
    connect(audioIO.data(), &AudioClient::muteToggled, this, &Application::audioMuteToggled);
    connect(audioIO.data(), &AudioClient::mutedByMixer, &audioScriptingInterface, &AudioScriptingInterface::mutedByMixer);
    connect(audioIO.data(), &AudioClient::receivedFirstPacket, &audioScriptingInterface, &AudioScriptingInterface::receivedFirstPacket);
    connect(audioIO.data(), &AudioClient::disconnected, &audioScriptingInterface, &AudioScriptingInterface::disconnected);
    connect(audioIO.data(), &AudioClient::muteEnvironmentRequested, [](glm::vec3 position, float radius) {
        auto audioClient = DependencyManager::get<AudioClient>();
        auto myAvatarPosition = DependencyManager::get<AvatarManager>()->getMyAvatar()->getPosition();
        float distance = glm::distance(myAvatarPosition, position);
        bool shouldMute = !audioClient->isMuted() && (distance < radius);

        if (shouldMute) {
            audioClient->toggleMute();
            AudioScriptingInterface::getInstance().environmentMuted();
        }
    });

    audioThread->start();

    // Setup AssetClient
    auto assetClient = DependencyManager::get<AssetClient>();
    QThread* assetThread = new QThread;
    assetThread->setObjectName("Asset Thread");
    assetClient->moveToThread(assetThread);
    connect(assetThread, &QThread::started, assetClient.data(), &AssetClient::init);
    assetThread->start();

    // Setup MessagesClient
    auto messagesClient = DependencyManager::get<MessagesClient>();
    QThread* messagesThread = new QThread;
    messagesThread->setObjectName("Messages Client Thread");
    messagesClient->moveToThread(messagesThread);
    connect(messagesThread, &QThread::started, messagesClient.data(), &MessagesClient::init);
    messagesThread->start();

    const DomainHandler& domainHandler = nodeList->getDomainHandler();

    connect(&domainHandler, SIGNAL(hostnameChanged(const QString&)), SLOT(domainChanged(const QString&)));
    connect(&domainHandler, SIGNAL(connectedToDomain(const QString&)), SLOT(connectedToDomain(const QString&)));
    connect(&domainHandler, SIGNAL(connectedToDomain(const QString&)), SLOT(updateWindowTitle()));
    connect(&domainHandler, SIGNAL(disconnectedFromDomain()), SLOT(updateWindowTitle()));
    connect(&domainHandler, SIGNAL(disconnectedFromDomain()), SLOT(clearDomainOctreeDetails()));
    connect(&domainHandler, &DomainHandler::settingsReceived, this, &Application::domainSettingsReceived);
    connect(&domainHandler, &DomainHandler::hostnameChanged,
        DependencyManager::get<AddressManager>().data(), &AddressManager::storeCurrentAddress);

    // update our location every 5 seconds in the metaverse server, assuming that we are authenticated with one
    const qint64 DATA_SERVER_LOCATION_CHANGE_UPDATE_MSECS = 5 * 1000;

    auto discoverabilityManager = DependencyManager::get<DiscoverabilityManager>();
    connect(&locationUpdateTimer, &QTimer::timeout, discoverabilityManager.data(), &DiscoverabilityManager::updateLocation);
    locationUpdateTimer.start(DATA_SERVER_LOCATION_CHANGE_UPDATE_MSECS);

    // if we get a domain change, immediately attempt update location in metaverse server
    connect(&nodeList->getDomainHandler(), &DomainHandler::connectedToDomain,
        discoverabilityManager.data(), &DiscoverabilityManager::updateLocation);

    connect(nodeList.data(), &NodeList::nodeAdded, this, &Application::nodeAdded);
    connect(nodeList.data(), &NodeList::nodeKilled, this, &Application::nodeKilled);
    connect(nodeList.data(), &NodeList::uuidChanged, getMyAvatar(), &MyAvatar::setSessionUUID);
    connect(nodeList.data(), &NodeList::uuidChanged, this, &Application::setSessionUUID);
    connect(nodeList.data(), &NodeList::limitOfSilentDomainCheckInsReached, nodeList.data(), &NodeList::reset);
    connect(nodeList.data(), &NodeList::packetVersionMismatch, this, &Application::notifyPacketVersionMismatch);

    // connect to appropriate slots on AccountManager
    AccountManager& accountManager = AccountManager::getInstance();

    const qint64 BALANCE_UPDATE_INTERVAL_MSECS = 5 * 1000;

    connect(&balanceUpdateTimer, &QTimer::timeout, &accountManager, &AccountManager::updateBalance);
    balanceUpdateTimer.start(BALANCE_UPDATE_INTERVAL_MSECS);

    connect(&accountManager, &AccountManager::balanceChanged, this, &Application::updateWindowTitle);

    auto dialogsManager = DependencyManager::get<DialogsManager>();
    connect(&accountManager, &AccountManager::authRequired, dialogsManager.data(), &DialogsManager::showLoginDialog);
    connect(&accountManager, &AccountManager::usernameChanged, this, &Application::updateWindowTitle);

    // set the account manager's root URL and trigger a login request if we don't have the access token
    accountManager.setAuthURL(NetworkingConstants::METAVERSE_SERVER_URL);
    UserActivityLogger::getInstance().launch(applicationVersion());

    // once the event loop has started, check and signal for an access token
    QMetaObject::invokeMethod(&accountManager, "checkAndSignalForAccessToken", Qt::QueuedConnection);

    auto addressManager = DependencyManager::get<AddressManager>();

    // use our MyAvatar position and quat for address manager path
    addressManager->setPositionGetter([this]{ return getMyAvatar()->getPosition(); });
    addressManager->setOrientationGetter([this]{ return getMyAvatar()->getOrientation(); });

    connect(addressManager.data(), &AddressManager::hostChanged, this, &Application::updateWindowTitle);
    connect(this, &QCoreApplication::aboutToQuit, addressManager.data(), &AddressManager::storeCurrentAddress);

#ifdef _WIN32
    WSADATA WsaData;
    int wsaresult = WSAStartup(MAKEWORD(2, 2), &WsaData);
#endif

    // tell the NodeList instance who to tell the domain server we care about
    nodeList->addSetOfNodeTypesToNodeInterestSet(NodeSet() << NodeType::AudioMixer << NodeType::AvatarMixer
        << NodeType::EntityServer << NodeType::AssetServer << NodeType::MessagesMixer);

    // connect to the packet sent signal of the _entityEditSender
    connect(&_entityEditSender, &EntityEditPacketSender::packetSent, this, &Application::packetSent);

    // send the identity packet for our avatar each second to our avatar mixer
    connect(&identityPacketTimer, &QTimer::timeout, getMyAvatar(), &MyAvatar::sendIdentityPacket);
    identityPacketTimer.start(AVATAR_IDENTITY_PACKET_SEND_INTERVAL_MSECS);

    // send the billboard packet for our avatar every few seconds
    connect(&billboardPacketTimer, &QTimer::timeout, getMyAvatar(), &MyAvatar::sendBillboardPacket);
    billboardPacketTimer.start(AVATAR_BILLBOARD_PACKET_SEND_INTERVAL_MSECS);

    QString cachePath = QStandardPaths::writableLocation(QStandardPaths::DataLocation);
    QNetworkAccessManager& networkAccessManager = NetworkAccessManager::getInstance();
    QNetworkDiskCache* cache = new QNetworkDiskCache();
    cache->setMaximumCacheSize(MAXIMUM_CACHE_SIZE);
    cache->setCacheDirectory(!cachePath.isEmpty() ? cachePath : "interfaceCache");
    networkAccessManager.setCache(cache);

    ResourceCache::setRequestLimit(3);

    _glWidget = new GLCanvas();
    _window->setCentralWidget(_glWidget);

    _window->restoreGeometry();
    _window->setVisible(true);

    _glWidget->setFocusPolicy(Qt::StrongFocus);
    _glWidget->setFocus();
#ifdef Q_OS_MAC
    // OSX doesn't seem to provide for hiding the cursor only on the GL widget
    _window->setCursor(Qt::BlankCursor);
#else
    // On windows and linux, hiding the top level cursor also means it's invisible
    // when hovering over the window menu, which is a pain, so only hide it for
    // the GL surface
    _glWidget->setCursor(Qt::BlankCursor);
#endif

    // enable mouse tracking; otherwise, we only get drag events
    _glWidget->setMouseTracking(true);
    _glWidget->makeCurrent();
    _glWidget->initializeGL();

    _offscreenContext = new OffscreenGLCanvas();
    _offscreenContext->create(_glWidget->context()->contextHandle());
    _offscreenContext->makeCurrent();
    initializeGL();


    _toolWindow = new ToolWindow();
    _toolWindow->setWindowFlags((_toolWindow->windowFlags() | Qt::WindowStaysOnTopHint) & ~Qt::WindowMinimizeButtonHint);
    _toolWindow->setWindowTitle("Tools");

    _offscreenContext->makeCurrent();

    // Tell our entity edit sender about our known jurisdictions
    _entityEditSender.setServerJurisdictions(&_entityServerJurisdictions);

    // For now we're going to set the PPS for outbound packets to be super high, this is
    // probably not the right long term solution. But for now, we're going to do this to
    // allow you to move an entity around in your hand
    _entityEditSender.setPacketsPerSecond(3000); // super high!!

    _overlays.init(); // do this before scripts load

    _runningScriptsWidget->setRunningScripts(getRunningScripts());

    connect(this, SIGNAL(aboutToQuit()), this, SLOT(saveScripts()));
    connect(this, SIGNAL(aboutToQuit()), this, SLOT(aboutToQuit()));

    // hook up bandwidth estimator
    QSharedPointer<BandwidthRecorder> bandwidthRecorder = DependencyManager::get<BandwidthRecorder>();
    connect(nodeList.data(), &LimitedNodeList::dataSent,
        bandwidthRecorder.data(), &BandwidthRecorder::updateOutboundData);
    connect(&nodeList->getPacketReceiver(), &PacketReceiver::dataReceived,
        bandwidthRecorder.data(), &BandwidthRecorder::updateInboundData);

    connect(&getMyAvatar()->getSkeletonModel(), &SkeletonModel::skeletonLoaded,
        this, &Application::checkSkeleton, Qt::QueuedConnection);

    // Setup the userInputMapper with the actions
    auto userInputMapper = DependencyManager::get<UserInputMapper>();
    connect(userInputMapper.data(), &UserInputMapper::actionEvent, [this](int action, float state) {
        if (state) {
            if (action == controller::toInt(controller::Action::TOGGLE_MUTE)) {
                DependencyManager::get<AudioClient>()->toggleMute();
            } else if (action == controller::toInt(controller::Action::CYCLE_CAMERA)) {
                cycleCamera();
            } else if (action == controller::toInt(controller::Action::CONTEXT_MENU)) {
                VrMenu::toggle(); // show context menu even on non-stereo displays
            }
        }
    });

    // A new controllerInput device used to reflect current values from the application state
    _applicationStateDevice = std::make_shared<controller::StateController>();

    _applicationStateDevice->addInputVariant(QString("InHMD"), controller::StateController::ReadLambda([]() -> float {
        return (float)qApp->getAvatarUpdater()->isHMDMode();
    }));
    _applicationStateDevice->addInputVariant(QString("ComfortMode"), controller::StateController::ReadLambda([]() -> float {
        return (float)Menu::getInstance()->isOptionChecked(MenuOption::ComfortMode);
    }));
	_applicationStateDevice->addInputVariant(QString("Grounded"), controller::StateController::ReadLambda([]() -> float {
		return (float)qApp->getMyAvatar()->getCharacterController()->onGround();
	}));

    userInputMapper->registerDevice(_applicationStateDevice);

    // Setup the keyboardMouseDevice and the user input mapper with the default bindings
    userInputMapper->registerDevice(_keyboardMouseDevice->getInputDevice());


    userInputMapper->loadDefaultMapping(userInputMapper->getStandardDeviceID());

    // check first run...
    if (_firstRun.get()) {
        qCDebug(interfaceapp) << "This is a first run...";
        // clear the scripts, and set out script to our default scripts
        clearScriptsBeforeRunning();
        loadScript(DEFAULT_SCRIPTS_JS_URL);

        _firstRun.set(false);
    } else {
        // do this as late as possible so that all required subsystems are initialized
        loadScripts();
    }

    loadSettings();
    int SAVE_SETTINGS_INTERVAL = 10 * MSECS_PER_SECOND; // Let's save every seconds for now
    connect(&_settingsTimer, &QTimer::timeout, this, &Application::saveSettings);
    connect(&_settingsThread, SIGNAL(started()), &_settingsTimer, SLOT(start()));
    connect(&_settingsThread, SIGNAL(finished()), &_settingsTimer, SLOT(stop()));
    _settingsTimer.moveToThread(&_settingsThread);
    _settingsTimer.setSingleShot(false);
    _settingsTimer.setInterval(SAVE_SETTINGS_INTERVAL);
    _settingsThread.start();

    if (Menu::getInstance()->isOptionChecked(MenuOption::IndependentMode)) {
        Menu::getInstance()->setIsOptionChecked(MenuOption::ThirdPerson, true);
        cameraMenuChanged();
    }

    // set the local loopback interface for local sounds from audio scripts
    AudioScriptingInterface::getInstance().setLocalAudioInterface(audioIO.data());

    this->installEventFilter(this);

    // initialize our face trackers after loading the menu settings
    auto faceshiftTracker = DependencyManager::get<Faceshift>();
    faceshiftTracker->init();
    connect(faceshiftTracker.data(), &FaceTracker::muteToggled, this, &Application::faceTrackerMuteToggled);
#ifdef HAVE_DDE
    auto ddeTracker = DependencyManager::get<DdeFaceTracker>();
    ddeTracker->init();
    connect(ddeTracker.data(), &FaceTracker::muteToggled, this, &Application::faceTrackerMuteToggled);
#endif

#ifdef HAVE_IVIEWHMD
    auto eyeTracker = DependencyManager::get<EyeTracker>();
    eyeTracker->init();
    setActiveEyeTracker();
#endif

    _oldHandMouseX[0] = -1;
    _oldHandMouseY[0] = -1;
    _oldHandMouseX[1] = -1;
    _oldHandMouseY[1] = -1;
    _oldHandLeftClick[0] = false;
    _oldHandRightClick[0] = false;
    _oldHandLeftClick[1] = false;
    _oldHandRightClick[1] = false;

    auto applicationUpdater = DependencyManager::get<AutoUpdater>();
    connect(applicationUpdater.data(), &AutoUpdater::newVersionIsAvailable, dialogsManager.data(), &DialogsManager::showUpdateDialog);
    applicationUpdater->checkForUpdate();

    // Now that menu is initalized we can sync myAvatar with it's state.
    getMyAvatar()->updateMotionBehaviorFromMenu();

// FIXME spacemouse code still needs cleanup
#if 0
    // the 3Dconnexion device wants to be initiliazed after a window is displayed.
    SpacemouseManager::getInstance().init();
#endif

    auto& packetReceiver = nodeList->getPacketReceiver();
    packetReceiver.registerListener(PacketType::DomainConnectionDenied, this, "handleDomainConnectionDeniedPacket");

    // If the user clicks an an entity, we will check that it's an unlocked web entity, and if so, set the focus to it
    auto entityScriptingInterface = DependencyManager::get<EntityScriptingInterface>();
    connect(entityScriptingInterface.data(), &EntityScriptingInterface::clickDownOnEntity,
        [this, entityScriptingInterface](const EntityItemID& entityItemID, const MouseEvent& event) {
        if (_keyboardFocusedItem != entityItemID) {
            _keyboardFocusedItem = UNKNOWN_ENTITY_ID;
            auto properties = entityScriptingInterface->getEntityProperties(entityItemID);
            if (EntityTypes::Web == properties.getType() && !properties.getLocked()) {
                auto entity = entityScriptingInterface->getEntityTree()->findEntityByID(entityItemID);
                RenderableWebEntityItem* webEntity = dynamic_cast<RenderableWebEntityItem*>(entity.get());
                if (webEntity) {
                    webEntity->setProxyWindow(_window->windowHandle());
                    _keyboardFocusedItem = entityItemID;
                    _lastAcceptedKeyPress = usecTimestampNow();
                    if (_keyboardFocusHighlightID < 0 || !getOverlays().isAddedOverlay(_keyboardFocusHighlightID)) {
                        _keyboardFocusHighlight = new Cube3DOverlay();
                        _keyboardFocusHighlight->setAlpha(1.0f);
                        _keyboardFocusHighlight->setBorderSize(1.0f);
                        _keyboardFocusHighlight->setColor({ 0xFF, 0xEF, 0x00 });
                        _keyboardFocusHighlight->setIsSolid(false);
                        _keyboardFocusHighlight->setPulseMin(0.5);
                        _keyboardFocusHighlight->setPulseMax(1.0);
                        _keyboardFocusHighlight->setColorPulse(1.0);
                        _keyboardFocusHighlight->setIgnoreRayIntersection(true);
                        _keyboardFocusHighlight->setDrawInFront(true);
                    }
                    _keyboardFocusHighlight->setRotation(webEntity->getRotation());
                    _keyboardFocusHighlight->setPosition(webEntity->getPosition());
                    _keyboardFocusHighlight->setDimensions(webEntity->getDimensions() * 1.05f);
                    _keyboardFocusHighlight->setVisible(true);
                    _keyboardFocusHighlightID = getOverlays().addOverlay(_keyboardFocusHighlight);
                }
            }
            if (_keyboardFocusedItem == UNKNOWN_ENTITY_ID && _keyboardFocusHighlight) {
                _keyboardFocusHighlight->setVisible(false);
            }

        }
    });

    connect(entityScriptingInterface.data(), &EntityScriptingInterface::deletingEntity,
        [=](const EntityItemID& entityItemID) {
        if (entityItemID == _keyboardFocusedItem) {
            _keyboardFocusedItem = UNKNOWN_ENTITY_ID;
            if (_keyboardFocusHighlight) {
                _keyboardFocusHighlight->setVisible(false);
            }
        }
    });

    // If the user clicks somewhere where there is NO entity at all, we will release focus
    connect(getEntities(), &EntityTreeRenderer::mousePressOffEntity,
        [=](const RayToEntityIntersectionResult& entityItemID, const QMouseEvent* event, unsigned int deviceId) {
        _keyboardFocusedItem = UNKNOWN_ENTITY_ID;
        if (_keyboardFocusHighlight) {
            _keyboardFocusHighlight->setVisible(false);
        }
    });

    connect(this, &Application::applicationStateChanged, this, &Application::activeChanged);

    qCDebug(interfaceapp, "Startup time: %4.2f seconds.", (double)startupTimer.elapsed() / 1000.0);
}

void Application::aboutToQuit() {
    emit beforeAboutToQuit();

    getActiveDisplayPlugin()->deactivate();

    _aboutToQuit = true;

    cleanupBeforeQuit();
}

void Application::cleanupBeforeQuit() {
    // Stop third party processes so that they're not left running in the event of a subsequent shutdown crash.
#ifdef HAVE_DDE
    DependencyManager::get<DdeFaceTracker>()->setEnabled(false);
#endif
#ifdef HAVE_IVIEWHMD
    DependencyManager::get<EyeTracker>()->setEnabled(false, true);
#endif
    AnimDebugDraw::getInstance().shutdown();

    // FIXME: once we move to shared pointer for the INputDevice we shoud remove this naked delete:
    _applicationStateDevice.reset();

    if (_keyboardFocusHighlightID > 0) {
        getOverlays().deleteOverlay(_keyboardFocusHighlightID);
        _keyboardFocusHighlightID = -1;
    }
    _keyboardFocusHighlight = nullptr;

    _entities.clear(); // this will allow entity scripts to properly shutdown

    auto nodeList = DependencyManager::get<NodeList>();

    // send the domain a disconnect packet, force stoppage of domain-server check-ins
    nodeList->getDomainHandler().disconnect();
    nodeList->setIsShuttingDown(true);

    // tell the packet receiver we're shutting down, so it can drop packets
    nodeList->getPacketReceiver().setShouldDropPackets(true);

    _entities.shutdown(); // tell the entities system we're shutting down, so it will stop running scripts
    ScriptEngine::stopAllScripts(this); // stop all currently running global scripts

    // first stop all timers directly or by invokeMethod
    // depending on what thread they run in
    _avatarUpdate->terminate();
    locationUpdateTimer.stop();
    balanceUpdateTimer.stop();
    identityPacketTimer.stop();
    billboardPacketTimer.stop();
    pingTimer.stop();
    QMetaObject::invokeMethod(&_settingsTimer, "stop", Qt::BlockingQueuedConnection);

    // save state
    _settingsThread.quit();
    saveSettings();
    _window->saveGeometry();

    // stop the AudioClient
    QMetaObject::invokeMethod(DependencyManager::get<AudioClient>().data(),
                              "stop", Qt::BlockingQueuedConnection);

    // destroy the AudioClient so it and its thread have a chance to go down safely
    DependencyManager::destroy<AudioClient>();
    
    // destroy the AudioInjectorManager so it and its thread have a chance to go down safely
    // this will also stop any ongoing network injectors
    DependencyManager::destroy<AudioInjectorManager>();

    // Destroy third party processes after scripts have finished using them.
#ifdef HAVE_DDE
    DependencyManager::destroy<DdeFaceTracker>();
#endif
#ifdef HAVE_IVIEWHMD
    DependencyManager::destroy<EyeTracker>();
#endif
}

void Application::emptyLocalCache() {
    if (auto cache = NetworkAccessManager::getInstance().cache()) {
        qDebug() << "DiskCacheEditor::clear(): Clearing disk cache.";
        cache->clear();
    }
}

Application::~Application() {
    EntityTreePointer tree = _entities.getTree();
    tree->setSimulation(NULL);

    _octreeProcessor.terminate();
    _entityEditSender.terminate();

    Menu::getInstance()->deleteLater();

    _physicsEngine->setCharacterController(NULL);

    ModelEntityItem::cleanupLoadedAnimations();

    foreach(auto inputPlugin, PluginManager::getInstance()->getInputPlugins()) {
        QString name = inputPlugin->getName();
        QAction* action = Menu::getInstance()->getActionForOption(name);
        if (action->isChecked()) {
            inputPlugin->deactivate();
        }
    }

    // remove avatars from physics engine
    DependencyManager::get<AvatarManager>()->clearOtherAvatars();
    VectorOfMotionStates motionStates;
    DependencyManager::get<AvatarManager>()->getObjectsToDelete(motionStates);
    _physicsEngine->deleteObjects(motionStates);

    DependencyManager::destroy<OffscreenUi>();
    DependencyManager::destroy<AvatarManager>();
    DependencyManager::destroy<AnimationCache>();
    DependencyManager::destroy<FramebufferCache>();
    DependencyManager::destroy<TextureCache>();
    DependencyManager::destroy<ModelCache>();
    DependencyManager::destroy<GeometryCache>();
    DependencyManager::destroy<ScriptCache>();
    DependencyManager::destroy<SoundCache>();

    // cleanup the AssetClient thread
    QThread* assetThread = DependencyManager::get<AssetClient>()->thread();
    DependencyManager::destroy<AssetClient>();
    assetThread->quit();
    assetThread->wait();

    QThread* nodeThread = DependencyManager::get<NodeList>()->thread();

    // remove the NodeList from the DependencyManager
    DependencyManager::destroy<NodeList>();

    // ask the node thread to quit and wait until it is done
    nodeThread->quit();
    nodeThread->wait();

    Leapmotion::destroy();

#if 0
    ConnexionClient::getInstance().destroy();
#endif

    qInstallMessageHandler(NULL); // NOTE: Do this as late as possible so we continue to get our log messages
}

void Application::initializeGL() {
    qCDebug(interfaceapp) << "Created Display Window.";

    // initialize glut for shape drawing; Qt apparently initializes it on OS X
    if (_isGLInitialized) {
        return;
    } else {
        _isGLInitialized = true;
    }

    // Where the gpuContext is initialized and where the TRUE Backend is created and assigned
    gpu::Context::init<gpu::GLBackend>();
    _gpuContext = std::make_shared<gpu::Context>();

    initDisplay();
    qCDebug(interfaceapp, "Initialized Display.");

    // The UI can't be created until the primary OpenGL
    // context is created, because it needs to share
    // texture resources
    initializeUi();
    qCDebug(interfaceapp, "Initialized Offscreen UI.");
    _offscreenContext->makeCurrent();

    // call Menu getInstance static method to set up the menu
    // Needs to happen AFTER the QML UI initialization
    _window->setMenuBar(Menu::getInstance());

    init();
    qCDebug(interfaceapp, "init() complete.");

    // create thread for parsing of octree data independent of the main network and rendering threads
    _octreeProcessor.initialize(_enableProcessOctreeThread);
    connect(&_octreeProcessor, &OctreePacketProcessor::packetVersionMismatch, this, &Application::notifyPacketVersionMismatch);
    _entityEditSender.initialize(_enableProcessOctreeThread);

    _idleLoopStdev.reset();

    // update before the first render
    update(1.0f / _fps);

    InfoView::show(INFO_HELP_PATH, true);
}

void Application::initializeUi() {
    AddressBarDialog::registerType();
    RecorderDialog::registerType();
    ErrorDialog::registerType();
    LoginDialog::registerType();
    MessageDialog::registerType();
    VrMenu::registerType();
    Tooltip::registerType();
    UpdateDialog::registerType();

    auto offscreenUi = DependencyManager::get<OffscreenUi>();
    offscreenUi->create(_offscreenContext->getContext());
    offscreenUi->setProxyWindow(_window->windowHandle());
    offscreenUi->setBaseUrl(QUrl::fromLocalFile(PathUtils::resourcesPath() + "/qml/"));
    offscreenUi->load("Root.qml");
    offscreenUi->load("RootMenu.qml");
    auto scriptingInterface = DependencyManager::get<controller::ScriptingInterface>();
    offscreenUi->getRootContext()->setContextProperty("Controller", scriptingInterface.data());
    offscreenUi->getRootContext()->setContextProperty("MyAvatar", getMyAvatar());
    _glWidget->installEventFilter(offscreenUi.data());
    VrMenu::load();
    VrMenu::executeQueuedLambdas();
    offscreenUi->setMouseTranslator([=](const QPointF& pt) {
        QPointF result = pt;
        auto displayPlugin = getActiveDisplayPlugin();
        if (displayPlugin->isHmd()) {
            auto resultVec = _compositor.screenToOverlay(toGlm(pt));
            result = QPointF(resultVec.x, resultVec.y);
        }
        return result;
    });
    offscreenUi->resume();
    connect(_window, &MainWindow::windowGeometryChanged, [this](const QRect& r){
        static qreal oldDevicePixelRatio = 0;
        qreal devicePixelRatio = getActiveDisplayPlugin()->devicePixelRatio();
        if (devicePixelRatio != oldDevicePixelRatio) {
            oldDevicePixelRatio = devicePixelRatio;
            qDebug() << "Device pixel ratio changed, triggering GL resize";
            resizeGL();
        }
    });

    // This will set up the input plugins UI
    _activeInputPlugins.clear();
    foreach(auto inputPlugin, PluginManager::getInstance()->getInputPlugins()) {
        QString name = inputPlugin->getName();
        if (name == KeyboardMouseDevice::NAME) {
            _keyboardMouseDevice = std::dynamic_pointer_cast<KeyboardMouseDevice>(inputPlugin);
        }
    }
    updateInputModes();
}

void Application::paintGL() {
    _frameCount++;

    // update fps moving average
    uint64_t now = usecTimestampNow();
    static uint64_t lastPaintBegin{ now };
    uint64_t diff = now - lastPaintBegin;
    float instantaneousFps = 0.0f;
    if (diff != 0) {
        instantaneousFps = (float)USECS_PER_SECOND / (float)diff;
        _framesPerSecond.updateAverage(_lastInstantaneousFps);
    }

    lastPaintBegin = now;

    // update fps once a second
    if (now - _lastFramesPerSecondUpdate > USECS_PER_SECOND) {
        _fps = _framesPerSecond.getAverage();
        _lastFramesPerSecondUpdate = now;
    }

    if (_isGLInitialized) {
        idle(now);
    }

    PROFILE_RANGE(__FUNCTION__);
    PerformanceTimer perfTimer("paintGL");

    if (nullptr == _displayPlugin) {
        return;
    }

    // Some plugins process message events, potentially leading to
    // re-entering a paint event.  don't allow further processing if this
    // happens
    if (_inPaint) {
        return;
    }
    _inPaint = true;
    Finally clearFlagLambda([this] { _inPaint = false; });

    // Some LOD-like controls need to know a smoothly varying "potential" frame rate that doesn't
    // include time waiting for vsync, and which can report a number above target if we've got the headroom.
    // For example, if we're shooting for 75fps and paintWait is 3.3333ms (= 75% * 13.33ms), our deducedNonVSyncFps
    // would be 100fps. In principle, a paintWait of zero would have deducedNonVSyncFps=75.
    // Here we make a guess for deducedNonVSyncFps = 1 / deducedNonVSyncPeriod.
    //
    // Time between previous paintGL call and this one, which can vary not only with vSync misses, but also with QT timing.
    // We're using this as a proxy for the time between vsync and displayEnd, below. (Not exact, but tends to be the same over time.)
    // This is not the same as update(deltaTime), because the latter attempts to throttle to 60hz and also clamps to 1/4 second.
    //const float actualPeriod = diff / (float)USECS_PER_SECOND; // same as 1/instantaneousFps but easier for compiler to optimize
    // Note that _lastPaintWait (stored at end of last call) is for the same paint cycle.
    float deducedNonVSyncPeriod = (float) getActiveDisplayPlugin()->getLastSynchronizedElapsed() / (float) MSECS_PER_SECOND; /*actualPeriod - _lastPaintWait + _marginForDeducedFramePeriod; // plus a some non-zero time for machinery we can't measure
    // We don't know how much time to allow for that, but if we went over the target period, we know it's at least the portion
    // of paintWait up to the next vSync. This gives us enough of a penalty so that when actualPeriod crosses two cycles,
    // the key part (and not an exagerated part) of _lastPaintWait is accounted for.
    const float targetPeriod = getTargetFramePeriod();
    if (_lastPaintWait > EPSILON && actualPeriod > targetPeriod) {
        // Don't use C++ remainder(). It's authors are mathematically insane.
        deducedNonVSyncPeriod += fmod(actualPeriod, _lastPaintWait);
    }*/
    _lastDeducedNonVSyncFps = 1.0f / deducedNonVSyncPeriod;
    _lastInstantaneousFps = instantaneousFps;

    auto displayPlugin = getActiveDisplayPlugin();
    // FIXME not needed anymore?
    _offscreenContext->makeCurrent();

    // update the avatar with a fresh HMD pose
    getMyAvatar()->updateFromHMDSensorMatrix(getHMDSensorPose());

    auto lodManager = DependencyManager::get<LODManager>();


    RenderArgs renderArgs(_gpuContext, getEntities(), getViewFrustum(), lodManager->getOctreeSizeScale(),
                          lodManager->getBoundaryLevelAdjust(), RenderArgs::DEFAULT_RENDER_MODE,
                          RenderArgs::MONO, RenderArgs::RENDER_DEBUG_NONE);

    PerformanceWarning::setSuppressShortTimings(Menu::getInstance()->isOptionChecked(MenuOption::SuppressShortTimings));
    bool showWarnings = Menu::getInstance()->isOptionChecked(MenuOption::PipelineWarnings);
    PerformanceWarning warn(showWarnings, "Application::paintGL()");
    resizeGL();

    // Before anything else, let's sync up the gpuContext with the true glcontext used in case anything happened
    {
        PerformanceTimer perfTimer("syncCache");
        renderArgs._context->syncCache();
    }

    if (Menu::getInstance()->isOptionChecked(MenuOption::Mirror)) {
        PerformanceTimer perfTimer("Mirror");
        auto primaryFbo = DependencyManager::get<FramebufferCache>()->getPrimaryFramebufferDepthColor();

        renderArgs._renderMode = RenderArgs::MIRROR_RENDER_MODE;
        renderRearViewMirror(&renderArgs, _mirrorViewRect);
        renderArgs._renderMode = RenderArgs::DEFAULT_RENDER_MODE;

        {
            float ratio = ((float)QApplication::desktop()->windowHandle()->devicePixelRatio() * getRenderResolutionScale());
            // Flip the src and destination rect horizontally to do the mirror
            auto mirrorRect = glm::ivec4(0, 0, _mirrorViewRect.width() * ratio, _mirrorViewRect.height() * ratio);
            auto mirrorRectDest = glm::ivec4(mirrorRect.z, mirrorRect.y, mirrorRect.x, mirrorRect.w);

            auto selfieFbo = DependencyManager::get<FramebufferCache>()->getSelfieFramebuffer();
            gpu::doInBatch(renderArgs._context, [=](gpu::Batch& batch) {
                batch.setFramebuffer(selfieFbo);
                batch.clearColorFramebuffer(gpu::Framebuffer::BUFFER_COLOR0, glm::vec4(0.0f, 0.0f, 0.0f, 0.0f));
                batch.blit(primaryFbo, mirrorRect, selfieFbo, mirrorRectDest);
                batch.setFramebuffer(nullptr);
            });
        }
    }

    {
        PerformanceTimer perfTimer("renderOverlay");
        // NOTE: There is no batch associated with this renderArgs
        // the ApplicationOverlay class assumes it's viewport is setup to be the device size
        QSize size = getDeviceSize();
        renderArgs._viewport = glm::ivec4(0, 0, size.width(), size.height());
        _applicationOverlay.renderOverlay(&renderArgs);
        gpu::FramebufferPointer overlayFramebuffer = _applicationOverlay.getOverlayFramebuffer();


    }

    {
        PerformanceTimer perfTimer("CameraUpdates");

        auto myAvatar = getMyAvatar();

        myAvatar->startCapture();
        if (_myCamera.getMode() == CAMERA_MODE_FIRST_PERSON || _myCamera.getMode() == CAMERA_MODE_THIRD_PERSON) {
            Menu::getInstance()->setIsOptionChecked(MenuOption::FirstPerson, myAvatar->getBoomLength() <= MyAvatar::ZOOM_MIN);
            Menu::getInstance()->setIsOptionChecked(MenuOption::ThirdPerson, !(myAvatar->getBoomLength() <= MyAvatar::ZOOM_MIN));
            cameraMenuChanged();
        }

        // The render mode is default or mirror if the camera is in mirror mode, assigned further below
        renderArgs._renderMode = RenderArgs::DEFAULT_RENDER_MODE;

        // Always use the default eye position, not the actual head eye position.
        // Using the latter will cause the camera to wobble with idle animations,
        // or with changes from the face tracker
        if (_myCamera.getMode() == CAMERA_MODE_FIRST_PERSON) {
            if (isHMDMode()) {
                mat4 camMat = myAvatar->getSensorToWorldMatrix() * myAvatar->getHMDSensorMatrix();
                _myCamera.setPosition(extractTranslation(camMat));
                _myCamera.setRotation(glm::quat_cast(camMat));
            } else {
                _myCamera.setPosition(myAvatar->getDefaultEyePosition());
                _myCamera.setRotation(myAvatar->getHead()->getCameraOrientation());
            }
        } else if (_myCamera.getMode() == CAMERA_MODE_THIRD_PERSON) {
            if (isHMDMode()) {
                auto hmdWorldMat = myAvatar->getSensorToWorldMatrix() * myAvatar->getHMDSensorMatrix();
                _myCamera.setRotation(glm::normalize(glm::quat_cast(hmdWorldMat)));
                auto worldBoomOffset = myAvatar->getOrientation() * (myAvatar->getScale() * myAvatar->getBoomLength() * glm::vec3(0.0f, 0.0f, 1.0f));
                _myCamera.setPosition(extractTranslation(hmdWorldMat) + worldBoomOffset);
            } else {
                _myCamera.setRotation(myAvatar->getHead()->getOrientation());
                if (Menu::getInstance()->isOptionChecked(MenuOption::CenterPlayerInView)) {
                    _myCamera.setPosition(myAvatar->getDefaultEyePosition()
                        + _myCamera.getRotation()
                        * (myAvatar->getScale() * myAvatar->getBoomLength() * glm::vec3(0.0f, 0.0f, 1.0f)));
                } else {
                    _myCamera.setPosition(myAvatar->getDefaultEyePosition()
                        + myAvatar->getOrientation()
                        * (myAvatar->getScale() * myAvatar->getBoomLength() * glm::vec3(0.0f, 0.0f, 1.0f)));
                }
            }
        } else if (_myCamera.getMode() == CAMERA_MODE_MIRROR) {
            if (isHMDMode()) {
                glm::quat hmdRotation = extractRotation(myAvatar->getHMDSensorMatrix());
                _myCamera.setRotation(myAvatar->getWorldAlignedOrientation()
                    * glm::quat(glm::vec3(0.0f, PI + _rotateMirror, 0.0f)) * hmdRotation);
                glm::vec3 hmdOffset = extractTranslation(myAvatar->getHMDSensorMatrix());
                _myCamera.setPosition(myAvatar->getDefaultEyePosition()
                    + glm::vec3(0, _raiseMirror * myAvatar->getAvatarScale(), 0)
                    + (myAvatar->getOrientation() * glm::quat(glm::vec3(0.0f, _rotateMirror, 0.0f))) *
                    glm::vec3(0.0f, 0.0f, -1.0f) * MIRROR_FULLSCREEN_DISTANCE * _scaleMirror
                    + (myAvatar->getOrientation() * glm::quat(glm::vec3(0.0f, PI + _rotateMirror, 0.0f))) * hmdOffset);
            } else {
                _myCamera.setRotation(myAvatar->getWorldAlignedOrientation()
                    * glm::quat(glm::vec3(0.0f, PI + _rotateMirror, 0.0f)));
                _myCamera.setPosition(myAvatar->getDefaultEyePosition()
                    + glm::vec3(0, _raiseMirror * myAvatar->getAvatarScale(), 0)
                    + (myAvatar->getOrientation() * glm::quat(glm::vec3(0.0f, _rotateMirror, 0.0f))) *
                    glm::vec3(0.0f, 0.0f, -1.0f) * MIRROR_FULLSCREEN_DISTANCE * _scaleMirror);
            }
            renderArgs._renderMode = RenderArgs::MIRROR_RENDER_MODE;
        } else if (_myCamera.getMode() == CAMERA_MODE_ENTITY) {
            EntityItemPointer cameraEntity = _myCamera.getCameraEntityPointer();
            if (cameraEntity != nullptr) {
                if (isHMDMode()) {
                    glm::quat hmdRotation = extractRotation(myAvatar->getHMDSensorMatrix());
                    _myCamera.setRotation(cameraEntity->getRotation() * hmdRotation);
                    glm::vec3 hmdOffset = extractTranslation(myAvatar->getHMDSensorMatrix());
                    _myCamera.setPosition(cameraEntity->getPosition() + (hmdRotation * hmdOffset));
                } else {
                    _myCamera.setRotation(cameraEntity->getRotation());
                    _myCamera.setPosition(cameraEntity->getPosition());
                }
            }
        }
        // Update camera position
        if (!isHMDMode()) {
            _myCamera.update(1.0f / _fps);
        }
        myAvatar->endCapture();
    }

    // Primary rendering pass
    auto framebufferCache = DependencyManager::get<FramebufferCache>();
    const QSize size = framebufferCache->getFrameBufferSize();
    {
        PROFILE_RANGE(__FUNCTION__ "/mainRender");
        PerformanceTimer perfTimer("mainRender");
        // Viewport is assigned to the size of the framebuffer
        renderArgs._viewport = ivec4(0, 0, size.width(), size.height());
        if (displayPlugin->isStereo()) {
            // Stereo modes will typically have a larger projection matrix overall,
            // so we ask for the 'mono' projection matrix, which for stereo and HMD
            // plugins will imply the combined projection for both eyes.
            //
            // This is properly implemented for the Oculus plugins, but for OpenVR
            // and Stereo displays I'm not sure how to get / calculate it, so we're
            // just relying on the left FOV in each case and hoping that the
            // overall culling margin of error doesn't cause popping in the
            // right eye.  There are FIXMEs in the relevant plugins
            _myCamera.setProjection(displayPlugin->getProjection(Mono, _myCamera.getProjection()));
            renderArgs._context->enableStereo(true);
            mat4 eyeOffsets[2];
            mat4 eyeProjections[2];
            auto baseProjection = renderArgs._viewFrustum->getProjection();
            auto hmdInterface = DependencyManager::get<HMDScriptingInterface>();
            float IPDScale = hmdInterface->getIPDScale();

            // Tell the plugin what pose we're using to render.  In this case we're just using the
            // unmodified head pose because the only plugin that cares (the Oculus plugin) uses it
            // for rotational timewarp.  If we move to support positonal timewarp, we need to
            // ensure this contains the full pose composed with the eye offsets.
            mat4 headPose = displayPlugin->getHeadPose(_frameCount);

            // FIXME we probably don't need to set the projection matrix every frame,
            // only when the display plugin changes (or in non-HMD modes when the user
            // changes the FOV manually, which right now I don't think they can.
            for_each_eye([&](Eye eye) {
                // For providing the stereo eye views, the HMD head pose has already been
                // applied to the avatar, so we need to get the difference between the head
                // pose applied to the avatar and the per eye pose, and use THAT as
                // the per-eye stereo matrix adjustment.
                mat4 eyeToHead = displayPlugin->getEyeToHeadTransform(eye);
                // Grab the translation
                vec3 eyeOffset = glm::vec3(eyeToHead[3]);
                // Apply IPD scaling
                mat4 eyeOffsetTransform = glm::translate(mat4(), eyeOffset * -1.0f * IPDScale);
                eyeOffsets[eye] = eyeOffsetTransform;

                displayPlugin->setEyeRenderPose(_frameCount, eye, headPose);

                eyeProjections[eye] = displayPlugin->getProjection(eye, baseProjection);
            });
            renderArgs._context->setStereoProjections(eyeProjections);
            renderArgs._context->setStereoViews(eyeOffsets);
        }
        displaySide(&renderArgs, _myCamera);
        renderArgs._context->enableStereo(false);
        gpu::doInBatch(renderArgs._context, [](gpu::Batch& batch) {
            batch.setFramebuffer(nullptr);
        });
    }

    // Overlay Composition, needs to occur after screen space effects have completed
    // FIXME migrate composition into the display plugins
    {
        PROFILE_RANGE(__FUNCTION__ "/compositor");
        PerformanceTimer perfTimer("compositor");
        auto primaryFbo = framebufferCache->getPrimaryFramebuffer();
        glBindFramebuffer(GL_DRAW_FRAMEBUFFER, gpu::GLBackend::getFramebufferID(primaryFbo));
        if (displayPlugin->isStereo()) {
            QRect currentViewport(QPoint(0, 0), QSize(size.width() / 2, size.height()));
            glClear(GL_DEPTH_BUFFER_BIT);
            for_each_eye([&](Eye eye) {
                renderArgs._viewport = toGlm(currentViewport);
                if (displayPlugin->isHmd()) {
                    _compositor.displayOverlayTextureHmd(&renderArgs, eye);
                } else {
                    _compositor.displayOverlayTexture(&renderArgs);
                }
            }, [&] {
                currentViewport.moveLeft(currentViewport.width());
            });
        } else {
            glViewport(0, 0, size.width(), size.height());
            _compositor.displayOverlayTexture(&renderArgs);
        }
    }

    // deliver final composited scene to the display plugin
    uint64_t displayStart = usecTimestampNow();
    {
        PROFILE_RANGE(__FUNCTION__ "/pluginOutput");
        PerformanceTimer perfTimer("pluginOutput");
        auto primaryFramebuffer = framebufferCache->getPrimaryFramebuffer();
        auto scratchFramebuffer = framebufferCache->getFramebuffer();
        gpu::doInBatch(renderArgs._context, [=](gpu::Batch& batch) {
            gpu::Vec4i rect;
            rect.z = size.width();
            rect.w = size.height();
            batch.setFramebuffer(scratchFramebuffer);
            batch.clearColorFramebuffer(gpu::Framebuffer::BUFFER_COLOR0, glm::vec4(0.0f, 0.0f, 0.0f, 0.0f));
            batch.blit(primaryFramebuffer, rect, scratchFramebuffer, rect);
            batch.setFramebuffer(nullptr);
        });
        auto finalTexturePointer = scratchFramebuffer->getRenderBuffer(0);
        GLuint finalTexture = gpu::GLBackend::getTextureID(finalTexturePointer);
        Q_ASSERT(0 != finalTexture);

        Q_ASSERT(!_lockedFramebufferMap.contains(finalTexture));
        _lockedFramebufferMap[finalTexture] = scratchFramebuffer;

<<<<<<< HEAD
        Q_ASSERT(QOpenGLContext::currentContext() == _offscreenContext->getContext());
=======
        uint64_t displayStart = usecTimestampNow();
        Q_ASSERT(isCurrentContext(_offscreenContext->getContext()));
>>>>>>> 390836b6
        {
            PROFILE_RANGE(__FUNCTION__ "/pluginSubmitScene");
            PerformanceTimer perfTimer("pluginSubmitScene");
            displayPlugin->submitSceneTexture(_frameCount, finalTexture, toGlm(size));
        }
<<<<<<< HEAD
        Q_ASSERT(QOpenGLContext::currentContext() == _offscreenContext->getContext());
=======
        Q_ASSERT(isCurrentContext(_offscreenContext->getContext()));

        uint64_t displayEnd = usecTimestampNow();
        const float displayPeriodUsec = (float)(displayEnd - displayStart); // usecs
        _lastPaintWait = displayPeriodUsec / (float)USECS_PER_SECOND;
>>>>>>> 390836b6
    }

    {
        Stats::getInstance()->setRenderDetails(renderArgs._details);
        // Reset the gpu::Context Stages
        // Back to the default framebuffer;
        gpu::doInBatch(renderArgs._context, [=](gpu::Batch& batch) {
            batch.resetStages();
        });
    }
    uint64_t displayEnd = usecTimestampNow();
    const float displayPeriodUsec = (float)(displayEnd - displayStart); // usecs
    _lastPaintWait = displayPeriodUsec / (float)USECS_PER_SECOND;
}

void Application::runTests() {
    runTimingTests();
    runUnitTests();
}

void Application::audioMuteToggled() {
    QAction* muteAction = Menu::getInstance()->getActionForOption(MenuOption::MuteAudio);
    Q_CHECK_PTR(muteAction);
    muteAction->setChecked(DependencyManager::get<AudioClient>()->isMuted());
}

void Application::faceTrackerMuteToggled() {

    QAction* muteAction = Menu::getInstance()->getActionForOption(MenuOption::MuteFaceTracking);
    Q_CHECK_PTR(muteAction);
    bool isMuted = getSelectedFaceTracker()->isMuted();
    muteAction->setChecked(isMuted);
    getSelectedFaceTracker()->setEnabled(!isMuted);
    Menu::getInstance()->getActionForOption(MenuOption::CalibrateCamera)->setEnabled(!isMuted);
}

void Application::setFieldOfView(float fov) {
    if (fov != _fieldOfView.get()) {
        _fieldOfView.set(fov);
        resizeGL();
    }
}

void Application::aboutApp() {
    InfoView::show(INFO_HELP_PATH);
}

void Application::showEditEntitiesHelp() {
    InfoView::show(INFO_EDIT_ENTITIES_PATH);
}

void Application::resizeEvent(QResizeEvent* event) {
    resizeGL();
}

void Application::resizeGL() {
    PROFILE_RANGE(__FUNCTION__);
    if (nullptr == _displayPlugin) {
        return;
    }

    auto displayPlugin = getActiveDisplayPlugin();
    // Set the desired FBO texture size. If it hasn't changed, this does nothing.
    // Otherwise, it must rebuild the FBOs
    uvec2 framebufferSize = displayPlugin->getRecommendedRenderSize();
    uvec2 renderSize = uvec2(vec2(framebufferSize) * getRenderResolutionScale());
    if (_renderResolution != renderSize) {
        _renderResolution = renderSize;
        DependencyManager::get<FramebufferCache>()->setFrameBufferSize(fromGlm(renderSize));
    }

    // FIXME the aspect ratio for stereo displays is incorrect based on this.
    float aspectRatio = displayPlugin->getRecommendedAspectRatio();
    _myCamera.setProjection(glm::perspective(glm::radians(_fieldOfView.get()), aspectRatio,
                                             DEFAULT_NEAR_CLIP, DEFAULT_FAR_CLIP));
    // Possible change in aspect ratio
    loadViewFrustum(_myCamera, _viewFrustum);

    auto offscreenUi = DependencyManager::get<OffscreenUi>();
    auto uiSize = displayPlugin->getRecommendedUiSize();
    // Bit of a hack since there's no device pixel ratio change event I can find.
    static qreal lastDevicePixelRatio = 0;
    qreal devicePixelRatio = _window->devicePixelRatio();
    if (offscreenUi->size() != fromGlm(uiSize) || devicePixelRatio != lastDevicePixelRatio) {
        offscreenUi->resize(fromGlm(uiSize));
        _offscreenContext->makeCurrent();
        lastDevicePixelRatio = devicePixelRatio;
    }
}

bool Application::importSVOFromURL(const QString& urlString) {
    QUrl url(urlString);
    emit svoImportRequested(url.url());
    return true; // assume it's accepted
}

bool Application::event(QEvent* event) {
    if ((int)event->type() == (int)Lambda) {
        ((LambdaEvent*)event)->call();
        return true;
    }

    if (!_keyboardFocusedItem.isInvalidID()) {
        switch (event->type()) {
            case QEvent::KeyPress:
            case QEvent::KeyRelease: {
                auto entityScriptingInterface = DependencyManager::get<EntityScriptingInterface>();
                auto entity = entityScriptingInterface->getEntityTree()->findEntityByID(_keyboardFocusedItem);
                RenderableWebEntityItem* webEntity = dynamic_cast<RenderableWebEntityItem*>(entity.get());
                if (webEntity && webEntity->getEventHandler()) {
                    event->setAccepted(false);
                    QCoreApplication::sendEvent(webEntity->getEventHandler(), event);
                    if (event->isAccepted()) {
                        _lastAcceptedKeyPress = usecTimestampNow();
                        return true;
                    }
                }
                break;
            }

            default:
                break;
        }
    }

    switch (event->type()) {
        case QEvent::MouseMove:
            mouseMoveEvent((QMouseEvent*)event);
            return true;
        case QEvent::MouseButtonPress:
            mousePressEvent((QMouseEvent*)event);
            return true;
        case QEvent::MouseButtonDblClick:
            mouseDoublePressEvent((QMouseEvent*)event);
            return true;
        case QEvent::MouseButtonRelease:
            mouseReleaseEvent((QMouseEvent*)event);
            return true;
        case QEvent::KeyPress:
            keyPressEvent((QKeyEvent*)event);
            return true;
        case QEvent::KeyRelease:
            keyReleaseEvent((QKeyEvent*)event);
            return true;
        case QEvent::FocusOut:
            focusOutEvent((QFocusEvent*)event);
            return true;
        case QEvent::TouchBegin:
            touchBeginEvent(static_cast<QTouchEvent*>(event));
            event->accept();
            return true;
        case QEvent::TouchEnd:
            touchEndEvent(static_cast<QTouchEvent*>(event));
            return true;
        case QEvent::TouchUpdate:
            touchUpdateEvent(static_cast<QTouchEvent*>(event));
            return true;
        case QEvent::Wheel:
            wheelEvent(static_cast<QWheelEvent*>(event));
            return true;
        case QEvent::Drop:
            dropEvent(static_cast<QDropEvent*>(event));
            return true;
        default:
            break;
    }

    // handle custom URL
    if (event->type() == QEvent::FileOpen) {

        QFileOpenEvent* fileEvent = static_cast<QFileOpenEvent*>(event);

        QUrl url = fileEvent->url();

        if (!url.isEmpty()) {
            QString urlString = url.toString();
            if (canAcceptURL(urlString)) {
                return acceptURL(urlString);
            }
        }
        return false;
    }

    if (HFActionEvent::types().contains(event->type())) {
        _controllerScriptingInterface->handleMetaEvent(static_cast<HFMetaEvent*>(event));
    }

    return QApplication::event(event);
}

bool Application::eventFilter(QObject* object, QEvent* event) {
    if (event->type() == QEvent::ShortcutOverride) {
        if (DependencyManager::get<OffscreenUi>()->shouldSwallowShortcut(event)) {
            event->accept();
            return true;
        }

        // Filter out captured keys before they're used for shortcut actions.
        if (_controllerScriptingInterface->isKeyCaptured(static_cast<QKeyEvent*>(event))) {
            event->accept();
            return true;
        }
    }

    return false;
}

static bool _altPressed{ false };

void Application::keyPressEvent(QKeyEvent* event) {
    _altPressed = event->key() == Qt::Key_Alt;
    _keysPressed.insert(event->key());

    _controllerScriptingInterface->emitKeyPressEvent(event); // send events to any registered scripts

    // if one of our scripts have asked to capture this event, then stop processing it
    if (_controllerScriptingInterface->isKeyCaptured(event)) {
        return;
    }

    if (hasFocus()) {
        if (Menu::getInstance()->isOptionChecked(KeyboardMouseDevice::NAME)) {
            _keyboardMouseDevice->keyPressEvent(event);
        }

        bool isShifted = event->modifiers().testFlag(Qt::ShiftModifier);
        bool isMeta = event->modifiers().testFlag(Qt::ControlModifier);
        bool isOption = event->modifiers().testFlag(Qt::AltModifier);
        switch (event->key()) {
            case Qt::Key_Enter:
            case Qt::Key_Return:
                if (isOption) {
                    if (_window->isFullScreen()) {
                        _pluginContainer->unsetFullscreen();
                    } else {
                        _pluginContainer->setFullscreen(nullptr);
                    }
                } else {
                    Menu::getInstance()->triggerOption(MenuOption::AddressBar);
                }
                break;

            case Qt::Key_B:
                if (isMeta) {
                    auto offscreenUi = DependencyManager::get<OffscreenUi>();
                    offscreenUi->load("Browser.qml");
                }
                break;

            case Qt::Key_X:
                if (isMeta && isShifted) {
//                    auto offscreenUi = DependencyManager::get<OffscreenUi>();
//                    offscreenUi->load("TestControllers.qml");
                    RecorderDialog::toggle();
                }
                break;

            case Qt::Key_L:
                if (isShifted && isMeta) {
                    Menu::getInstance()->triggerOption(MenuOption::Log);
                } else if (isMeta) {
                    Menu::getInstance()->triggerOption(MenuOption::AddressBar);
                } else if (isShifted) {
                    Menu::getInstance()->triggerOption(MenuOption::LodTools);
                }
                break;

            case Qt::Key_F: {
                _physicsEngine->dumpNextStats();
                break;
            }

            case Qt::Key_Asterisk:
                Menu::getInstance()->triggerOption(MenuOption::Stars);
                break;

            case Qt::Key_S:
                if (isShifted && isMeta && !isOption) {
                    Menu::getInstance()->triggerOption(MenuOption::SuppressShortTimings);
                } else if (isOption && !isShifted && !isMeta) {
                    Menu::getInstance()->triggerOption(MenuOption::ScriptEditor);
                } else if (!isOption && !isShifted && isMeta) {
                    takeSnapshot();
                }
                break;

            case Qt::Key_Apostrophe: {
                if (isMeta) {
                    auto cursor = Cursor::Manager::instance().getCursor();
                    auto curIcon = cursor->getIcon();
                    if (curIcon == Cursor::Icon::DEFAULT) {
                        cursor->setIcon(Cursor::Icon::LINK);
                    } else {
                        cursor->setIcon(Cursor::Icon::DEFAULT);
                    }
                } else {
                    resetSensors(true);
                }
                break;
            }

            case Qt::Key_A:
                if (isShifted) {
                    Menu::getInstance()->triggerOption(MenuOption::Atmosphere);
                }
                break;

            case Qt::Key_Backslash:
                Menu::getInstance()->triggerOption(MenuOption::Chat);
                break;

            case Qt::Key_Up:
                if (_myCamera.getMode() == CAMERA_MODE_MIRROR) {
                    if (!isShifted) {
                        _scaleMirror *= 0.95f;
                    } else {
                        _raiseMirror += 0.05f;
                    }
                }
                break;

            case Qt::Key_Down:
                if (_myCamera.getMode() == CAMERA_MODE_MIRROR) {
                    if (!isShifted) {
                        _scaleMirror *= 1.05f;
                    } else {
                        _raiseMirror -= 0.05f;
                    }
                }
                break;

            case Qt::Key_Left:
                if (_myCamera.getMode() == CAMERA_MODE_MIRROR) {
                    _rotateMirror += PI / 20.0f;
                }
                break;

            case Qt::Key_Right:
                if (_myCamera.getMode() == CAMERA_MODE_MIRROR) {
                    _rotateMirror -= PI / 20.0f;
                }
                break;

#if 0
            case Qt::Key_I:
                if (isShifted) {
                    _myCamera.setEyeOffsetOrientation(glm::normalize(
                                                                     glm::quat(glm::vec3(0.002f, 0, 0)) * _myCamera.getEyeOffsetOrientation()));
                } else {
                    _myCamera.setEyeOffsetPosition(_myCamera.getEyeOffsetPosition() + glm::vec3(0, 0.001, 0));
                }
                updateProjectionMatrix();
                break;

            case Qt::Key_K:
                if (isShifted) {
                    _myCamera.setEyeOffsetOrientation(glm::normalize(
                                                                     glm::quat(glm::vec3(-0.002f, 0, 0)) * _myCamera.getEyeOffsetOrientation()));
                } else {
                    _myCamera.setEyeOffsetPosition(_myCamera.getEyeOffsetPosition() + glm::vec3(0, -0.001, 0));
                }
                updateProjectionMatrix();
                break;

            case Qt::Key_J:
                if (isShifted) {
                    _viewFrustum.setFocalLength(_viewFrustum.getFocalLength() - 0.1f);
                } else {
                    _myCamera.setEyeOffsetPosition(_myCamera.getEyeOffsetPosition() + glm::vec3(-0.001, 0, 0));
                }
                updateProjectionMatrix();
                break;

            case Qt::Key_M:
                if (isShifted) {
                    _viewFrustum.setFocalLength(_viewFrustum.getFocalLength() + 0.1f);
                } else {
                    _myCamera.setEyeOffsetPosition(_myCamera.getEyeOffsetPosition() + glm::vec3(0.001, 0, 0));
                }
                updateProjectionMatrix();
                break;

            case Qt::Key_U:
                if (isShifted) {
                    _myCamera.setEyeOffsetOrientation(glm::normalize(
                                                                     glm::quat(glm::vec3(0, 0, -0.002f)) * _myCamera.getEyeOffsetOrientation()));
                } else {
                    _myCamera.setEyeOffsetPosition(_myCamera.getEyeOffsetPosition() + glm::vec3(0, 0, -0.001));
                }
                updateProjectionMatrix();
                break;

            case Qt::Key_Y:
                if (isShifted) {
                    _myCamera.setEyeOffsetOrientation(glm::normalize(
                                                                     glm::quat(glm::vec3(0, 0, 0.002f)) * _myCamera.getEyeOffsetOrientation()));
                } else {
                    _myCamera.setEyeOffsetPosition(_myCamera.getEyeOffsetPosition() + glm::vec3(0, 0, 0.001));
                }
                updateProjectionMatrix();
                break;
#endif

            case Qt::Key_H:
                if (isShifted) {
                    Menu::getInstance()->triggerOption(MenuOption::Mirror);
                } else {
                    Menu::getInstance()->setIsOptionChecked(MenuOption::FullscreenMirror, !Menu::getInstance()->isOptionChecked(MenuOption::FullscreenMirror));
                    if (!Menu::getInstance()->isOptionChecked(MenuOption::FullscreenMirror)) {
                        Menu::getInstance()->setIsOptionChecked(MenuOption::ThirdPerson, true);
                    }
                    cameraMenuChanged();
                }
                break;
            case Qt::Key_P:
                 Menu::getInstance()->setIsOptionChecked(MenuOption::FirstPerson, !Menu::getInstance()->isOptionChecked(MenuOption::FirstPerson));
                 Menu::getInstance()->setIsOptionChecked(MenuOption::ThirdPerson, !Menu::getInstance()->isOptionChecked(MenuOption::FirstPerson));
                 cameraMenuChanged();
                 break;
            case Qt::Key_O:
                _overlayConductor.setEnabled(!_overlayConductor.getEnabled());
                break;
            case Qt::Key_Slash:
                Menu::getInstance()->triggerOption(MenuOption::Stats);
                break;

            case Qt::Key_Plus: {
                if (isMeta && event->modifiers().testFlag(Qt::KeypadModifier)) {
                    auto& cursorManager = Cursor::Manager::instance();
                    cursorManager.setScale(cursorManager.getScale() * 1.1f);
                } else {
                    getMyAvatar()->increaseSize();
                }
                break;
            }

            case Qt::Key_Minus: {
                if (isMeta && event->modifiers().testFlag(Qt::KeypadModifier)) {
                    auto& cursorManager = Cursor::Manager::instance();
                    cursorManager.setScale(cursorManager.getScale() / 1.1f);
                } else {
                    getMyAvatar()->decreaseSize();
                }
                break;
            }

            case Qt::Key_Equal:
                getMyAvatar()->resetSize();
                break;
            case Qt::Key_Space: {
                if (!event->isAutoRepeat()) {
                    // this starts an HFActionEvent
                    HFActionEvent startActionEvent(HFActionEvent::startType(),
                                                   computePickRay(getTrueMouse().x, getTrueMouse().y));
                    sendEvent(this, &startActionEvent);
                }

                break;
            }
            case Qt::Key_Escape: {
                getActiveDisplayPlugin()->abandonCalibration();
                if (!event->isAutoRepeat()) {
                    // this starts the HFCancelEvent
                    HFBackEvent startBackEvent(HFBackEvent::startType());
                    sendEvent(this, &startBackEvent);
                }

                break;
            }

            default:
                event->ignore();
                break;
        }
    }
}



void Application::keyReleaseEvent(QKeyEvent* event) {
    if (event->key() == Qt::Key_Alt && _altPressed && hasFocus()) {
        VrMenu::toggle(); // show context menu even on non-stereo displays
    }

    _keysPressed.remove(event->key());

    _controllerScriptingInterface->emitKeyReleaseEvent(event); // send events to any registered scripts

    // if one of our scripts have asked to capture this event, then stop processing it
    if (_controllerScriptingInterface->isKeyCaptured(event)) {
        return;
    }

    if (Menu::getInstance()->isOptionChecked(KeyboardMouseDevice::NAME)) {
        _keyboardMouseDevice->keyReleaseEvent(event);
    }

    switch (event->key()) {
        case Qt::Key_Space: {
            if (!event->isAutoRepeat()) {
                // this ends the HFActionEvent
                HFActionEvent endActionEvent(HFActionEvent::endType(),
                                             computePickRay(getTrueMouse().x, getTrueMouse().y));
                sendEvent(this, &endActionEvent);
            }
            break;
        }
        case Qt::Key_Escape: {
            if (!event->isAutoRepeat()) {
                // this ends the HFCancelEvent
                HFBackEvent endBackEvent(HFBackEvent::endType());
                sendEvent(this, &endBackEvent);
            }
            break;
        }
        default:
            event->ignore();
            break;
    }
}

void Application::focusOutEvent(QFocusEvent* event) {
    auto inputPlugins = PluginManager::getInstance()->getInputPlugins();
    foreach(auto inputPlugin, inputPlugins) {
        QString name = inputPlugin->getName();
        QAction* action = Menu::getInstance()->getActionForOption(name);
        if (action && action->isChecked()) {
            inputPlugin->pluginFocusOutEvent();
        }
    }

// FIXME spacemouse code still needs cleanup
#if 0
    //SpacemouseDevice::getInstance().focusOutEvent();
    //SpacemouseManager::getInstance().getDevice()->focusOutEvent();
    SpacemouseManager::getInstance().ManagerFocusOutEvent();
#endif

    // synthesize events for keys currently pressed, since we may not get their release events
    foreach (int key, _keysPressed) {
        QKeyEvent event(QEvent::KeyRelease, key, Qt::NoModifier);
        keyReleaseEvent(&event);
    }
    _keysPressed.clear();
}

void Application::mouseMoveEvent(QMouseEvent* event, unsigned int deviceID) {
    PROFILE_RANGE(__FUNCTION__);
    // Used by application overlay to determine how to draw cursor(s)
    _lastMouseMoveWasSimulated = deviceID > 0;

    if (_aboutToQuit) {
        return;
    }

#ifndef Q_OS_MAC
    // If in full screen, and our main windows menu bar is hidden, and we're close to the top of the QMainWindow
    // then show the menubar.
    if (_window->isFullScreen()) {
        QMenuBar* menuBar = _window->menuBar();
        if (menuBar) {
            static const int MENU_TOGGLE_AREA = 10;
            if (!menuBar->isVisible()) {
                if (event->pos().y() <= MENU_TOGGLE_AREA) {
                    menuBar->setVisible(true);
                }
            } else {
                if (event->pos().y() > MENU_TOGGLE_AREA) {
                    menuBar->setVisible(false);
                }
            }
        }
    }
#endif

    auto offscreenUi = DependencyManager::get<OffscreenUi>();
    QPointF transformedPos = offscreenUi->mapToVirtualScreen(event->localPos(), _glWidget);
    QMouseEvent mappedEvent(event->type(),
        transformedPos,
        event->screenPos(), event->button(),
        event->buttons(), event->modifiers());


    _entities.mouseMoveEvent(&mappedEvent, deviceID);
    _controllerScriptingInterface->emitMouseMoveEvent(&mappedEvent, deviceID); // send events to any registered scripts

    // if one of our scripts have asked to capture this event, then stop processing it
    if (_controllerScriptingInterface->isMouseCaptured()) {
        return;
    }

    if (deviceID == 0 && Menu::getInstance()->isOptionChecked(KeyboardMouseDevice::NAME)) {
        _keyboardMouseDevice->mouseMoveEvent(event, deviceID);
    }

}

void Application::mousePressEvent(QMouseEvent* event, unsigned int deviceID) {
    // Inhibit the menu if the user is using alt-mouse dragging
    _altPressed = false;

    auto offscreenUi = DependencyManager::get<OffscreenUi>();
    QPointF transformedPos = offscreenUi->mapToVirtualScreen(event->localPos(), _glWidget);
    QMouseEvent mappedEvent(event->type(),
        transformedPos,
        event->screenPos(), event->button(),
        event->buttons(), event->modifiers());

    if (!_aboutToQuit) {
        _entities.mousePressEvent(&mappedEvent, deviceID);
    }

    _controllerScriptingInterface->emitMousePressEvent(&mappedEvent); // send events to any registered scripts

    // if one of our scripts have asked to capture this event, then stop processing it
    if (_controllerScriptingInterface->isMouseCaptured()) {
        return;
    }


    if (hasFocus()) {
        if (deviceID == 0 && Menu::getInstance()->isOptionChecked(KeyboardMouseDevice::NAME)) {
            _keyboardMouseDevice->mousePressEvent(event);
        }

        if (event->button() == Qt::LeftButton) {
            // nobody handled this - make it an action event on the _window object
            HFActionEvent actionEvent(HFActionEvent::startType(),
                computePickRay(mappedEvent.x(), mappedEvent.y()));
            sendEvent(this, &actionEvent);

        }
    }
}

void Application::mouseDoublePressEvent(QMouseEvent* event, unsigned int deviceID) {
    // if one of our scripts have asked to capture this event, then stop processing it
    if (_controllerScriptingInterface->isMouseCaptured()) {
        return;
    }

    _controllerScriptingInterface->emitMouseDoublePressEvent(event);
}

void Application::mouseReleaseEvent(QMouseEvent* event, unsigned int deviceID) {

    auto offscreenUi = DependencyManager::get<OffscreenUi>();
    QPointF transformedPos = offscreenUi->mapToVirtualScreen(event->localPos(), _glWidget);
    QMouseEvent mappedEvent(event->type(),
        transformedPos,
        event->screenPos(), event->button(),
        event->buttons(), event->modifiers());

    if (!_aboutToQuit) {
        _entities.mouseReleaseEvent(&mappedEvent, deviceID);
    }

    _controllerScriptingInterface->emitMouseReleaseEvent(&mappedEvent); // send events to any registered scripts

    // if one of our scripts have asked to capture this event, then stop processing it
    if (_controllerScriptingInterface->isMouseCaptured()) {
        return;
    }

    if (hasFocus()) {
        if (deviceID == 0 && Menu::getInstance()->isOptionChecked(KeyboardMouseDevice::NAME)) {
            _keyboardMouseDevice->mouseReleaseEvent(event);
        }

        if (event->button() == Qt::LeftButton) {
            // fire an action end event
            HFActionEvent actionEvent(HFActionEvent::endType(),
                computePickRay(mappedEvent.x(), mappedEvent.y()));
            sendEvent(this, &actionEvent);
        }
    }
}

void Application::touchUpdateEvent(QTouchEvent* event) {
    _altPressed = false;

    if (event->type() == QEvent::TouchUpdate) {
        TouchEvent thisEvent(*event, _lastTouchEvent);
        _controllerScriptingInterface->emitTouchUpdateEvent(thisEvent); // send events to any registered scripts
        _lastTouchEvent = thisEvent;
    }

    // if one of our scripts have asked to capture this event, then stop processing it
    if (_controllerScriptingInterface->isTouchCaptured()) {
        return;
    }

    if (Menu::getInstance()->isOptionChecked(KeyboardMouseDevice::NAME)) {
        _keyboardMouseDevice->touchUpdateEvent(event);
    }
}

void Application::touchBeginEvent(QTouchEvent* event) {
    _altPressed = false;
    TouchEvent thisEvent(*event); // on touch begin, we don't compare to last event
    _controllerScriptingInterface->emitTouchBeginEvent(thisEvent); // send events to any registered scripts

    _lastTouchEvent = thisEvent; // and we reset our last event to this event before we call our update
    touchUpdateEvent(event);

    // if one of our scripts have asked to capture this event, then stop processing it
    if (_controllerScriptingInterface->isTouchCaptured()) {
        return;
    }

    if (Menu::getInstance()->isOptionChecked(KeyboardMouseDevice::NAME)) {
        _keyboardMouseDevice->touchBeginEvent(event);
    }

}

void Application::touchEndEvent(QTouchEvent* event) {
    _altPressed = false;
    TouchEvent thisEvent(*event, _lastTouchEvent);
    _controllerScriptingInterface->emitTouchEndEvent(thisEvent); // send events to any registered scripts
    _lastTouchEvent = thisEvent;

    // if one of our scripts have asked to capture this event, then stop processing it
    if (_controllerScriptingInterface->isTouchCaptured()) {
        return;
    }

    if (Menu::getInstance()->isOptionChecked(KeyboardMouseDevice::NAME)) {
        _keyboardMouseDevice->touchEndEvent(event);
    }

    // put any application specific touch behavior below here..
}

void Application::wheelEvent(QWheelEvent* event) {
    _altPressed = false;
    _controllerScriptingInterface->emitWheelEvent(event); // send events to any registered scripts

    // if one of our scripts have asked to capture this event, then stop processing it
    if (_controllerScriptingInterface->isWheelCaptured()) {
        return;
    }

    if (Menu::getInstance()->isOptionChecked(KeyboardMouseDevice::NAME)) {
        _keyboardMouseDevice->wheelEvent(event);
    }
}

void Application::dropEvent(QDropEvent *event) {
    const QMimeData* mimeData = event->mimeData();
    for (auto& url : mimeData->urls()) {
        QString urlString = url.toString();
        if (acceptURL(urlString, true)) {
            event->acceptProposedAction();
        }
    }
}

void Application::dragEnterEvent(QDragEnterEvent* event) {
    event->acceptProposedAction();
}

bool Application::acceptSnapshot(const QString& urlString) {
    QUrl url(urlString);
    QString snapshotPath = url.toLocalFile();

    SnapshotMetaData* snapshotData = Snapshot::parseSnapshotData(snapshotPath);
    if (snapshotData) {
        if (!snapshotData->getURL().toString().isEmpty()) {
            DependencyManager::get<AddressManager>()->handleLookupString(snapshotData->getURL().toString());
        }
    } else {
        QMessageBox msgBox;
        msgBox.setText("No location details were found in the file "
                        + snapshotPath + ", try dragging in an authentic Hifi snapshot.");

        msgBox.setStandardButtons(QMessageBox::Ok);
        msgBox.exec();
    }
    return true;
}

void Application::idle(uint64_t now) {
    if (_aboutToQuit) {
        return; // bail early, nothing to do here.
    }

    // depending on whether we're throttling or not.
    // Once rendering is off on another thread we should be able to have Application::idle run at start(0) in
    // perpetuity and not expect events to get backed up.
    bool isThrottled = getActiveDisplayPlugin()->isThrottled();
    //  Only run simulation code if more than the targetFramePeriod have passed since last time we ran
    // This attempts to lock the simulation at 60 updates per second, regardless of framerate
    float timeSinceLastUpdateUs = (float)_lastTimeUpdated.nsecsElapsed() / NSECS_PER_USEC;
    float secondsSinceLastUpdate = timeSinceLastUpdateUs / USECS_PER_SECOND;

    if (isThrottled && (timeSinceLastUpdateUs / USECS_PER_MSEC) < THROTTLED_SIM_FRAME_PERIOD_MS) {
        return; // bail early, we're throttled and not enough time has elapsed
    }

    _lastTimeUpdated.start();


    {
        PROFILE_RANGE(__FUNCTION__);
        static uint64_t lastIdleStart{ now };
        uint64_t idleStartToStartDuration = now - lastIdleStart;
        if (idleStartToStartDuration != 0) {
            _simsPerSecond.updateAverage((float)USECS_PER_SECOND / (float)idleStartToStartDuration);
        }
        lastIdleStart = now;
    }

    PerformanceTimer perfTimer("idle");
    // Drop focus from _keyboardFocusedItem if no keyboard messages for 30 seconds
    if (!_keyboardFocusedItem.isInvalidID()) {
        const quint64 LOSE_FOCUS_AFTER_ELAPSED_TIME = 30 * USECS_PER_SECOND; // if idle for 30 seconds, drop focus
        quint64 elapsedSinceAcceptedKeyPress = usecTimestampNow() - _lastAcceptedKeyPress;
        if (elapsedSinceAcceptedKeyPress > LOSE_FOCUS_AFTER_ELAPSED_TIME) {
            _keyboardFocusedItem = UNKNOWN_ENTITY_ID;
        }
    }

    // Normally we check PipelineWarnings, but since idle will often take more than 10ms we only show these idle timing
    // details if we're in ExtraDebugging mode. However, the ::update() and its subcomponents will show their timing
    // details normally.
    bool showWarnings = getLogger()->extraDebugging();
    PerformanceWarning warn(showWarnings, "idle()");

    {
        PerformanceTimer perfTimer("update");
        PerformanceWarning warn(showWarnings, "Application::idle()... update()");
        static const float BIGGEST_DELTA_TIME_SECS = 0.25f;
        update(glm::clamp(secondsSinceLastUpdate, 0.0f, BIGGEST_DELTA_TIME_SECS));
    }
    {
        PerformanceTimer perfTimer("pluginIdle");
        PerformanceWarning warn(showWarnings, "Application::idle()... pluginIdle()");
        getActiveDisplayPlugin()->idle();
        auto inputPlugins = PluginManager::getInstance()->getInputPlugins();
        foreach(auto inputPlugin, inputPlugins) {
            QString name = inputPlugin->getName();
            QAction* action = Menu::getInstance()->getActionForOption(name);
            if (action && action->isChecked()) {
                inputPlugin->idle();
            }
        }
    }
    {
        PerformanceTimer perfTimer("rest");
        PerformanceWarning warn(showWarnings, "Application::idle()... rest of it");
        _idleLoopStdev.addValue(secondsSinceLastUpdate);

        //  Record standard deviation and reset counter if needed
        const int STDEV_SAMPLES = 500;
        if (_idleLoopStdev.getSamples() > STDEV_SAMPLES) {
            _idleLoopMeasuredJitter = _idleLoopStdev.getStDev();
            _idleLoopStdev.reset();
        }
    }

    _overlayConductor.update(secondsSinceLastUpdate);

    // check for any requested background downloads.
    emit checkBackgroundDownloads();
}

float Application::getAverageSimsPerSecond() {
    uint64_t now = usecTimestampNow();

    if (now - _lastSimsPerSecondUpdate > USECS_PER_SECOND) {
        _simsPerSecondReport = _simsPerSecond.getAverage();
        _lastSimsPerSecondUpdate = now;
    }
    return _simsPerSecondReport;
}
void Application::setAvatarSimrateSample(float sample) {
    _avatarSimsPerSecond.updateAverage(sample);
}
float Application::getAvatarSimrate() {
    uint64_t now = usecTimestampNow();

    if (now - _lastAvatarSimsPerSecondUpdate > USECS_PER_SECOND) {
        _avatarSimsPerSecondReport = _avatarSimsPerSecond.getAverage();
        _lastAvatarSimsPerSecondUpdate = now;
    }
    return _avatarSimsPerSecondReport;
}

void Application::setLowVelocityFilter(bool lowVelocityFilter) {
    controller::InputDevice::setLowVelocityFilter(lowVelocityFilter);
}

ivec2 Application::getMouse() const {
    if (isHMDMode()) {
        return _compositor.screenToOverlay(getTrueMouse());
    }
    return getTrueMouse();
}

FaceTracker* Application::getActiveFaceTracker() {
    auto faceshift = DependencyManager::get<Faceshift>();
    auto dde = DependencyManager::get<DdeFaceTracker>();

    return (dde->isActive() ? static_cast<FaceTracker*>(dde.data()) :
            (faceshift->isActive() ? static_cast<FaceTracker*>(faceshift.data()) : NULL));
}

FaceTracker* Application::getSelectedFaceTracker() {
    FaceTracker* faceTracker = NULL;
#ifdef HAVE_FACESHIFT
    if (Menu::getInstance()->isOptionChecked(MenuOption::Faceshift)) {
        faceTracker = DependencyManager::get<Faceshift>().data();
    }
#endif
#ifdef HAVE_DDE
    if (Menu::getInstance()->isOptionChecked(MenuOption::UseCamera)) {
        faceTracker = DependencyManager::get<DdeFaceTracker>().data();
    }
#endif
    return faceTracker;
}

void Application::setActiveFaceTracker() {
#if defined(HAVE_FACESHIFT) || defined(HAVE_DDE)
    bool isMuted = Menu::getInstance()->isOptionChecked(MenuOption::MuteFaceTracking);
#endif
#ifdef HAVE_FACESHIFT
    auto faceshiftTracker = DependencyManager::get<Faceshift>();
    faceshiftTracker->setIsMuted(isMuted);
    faceshiftTracker->setEnabled(Menu::getInstance()->isOptionChecked(MenuOption::Faceshift) && !isMuted);
#endif
#ifdef HAVE_DDE
    bool isUsingDDE = Menu::getInstance()->isOptionChecked(MenuOption::UseCamera);
    Menu::getInstance()->getActionForOption(MenuOption::BinaryEyelidControl)->setVisible(isUsingDDE);
    Menu::getInstance()->getActionForOption(MenuOption::CoupleEyelids)->setVisible(isUsingDDE);
    Menu::getInstance()->getActionForOption(MenuOption::UseAudioForMouth)->setVisible(isUsingDDE);
    Menu::getInstance()->getActionForOption(MenuOption::VelocityFilter)->setVisible(isUsingDDE);
    Menu::getInstance()->getActionForOption(MenuOption::CalibrateCamera)->setVisible(isUsingDDE);
    auto ddeTracker = DependencyManager::get<DdeFaceTracker>();
    ddeTracker->setIsMuted(isMuted);
    ddeTracker->setEnabled(isUsingDDE && !isMuted);
#endif
}

#ifdef HAVE_IVIEWHMD
void Application::setActiveEyeTracker() {
    auto eyeTracker = DependencyManager::get<EyeTracker>();
    if (!eyeTracker->isInitialized()) {
        return;
    }

    bool isEyeTracking = Menu::getInstance()->isOptionChecked(MenuOption::SMIEyeTracking);
    bool isSimulating = Menu::getInstance()->isOptionChecked(MenuOption::SimulateEyeTracking);
    eyeTracker->setEnabled(isEyeTracking, isSimulating);

    Menu::getInstance()->getActionForOption(MenuOption::OnePointCalibration)->setEnabled(isEyeTracking && !isSimulating);
    Menu::getInstance()->getActionForOption(MenuOption::ThreePointCalibration)->setEnabled(isEyeTracking && !isSimulating);
    Menu::getInstance()->getActionForOption(MenuOption::FivePointCalibration)->setEnabled(isEyeTracking && !isSimulating);
}

void Application::calibrateEyeTracker1Point() {
    DependencyManager::get<EyeTracker>()->calibrate(1);
}

void Application::calibrateEyeTracker3Points() {
    DependencyManager::get<EyeTracker>()->calibrate(3);
}

void Application::calibrateEyeTracker5Points() {
    DependencyManager::get<EyeTracker>()->calibrate(5);
}
#endif

bool Application::exportEntities(const QString& filename, const QVector<EntityItemID>& entityIDs) {
    QVector<EntityItemPointer> entities;

    auto entityTree = _entities.getTree();
    auto exportTree = std::make_shared<EntityTree>();
    exportTree->createRootElement();

    glm::vec3 root(TREE_SCALE, TREE_SCALE, TREE_SCALE);
    for (auto entityID : entityIDs) {
        auto entityItem = entityTree->findEntityByEntityItemID(entityID);
        if (!entityItem) {
            continue;
        }

        auto properties = entityItem->getProperties();
        auto position = properties.getPosition();

        root.x = glm::min(root.x, position.x);
        root.y = glm::min(root.y, position.y);
        root.z = glm::min(root.z, position.z);

        entities << entityItem;
    }

    if (entities.size() == 0) {
        return false;
    }

    for (auto entityItem : entities) {
        auto properties = entityItem->getProperties();

        properties.setPosition(properties.getPosition() - root);
        exportTree->addEntity(entityItem->getEntityItemID(), properties);
    }

    exportTree->writeToJSONFile(filename.toLocal8Bit().constData());

    // restore the main window's active state
    _window->activateWindow();
    return true;
}

bool Application::exportEntities(const QString& filename, float x, float y, float z, float scale) {
    QVector<EntityItemPointer> entities;
    _entities.getTree()->findEntities(AACube(glm::vec3(x, y, z), scale), entities);

    if (entities.size() > 0) {
        glm::vec3 root(x, y, z);
        auto exportTree = std::make_shared<EntityTree>();
        exportTree->createRootElement();

        for (int i = 0; i < entities.size(); i++) {
            EntityItemProperties properties = entities.at(i)->getProperties();
            EntityItemID id = entities.at(i)->getEntityItemID();
            properties.setPosition(properties.getPosition() - root);
            exportTree->addEntity(id, properties);
        }
        exportTree->writeToSVOFile(filename.toLocal8Bit().constData());
    } else {
        qCDebug(interfaceapp) << "No models were selected";
        return false;
    }

    // restore the main window's active state
    _window->activateWindow();
    return true;
}

void Application::loadSettings() {

    DependencyManager::get<AudioClient>()->loadSettings();
    DependencyManager::get<LODManager>()->loadSettings();

    // DONT CHECK IN
    //DependencyManager::get<LODManager>()->setAutomaticLODAdjust(false);

    Menu::getInstance()->loadSettings();
    getMyAvatar()->loadData();
}

void Application::saveSettings() {
    DependencyManager::get<AudioClient>()->saveSettings();
    DependencyManager::get<LODManager>()->saveSettings();

    Menu::getInstance()->saveSettings();
    getMyAvatar()->saveData();
    PluginManager::getInstance()->saveSettings();
}

bool Application::importEntities(const QString& urlOrFilename) {
    _entityClipboard->eraseAllOctreeElements();

    QUrl url(urlOrFilename);

    // if the URL appears to be invalid or relative, then it is probably a local file
    if (!url.isValid() || url.isRelative()) {
        url = QUrl::fromLocalFile(urlOrFilename);
    }

    bool success = _entityClipboard->readFromURL(url.toString());
    if (success) {
        _entityClipboard->reaverageOctreeElements();
    }
    return success;
}

QVector<EntityItemID> Application::pasteEntities(float x, float y, float z) {
    return _entityClipboard->sendEntities(&_entityEditSender, _entities.getTree(), x, y, z);
}

void Application::initDisplay() {
}

void Application::init() {
    // Make sure Login state is up to date
    DependencyManager::get<DialogsManager>()->toggleLoginDialog();

    _environment.init();

    DependencyManager::get<DeferredLightingEffect>()->init(this);

    DependencyManager::get<AvatarManager>()->init();
    _myCamera.setMode(CAMERA_MODE_FIRST_PERSON);

    _mirrorCamera.setMode(CAMERA_MODE_MIRROR);

    _timerStart.start();
    _lastTimeUpdated.start();

    // when --url in command line, teleport to location
    const QString HIFI_URL_COMMAND_LINE_KEY = "--url";
    int urlIndex = arguments().indexOf(HIFI_URL_COMMAND_LINE_KEY);
    QString addressLookupString;
    if (urlIndex != -1) {
        addressLookupString = arguments().value(urlIndex + 1);
    }

    DependencyManager::get<AddressManager>()->loadSettings(addressLookupString);

    qCDebug(interfaceapp) << "Loaded settings";

    Leapmotion::init();

    // fire off an immediate domain-server check in now that settings are loaded
    DependencyManager::get<NodeList>()->sendDomainServerCheckIn();

    _entities.init();
    _entities.setViewFrustum(getViewFrustum());

    ObjectMotionState::setShapeManager(&_shapeManager);
    _physicsEngine->init();

    EntityTreePointer tree = _entities.getTree();
    _entitySimulation.init(tree, _physicsEngine, &_entityEditSender);
    tree->setSimulation(&_entitySimulation);

    auto entityScriptingInterface = DependencyManager::get<EntityScriptingInterface>();

    // connect the _entityCollisionSystem to our EntityTreeRenderer since that's what handles running entity scripts
    connect(&_entitySimulation, &EntitySimulation::entityCollisionWithEntity,
            &_entities, &EntityTreeRenderer::entityCollisionWithEntity);

    // connect the _entities (EntityTreeRenderer) to our script engine's EntityScriptingInterface for firing
    // of events related clicking, hovering over, and entering entities
    _entities.connectSignalsToSlots(entityScriptingInterface.data());

    _entityClipboardRenderer.init();
    _entityClipboardRenderer.setViewFrustum(getViewFrustum());
    _entityClipboardRenderer.setTree(_entityClipboard);

    // Make sure any new sounds are loaded as soon as know about them.
    connect(tree.get(), &EntityTree::newCollisionSoundURL, DependencyManager::get<SoundCache>().data(), &SoundCache::getSound);
    connect(getMyAvatar(), &MyAvatar::newCollisionSoundURL, DependencyManager::get<SoundCache>().data(), &SoundCache::getSound);

    setAvatarUpdateThreading();
}

const bool ENABLE_AVATAR_UPDATE_THREADING = false;
void Application::setAvatarUpdateThreading() {
    setAvatarUpdateThreading(ENABLE_AVATAR_UPDATE_THREADING);
}
void Application::setRawAvatarUpdateThreading() {
    setRawAvatarUpdateThreading(ENABLE_AVATAR_UPDATE_THREADING);
}
void Application::setRawAvatarUpdateThreading(bool isThreaded) {
    if (_avatarUpdate) {
        if (_avatarUpdate->isThreaded() == isThreaded) {
            return;
        }
        _avatarUpdate->terminate();
    }
    _avatarUpdate = new AvatarUpdate();
    _avatarUpdate->initialize(isThreaded);
}
void Application::setAvatarUpdateThreading(bool isThreaded) {
    if (_avatarUpdate && (_avatarUpdate->isThreaded() == isThreaded)) {
        return;
    }

    if (_avatarUpdate) {
        _avatarUpdate->terminate(); // Must be before we shutdown anim graph.
    }
    _avatarUpdate = new AvatarUpdate();
    _avatarUpdate->initialize(isThreaded);
}

void Application::updateLOD() {
    PerformanceTimer perfTimer("LOD");
    // adjust it unless we were asked to disable this feature, or if we're currently in throttleRendering mode
    if (!isThrottleRendering()) {
        DependencyManager::get<LODManager>()->autoAdjustLOD(_fps);
    } else {
        DependencyManager::get<LODManager>()->resetLODAdjust();
    }
}

// Called during Application::update immediately before AvatarManager::updateMyAvatar, updating my data that is then sent to everyone.
// (Maybe this code should be moved there?)
// The principal result is to call updateLookAtTargetAvatar() and then setLookAtPosition().
// Note that it is called BEFORE we update position or joints based on sensors, etc.
void Application::updateMyAvatarLookAtPosition() {
    PerformanceTimer perfTimer("lookAt");
    bool showWarnings = Menu::getInstance()->isOptionChecked(MenuOption::PipelineWarnings);
    PerformanceWarning warn(showWarnings, "Application::updateMyAvatarLookAtPosition()");

    auto myAvatar = getMyAvatar();
    myAvatar->updateLookAtTargetAvatar();
    FaceTracker* faceTracker = getActiveFaceTracker();
    auto eyeTracker = DependencyManager::get<EyeTracker>();

    bool isLookingAtSomeone = false;
    bool isHMD = _avatarUpdate->isHMDMode();
    glm::vec3 lookAtSpot;
    if (eyeTracker->isTracking() && (isHMD || eyeTracker->isSimulating())) {
        //  Look at the point that the user is looking at.
        glm::vec3 lookAtPosition = eyeTracker->getLookAtPosition();
        if (_myCamera.getMode() == CAMERA_MODE_MIRROR) {
            lookAtPosition.x = -lookAtPosition.x;
        }
        if (isHMD) {
            glm::mat4 headPose = getActiveDisplayPlugin()->getHeadPose(_frameCount);
            glm::quat hmdRotation = glm::quat_cast(headPose);
            lookAtSpot = _myCamera.getPosition() + myAvatar->getOrientation() * (hmdRotation * lookAtPosition);
        } else {
            lookAtSpot = myAvatar->getHead()->getEyePosition()
                + (myAvatar->getHead()->getFinalOrientationInWorldFrame() * lookAtPosition);
        }
    } else {
        AvatarSharedPointer lookingAt = myAvatar->getLookAtTargetAvatar().lock();
        if (lookingAt && myAvatar != lookingAt.get()) {
            //  If I am looking at someone else, look directly at one of their eyes
            isLookingAtSomeone = true;
            auto lookingAtHead = static_pointer_cast<Avatar>(lookingAt)->getHead();

            const float MAXIMUM_FACE_ANGLE = 65.0f * RADIANS_PER_DEGREE;
            glm::vec3 lookingAtFaceOrientation = lookingAtHead->getFinalOrientationInWorldFrame() * IDENTITY_FRONT;
            glm::vec3 fromLookingAtToMe = glm::normalize(myAvatar->getHead()->getEyePosition()
                - lookingAtHead->getEyePosition());
            float faceAngle = glm::angle(lookingAtFaceOrientation, fromLookingAtToMe);

            if (faceAngle < MAXIMUM_FACE_ANGLE) {
                // Randomly look back and forth between look targets
                eyeContactTarget target = Menu::getInstance()->isOptionChecked(MenuOption::FixGaze) ?
                LEFT_EYE : myAvatar->getEyeContactTarget();
                switch (target) {
                    case LEFT_EYE:
                        lookAtSpot = lookingAtHead->getLeftEyePosition();
                        break;
                    case RIGHT_EYE:
                        lookAtSpot = lookingAtHead->getRightEyePosition();
                        break;
                    case MOUTH:
                        lookAtSpot = lookingAtHead->getMouthPosition();
                        break;
                }
            } else {
                // Just look at their head (mid point between eyes)
                lookAtSpot = lookingAtHead->getEyePosition();
            }
        } else {
            //  I am not looking at anyone else, so just look forward
            if (isHMD) {
                glm::mat4 headPose = _avatarUpdate->getHeadPose() ;
                glm::quat headRotation = glm::quat_cast(headPose);
                lookAtSpot = _myCamera.getPosition() +
                    myAvatar->getOrientation() * (headRotation * glm::vec3(0.0f, 0.0f, -TREE_SCALE));
            } else {
                lookAtSpot = myAvatar->getHead()->getEyePosition() +
                    (myAvatar->getHead()->getFinalOrientationInWorldFrame() * glm::vec3(0.0f, 0.0f, -TREE_SCALE));
            }
        }

        // Deflect the eyes a bit to match the detected gaze from the face tracker if active.
        if (faceTracker && !faceTracker->isMuted()) {
            float eyePitch = faceTracker->getEstimatedEyePitch();
            float eyeYaw = faceTracker->getEstimatedEyeYaw();
            const float GAZE_DEFLECTION_REDUCTION_DURING_EYE_CONTACT = 0.1f;
            glm::vec3 origin = myAvatar->getHead()->getEyePosition();
            float deflection = faceTracker->getEyeDeflection();
            if (isLookingAtSomeone) {
                deflection *= GAZE_DEFLECTION_REDUCTION_DURING_EYE_CONTACT;
            }
            lookAtSpot = origin + _myCamera.getRotation() * glm::quat(glm::radians(glm::vec3(
                eyePitch * deflection, eyeYaw * deflection, 0.0f))) *
                glm::inverse(_myCamera.getRotation()) * (lookAtSpot - origin);
        }
    }

    myAvatar->getHead()->setLookAtPosition(lookAtSpot);
}

void Application::updateThreads(float deltaTime) {
    PerformanceTimer perfTimer("updateThreads");
    bool showWarnings = Menu::getInstance()->isOptionChecked(MenuOption::PipelineWarnings);
    PerformanceWarning warn(showWarnings, "Application::updateThreads()");

    // parse voxel packets
    if (!_enableProcessOctreeThread) {
        _octreeProcessor.threadRoutine();
        _entityEditSender.threadRoutine();
    }
}

void Application::cycleCamera() {
    auto menu = Menu::getInstance();
    if (menu->isOptionChecked(MenuOption::FullscreenMirror)) {

        menu->setIsOptionChecked(MenuOption::FullscreenMirror, false);
        menu->setIsOptionChecked(MenuOption::FirstPerson, true);

    } else if (menu->isOptionChecked(MenuOption::FirstPerson)) {

        menu->setIsOptionChecked(MenuOption::FirstPerson, false);
        menu->setIsOptionChecked(MenuOption::ThirdPerson, true);

    } else if (menu->isOptionChecked(MenuOption::ThirdPerson)) {

        menu->setIsOptionChecked(MenuOption::ThirdPerson, false);
        menu->setIsOptionChecked(MenuOption::FullscreenMirror, true);

    } else if (menu->isOptionChecked(MenuOption::IndependentMode) || menu->isOptionChecked(MenuOption::CameraEntityMode)) {
        // do nothing if in independent or camera entity modes
        return;
    }
    cameraMenuChanged(); // handle the menu change
}

void Application::cameraMenuChanged() {
    if (Menu::getInstance()->isOptionChecked(MenuOption::FullscreenMirror)) {
        if (_myCamera.getMode() != CAMERA_MODE_MIRROR) {
            _myCamera.setMode(CAMERA_MODE_MIRROR);
        }
    } else if (Menu::getInstance()->isOptionChecked(MenuOption::FirstPerson)) {
        if (_myCamera.getMode() != CAMERA_MODE_FIRST_PERSON) {
            _myCamera.setMode(CAMERA_MODE_FIRST_PERSON);
            getMyAvatar()->setBoomLength(MyAvatar::ZOOM_MIN);
        }
    } else if (Menu::getInstance()->isOptionChecked(MenuOption::ThirdPerson)) {
        if (_myCamera.getMode() != CAMERA_MODE_THIRD_PERSON) {
            _myCamera.setMode(CAMERA_MODE_THIRD_PERSON);
            if (getMyAvatar()->getBoomLength() == MyAvatar::ZOOM_MIN) {
                getMyAvatar()->setBoomLength(MyAvatar::ZOOM_DEFAULT);
            }
        }
    } else if (Menu::getInstance()->isOptionChecked(MenuOption::IndependentMode)) {
        if (_myCamera.getMode() != CAMERA_MODE_INDEPENDENT) {
            _myCamera.setMode(CAMERA_MODE_INDEPENDENT);
        }
    } else if (Menu::getInstance()->isOptionChecked(MenuOption::CameraEntityMode)) {
        if (_myCamera.getMode() != CAMERA_MODE_ENTITY) {
            _myCamera.setMode(CAMERA_MODE_ENTITY);
        }
    }
}

void Application::reloadResourceCaches() {
    // Clear entities out of view frustum
    _viewFrustum.setPosition(glm::vec3(0.0f, 0.0f, TREE_SCALE));
    _viewFrustum.setOrientation(glm::quat());
    queryOctree(NodeType::EntityServer, PacketType::EntityQuery, _entityServerJurisdictions);

    emptyLocalCache();

    DependencyManager::get<AnimationCache>()->refreshAll();
    DependencyManager::get<ModelCache>()->refreshAll();
    DependencyManager::get<SoundCache>()->refreshAll();
    DependencyManager::get<TextureCache>()->refreshAll();

    DependencyManager::get<NodeList>()->reset();  // Force redownload of .fst models
}

void Application::rotationModeChanged() {
    if (!Menu::getInstance()->isOptionChecked(MenuOption::CenterPlayerInView)) {
        getMyAvatar()->setHeadPitch(0);
    }
}

void Application::updateDialogs(float deltaTime) {
    PerformanceTimer perfTimer("updateDialogs");
    bool showWarnings = Menu::getInstance()->isOptionChecked(MenuOption::PipelineWarnings);
    PerformanceWarning warn(showWarnings, "Application::updateDialogs()");
    auto dialogsManager = DependencyManager::get<DialogsManager>();

    // Update audio stats dialog, if any
    AudioStatsDialog* audioStatsDialog = dialogsManager->getAudioStatsDialog();
    if(audioStatsDialog) {
        audioStatsDialog->update();
    }

    // Update bandwidth dialog, if any
    BandwidthDialog* bandwidthDialog = dialogsManager->getBandwidthDialog();
    if (bandwidthDialog) {
        bandwidthDialog->update();
    }

    QPointer<OctreeStatsDialog> octreeStatsDialog = dialogsManager->getOctreeStatsDialog();
    if (octreeStatsDialog) {
        octreeStatsDialog->update();
    }
}

void Application::update(float deltaTime) {
    bool showWarnings = Menu::getInstance()->isOptionChecked(MenuOption::PipelineWarnings);
    PerformanceWarning warn(showWarnings, "Application::update()");

    updateLOD();

    {
        PerformanceTimer perfTimer("devices");
        DeviceTracker::updateAll();

        FaceTracker* tracker = getSelectedFaceTracker();
        if (tracker && Menu::getInstance()->isOptionChecked(MenuOption::MuteFaceTracking) != tracker->isMuted()) {
            tracker->toggleMute();
        }

        tracker = getActiveFaceTracker();
        if (tracker && !tracker->isMuted()) {
            tracker->update(deltaTime);

            // Auto-mute microphone after losing face tracking?
            if (tracker->isTracking()) {
                _lastFaceTrackerUpdate = usecTimestampNow();
            } else {
                const quint64 MUTE_MICROPHONE_AFTER_USECS = 5000000;  //5 secs
                Menu* menu = Menu::getInstance();
                if (menu->isOptionChecked(MenuOption::AutoMuteAudio) && !menu->isOptionChecked(MenuOption::MuteAudio)) {
                    if (_lastFaceTrackerUpdate > 0
                        && ((usecTimestampNow() - _lastFaceTrackerUpdate) > MUTE_MICROPHONE_AFTER_USECS)) {
                        menu->triggerOption(MenuOption::MuteAudio);
                        _lastFaceTrackerUpdate = 0;
                    }
                } else {
                    _lastFaceTrackerUpdate = 0;
                }
            }
        } else {
            _lastFaceTrackerUpdate = 0;
        }

    }

    auto myAvatar = getMyAvatar();
    auto userInputMapper = DependencyManager::get<UserInputMapper>();
    userInputMapper->setSensorToWorldMat(myAvatar->getSensorToWorldMatrix());
    userInputMapper->update(deltaTime);

    bool jointsCaptured = false;
    for (auto inputPlugin : PluginManager::getInstance()->getInputPlugins()) {
        if (inputPlugin->isActive()) {
            inputPlugin->pluginUpdate(deltaTime, jointsCaptured);
            if (inputPlugin->isJointController()) {
                jointsCaptured = true;
            }
        }
    }

    _controllerScriptingInterface->updateInputControllers();

    // Transfer the user inputs to the driveKeys
    // FIXME can we drop drive keys and just have the avatar read the action states directly?
    myAvatar->clearDriveKeys();
    if (_myCamera.getMode() != CAMERA_MODE_INDEPENDENT) {
        if (!_controllerScriptingInterface->areActionsCaptured()) {
            myAvatar->setDriveKeys(TRANSLATE_Z, -1.0f * userInputMapper->getActionState(controller::Action::TRANSLATE_Z));
            myAvatar->setDriveKeys(TRANSLATE_Y, userInputMapper->getActionState(controller::Action::TRANSLATE_Y));
            myAvatar->setDriveKeys(TRANSLATE_X, userInputMapper->getActionState(controller::Action::TRANSLATE_X));
            if (deltaTime > FLT_EPSILON) {
                myAvatar->setDriveKeys(PITCH, -1.0f * userInputMapper->getActionState(controller::Action::PITCH));
                myAvatar->setDriveKeys(YAW, -1.0f * userInputMapper->getActionState(controller::Action::YAW));
                myAvatar->setDriveKeys(STEP_YAW, -1.0f * userInputMapper->getActionState(controller::Action::STEP_YAW));
            }
        }
        myAvatar->setDriveKeys(ZOOM, userInputMapper->getActionState(controller::Action::TRANSLATE_CAMERA_Z));
    }

    controller::Pose leftHand = userInputMapper->getPoseState(controller::Action::LEFT_HAND);
    controller::Pose rightHand = userInputMapper->getPoseState(controller::Action::RIGHT_HAND);
    Hand* hand = DependencyManager::get<AvatarManager>()->getMyAvatar()->getHand();
    setPalmData(hand, leftHand, deltaTime, HandData::LeftHand, userInputMapper->getActionState(controller::Action::LEFT_HAND_CLICK));
    setPalmData(hand, rightHand, deltaTime, HandData::RightHand, userInputMapper->getActionState(controller::Action::RIGHT_HAND_CLICK));
    if (Menu::getInstance()->isOptionChecked(MenuOption::EnableHandMouseInput)) {
        emulateMouse(hand, userInputMapper->getActionState(controller::Action::LEFT_HAND_CLICK),
            userInputMapper->getActionState(controller::Action::SHIFT), HandData::LeftHand);
        emulateMouse(hand, userInputMapper->getActionState(controller::Action::RIGHT_HAND_CLICK),
            userInputMapper->getActionState(controller::Action::SHIFT), HandData::RightHand);
    }

    updateThreads(deltaTime); // If running non-threaded, then give the threads some time to process...
    updateDialogs(deltaTime); // update various stats dialogs if present

    _avatarUpdate->synchronousProcess();

    {
        PerformanceTimer perfTimer("physics");

        static VectorOfMotionStates motionStates;
        _entitySimulation.getObjectsToDelete(motionStates);
        _physicsEngine->deleteObjects(motionStates);

        _entities.getTree()->withWriteLock([&] {
            _entitySimulation.getObjectsToAdd(motionStates);
            _physicsEngine->addObjects(motionStates);

        });
        _entities.getTree()->withWriteLock([&] {
            _entitySimulation.getObjectsToChange(motionStates);
            VectorOfMotionStates stillNeedChange = _physicsEngine->changeObjects(motionStates);
            _entitySimulation.setObjectsToChange(stillNeedChange);
        });

        _entitySimulation.applyActionChanges();

        AvatarManager* avatarManager = DependencyManager::get<AvatarManager>().data();
        avatarManager->getObjectsToDelete(motionStates);
        _physicsEngine->deleteObjects(motionStates);
        avatarManager->getObjectsToAdd(motionStates);
        _physicsEngine->addObjects(motionStates);
        avatarManager->getObjectsToChange(motionStates);
        _physicsEngine->changeObjects(motionStates);

        myAvatar->prepareForPhysicsSimulation();

        _entities.getTree()->withWriteLock([&] {
            _physicsEngine->stepSimulation();
        });

        if (_physicsEngine->hasOutgoingChanges()) {
            _entities.getTree()->withWriteLock([&] {
                _entitySimulation.handleOutgoingChanges(_physicsEngine->getOutgoingChanges(), _physicsEngine->getSessionID());
                avatarManager->handleOutgoingChanges(_physicsEngine->getOutgoingChanges());
            });

            auto collisionEvents = _physicsEngine->getCollisionEvents();
            avatarManager->handleCollisionEvents(collisionEvents);

            _physicsEngine->dumpStatsIfNecessary();

            if (!_aboutToQuit) {
                PerformanceTimer perfTimer("entities");
                // Collision events (and their scripts) must not be handled when we're locked, above. (That would risk
                // deadlock.)
                _entitySimulation.handleCollisionEvents(collisionEvents);
                // NOTE: the _entities.update() call below will wait for lock
                // and will simulate entity motion (the EntityTree has been given an EntitySimulation).
                _entities.update(); // update the models...
            }

            myAvatar->harvestResultsFromPhysicsSimulation();
        }
    }

    {
        PerformanceTimer perfTimer("overlays");
        _overlays.update(deltaTime);
    }

    // Update _viewFrustum with latest camera and view frustum data...
    // NOTE: we get this from the view frustum, to make it simpler, since the
    // loadViewFrumstum() method will get the correct details from the camera
    // We could optimize this to not actually load the viewFrustum, since we don't
    // actually need to calculate the view frustum planes to send these details
    // to the server.
    {
        PerformanceTimer perfTimer("loadViewFrustum");
        loadViewFrustum(_myCamera, _viewFrustum);
    }

    quint64 now = usecTimestampNow();

    // Update my voxel servers with my current voxel query...
    {
        PerformanceTimer perfTimer("queryOctree");
        quint64 sinceLastQuery = now - _lastQueriedTime;
        const quint64 TOO_LONG_SINCE_LAST_QUERY = 3 * USECS_PER_SECOND;
        bool queryIsDue = sinceLastQuery > TOO_LONG_SINCE_LAST_QUERY;
        bool viewIsDifferentEnough = !_lastQueriedViewFrustum.isVerySimilar(_viewFrustum);

        // if it's been a while since our last query or the view has significantly changed then send a query, otherwise suppress it
        if (queryIsDue || viewIsDifferentEnough) {
            _lastQueriedTime = now;

            if (DependencyManager::get<SceneScriptingInterface>()->shouldRenderEntities()) {
                queryOctree(NodeType::EntityServer, PacketType::EntityQuery, _entityServerJurisdictions);
            }
            _lastQueriedViewFrustum = _viewFrustum;
        }
    }

    // sent nack packets containing missing sequence numbers of received packets from nodes
    {
        quint64 sinceLastNack = now - _lastNackTime;
        const quint64 TOO_LONG_SINCE_LAST_NACK = 1 * USECS_PER_SECOND;
        if (sinceLastNack > TOO_LONG_SINCE_LAST_NACK) {
            _lastNackTime = now;
            sendNackPackets();
        }
    }

    // send packet containing downstream audio stats to the AudioMixer
    {
        quint64 sinceLastNack = now - _lastSendDownstreamAudioStats;
        if (sinceLastNack > TOO_LONG_SINCE_LAST_SEND_DOWNSTREAM_AUDIO_STATS) {
            _lastSendDownstreamAudioStats = now;

            QMetaObject::invokeMethod(DependencyManager::get<AudioClient>().data(), "sendDownstreamAudioStatsPacket", Qt::QueuedConnection);
        }
    }

    // update sensorToWorldMatrix for rendering camera.
    myAvatar->updateSensorToWorldMatrix();
}


int Application::sendNackPackets() {

    if (Menu::getInstance()->isOptionChecked(MenuOption::DisableNackPackets)) {
        return 0;
    }

    // iterates through all nodes in NodeList
    auto nodeList = DependencyManager::get<NodeList>();

    int packetsSent = 0;

    nodeList->eachNode([&](const SharedNodePointer& node){

        if (node->getActiveSocket() && node->getType() == NodeType::EntityServer) {

            auto nackPacketList = NLPacketList::create(PacketType::OctreeDataNack);

            QUuid nodeUUID = node->getUUID();

            // if there are octree packets from this node that are waiting to be processed,
            // don't send a NACK since the missing packets may be among those waiting packets.
            if (_octreeProcessor.hasPacketsToProcessFrom(nodeUUID)) {
                return;
            }

            QSet<OCTREE_PACKET_SEQUENCE> missingSequenceNumbers;
            _octreeServerSceneStats.withReadLock([&] {
                // retreive octree scene stats of this node
                if (_octreeServerSceneStats.find(nodeUUID) == _octreeServerSceneStats.end()) {
                    return;
                }
                // get sequence number stats of node, prune its missing set, and make a copy of the missing set
                SequenceNumberStats& sequenceNumberStats = _octreeServerSceneStats[nodeUUID].getIncomingOctreeSequenceNumberStats();
                sequenceNumberStats.pruneMissingSet();
                missingSequenceNumbers = sequenceNumberStats.getMissingSet();
            });

            // construct nack packet(s) for this node
            foreach(const OCTREE_PACKET_SEQUENCE& missingNumber, missingSequenceNumbers) {
                nackPacketList->writePrimitive(missingNumber);
            }

            if (nackPacketList->getNumPackets()) {
                packetsSent += nackPacketList->getNumPackets();

                // send the packet list
                nodeList->sendPacketList(std::move(nackPacketList), *node);
            }
        }
    });


    return packetsSent;
}

void Application::queryOctree(NodeType_t serverType, PacketType packetType, NodeToJurisdictionMap& jurisdictions) {

    //qCDebug(interfaceapp) << ">>> inside... queryOctree()... _viewFrustum.getFieldOfView()=" << _viewFrustum.getFieldOfView();
    bool wantExtraDebugging = getLogger()->extraDebugging();

    // These will be the same for all servers, so we can set them up once and then reuse for each server we send to.
    _octreeQuery.setWantLowResMoving(true);
    _octreeQuery.setWantDelta(true);
    _octreeQuery.setWantCompression(true);

    _octreeQuery.setCameraPosition(_viewFrustum.getPosition());
    _octreeQuery.setCameraOrientation(_viewFrustum.getOrientation());
    _octreeQuery.setCameraFov(_viewFrustum.getFieldOfView());
    _octreeQuery.setCameraAspectRatio(_viewFrustum.getAspectRatio());
    _octreeQuery.setCameraNearClip(_viewFrustum.getNearClip());
    _octreeQuery.setCameraFarClip(_viewFrustum.getFarClip());
    _octreeQuery.setCameraEyeOffsetPosition(glm::vec3());
    auto lodManager = DependencyManager::get<LODManager>();
    _octreeQuery.setOctreeSizeScale(lodManager->getOctreeSizeScale());
    _octreeQuery.setBoundaryLevelAdjust(lodManager->getBoundaryLevelAdjust());

    // Iterate all of the nodes, and get a count of how many octree servers we have...
    int totalServers = 0;
    int inViewServers = 0;
    int unknownJurisdictionServers = 0;

    auto nodeList = DependencyManager::get<NodeList>();

    nodeList->eachNode([&](const SharedNodePointer& node) {
        // only send to the NodeTypes that are serverType
        if (node->getActiveSocket() && node->getType() == serverType) {
            totalServers++;

            // get the server bounds for this server
            QUuid nodeUUID = node->getUUID();

            // if we haven't heard from this voxel server, go ahead and send it a query, so we
            // can get the jurisdiction...
            if (jurisdictions.find(nodeUUID) == jurisdictions.end()) {
                unknownJurisdictionServers++;
            } else {
                const JurisdictionMap& map = (jurisdictions)[nodeUUID];

                unsigned char* rootCode = map.getRootOctalCode();

                if (rootCode) {
                    VoxelPositionSize rootDetails;
                    voxelDetailsForCode(rootCode, rootDetails);
                    AACube serverBounds(glm::vec3(rootDetails.x * TREE_SCALE,
                                                  rootDetails.y * TREE_SCALE,
                                                  rootDetails.z * TREE_SCALE) - glm::vec3(HALF_TREE_SCALE),
                                        rootDetails.s * TREE_SCALE);
                    ViewFrustum::location serverFrustumLocation = _viewFrustum.cubeInFrustum(serverBounds);

                    if (serverFrustumLocation != ViewFrustum::OUTSIDE) {
                        inViewServers++;
                    }
                }
            }
        }
    });

    if (wantExtraDebugging) {
        qCDebug(interfaceapp, "Servers: total %d, in view %d, unknown jurisdiction %d",
            totalServers, inViewServers, unknownJurisdictionServers);
    }

    int perServerPPS = 0;
    const int SMALL_BUDGET = 10;
    int perUnknownServer = SMALL_BUDGET;
    int totalPPS = getMaxOctreePacketsPerSecond();

    // determine PPS based on number of servers
    if (inViewServers >= 1) {
        // set our preferred PPS to be exactly evenly divided among all of the voxel servers... and allocate 1 PPS
        // for each unknown jurisdiction server
        perServerPPS = (totalPPS / inViewServers) - (unknownJurisdictionServers * perUnknownServer);
    } else {
        if (unknownJurisdictionServers > 0) {
            perUnknownServer = (totalPPS / unknownJurisdictionServers);
        }
    }

    if (wantExtraDebugging) {
        qCDebug(interfaceapp, "perServerPPS: %d perUnknownServer: %d", perServerPPS, perUnknownServer);
    }

    auto queryPacket = NLPacket::create(packetType);

    nodeList->eachNode([&](const SharedNodePointer& node){
        // only send to the NodeTypes that are serverType
        if (node->getActiveSocket() && node->getType() == serverType) {

            // get the server bounds for this server
            QUuid nodeUUID = node->getUUID();

            bool inView = false;
            bool unknownView = false;

            // if we haven't heard from this voxel server, go ahead and send it a query, so we
            // can get the jurisdiction...
            if (jurisdictions.find(nodeUUID) == jurisdictions.end()) {
                unknownView = true; // assume it's in view
                if (wantExtraDebugging) {
                    qCDebug(interfaceapp) << "no known jurisdiction for node " << *node << ", assume it's visible.";
                }
            } else {
                const JurisdictionMap& map = (jurisdictions)[nodeUUID];

                unsigned char* rootCode = map.getRootOctalCode();

                if (rootCode) {
                    VoxelPositionSize rootDetails;
                    voxelDetailsForCode(rootCode, rootDetails);
                    AACube serverBounds(glm::vec3(rootDetails.x * TREE_SCALE,
                                                  rootDetails.y * TREE_SCALE,
                                                  rootDetails.z * TREE_SCALE) - glm::vec3(HALF_TREE_SCALE),
                                        rootDetails.s * TREE_SCALE);


                    ViewFrustum::location serverFrustumLocation = _viewFrustum.cubeInFrustum(serverBounds);
                    if (serverFrustumLocation != ViewFrustum::OUTSIDE) {
                        inView = true;
                    } else {
                        inView = false;
                    }
                } else {
                    if (wantExtraDebugging) {
                        qCDebug(interfaceapp) << "Jurisdiction without RootCode for node " << *node << ". That's unusual!";
                    }
                }
            }

            if (inView) {
                _octreeQuery.setMaxQueryPacketsPerSecond(perServerPPS);
            } else if (unknownView) {
                if (wantExtraDebugging) {
                    qCDebug(interfaceapp) << "no known jurisdiction for node " << *node << ", give it budget of "
                                            << perUnknownServer << " to send us jurisdiction.";
                }

                // set the query's position/orientation to be degenerate in a manner that will get the scene quickly
                // If there's only one server, then don't do this, and just let the normal voxel query pass through
                // as expected... this way, we will actually get a valid scene if there is one to be seen
                if (totalServers > 1) {
                    _octreeQuery.setCameraPosition(glm::vec3(-0.1,-0.1,-0.1));
                    const glm::quat OFF_IN_NEGATIVE_SPACE = glm::quat(-0.5, 0, -0.5, 1.0);
                    _octreeQuery.setCameraOrientation(OFF_IN_NEGATIVE_SPACE);
                    _octreeQuery.setCameraNearClip(0.1f);
                    _octreeQuery.setCameraFarClip(0.1f);
                    if (wantExtraDebugging) {
                        qCDebug(interfaceapp) << "Using 'minimal' camera position for node" << *node;
                    }
                } else {
                    if (wantExtraDebugging) {
                        qCDebug(interfaceapp) << "Using regular camera position for node" << *node;
                    }
                }
                _octreeQuery.setMaxQueryPacketsPerSecond(perUnknownServer);
            } else {
                _octreeQuery.setMaxQueryPacketsPerSecond(0);
            }

            // encode the query data
            int packetSize = _octreeQuery.getBroadcastData(reinterpret_cast<unsigned char*>(queryPacket->getPayload()));
            queryPacket->setPayloadSize(packetSize);

            // make sure we still have an active socket
            nodeList->sendUnreliablePacket(*queryPacket, *node);
        }
    });
}


bool Application::isHMDMode() const {
    return getActiveDisplayPlugin()->isHmd();
}

QRect Application::getDesirableApplicationGeometry() {
    QRect applicationGeometry = getWindow()->geometry();

    // If our parent window is on the HMD, then don't use its geometry, instead use
    // the "main screen" geometry.
    HMDToolsDialog* hmdTools = DependencyManager::get<DialogsManager>()->getHMDToolsDialog();
    if (hmdTools && hmdTools->hasHMDScreen()) {
        QScreen* hmdScreen = hmdTools->getHMDScreen();
        QWindow* appWindow = getWindow()->windowHandle();
        QScreen* appScreen = appWindow->screen();

        // if our app's screen is the hmd screen, we don't want to place the
        // running scripts widget on it. So we need to pick a better screen.
        // we will use the screen for the HMDTools since it's a guarenteed
        // better screen.
        if (appScreen == hmdScreen) {
            QScreen* betterScreen = hmdTools->windowHandle()->screen();
            applicationGeometry = betterScreen->geometry();
        }
    }
    return applicationGeometry;
}

/////////////////////////////////////////////////////////////////////////////////////
// loadViewFrustum()
//
// Description: this will load the view frustum bounds for EITHER the head
//                 or the "myCamera".
//
void Application::loadViewFrustum(Camera& camera, ViewFrustum& viewFrustum) {
    PROFILE_RANGE(__FUNCTION__);
    // We will use these below, from either the camera or head vectors calculated above
    viewFrustum.setProjection(camera.getProjection());

    // Set the viewFrustum up with the correct position and orientation of the camera
    viewFrustum.setPosition(camera.getPosition());
    viewFrustum.setOrientation(camera.getRotation());

    // Ask the ViewFrustum class to calculate our corners
    viewFrustum.calculate();
}

glm::vec3 Application::getSunDirection() {
    // Sun direction is in fact just the location of the sun relative to the origin
    auto skyStage = DependencyManager::get<SceneScriptingInterface>()->getSkyStage();
    return skyStage->getSunLight()->getDirection();
}

// FIXME, preprocessor guard this check to occur only in DEBUG builds
static QThread * activeRenderingThread = nullptr;

float Application::getSizeScale() const {
    return DependencyManager::get<LODManager>()->getOctreeSizeScale();
}

int Application::getBoundaryLevelAdjust() const {
    return DependencyManager::get<LODManager>()->getBoundaryLevelAdjust();
}

PickRay Application::computePickRay(float x, float y) const {
    vec2 pickPoint{ x, y };
    PickRay result;
    if (isHMDMode()) {
        getApplicationCompositor().computeHmdPickRay(pickPoint, result.origin, result.direction);
    } else {
        pickPoint /= getCanvasSize();
        getViewFrustum()->computePickRay(pickPoint.x, pickPoint.y, result.origin, result.direction);
    }
    return result;
}

MyAvatar* Application::getMyAvatar() const {
    return DependencyManager::get<AvatarManager>()->getMyAvatar();
}

glm::vec3 Application::getAvatarPosition() const {
    return getMyAvatar()->getPosition();
}

QImage Application::renderAvatarBillboard(RenderArgs* renderArgs) {

    const int BILLBOARD_SIZE = 64;

    // Need to make sure the gl context is current here
    _offscreenContext->makeCurrent();

    renderArgs->_renderMode = RenderArgs::DEFAULT_RENDER_MODE;
    renderRearViewMirror(renderArgs, QRect(0, 0, BILLBOARD_SIZE, BILLBOARD_SIZE), true);

    auto primaryFbo = DependencyManager::get<FramebufferCache>()->getPrimaryFramebufferDepthColor();
    QImage image(BILLBOARD_SIZE, BILLBOARD_SIZE, QImage::Format_ARGB32);
    renderArgs->_context->downloadFramebuffer(primaryFbo, glm::ivec4(0, 0, BILLBOARD_SIZE, BILLBOARD_SIZE), image);

    return image;
}

ViewFrustum* Application::getViewFrustum() {
#ifdef DEBUG
    if (QThread::currentThread() == activeRenderingThread) {
        // FIXME, figure out a better way to do this
        //qWarning() << "Calling Application::getViewFrustum() from the active rendering thread, did you mean Application::getDisplayViewFrustum()?";
    }
#endif
    return &_viewFrustum;
}

const ViewFrustum* Application::getViewFrustum() const {
#ifdef DEBUG
    if (QThread::currentThread() == activeRenderingThread) {
        // FIXME, figure out a better way to do this
        //qWarning() << "Calling Application::getViewFrustum() from the active rendering thread, did you mean Application::getDisplayViewFrustum()?";
    }
#endif
    return &_viewFrustum;
}

ViewFrustum* Application::getDisplayViewFrustum() {
#ifdef DEBUG
    if (QThread::currentThread() != activeRenderingThread) {
        // FIXME, figure out a better way to do this
        // qWarning() << "Calling Application::getDisplayViewFrustum() from outside the active rendering thread or outside rendering, did you mean Application::getViewFrustum()?";
    }
#endif
    return &_displayViewFrustum;
}

const ViewFrustum* Application::getDisplayViewFrustum() const {
#ifdef DEBUG
    if (QThread::currentThread() != activeRenderingThread) {
        // FIXME, figure out a better way to do this
        // qWarning() << "Calling Application::getDisplayViewFrustum() from outside the active rendering thread or outside rendering, did you mean Application::getViewFrustum()?";
    }
#endif
    return &_displayViewFrustum;
}

// WorldBox Render Data & rendering functions

class WorldBoxRenderData {
public:
    typedef render::Payload<WorldBoxRenderData> Payload;
    typedef Payload::DataPointer Pointer;

    int _val = 0;
    static render::ItemID _item; // unique WorldBoxRenderData
};

render::ItemID WorldBoxRenderData::_item = 0;

namespace render {
    template <> const ItemKey payloadGetKey(const WorldBoxRenderData::Pointer& stuff) { return ItemKey::Builder::opaqueShape(); }
    template <> const Item::Bound payloadGetBound(const WorldBoxRenderData::Pointer& stuff) { return Item::Bound(); }
    template <> void payloadRender(const WorldBoxRenderData::Pointer& stuff, RenderArgs* args) {
        if (args->_renderMode != RenderArgs::MIRROR_RENDER_MODE && Menu::getInstance()->isOptionChecked(MenuOption::WorldAxes)) {
            PerformanceTimer perfTimer("worldBox");

            auto& batch = *args->_batch;
            DependencyManager::get<DeferredLightingEffect>()->bindSimpleProgram(batch);
            renderWorldBox(batch);
        }
    }
}

// Background Render Data & rendering functions
class BackgroundRenderData {
public:
    typedef render::Payload<BackgroundRenderData> Payload;
    typedef Payload::DataPointer Pointer;

    Stars _stars;
    Environment* _environment;

    BackgroundRenderData(Environment* environment) : _environment(environment) {
    }

    static render::ItemID _item; // unique WorldBoxRenderData
};

render::ItemID BackgroundRenderData::_item = 0;

namespace render {
    template <> const ItemKey payloadGetKey(const BackgroundRenderData::Pointer& stuff) { return ItemKey::Builder::background(); }
    template <> const Item::Bound payloadGetBound(const BackgroundRenderData::Pointer& stuff) { return Item::Bound(); }
    template <> void payloadRender(const BackgroundRenderData::Pointer& background, RenderArgs* args) {

        Q_ASSERT(args->_batch);
        gpu::Batch& batch = *args->_batch;

        // Background rendering decision
        auto skyStage = DependencyManager::get<SceneScriptingInterface>()->getSkyStage();
        auto skybox = model::SkyboxPointer();
        if (skyStage->getBackgroundMode() == model::SunSkyStage::NO_BACKGROUND) {
        } else if (skyStage->getBackgroundMode() == model::SunSkyStage::SKY_DOME) {
           if (/*!selfAvatarOnly &&*/ Menu::getInstance()->isOptionChecked(MenuOption::Stars)) {
                PerformanceTimer perfTimer("stars");
                PerformanceWarning warn(Menu::getInstance()->isOptionChecked(MenuOption::PipelineWarnings),
                    "Application::payloadRender<BackgroundRenderData>() ... stars...");
                // should be the first rendering pass - w/o depth buffer / lighting

                // compute starfield alpha based on distance from atmosphere
                float alpha = 1.0f;
                bool hasStars = true;

                if (Menu::getInstance()->isOptionChecked(MenuOption::Atmosphere)) {
                    // TODO: handle this correctly for zones
                    const EnvironmentData& closestData = background->_environment->getClosestData(args->_viewFrustum->getPosition()); // was theCamera instead of  _viewFrustum

                    if (closestData.getHasStars()) {
                        const float APPROXIMATE_DISTANCE_FROM_HORIZON = 0.1f;
                        const float DOUBLE_APPROXIMATE_DISTANCE_FROM_HORIZON = 0.2f;

                        glm::vec3 sunDirection = (args->_viewFrustum->getPosition()/*getAvatarPosition()*/ - closestData.getSunLocation())
                                                        / closestData.getAtmosphereOuterRadius();
                        float height = glm::distance(args->_viewFrustum->getPosition()/*theCamera.getPosition()*/, closestData.getAtmosphereCenter());
                        if (height < closestData.getAtmosphereInnerRadius()) {
                            // If we're inside the atmosphere, then determine if our keyLight is below the horizon
                            alpha = 0.0f;

                            if (sunDirection.y > -APPROXIMATE_DISTANCE_FROM_HORIZON) {
                                float directionY = glm::clamp(sunDirection.y,
                                                    -APPROXIMATE_DISTANCE_FROM_HORIZON, APPROXIMATE_DISTANCE_FROM_HORIZON)
                                                    + APPROXIMATE_DISTANCE_FROM_HORIZON;
                                alpha = (directionY / DOUBLE_APPROXIMATE_DISTANCE_FROM_HORIZON);
                            }


                        } else if (height < closestData.getAtmosphereOuterRadius()) {
                            alpha = (height - closestData.getAtmosphereInnerRadius()) /
                                (closestData.getAtmosphereOuterRadius() - closestData.getAtmosphereInnerRadius());

                            if (sunDirection.y > -APPROXIMATE_DISTANCE_FROM_HORIZON) {
                                float directionY = glm::clamp(sunDirection.y,
                                                    -APPROXIMATE_DISTANCE_FROM_HORIZON, APPROXIMATE_DISTANCE_FROM_HORIZON)
                                                    + APPROXIMATE_DISTANCE_FROM_HORIZON;
                                alpha = (directionY / DOUBLE_APPROXIMATE_DISTANCE_FROM_HORIZON);
                            }
                        }
                    } else {
                        hasStars = false;
                    }
                }

                // finally render the starfield
                if (hasStars) {
                    background->_stars.render(args, alpha);
                }

                // draw the sky dome
                if (/*!selfAvatarOnly &&*/ Menu::getInstance()->isOptionChecked(MenuOption::Atmosphere)) {
                    PerformanceTimer perfTimer("atmosphere");
                    PerformanceWarning warn(Menu::getInstance()->isOptionChecked(MenuOption::PipelineWarnings),
                        "Application::displaySide() ... atmosphere...");

                    background->_environment->renderAtmospheres(batch, *(args->_viewFrustum));
                }

            }
        } else if (skyStage->getBackgroundMode() == model::SunSkyStage::SKY_BOX) {
            PerformanceTimer perfTimer("skybox");

            skybox = skyStage->getSkybox();
            if (skybox) {
                skybox->render(batch, *(qApp->getDisplayViewFrustum()));
            }
        }
    }
}


void Application::displaySide(RenderArgs* renderArgs, Camera& theCamera, bool selfAvatarOnly, bool billboard) {

    // FIXME: This preRender call is temporary until we create a separate render::scene for the mirror rendering.
    // Then we can move this logic into the Avatar::simulate call.
    auto myAvatar = getMyAvatar();
    myAvatar->startRender();
    myAvatar->preRender(renderArgs);
    myAvatar->endRender();

    // Update animation debug draw renderer
    AnimDebugDraw::getInstance().update();

    activeRenderingThread = QThread::currentThread();
    PROFILE_RANGE(__FUNCTION__);
    PerformanceTimer perfTimer("display");
    PerformanceWarning warn(Menu::getInstance()->isOptionChecked(MenuOption::PipelineWarnings), "Application::displaySide()");

    // load the view frustum
    loadViewFrustum(theCamera, _displayViewFrustum);

    // TODO fix shadows and make them use the GPU library

    // The pending changes collecting the changes here
    render::PendingChanges pendingChanges;

    // Background rendering decision
    if (BackgroundRenderData::_item == 0) {
        auto backgroundRenderData = make_shared<BackgroundRenderData>(&_environment);
        auto backgroundRenderPayload = make_shared<BackgroundRenderData::Payload>(backgroundRenderData);
        BackgroundRenderData::_item = _main3DScene->allocateID();
        pendingChanges.resetItem(WorldBoxRenderData::_item, backgroundRenderPayload);
    } else {

    }

   // Assuming nothing get's rendered through that
    if (!selfAvatarOnly) {
        if (DependencyManager::get<SceneScriptingInterface>()->shouldRenderEntities()) {
            // render models...
            PerformanceTimer perfTimer("entities");
            PerformanceWarning warn(Menu::getInstance()->isOptionChecked(MenuOption::PipelineWarnings),
                "Application::displaySide() ... entities...");

            RenderArgs::DebugFlags renderDebugFlags = RenderArgs::RENDER_DEBUG_NONE;

            if (Menu::getInstance()->isOptionChecked(MenuOption::PhysicsShowHulls)) {
                renderDebugFlags = (RenderArgs::DebugFlags) (renderDebugFlags | (int)RenderArgs::RENDER_DEBUG_HULLS);
            }
            renderArgs->_debugFlags = renderDebugFlags;
            //ViveControllerManager::getInstance().updateRendering(renderArgs, _main3DScene, pendingChanges);
        }
    }

    // Make sure the WorldBox is in the scene
    if (WorldBoxRenderData::_item == 0) {
        auto worldBoxRenderData = make_shared<WorldBoxRenderData>();
        auto worldBoxRenderPayload = make_shared<WorldBoxRenderData::Payload>(worldBoxRenderData);

        WorldBoxRenderData::_item = _main3DScene->allocateID();

        pendingChanges.resetItem(WorldBoxRenderData::_item, worldBoxRenderPayload);
    } else {
        pendingChanges.updateItem<WorldBoxRenderData>(WorldBoxRenderData::_item,
                [](WorldBoxRenderData& payload) {
                    payload._val++;
                });
    }

    if (!billboard) {
        DependencyManager::get<DeferredLightingEffect>()->setAmbientLightMode(getRenderAmbientLight());
        auto skyStage = DependencyManager::get<SceneScriptingInterface>()->getSkyStage();
        DependencyManager::get<DeferredLightingEffect>()->setGlobalLight(skyStage->getSunLight()->getDirection(), skyStage->getSunLight()->getColor(), skyStage->getSunLight()->getIntensity(), skyStage->getSunLight()->getAmbientIntensity());
        DependencyManager::get<DeferredLightingEffect>()->setGlobalAtmosphere(skyStage->getAtmosphere());

        auto skybox = model::SkyboxPointer();
        if (skyStage->getBackgroundMode() == model::SunSkyStage::SKY_BOX) {
            skybox = skyStage->getSkybox();
        }
        DependencyManager::get<DeferredLightingEffect>()->setGlobalSkybox(skybox);
    }

    {
        PerformanceTimer perfTimer("SceneProcessPendingChanges");
        _main3DScene->enqueuePendingChanges(pendingChanges);

        _main3DScene->processPendingChangesQueue();
    }

    // For now every frame pass the renderContext
    {
        PerformanceTimer perfTimer("EngineRun");
        render::RenderContext renderContext;

        auto sceneInterface = DependencyManager::get<SceneScriptingInterface>();

        renderContext._cullOpaque = sceneInterface->doEngineCullOpaque();
        renderContext._sortOpaque = sceneInterface->doEngineSortOpaque();
        renderContext._renderOpaque = sceneInterface->doEngineRenderOpaque();
        renderContext._cullTransparent = sceneInterface->doEngineCullTransparent();
        renderContext._sortTransparent = sceneInterface->doEngineSortTransparent();
        renderContext._renderTransparent = sceneInterface->doEngineRenderTransparent();

        renderContext._maxDrawnOpaqueItems = sceneInterface->getEngineMaxDrawnOpaqueItems();
        renderContext._maxDrawnTransparentItems = sceneInterface->getEngineMaxDrawnTransparentItems();
        renderContext._maxDrawnOverlay3DItems = sceneInterface->getEngineMaxDrawnOverlay3DItems();

        renderContext._drawItemStatus = sceneInterface->doEngineDisplayItemStatus();
        if (Menu::getInstance()->isOptionChecked(MenuOption::PhysicsShowOwned)) {
            renderContext._drawItemStatus |= render::showNetworkStatusFlag;
        }
        renderContext._drawHitEffect = sceneInterface->doEngineDisplayHitEffect();

        renderContext._occlusionStatus = Menu::getInstance()->isOptionChecked(MenuOption::DebugAmbientOcclusion);
        renderContext._fxaaStatus = Menu::getInstance()->isOptionChecked(MenuOption::Antialiasing);

        renderArgs->_shouldRender = LODManager::shouldRender;

        renderContext.args = renderArgs;
        renderArgs->_viewFrustum = getDisplayViewFrustum();
        _renderEngine->setRenderContext(renderContext);

        // Before the deferred pass, let's try to use the render engine
        myAvatar->startRenderRun();
        _renderEngine->run();
        myAvatar->endRenderRun();

        auto engineRC = _renderEngine->getRenderContext();
        sceneInterface->setEngineFeedOpaqueItems(engineRC->_numFeedOpaqueItems);
        sceneInterface->setEngineDrawnOpaqueItems(engineRC->_numDrawnOpaqueItems);

        sceneInterface->setEngineFeedTransparentItems(engineRC->_numFeedTransparentItems);
        sceneInterface->setEngineDrawnTransparentItems(engineRC->_numDrawnTransparentItems);

        sceneInterface->setEngineFeedOverlay3DItems(engineRC->_numFeedOverlay3DItems);
        sceneInterface->setEngineDrawnOverlay3DItems(engineRC->_numDrawnOverlay3DItems);
    }

    activeRenderingThread = nullptr;
}

void Application::renderRearViewMirror(RenderArgs* renderArgs, const QRect& region, bool billboard) {
    auto originalViewport = renderArgs->_viewport;
    // Grab current viewport to reset it at the end

    float aspect = (float)region.width() / region.height();
    float fov = MIRROR_FIELD_OF_VIEW;

    auto myAvatar = getMyAvatar();

    // bool eyeRelativeCamera = false;
    if (billboard) {
        fov = BILLBOARD_FIELD_OF_VIEW;  // degees
        _mirrorCamera.setPosition(myAvatar->getPosition() +
                                  myAvatar->getOrientation() * glm::vec3(0.0f, 0.0f, -1.0f) * BILLBOARD_DISTANCE * myAvatar->getScale());

    } else if (!AvatarInputs::getInstance()->mirrorZoomed()) {
        _mirrorCamera.setPosition(myAvatar->getChestPosition() +
                                  myAvatar->getOrientation() * glm::vec3(0.0f, 0.0f, -1.0f) * MIRROR_REARVIEW_BODY_DISTANCE * myAvatar->getScale());

    } else { // HEAD zoom level
        // FIXME note that the positioing of the camera relative to the avatar can suffer limited
        // precision as the user's position moves further away from the origin.  Thus at
        // /1e7,1e7,1e7 (well outside the buildable volume) the mirror camera veers and sways
        // wildly as you rotate your avatar because the floating point values are becoming
        // larger, squeezing out the available digits of precision you have available at the
        // human scale for camera positioning.

        // Previously there was a hack to correct this using the mechanism of repositioning
        // the avatar at the origin of the world for the purposes of rendering the mirror,
        // but it resulted in failing to render the avatar's head model in the mirror view
        // when in first person mode.  Presumably this was because of some missed culling logic
        // that was not accounted for in the hack.

        // This was removed in commit 71e59cfa88c6563749594e25494102fe01db38e9 but could be further
        // investigated in order to adapt the technique while fixing the head rendering issue,
        // but the complexity of the hack suggests that a better approach
        _mirrorCamera.setPosition(myAvatar->getDefaultEyePosition() +
                                    myAvatar->getOrientation() * glm::vec3(0.0f, 0.0f, -1.0f) * MIRROR_REARVIEW_DISTANCE * myAvatar->getScale());
    }
    _mirrorCamera.setProjection(glm::perspective(glm::radians(fov), aspect, DEFAULT_NEAR_CLIP, DEFAULT_FAR_CLIP));
    _mirrorCamera.setRotation(myAvatar->getWorldAlignedOrientation() * glm::quat(glm::vec3(0.0f, PI, 0.0f)));


    // set the bounds of rear mirror view
    gpu::Vec4i viewport;
    if (billboard) {
        viewport = gpu::Vec4i(0, 0, region.width(), region.height());
    } else {
        // if not rendering the billboard, the region is in device independent coordinates; must convert to device
        float ratio = (float)QApplication::desktop()->windowHandle()->devicePixelRatio() * getRenderResolutionScale();
        int width = region.width() * ratio;
        int height = region.height() * ratio;
        viewport = gpu::Vec4i(0, 0, width, height);
    }
    renderArgs->_viewport = viewport;

    // render rear mirror view
    displaySide(renderArgs, _mirrorCamera, true, billboard);

    renderArgs->_viewport =  originalViewport;
}

void Application::resetSensors(bool andReload) {
    DependencyManager::get<Faceshift>()->reset();
    DependencyManager::get<DdeFaceTracker>()->reset();
    DependencyManager::get<EyeTracker>()->reset();

    getActiveDisplayPlugin()->resetSensors();

    QScreen* currentScreen = _window->windowHandle()->screen();
    QWindow* mainWindow = _window->windowHandle();
    QPoint windowCenter = mainWindow->geometry().center();
    _glWidget->cursor().setPos(currentScreen, windowCenter);

    getMyAvatar()->reset(andReload);

    QMetaObject::invokeMethod(DependencyManager::get<AudioClient>().data(), "reset", Qt::QueuedConnection);
}

void Application::updateWindowTitle(){

    QString buildVersion = " (build " + applicationVersion() + ")";
    auto nodeList = DependencyManager::get<NodeList>();

    QString connectionStatus = nodeList->getDomainHandler().isConnected() ? "" : " (NOT CONNECTED) ";
    QString username = AccountManager::getInstance().getAccountInfo().getUsername();
    QString currentPlaceName = DependencyManager::get<AddressManager>()->getHost();

    if (currentPlaceName.isEmpty()) {
        currentPlaceName = nodeList->getDomainHandler().getHostname();
    }

    QString title = QString() + (!username.isEmpty() ? username + " @ " : QString())
        + currentPlaceName + connectionStatus + buildVersion;

#ifndef WIN32
    // crashes with vs2013/win32
    qCDebug(interfaceapp, "Application title set to: %s", title.toStdString().c_str());
#endif
    _window->setWindowTitle(title);
}

void Application::clearDomainOctreeDetails() {
    qCDebug(interfaceapp) << "Clearing domain octree details...";
    // reset the environment so that we don't erroneously end up with multiple

    // reset our node to stats and node to jurisdiction maps... since these must be changing...
    _entityServerJurisdictions.withWriteLock([&] {
        _entityServerJurisdictions.clear();
    });

    _octreeServerSceneStats.withWriteLock([&] {
        _octreeServerSceneStats.clear();
    });

    // reset the model renderer
    _entities.clear();
}

void Application::domainChanged(const QString& domainHostname) {
    updateWindowTitle();
    clearDomainOctreeDetails();
    _domainConnectionRefusals.clear();
}

void Application::handleDomainConnectionDeniedPacket(QSharedPointer<ReceivedMessage> message) {
    // Read deny reason from packet
    quint16 reasonSize;
    message->readPrimitive(&reasonSize);
    QString reason = QString::fromUtf8(message->readWithoutCopy(reasonSize));

    // output to the log so the user knows they got a denied connection request
    // and check and signal for an access token so that we can make sure they are logged in
    qCDebug(interfaceapp) << "The domain-server denied a connection request: " << reason;
    qCDebug(interfaceapp) << "You may need to re-log to generate a keypair so you can provide a username signature.";

    if (!_domainConnectionRefusals.contains(reason)) {
        _domainConnectionRefusals.append(reason);
        emit domainConnectionRefused(reason);
    }

    AccountManager::getInstance().checkAndSignalForAccessToken();
}

void Application::connectedToDomain(const QString& hostname) {
    AccountManager& accountManager = AccountManager::getInstance();
    const QUuid& domainID = DependencyManager::get<NodeList>()->getDomainHandler().getUUID();

    if (accountManager.isLoggedIn() && !domainID.isNull()) {
        _notifiedPacketVersionMismatchThisDomain = false;
    }
}

void Application::nodeAdded(SharedNodePointer node) {
    if (node->getType() == NodeType::AvatarMixer) {
        // new avatar mixer, send off our identity packet right away
        getMyAvatar()->sendIdentityPacket();
    } else if (node->getType() == NodeType::AssetServer) {
        // the addition of an asset-server always re-enables the upload to asset server menu option
        Menu::getInstance()->getActionForOption(MenuOption::UploadAsset)->setEnabled(true);
    }
}

void Application::nodeKilled(SharedNodePointer node) {

    // These are here because connecting NodeList::nodeKilled to OctreePacketProcessor::nodeKilled doesn't work:
    // OctreePacketProcessor::nodeKilled is not being called when NodeList::nodeKilled is emitted.
    // This may have to do with GenericThread::threadRoutine() blocking the QThread event loop

    _octreeProcessor.nodeKilled(node);

    _entityEditSender.nodeKilled(node);

    if (node->getType() == NodeType::AudioMixer) {
        QMetaObject::invokeMethod(DependencyManager::get<AudioClient>().data(), "audioMixerKilled");
    }

    if (node->getType() == NodeType::EntityServer) {

        QUuid nodeUUID = node->getUUID();
        // see if this is the first we've heard of this node...
        _entityServerJurisdictions.withReadLock([&] {
            if (_entityServerJurisdictions.find(nodeUUID) == _entityServerJurisdictions.end()) {
                return;
            }

            unsigned char* rootCode = _entityServerJurisdictions[nodeUUID].getRootOctalCode();
            VoxelPositionSize rootDetails;
            voxelDetailsForCode(rootCode, rootDetails);

            qCDebug(interfaceapp, "model server going away...... v[%f, %f, %f, %f]",
                (double)rootDetails.x, (double)rootDetails.y, (double)rootDetails.z, (double)rootDetails.s);

        });

        // If the model server is going away, remove it from our jurisdiction map so we don't send voxels to a dead server
        _entityServerJurisdictions.withWriteLock([&] {
            _entityServerJurisdictions.erase(_entityServerJurisdictions.find(nodeUUID));
        });

        // also clean up scene stats for that server
        _octreeServerSceneStats.withWriteLock([&] {
            if (_octreeServerSceneStats.find(nodeUUID) != _octreeServerSceneStats.end()) {
                _octreeServerSceneStats.erase(nodeUUID);
            }
        });
    } else if (node->getType() == NodeType::AvatarMixer) {
        // our avatar mixer has gone away - clear the hash of avatars
        DependencyManager::get<AvatarManager>()->clearOtherAvatars();
    } else if (node->getType() == NodeType::AssetServer
               && !DependencyManager::get<NodeList>()->soloNodeOfType(NodeType::AssetServer)) {
        // this was our last asset server - disable the menu option to upload an asset
        Menu::getInstance()->getActionForOption(MenuOption::UploadAsset)->setEnabled(false);
    }
}
void Application::trackIncomingOctreePacket(ReceivedMessage& message, SharedNodePointer sendingNode, bool wasStatsPacket) {
    // Attempt to identify the sender from its address.
    if (sendingNode) {
        const QUuid& nodeUUID = sendingNode->getUUID();

        // now that we know the node ID, let's add these stats to the stats for that node...
        _octreeServerSceneStats.withWriteLock([&] {
            if (_octreeServerSceneStats.find(nodeUUID) != _octreeServerSceneStats.end()) {
                OctreeSceneStats& stats = _octreeServerSceneStats[nodeUUID];
                stats.trackIncomingOctreePacket(message, wasStatsPacket, sendingNode->getClockSkewUsec());
            }
        });
    }
}

int Application::processOctreeStats(ReceivedMessage& message, SharedNodePointer sendingNode) {
    // But, also identify the sender, and keep track of the contained jurisdiction root for this server

    // parse the incoming stats datas stick it in a temporary object for now, while we
    // determine which server it belongs to
    int statsMessageLength = 0;

    const QUuid& nodeUUID = sendingNode->getUUID();

    // now that we know the node ID, let's add these stats to the stats for that node...
    _octreeServerSceneStats.withWriteLock([&] {
        OctreeSceneStats& octreeStats = _octreeServerSceneStats[nodeUUID];
        statsMessageLength = octreeStats.unpackFromPacket(message);

        // see if this is the first we've heard of this node...
        NodeToJurisdictionMap* jurisdiction = NULL;
        QString serverType;
        if (sendingNode->getType() == NodeType::EntityServer) {
            jurisdiction = &_entityServerJurisdictions;
            serverType = "Entity";
        }

        jurisdiction->withReadLock([&] {
            if (jurisdiction->find(nodeUUID) != jurisdiction->end()) {
                return;
            }

            VoxelPositionSize rootDetails;
            voxelDetailsForCode(octreeStats.getJurisdictionRoot(), rootDetails);

            qCDebug(interfaceapp, "stats from new %s server... [%f, %f, %f, %f]",
                qPrintable(serverType),
                (double)rootDetails.x, (double)rootDetails.y, (double)rootDetails.z, (double)rootDetails.s);
        });
        // store jurisdiction details for later use
        // This is bit of fiddling is because JurisdictionMap assumes it is the owner of the values used to construct it
        // but OctreeSceneStats thinks it's just returning a reference to its contents. So we need to make a copy of the
        // details from the OctreeSceneStats to construct the JurisdictionMap
        JurisdictionMap jurisdictionMap;
        jurisdictionMap.copyContents(octreeStats.getJurisdictionRoot(), octreeStats.getJurisdictionEndNodes());
        jurisdiction->withWriteLock([&] {
            (*jurisdiction)[nodeUUID] = jurisdictionMap;
        });
    });



    return statsMessageLength;
}

void Application::packetSent(quint64 length) {
}

const QString SETTINGS_KEY = "Settings";

void Application::loadScripts() {
    // loads all saved scripts
    Settings settings;
    int size = settings.beginReadArray(SETTINGS_KEY);
    for (int i = 0; i < size; ++i){
        settings.setArrayIndex(i);
        QString string = settings.value("script").toString();
        if (!string.isEmpty()) {
            loadScript(string);
        }
    }
    settings.endArray();
}

void Application::clearScriptsBeforeRunning() {
    // clears all scripts from the settingsSettings settings;
    Settings settings;
    settings.beginWriteArray(SETTINGS_KEY);
    settings.remove("");
}

void Application::saveScripts() {
    // Saves all currently running user-loaded scripts
    Settings settings;
    settings.beginWriteArray(SETTINGS_KEY);
    settings.remove("");

    QStringList runningScripts = getRunningScripts();
    int i = 0;
    for (auto it = runningScripts.begin(); it != runningScripts.end(); ++it) {
        if (getScriptEngine(*it)->isUserLoaded()) {
            settings.setArrayIndex(i);
            settings.setValue("script", *it);
            ++i;
        }
    }
    settings.endArray();
}

QScriptValue joystickToScriptValue(QScriptEngine *engine, Joystick* const &in) {
    return engine->newQObject(in);
}

void joystickFromScriptValue(const QScriptValue &object, Joystick* &out) {
    out = qobject_cast<Joystick*>(object.toQObject());
}

void Application::registerScriptEngineWithApplicationServices(ScriptEngine* scriptEngine) {
    // setup the packet senders and jurisdiction listeners of the script engine's scripting interfaces so
    // we can use the same ones from the application.
    auto entityScriptingInterface = DependencyManager::get<EntityScriptingInterface>();
    entityScriptingInterface->setPacketSender(&_entityEditSender);
    entityScriptingInterface->setEntityTree(_entities.getTree());

    // AvatarManager has some custom types
    AvatarManager::registerMetaTypes(scriptEngine);

    // hook our avatar and avatar hash map object into this script engine
    scriptEngine->registerGlobalObject("MyAvatar", getMyAvatar());
    qScriptRegisterMetaType(scriptEngine, audioListenModeToScriptValue, audioListenModeFromScriptValue);

    scriptEngine->registerGlobalObject("AvatarList", DependencyManager::get<AvatarManager>().data());

    scriptEngine->registerGlobalObject("Camera", &_myCamera);

#if defined(Q_OS_MAC) || defined(Q_OS_WIN)
    scriptEngine->registerGlobalObject("SpeechRecognizer", DependencyManager::get<SpeechRecognizer>().data());
#endif

    ClipboardScriptingInterface* clipboardScriptable = new ClipboardScriptingInterface();
    scriptEngine->registerGlobalObject("Clipboard", clipboardScriptable);
    connect(scriptEngine, SIGNAL(finished(const QString&)), clipboardScriptable, SLOT(deleteLater()));

    connect(scriptEngine, SIGNAL(finished(const QString&)), this, SLOT(scriptFinished(const QString&)));

    connect(scriptEngine, SIGNAL(loadScript(const QString&, bool)), this, SLOT(loadScript(const QString&, bool)));
    connect(scriptEngine, SIGNAL(reloadScript(const QString&, bool)), this, SLOT(reloadScript(const QString&, bool)));

    scriptEngine->registerGlobalObject("Overlays", &_overlays);
    qScriptRegisterMetaType(scriptEngine, OverlayPropertyResultToScriptValue, OverlayPropertyResultFromScriptValue);
    qScriptRegisterMetaType(scriptEngine, RayToOverlayIntersectionResultToScriptValue,
                            RayToOverlayIntersectionResultFromScriptValue);

    scriptEngine->registerGlobalObject("Desktop", DependencyManager::get<DesktopScriptingInterface>().data());

    scriptEngine->registerGlobalObject("Window", DependencyManager::get<WindowScriptingInterface>().data());
    scriptEngine->registerGetterSetter("location", LocationScriptingInterface::locationGetter,
                        LocationScriptingInterface::locationSetter, "Window");
    // register `location` on the global object.
    scriptEngine->registerGetterSetter("location", LocationScriptingInterface::locationGetter,
                                       LocationScriptingInterface::locationSetter);

    scriptEngine->registerFunction("WebWindow", WebWindowClass::constructor, 1);

    scriptEngine->registerGlobalObject("Menu", MenuScriptingInterface::getInstance());
    scriptEngine->registerGlobalObject("Stats", Stats::getInstance());
    scriptEngine->registerGlobalObject("Settings", SettingsScriptingInterface::getInstance());
    scriptEngine->registerGlobalObject("AudioDevice", AudioDeviceScriptingInterface::getInstance());
    scriptEngine->registerGlobalObject("AnimationCache", DependencyManager::get<AnimationCache>().data());
    scriptEngine->registerGlobalObject("SoundCache", DependencyManager::get<SoundCache>().data());
    scriptEngine->registerGlobalObject("Account", AccountScriptingInterface::getInstance());
    scriptEngine->registerGlobalObject("DialogsManager", _dialogsManagerScriptingInterface);

    scriptEngine->registerGlobalObject("GlobalServices", GlobalServicesScriptingInterface::getInstance());
    qScriptRegisterMetaType(scriptEngine, DownloadInfoResultToScriptValue, DownloadInfoResultFromScriptValue);

    scriptEngine->registerGlobalObject("FaceTracker", DependencyManager::get<DdeFaceTracker>().data());

    scriptEngine->registerGlobalObject("AvatarManager", DependencyManager::get<AvatarManager>().data());

    qScriptRegisterMetaType(scriptEngine, joystickToScriptValue, joystickFromScriptValue);

    scriptEngine->registerGlobalObject("UndoStack", &_undoStackScriptingInterface);

    scriptEngine->registerGlobalObject("LODManager", DependencyManager::get<LODManager>().data());

    scriptEngine->registerGlobalObject("Paths", DependencyManager::get<PathUtils>().data());

    scriptEngine->registerGlobalObject("HMD", DependencyManager::get<HMDScriptingInterface>().data());
    scriptEngine->registerFunction("HMD", "getHUDLookAtPosition2D", HMDScriptingInterface::getHUDLookAtPosition2D, 0);
    scriptEngine->registerFunction("HMD", "getHUDLookAtPosition3D", HMDScriptingInterface::getHUDLookAtPosition3D, 0);

    scriptEngine->registerGlobalObject("Scene", DependencyManager::get<SceneScriptingInterface>().data());

    scriptEngine->registerGlobalObject("ScriptDiscoveryService", this->getRunningScriptsWidget());
}

bool Application::canAcceptURL(const QString& urlString) {
    QUrl url(urlString);
    if (urlString.startsWith(HIFI_URL_SCHEME)) {
        return true;
    }
    QHashIterator<QString, AcceptURLMethod> i(_acceptedExtensions);
    QString lowerPath = url.path().toLower();
    while (i.hasNext()) {
        i.next();
        if (lowerPath.endsWith(i.key())) {
            return true;
        }
    }
    return false;
}

bool Application::acceptURL(const QString& urlString, bool defaultUpload) {
    if (urlString.startsWith(HIFI_URL_SCHEME)) {
        // this is a hifi URL - have the AddressManager handle it
        QMetaObject::invokeMethod(DependencyManager::get<AddressManager>().data(), "handleLookupString",
                                  Qt::AutoConnection, Q_ARG(const QString&, urlString));
        return true;
    }

    QUrl url(urlString);
    QHashIterator<QString, AcceptURLMethod> i(_acceptedExtensions);
    QString lowerPath = url.path().toLower();
    while (i.hasNext()) {
        i.next();
        if (lowerPath.endsWith(i.key())) {
            AcceptURLMethod method = i.value();
            return (this->*method)(urlString);
        }
    }

    return defaultUpload && askToUploadAsset(urlString);
}

void Application::setSessionUUID(const QUuid& sessionUUID) {
    _physicsEngine->setSessionUUID(sessionUUID);
}

bool Application::askToSetAvatarUrl(const QString& url) {
    QUrl realUrl(url);
    if (realUrl.isLocalFile()) {
        QString message = "You can not use local files for avatar components.";

        QMessageBox msgBox;
        msgBox.setText(message);
        msgBox.setStandardButtons(QMessageBox::Ok);
        msgBox.setIcon(QMessageBox::Warning);
        msgBox.exec();
        return false;
    }

    // Download the FST file, to attempt to determine its model type
    QVariantHash fstMapping = FSTReader::downloadMapping(url);

    FSTReader::ModelType modelType = FSTReader::predictModelType(fstMapping);

    QMessageBox msgBox;
    msgBox.setIcon(QMessageBox::Question);
    msgBox.setWindowTitle("Set Avatar");
    QPushButton* bodyAndHeadButton = NULL;

    QString modelName = fstMapping["name"].toString();
    QString message;
    QString typeInfo;
    switch (modelType) {

        case FSTReader::HEAD_AND_BODY_MODEL:
            message = QString("Would you like to use '") + modelName + QString("' for your avatar?");
            bodyAndHeadButton = msgBox.addButton(tr("Yes"), QMessageBox::ActionRole);
        break;

        default:
            message = QString(modelName + QString("Does not support a head and body as required."));
        break;
    }

    msgBox.setText(message);
    msgBox.addButton(QMessageBox::Cancel);

    msgBox.exec();

    if (msgBox.clickedButton() == bodyAndHeadButton) {
        getMyAvatar()->useFullAvatarURL(url, modelName);
        emit fullAvatarURLChanged(url, modelName);
    } else {
        qCDebug(interfaceapp) << "Declined to use the avatar: " << url;
    }

    return true;
}


bool Application::askToLoadScript(const QString& scriptFilenameOrURL) {
    QMessageBox::StandardButton reply;
    QString message = "Would you like to run this script:\n" + scriptFilenameOrURL;
    reply = QMessageBox::question(getWindow(), "Run Script", message, QMessageBox::Yes|QMessageBox::No);

    if (reply == QMessageBox::Yes) {
        qCDebug(interfaceapp) << "Chose to run the script: " << scriptFilenameOrURL;
        loadScript(scriptFilenameOrURL);
    } else {
        qCDebug(interfaceapp) << "Declined to run the script: " << scriptFilenameOrURL;
    }
    return true;
}

bool Application::askToUploadAsset(const QString& filename) {
    if (!DependencyManager::get<NodeList>()->getThisNodeCanRez()) {
        QMessageBox::warning(_window, "Failed Upload",
                             QString("You don't have upload rights on that domain.\n\n"));
        return false;
    }

    QUrl url { filename };
    if (auto upload = DependencyManager::get<AssetClient>()->createUpload(url.toLocalFile())) {

        QMessageBox messageBox;
        messageBox.setWindowTitle("Asset upload");
        messageBox.setText("You are about to upload the following file to the asset server:\n" +
                           url.toDisplayString());
        messageBox.setInformativeText("Do you want to continue?");
        messageBox.setStandardButtons(QMessageBox::Ok | QMessageBox::Cancel);
        messageBox.setDefaultButton(QMessageBox::Ok);

        // Option to drop model in world for models
        if (filename.endsWith(FBX_EXTENSION) || filename.endsWith(OBJ_EXTENSION)) {
            auto checkBox = new QCheckBox(&messageBox);
            checkBox->setText("Add to scene");
            messageBox.setCheckBox(checkBox);
        }

        if (messageBox.exec() != QMessageBox::Ok) {
            upload->deleteLater();
            return false;
        }

        // connect to the finished signal so we know when the AssetUpload is done
        if (messageBox.checkBox() && (messageBox.checkBox()->checkState() == Qt::Checked)) {
            // Custom behavior for models
            QObject::connect(upload, &AssetUpload::finished, this, &Application::modelUploadFinished);
        } else {
            QObject::connect(upload, &AssetUpload::finished,
                             &AssetUploadDialogFactory::getInstance(),
                             &AssetUploadDialogFactory::handleUploadFinished);
        }

        // start the upload now
        upload->start();
        return true;
    }

    // display a message box with the error
    QMessageBox::warning(_window, "Failed Upload", QString("Failed to upload %1.\n\n").arg(filename));
    return false;
}

void Application::modelUploadFinished(AssetUpload* upload, const QString& hash) {
    auto filename = QFileInfo(upload->getFilename()).fileName();

    if ((upload->getError() == AssetUpload::NoError) &&
        (filename.endsWith(FBX_EXTENSION) || filename.endsWith(OBJ_EXTENSION))) {

        auto entities = DependencyManager::get<EntityScriptingInterface>();

        EntityItemProperties properties;
        properties.setType(EntityTypes::Model);
        properties.setModelURL(QString("%1:%2.%3").arg(URL_SCHEME_ATP).arg(hash).arg(upload->getExtension()));
        properties.setPosition(_myCamera.getPosition() + _myCamera.getOrientation() * Vectors::FRONT * 2.0f);
        properties.setName(QUrl(upload->getFilename()).fileName());

        entities->addEntity(properties);

        upload->deleteLater();
    } else {
        AssetUploadDialogFactory::getInstance().handleUploadFinished(upload, hash);
    }
}

ScriptEngine* Application::loadScript(const QString& scriptFilename, bool isUserLoaded,
                                      bool loadScriptFromEditor, bool activateMainWindow, bool reload) {

    if (isAboutToQuit()) {
        return NULL;
    }

    QUrl scriptUrl(scriptFilename);
    const QString& scriptURLString = scriptUrl.toString();
    if (_scriptEnginesHash.contains(scriptURLString) && loadScriptFromEditor
        && !_scriptEnginesHash[scriptURLString]->isFinished()) {

        return _scriptEnginesHash[scriptURLString];
    }

    ScriptEngine* scriptEngine = new ScriptEngine(NO_SCRIPT, "", &_controllerScriptingInterface);
    scriptEngine->setUserLoaded(isUserLoaded);

    if (scriptFilename.isNull()) {
        // This appears to be the script engine used by the script widget's evaluation window before the file has been saved...

        // this had better be the script editor (we should de-couple so somebody who thinks they are loading a script
        // doesn't just get an empty script engine)

        // we can complete setup now since there isn't a script we have to load
        registerScriptEngineWithApplicationServices(scriptEngine);
        scriptEngine->runInThread();
    } else {
        // connect to the appropriate signals of this script engine
        connect(scriptEngine, &ScriptEngine::scriptLoaded, this, &Application::handleScriptEngineLoaded);
        connect(scriptEngine, &ScriptEngine::errorLoadingScript, this, &Application::handleScriptLoadError);

        // get the script engine object to load the script at the designated script URL
        scriptEngine->loadURL(scriptUrl, reload);
    }

    // restore the main window's active state
    if (activateMainWindow && !loadScriptFromEditor) {
        _window->activateWindow();
    }

    return scriptEngine;
}

void Application::reloadScript(const QString& scriptName, bool isUserLoaded) {
    loadScript(scriptName, isUserLoaded, false, false, true);
}

// FIXME - change to new version of ScriptCache loading notification
void Application::handleScriptEngineLoaded(const QString& scriptFilename) {
    ScriptEngine* scriptEngine = qobject_cast<ScriptEngine*>(sender());

    _scriptEnginesHash.insertMulti(scriptFilename, scriptEngine);
    _runningScriptsWidget->setRunningScripts(getRunningScripts());
    UserActivityLogger::getInstance().loadedScript(scriptFilename);

    // register our application services and set it off on its own thread
    registerScriptEngineWithApplicationServices(scriptEngine);
    scriptEngine->runInThread();
}

// FIXME - change to new version of ScriptCache loading notification
void Application::handleScriptLoadError(const QString& scriptFilename) {
    qCDebug(interfaceapp) << "Application::loadScript(), script failed to load...";
    QMessageBox::warning(getWindow(), "Error Loading Script", scriptFilename + " failed to load.");
}

void Application::scriptFinished(const QString& scriptName) {
    const QString& scriptURLString = QUrl(scriptName).toString();
    QHash<QString, ScriptEngine*>::iterator it = _scriptEnginesHash.find(scriptURLString);
    if (it != _scriptEnginesHash.end()) {
        _scriptEnginesHash.erase(it);
        _runningScriptsWidget->scriptStopped(scriptName);
        _runningScriptsWidget->setRunningScripts(getRunningScripts());
    }
}

void Application::stopAllScripts(bool restart) {
    if (restart) {
        // Delete all running scripts from cache so that they are re-downloaded when they are restarted
        auto scriptCache = DependencyManager::get<ScriptCache>();
        for (QHash<QString, ScriptEngine*>::const_iterator it = _scriptEnginesHash.constBegin();
            it != _scriptEnginesHash.constEnd(); it++) {
            if (!it.value()->isFinished()) {
                scriptCache->deleteScript(it.key());
            }
        }
    }

    // Stop and possibly restart all currently running scripts
    for (QHash<QString, ScriptEngine*>::const_iterator it = _scriptEnginesHash.constBegin();
            it != _scriptEnginesHash.constEnd(); it++) {
        if (it.value()->isFinished()) {
            continue;
        }
        if (restart && it.value()->isUserLoaded()) {
            connect(it.value(), SIGNAL(finished(const QString&)), SLOT(reloadScript(const QString&)));
        }
        it.value()->stop();
        qCDebug(interfaceapp) << "stopping script..." << it.key();
    }
    getMyAvatar()->clearScriptableSettings();
}

bool Application::stopScript(const QString& scriptHash, bool restart) {
    bool stoppedScript = false;
    if (_scriptEnginesHash.contains(scriptHash)) {
        ScriptEngine* scriptEngine = _scriptEnginesHash[scriptHash];
        if (restart) {
            auto scriptCache = DependencyManager::get<ScriptCache>();
            scriptCache->deleteScript(QUrl(scriptHash));
            connect(scriptEngine, SIGNAL(finished(const QString&)), SLOT(reloadScript(const QString&)));
        }
        scriptEngine->stop();
        stoppedScript = true;
        qCDebug(interfaceapp) << "stopping script..." << scriptHash;
    }
    if (_scriptEnginesHash.empty()) {
        getMyAvatar()->clearScriptableSettings();
    }
    return stoppedScript;
}

void Application::reloadAllScripts() {
    DependencyManager::get<ScriptCache>()->clearCache();
    getEntities()->reloadEntityScripts();
    stopAllScripts(true);
}

void Application::reloadOneScript(const QString& scriptName) {
    stopScript(scriptName, true);
}

void Application::loadDefaultScripts() {
    if (!_scriptEnginesHash.contains(DEFAULT_SCRIPTS_JS_URL)) {
        loadScript(DEFAULT_SCRIPTS_JS_URL);
    }
}

void Application::toggleRunningScriptsWidget() {
    if (_runningScriptsWidget->isVisible()) {
        if (_runningScriptsWidget->hasFocus()) {
            _runningScriptsWidget->hide();
        } else {
            _runningScriptsWidget->raise();
            setActiveWindow(_runningScriptsWidget);
            _runningScriptsWidget->setFocus();
        }
    } else {
        _runningScriptsWidget->show();
        _runningScriptsWidget->setFocus();
    }
}

void Application::packageModel() {
    ModelPackager::package();
}

void Application::openUrl(const QUrl& url) {
    if (!url.isEmpty()) {
        if (url.scheme() == HIFI_URL_SCHEME) {
            DependencyManager::get<AddressManager>()->handleLookupString(url.toString());
        } else {
            // address manager did not handle - ask QDesktopServices to handle
            QDesktopServices::openUrl(url);
        }
    }
}

void Application::domainSettingsReceived(const QJsonObject& domainSettingsObject) {
    // from the domain-handler, figure out the satoshi cost per voxel and per meter cubed
    const QString VOXEL_SETTINGS_KEY = "voxels";
    const QString PER_VOXEL_COST_KEY = "per-voxel-credits";
    const QString PER_METER_CUBED_COST_KEY = "per-meter-cubed-credits";
    const QString VOXEL_WALLET_UUID = "voxel-wallet";

    const QJsonObject& voxelObject = domainSettingsObject[VOXEL_SETTINGS_KEY].toObject();

    qint64 satoshisPerVoxel = 0;
    qint64 satoshisPerMeterCubed = 0;
    QUuid voxelWalletUUID;

    if (!domainSettingsObject.isEmpty()) {
        float perVoxelCredits = (float) voxelObject[PER_VOXEL_COST_KEY].toDouble();
        float perMeterCubedCredits = (float) voxelObject[PER_METER_CUBED_COST_KEY].toDouble();

        satoshisPerVoxel = (qint64) floorf(perVoxelCredits * SATOSHIS_PER_CREDIT);
        satoshisPerMeterCubed = (qint64) floorf(perMeterCubedCredits * SATOSHIS_PER_CREDIT);

        voxelWalletUUID = QUuid(voxelObject[VOXEL_WALLET_UUID].toString());
    }

    qCDebug(interfaceapp) << "Octree edits costs are" << satoshisPerVoxel << "per octree cell and" << satoshisPerMeterCubed << "per meter cubed";
    qCDebug(interfaceapp) << "Destination wallet UUID for edit payments is" << voxelWalletUUID;
}

QString Application::getPreviousScriptLocation() {
    return _previousScriptLocation.get();
}

void Application::setPreviousScriptLocation(const QString& previousScriptLocation) {
    _previousScriptLocation.set(previousScriptLocation);
}

void Application::loadDialog() {

    QString fileNameString = QFileDialog::getOpenFileName(_glWidget,
                                                          tr("Open Script"),
                                                          getPreviousScriptLocation(),
                                                          tr("JavaScript Files (*.js)"));
    if (!fileNameString.isEmpty()) {
        setPreviousScriptLocation(fileNameString);
        loadScript(fileNameString);
    }
}

void Application::loadScriptURLDialog() {
    QInputDialog scriptURLDialog(getWindow());
    scriptURLDialog.setWindowTitle("Open and Run Script URL");
    scriptURLDialog.setLabelText("Script:");
    scriptURLDialog.setWindowFlags(Qt::Sheet);
    const float DIALOG_RATIO_OF_WINDOW = 0.30f;
    scriptURLDialog.resize(scriptURLDialog.parentWidget()->size().width() * DIALOG_RATIO_OF_WINDOW,
                        scriptURLDialog.size().height());

    int dialogReturn = scriptURLDialog.exec();
    QString newScript;
    if (dialogReturn == QDialog::Accepted) {
        if (scriptURLDialog.textValue().size() > 0) {
            // the user input a new hostname, use that
            newScript = scriptURLDialog.textValue();
        }
        loadScript(newScript);
    }
}

QString Application::getScriptsLocation() {
    return _scriptsLocationHandle.get();
}

void Application::setScriptsLocation(const QString& scriptsLocation) {
    _scriptsLocationHandle.set(scriptsLocation);
    emit scriptLocationChanged(scriptsLocation);
}

void Application::toggleLogDialog() {
    if (! _logDialog) {
        _logDialog = new LogDialog(_glWidget, getLogger());
    }

    if (_logDialog->isVisible()) {
        _logDialog->hide();
    } else {
        _logDialog->show();
    }
}

void Application::takeSnapshot() {
    QMediaPlayer* player = new QMediaPlayer();
    QFileInfo inf = QFileInfo(PathUtils::resourcesPath() + "sounds/snap.wav");
    player->setMedia(QUrl::fromLocalFile(inf.absoluteFilePath()));
    player->play();

    QString fileName = Snapshot::saveSnapshot(getActiveDisplayPlugin()->getScreenshot());

    AccountManager& accountManager = AccountManager::getInstance();
    if (!accountManager.isLoggedIn()) {
        return;
    }

    if (!_snapshotShareDialog) {
        _snapshotShareDialog = new SnapshotShareDialog(fileName, _glWidget);
    }
    _snapshotShareDialog->show();
}

float Application::getRenderResolutionScale() const {
    if (Menu::getInstance()->isOptionChecked(MenuOption::RenderResolutionOne)) {
        return 1.0f;
    } else if (Menu::getInstance()->isOptionChecked(MenuOption::RenderResolutionTwoThird)) {
        return 0.666f;
    } else if (Menu::getInstance()->isOptionChecked(MenuOption::RenderResolutionHalf)) {
        return 0.5f;
    } else if (Menu::getInstance()->isOptionChecked(MenuOption::RenderResolutionThird)) {
        return 0.333f;
    } else if (Menu::getInstance()->isOptionChecked(MenuOption::RenderResolutionQuarter)) {
        return 0.25f;
    } else {
        return 1.0f;
    }
}

int Application::getRenderAmbientLight() const {
    if (Menu::getInstance()->isOptionChecked(MenuOption::RenderAmbientLightGlobal)) {
        return -1;
    } else if (Menu::getInstance()->isOptionChecked(MenuOption::RenderAmbientLight0)) {
        return 0;
    } else if (Menu::getInstance()->isOptionChecked(MenuOption::RenderAmbientLight1)) {
        return 1;
    } else if (Menu::getInstance()->isOptionChecked(MenuOption::RenderAmbientLight2)) {
        return 2;
    } else if (Menu::getInstance()->isOptionChecked(MenuOption::RenderAmbientLight3)) {
        return 3;
    } else if (Menu::getInstance()->isOptionChecked(MenuOption::RenderAmbientLight4)) {
        return 4;
    } else if (Menu::getInstance()->isOptionChecked(MenuOption::RenderAmbientLight5)) {
        return 5;
    } else if (Menu::getInstance()->isOptionChecked(MenuOption::RenderAmbientLight6)) {
        return 6;
    } else if (Menu::getInstance()->isOptionChecked(MenuOption::RenderAmbientLight7)) {
        return 7;
    } else if (Menu::getInstance()->isOptionChecked(MenuOption::RenderAmbientLight8)) {
        return 8;
    } else if (Menu::getInstance()->isOptionChecked(MenuOption::RenderAmbientLight9)) {
        return 9;
    } else {
        return -1;
    }
}

void Application::notifyPacketVersionMismatch() {
    if (!_notifiedPacketVersionMismatchThisDomain) {
        _notifiedPacketVersionMismatchThisDomain = true;

        QString message = "The location you are visiting is running an incompatible server version.\n";
        message += "Content may not display properly.";

        QMessageBox msgBox;
        msgBox.setText(message);
        msgBox.setStandardButtons(QMessageBox::Ok);
        msgBox.setIcon(QMessageBox::Warning);
        msgBox.exec();
    }
}

void Application::checkSkeleton() {
    if (getMyAvatar()->getSkeletonModel().isActive() && !getMyAvatar()->getSkeletonModel().hasSkeleton()) {
        qCDebug(interfaceapp) << "MyAvatar model has no skeleton";

        QString message = "Your selected avatar body has no skeleton.\n\nThe default body will be loaded...";
        QMessageBox msgBox;
        msgBox.setText(message);
        msgBox.setStandardButtons(QMessageBox::Ok);
        msgBox.setIcon(QMessageBox::Warning);
        msgBox.exec();

        getMyAvatar()->useFullAvatarURL(AvatarData::defaultFullAvatarModelUrl(), DEFAULT_FULL_AVATAR_MODEL_NAME);
    } else {
        _physicsEngine->setCharacterController(getMyAvatar()->getCharacterController());
    }
}

void Application::activeChanged(Qt::ApplicationState state) {
    switch (state) {
        case Qt::ApplicationActive:
            _isForeground = true;
            break;

        case Qt::ApplicationSuspended:
        case Qt::ApplicationHidden:
        case Qt::ApplicationInactive:
        default:
            _isForeground = false;
            break;
    }
}
void Application::showFriendsWindow() {
    const QString FRIENDS_WINDOW_OBJECT_NAME = "FriendsWindow";
    const QString FRIENDS_WINDOW_TITLE = "Add/Remove Friends";
    const QString FRIENDS_WINDOW_URL = "https://metaverse.highfidelity.com/user/friends";
    const int FRIENDS_WINDOW_WIDTH = 290;
    const int FRIENDS_WINDOW_HEIGHT = 500;
    auto webWindowClass = _window->findChildren<WebWindowClass>(FRIENDS_WINDOW_OBJECT_NAME);
    if (webWindowClass.empty()) {
        auto friendsWindow = new WebWindowClass(FRIENDS_WINDOW_TITLE, FRIENDS_WINDOW_URL, FRIENDS_WINDOW_WIDTH,
                                                FRIENDS_WINDOW_HEIGHT, false);
        friendsWindow->setParent(_window);
        friendsWindow->setObjectName(FRIENDS_WINDOW_OBJECT_NAME);
        connect(friendsWindow, &WebWindowClass::closed, &WebWindowClass::deleteLater);
        friendsWindow->setVisible(true);
    }
}

void Application::postLambdaEvent(std::function<void()> f) {
    if (this->thread() == QThread::currentThread()) {
        f();
    } else {
        QCoreApplication::postEvent(this, new LambdaEvent(f));
    }
}

void Application::initPlugins() {
}

void Application::shutdownPlugins() {
}

glm::uvec2 Application::getCanvasSize() const {
    return glm::uvec2(_glWidget->width(), _glWidget->height());
}

glm::uvec2 Application::getUiSize() const {
    return getActiveDisplayPlugin()->getRecommendedUiSize();
}

QSize Application::getDeviceSize() const {
    return fromGlm(getActiveDisplayPlugin()->getRecommendedRenderSize());
}

PickRay Application::computePickRay() const {
    return computePickRay(getTrueMouse().x, getTrueMouse().y);
}

bool Application::isThrottleRendering() const {
    return getActiveDisplayPlugin()->isThrottled();
}

ivec2 Application::getTrueMouse() const {
    return toGlm(_glWidget->mapFromGlobal(QCursor::pos()));
}

bool Application::hasFocus() const {
    return getActiveDisplayPlugin()->hasFocus();
}

glm::vec2 Application::getViewportDimensions() const {
    return toGlm(getDeviceSize());
}

void Application::setMaxOctreePacketsPerSecond(int maxOctreePPS) {
    if (maxOctreePPS != _maxOctreePPS) {
        _maxOctreePPS = maxOctreePPS;
        maxOctreePacketsPerSecond.set(_maxOctreePPS);
    }
}

int Application::getMaxOctreePacketsPerSecond() {
    return _maxOctreePPS;
}

qreal Application::getDevicePixelRatio() {
    return (_window && _window->windowHandle()) ? _window->windowHandle()->devicePixelRatio() : 1.0;
}

DisplayPlugin* Application::getActiveDisplayPlugin() {
    if (nullptr == _displayPlugin) {
        updateDisplayMode();
        Q_ASSERT(_displayPlugin);
    }
    return _displayPlugin.get();
}

const DisplayPlugin* Application::getActiveDisplayPlugin() const {
    return ((Application*)this)->getActiveDisplayPlugin();
}

static void addDisplayPluginToMenu(DisplayPluginPointer displayPlugin, bool active = false) {
    auto menu = Menu::getInstance();
    QString name = displayPlugin->getName();
    Q_ASSERT(!menu->menuItemExists(MenuOption::OutputMenu, name));

    static QActionGroup* displayPluginGroup = nullptr;
    if (!displayPluginGroup) {
        displayPluginGroup = new QActionGroup(menu);
        displayPluginGroup->setExclusive(true);
    }
    auto parent = menu->getMenu(MenuOption::OutputMenu);
    auto action = menu->addActionToQMenuAndActionHash(parent,
        name, 0, qApp,
        SLOT(updateDisplayMode()));
    action->setCheckable(true);
    action->setChecked(active);
    displayPluginGroup->addAction(action);
    Q_ASSERT(menu->menuItemExists(MenuOption::OutputMenu, name));
}

void Application::updateDisplayMode() {
    auto menu = Menu::getInstance();
    auto displayPlugins = PluginManager::getInstance()->getDisplayPlugins();

    static std::once_flag once;
    std::call_once(once, [&] {
        bool first = true;
        foreach(auto displayPlugin, displayPlugins) {
            addDisplayPluginToMenu(displayPlugin, first);
            // This must be a queued connection to avoid a deadlock
            QObject::connect(displayPlugin.get(), &DisplayPlugin::requestRender, 
                this, &Application::paintGL, Qt::QueuedConnection);

            QObject::connect(displayPlugin.get(), &DisplayPlugin::recommendedFramebufferSizeChanged, [this](const QSize & size) {
                resizeGL();
            });

            first = false;
        }
    });


    // Default to the first item on the list, in case none of the menu items match
    DisplayPluginPointer newDisplayPlugin = displayPlugins.at(0);
    foreach(DisplayPluginPointer displayPlugin, PluginManager::getInstance()->getDisplayPlugins()) {
        QString name = displayPlugin->getName();
        QAction* action = menu->getActionForOption(name);
        if (action->isChecked()) {
            newDisplayPlugin = displayPlugin;
            break;
        }
    }

    auto offscreenUi = DependencyManager::get<OffscreenUi>();
    DisplayPluginPointer oldDisplayPlugin = _displayPlugin;
    if (newDisplayPlugin == oldDisplayPlugin) {
        return;
    }

    // Some plugins *cough* Oculus *cough* process message events from inside their
    // display function, and we don't want to change the display plugin underneath
    // the paintGL call, so we need to guard against that
    if (_inPaint) {
        qDebug() << "Deferring plugin switch until out of painting";
        // Have the old plugin stop requesting renders
        oldDisplayPlugin->stop();
        QTimer* timer = new QTimer();
        timer->singleShot(500, [this, timer] {
            timer->deleteLater();
            updateDisplayMode();
        });
        return;
    }


    if (!_pluginContainer->currentDisplayActions().isEmpty()) {
        auto menu = Menu::getInstance();
        foreach(auto itemInfo, _pluginContainer->currentDisplayActions()) {
            menu->removeMenuItem(itemInfo.first, itemInfo.second);
        }
        _pluginContainer->currentDisplayActions().clear();
    }

    if (newDisplayPlugin) {
        _offscreenContext->makeCurrent();
        newDisplayPlugin->activate();
        _offscreenContext->makeCurrent();
        offscreenUi->resize(fromGlm(newDisplayPlugin->getRecommendedUiSize()));
        _offscreenContext->makeCurrent();
    }

    oldDisplayPlugin = _displayPlugin;
    _displayPlugin = newDisplayPlugin;

    // If the displayPlugin is a screen based HMD, then it will want the HMDTools displayed
    // Direct Mode HMDs (like windows Oculus) will be isHmd() but will have a screen of -1
    bool newPluginWantsHMDTools = newDisplayPlugin ?
                                    (newDisplayPlugin->isHmd() && (newDisplayPlugin->getHmdScreen() >= 0)) : false;
    bool oldPluginWantedHMDTools = oldDisplayPlugin ?
                                    (oldDisplayPlugin->isHmd() && (oldDisplayPlugin->getHmdScreen() >= 0)) : false;

    // Only show the hmd tools after the correct plugin has
    // been activated so that it's UI is setup correctly
    if (newPluginWantsHMDTools) {
        _pluginContainer->showDisplayPluginsTools();
    }

    if (oldDisplayPlugin) {
        oldDisplayPlugin->deactivate();
        _offscreenContext->makeCurrent();

        // if the old plugin was HMD and the new plugin is not HMD, then hide our hmdtools
        if (oldPluginWantedHMDTools && !newPluginWantsHMDTools) {
            DependencyManager::get<DialogsManager>()->hmdTools(false);
        }
    }
    emit activeDisplayPluginChanged();
    resetSensors();
    Q_ASSERT_X(_displayPlugin, "Application::updateDisplayMode", "could not find an activated display plugin");
}

static void addInputPluginToMenu(InputPluginPointer inputPlugin, bool active = false) {
    auto menu = Menu::getInstance();
    QString name = inputPlugin->getName();
    Q_ASSERT(!menu->menuItemExists(MenuOption::InputMenu, name));

    static QActionGroup* inputPluginGroup = nullptr;
    if (!inputPluginGroup) {
        inputPluginGroup = new QActionGroup(menu);
    }
    auto parent = menu->getMenu(MenuOption::InputMenu);
    auto action = menu->addCheckableActionToQMenuAndActionHash(parent,
        name, 0, active, qApp,
        SLOT(updateInputModes()));
    inputPluginGroup->addAction(action);
    inputPluginGroup->setExclusive(false);
    Q_ASSERT(menu->menuItemExists(MenuOption::InputMenu, name));
}


void Application::updateInputModes() {
    auto menu = Menu::getInstance();
    auto inputPlugins = PluginManager::getInstance()->getInputPlugins();
    static std::once_flag once;
    std::call_once(once, [&] {
        bool first = true;
        foreach(auto inputPlugin, inputPlugins) {
            addInputPluginToMenu(inputPlugin, first);
            first = false;
        }
    });
    auto offscreenUi = DependencyManager::get<OffscreenUi>();

    InputPluginList newInputPlugins;
    InputPluginList removedInputPlugins;
    foreach(auto inputPlugin, inputPlugins) {
        QString name = inputPlugin->getName();
        QAction* action = menu->getActionForOption(name);

        auto it = std::find(std::begin(_activeInputPlugins), std::end(_activeInputPlugins), inputPlugin);
        if (action->isChecked() && it == std::end(_activeInputPlugins)) {
            _activeInputPlugins.push_back(inputPlugin);
            newInputPlugins.push_back(inputPlugin);
        } else if (!action->isChecked() && it != std::end(_activeInputPlugins)) {
            _activeInputPlugins.erase(it);
            removedInputPlugins.push_back(inputPlugin);
        }
    }

    // A plugin was checked
    if (newInputPlugins.size() > 0) {
        foreach(auto newInputPlugin, newInputPlugins) {
            newInputPlugin->activate();
            //newInputPlugin->installEventFilter(qApp);
            //newInputPlugin->installEventFilter(offscreenUi.data());
        }
    }
    if (removedInputPlugins.size() > 0) { // A plugin was unchecked
        foreach(auto removedInputPlugin, removedInputPlugins) {
            removedInputPlugin->deactivate();
            //removedInputPlugin->removeEventFilter(qApp);
            //removedInputPlugin->removeEventFilter(offscreenUi.data());
        }
    }

    //if (newInputPlugins.size() > 0 || removedInputPlugins.size() > 0) {
    //    if (!_currentInputPluginActions.isEmpty()) {
    //        auto menu = Menu::getInstance();
    //        foreach(auto itemInfo, _currentInputPluginActions) {
    //            menu->removeMenuItem(itemInfo.first, itemInfo.second);
    //        }
    //        _currentInputPluginActions.clear();
    //    }
    //}
}

mat4 Application::getEyeProjection(int eye) const {
    if (isHMDMode()) {
        return getActiveDisplayPlugin()->getProjection((Eye)eye, _viewFrustum.getProjection());
    }

    return _viewFrustum.getProjection();
}

mat4 Application::getEyeOffset(int eye) const {
    // FIXME invert?
    return getActiveDisplayPlugin()->getEyeToHeadTransform((Eye)eye);
}

mat4 Application::getHMDSensorPose() const {
    if (isHMDMode()) {
        return getActiveDisplayPlugin()->getHeadPose(_frameCount);
    }
    return mat4();
}

void Application::setPalmData(Hand* hand, const controller::Pose& pose, float deltaTime, HandData::Hand whichHand, float triggerValue) {

    // NOTE: the Hand::modifyPalm() will allow the lambda to modify the palm data while ensuring some other user isn't
    // reading or writing to the Palms. This is definitely not the best way of handling this, and I'd like to see more
    // of this palm manipulation in the Hand class itself. But unfortunately the Hand and Palm don't knbow about
    // controller::Pose. More work is needed to clean this up.
    hand->modifyPalm(whichHand, [&](PalmData& palm) {
        auto myAvatar = DependencyManager::get<AvatarManager>()->getMyAvatar();
        palm.setActive(pose.isValid());

        // transform from sensor space, to world space, to avatar model space.
        glm::mat4 poseMat = createMatFromQuatAndPos(pose.getRotation(), pose.getTranslation());
        glm::mat4 sensorToWorldMat = myAvatar->getSensorToWorldMatrix();
        glm::mat4 modelMat = createMatFromQuatAndPos(myAvatar->getOrientation(), myAvatar->getPosition());
        glm::mat4 objectPose = glm::inverse(modelMat) * sensorToWorldMat * poseMat;

        glm::vec3 position = extractTranslation(objectPose);
        glm::quat rotation = glm::quat_cast(objectPose);

        //  Compute current velocity from position change
        glm::vec3 rawVelocity;
        if (deltaTime > 0.0f) {
            rawVelocity = (position - palm.getRawPosition()) / deltaTime;
        } else {
            rawVelocity = glm::vec3(0.0f);
        }
        palm.setRawVelocity(rawVelocity);   //  meters/sec

        //  Angular Velocity of Palm
        glm::quat deltaRotation = rotation * glm::inverse(palm.getRawRotation());
        glm::vec3 angularVelocity(0.0f);
        float rotationAngle = glm::angle(deltaRotation);
        if ((rotationAngle > EPSILON) && (deltaTime > 0.0f)) {
            angularVelocity = glm::normalize(glm::axis(deltaRotation));
            angularVelocity *= (rotationAngle / deltaTime);
            palm.setRawAngularVelocity(angularVelocity);
        } else {
            palm.setRawAngularVelocity(glm::vec3(0.0f));
        }

        if (controller::InputDevice::getLowVelocityFilter()) {
            //  Use a velocity sensitive filter to damp small motions and preserve large ones with
            //  no latency.
            float velocityFilter = glm::clamp(1.0f - glm::length(rawVelocity), 0.0f, 1.0f);
            position = palm.getRawPosition() * velocityFilter + position * (1.0f - velocityFilter);
            rotation = safeMix(palm.getRawRotation(), rotation, 1.0f - velocityFilter);
        }
        palm.setRawPosition(position);
        palm.setRawRotation(rotation);

        // Store the one fingertip in the palm structure so we can track velocity
        const float FINGER_LENGTH = 0.3f;   //  meters
        const glm::vec3 FINGER_VECTOR(0.0f, FINGER_LENGTH, 0.0f);
        const glm::vec3 newTipPosition = position + rotation * FINGER_VECTOR;
        glm::vec3 oldTipPosition = palm.getTipRawPosition();
        if (deltaTime > 0.0f) {
            palm.setTipVelocity((newTipPosition - oldTipPosition) / deltaTime);
        } else {
            palm.setTipVelocity(glm::vec3(0.0f));
        }
        palm.setTipPosition(newTipPosition);
        palm.setTrigger(triggerValue); // FIXME - we want to get rid of this idea of PalmData having a trigger
    });
}

void Application::emulateMouse(Hand* hand, float click, float shift, HandData::Hand whichHand) {
    auto palms = hand->getCopyOfPalms();

    // Locate the palm, if it exists and is active
    PalmData* palm;
    bool foundHand = false;
    for (size_t j = 0; j < palms.size(); j++) {
        if (palms[j].whichHand() == whichHand) {
            palm = &(palms[j]);
            foundHand = true;
            break;
        }
    }
    if (!foundHand || !palm->isActive()) {
        return;
    }

    // Process the mouse events
    QPoint pos;


    // FIXME - this mouse emulation stuff needs to be reworked for new controller input plugins
    unsigned int deviceID = whichHand == HandData::LeftHand ? CONTROLLER_0_EVENT : CONTROLLER_1_EVENT;
    int index = (int)whichHand; // FIXME - hack attack

    if (isHMDMode()) {
        pos = getApplicationCompositor().getPalmClickLocation(palm);
    } else {
        // Get directon relative to avatar orientation
        glm::vec3 direction = glm::inverse(getMyAvatar()->getOrientation()) * palm->getFingerDirection();

        // Get the angles, scaled between (-0.5,0.5)
        float xAngle = (atan2f(direction.z, direction.x) + (float)M_PI_2);
        float yAngle = 0.5f - ((atan2f(direction.z, direction.y) + (float)M_PI_2));
        auto canvasSize = getCanvasSize();
        // Get the pixel range over which the xAngle and yAngle are scaled
        float cursorRange = canvasSize.x * controller::InputDevice::getCursorPixelRangeMult();

        pos.setX(canvasSize.x / 2.0f + cursorRange * xAngle);
        pos.setY(canvasSize.y / 2.0f + cursorRange * yAngle);

    }

    //If we are off screen then we should stop processing, and if a trigger or bumper is pressed,
    //we should unpress them.
    if (pos.x() == INT_MAX) {
        if (_oldHandLeftClick[index]) {
            QMouseEvent mouseEvent(QEvent::MouseButtonRelease, pos, Qt::LeftButton, Qt::LeftButton, 0);

            mouseReleaseEvent(&mouseEvent, deviceID);

            _oldHandLeftClick[index] = false;
        }
        if (_oldHandRightClick[index]) {
            QMouseEvent mouseEvent(QEvent::MouseButtonRelease, pos, Qt::RightButton, Qt::RightButton, 0);

            mouseReleaseEvent(&mouseEvent, deviceID);

            _oldHandRightClick[index] = false;
        }
        return;
    }

    //If position has changed, emit a mouse move to the application
    if (pos.x() != _oldHandMouseX[index] || pos.y() != _oldHandMouseY[index]) {
        QMouseEvent mouseEvent(QEvent::MouseMove, pos, Qt::NoButton, Qt::NoButton, 0);

        // Only send the mouse event if the opposite left button isnt held down.
        // Is this check necessary?
        if (!_oldHandLeftClick[(int)(!index)]) {
            mouseMoveEvent(&mouseEvent, deviceID);
        }
    }
    _oldHandMouseX[index] = pos.x();
    _oldHandMouseY[index] = pos.y();

    //We need separate coordinates for clicks, since we need to check if
    //a magnification window was clicked on
    int clickX = pos.x();
    int clickY = pos.y();
    //Set pos to the new click location, which may be the same if no magnification window is open
    pos.setX(clickX);
    pos.setY(clickY);

    // Right click
    if (shift == 1.0f && click == 1.0f) {
        if (!_oldHandRightClick[index]) {
            _oldHandRightClick[index] = true;

            QMouseEvent mouseEvent(QEvent::MouseButtonPress, pos, Qt::RightButton, Qt::RightButton, 0);

            mousePressEvent(&mouseEvent, deviceID);
        }
    } else if (_oldHandRightClick[index]) {
        QMouseEvent mouseEvent(QEvent::MouseButtonRelease, pos, Qt::RightButton, Qt::RightButton, 0);

        mouseReleaseEvent(&mouseEvent, deviceID);

        _oldHandRightClick[index] = false;
    }

    // Left click
    if (shift != 1.0f && click == 1.0f) {
        if (!_oldHandLeftClick[index]) {
            _oldHandLeftClick[index] = true;

            QMouseEvent mouseEvent(QEvent::MouseButtonPress, pos, Qt::LeftButton, Qt::LeftButton, 0);

            mousePressEvent(&mouseEvent, deviceID);
        }
    } else if (_oldHandLeftClick[index]) {
        QMouseEvent mouseEvent(QEvent::MouseButtonRelease, pos, Qt::LeftButton, Qt::LeftButton, 0);

        mouseReleaseEvent(&mouseEvent, deviceID);

        _oldHandLeftClick[index] = false;
    }
}

void Application::crashApplication() {
    qCDebug(interfaceapp) << "Intentionally crashed Interface";
    QObject* object = nullptr;
    bool value = object->isWindowType();
    Q_UNUSED(value);
}

void Application::setActiveDisplayPlugin(const QString& pluginName) {
    auto menu = Menu::getInstance();
    foreach(DisplayPluginPointer displayPlugin, PluginManager::getInstance()->getDisplayPlugins()) {
        QString name = displayPlugin->getName();
        QAction* action = menu->getActionForOption(name);
        if (pluginName == name) {
            action->setChecked(true);
        }
    }
    updateDisplayMode();
}<|MERGE_RESOLUTION|>--- conflicted
+++ resolved
@@ -1397,26 +1397,14 @@
         Q_ASSERT(!_lockedFramebufferMap.contains(finalTexture));
         _lockedFramebufferMap[finalTexture] = scratchFramebuffer;
 
-<<<<<<< HEAD
-        Q_ASSERT(QOpenGLContext::currentContext() == _offscreenContext->getContext());
-=======
-        uint64_t displayStart = usecTimestampNow();
         Q_ASSERT(isCurrentContext(_offscreenContext->getContext()));
->>>>>>> 390836b6
         {
             PROFILE_RANGE(__FUNCTION__ "/pluginSubmitScene");
             PerformanceTimer perfTimer("pluginSubmitScene");
             displayPlugin->submitSceneTexture(_frameCount, finalTexture, toGlm(size));
         }
-<<<<<<< HEAD
-        Q_ASSERT(QOpenGLContext::currentContext() == _offscreenContext->getContext());
-=======
         Q_ASSERT(isCurrentContext(_offscreenContext->getContext()));
 
-        uint64_t displayEnd = usecTimestampNow();
-        const float displayPeriodUsec = (float)(displayEnd - displayStart); // usecs
-        _lastPaintWait = displayPeriodUsec / (float)USECS_PER_SECOND;
->>>>>>> 390836b6
     }
 
     {
