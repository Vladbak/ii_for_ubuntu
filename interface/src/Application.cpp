--- conflicted
+++ resolved
@@ -3049,11 +3049,7 @@
         }
     });
     if (success) {
-<<<<<<< HEAD
-    exportTree->writeToJSONFile(filename.toLocal8Bit().constData());
-=======
         success = exportTree->writeToJSONFile(filename.toLocal8Bit().constData());
->>>>>>> c92293e5
 
     // restore the main window's active state
     _window->activateWindow();
@@ -5093,7 +5089,7 @@
         auto preferredDisplays = parser.value(display).split(',', QString::SkipEmptyParts);
         qInfo() << "Setting prefered display plugins:" << preferredDisplays;
         PluginManager::getInstance()->setPreferredDisplayPlugins(preferredDisplays);
-    }
+}
 
     if (parser.isSet(disableDisplays)) {
         auto disabledDisplays = parser.value(disableDisplays).split(',', QString::SkipEmptyParts);
@@ -5443,7 +5439,7 @@
 
 void Application::showDesktop() {
     Menu::getInstance()->setIsOptionChecked(MenuOption::Overlays, true);
-}
+    }
 
 CompositorHelper& Application::getApplicationCompositor() const {
     return *DependencyManager::get<CompositorHelper>();
