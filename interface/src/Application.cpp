--- conflicted
+++ resolved
@@ -1191,13 +1191,10 @@
     Tooltip::registerType();
     /* UTII: WE DONT NEED THIS CODE
     UpdateDialog::registerType();
-<<<<<<< HEAD
     */
     LoadingScreen::registerType();
-=======
     qmlRegisterType<Preference>("Hifi", 1, 0, "Preference");
 
->>>>>>> 3f0ebf77
 
     auto offscreenUi = DependencyManager::get<OffscreenUi>();
     offscreenUi->create(_offscreenContext->getContext());
