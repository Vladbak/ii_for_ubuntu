//
//  Application.cpp
//  interface/src
//
//  Created by Andrzej Kapolka on 5/10/13.
//  Copyright 2013 High Fidelity, Inc.
//
//  Distributed under the Apache License, Version 2.0.
//  See the accompanying file LICENSE or http://www.apache.org/licenses/LICENSE-2.0.html
//

#include <sstream>

#include <stdlib.h>
#include <cmath>
#include <math.h>

#include <glm/glm.hpp>
#include <glm/gtx/component_wise.hpp>
#include <glm/gtx/quaternion.hpp>
#include <glm/gtx/vector_angle.hpp>

// include this before QGLWidget, which includes an earlier version of OpenGL
#include "InterfaceConfig.h"

#include <QActionGroup>
#include <QColorDialog>
#include <QDesktopWidget>
#include <QCheckBox>
#include <QImage>
#include <QInputDialog>
#include <QKeyEvent>
#include <QMenuBar>
#include <QMouseEvent>
#include <QNetworkAccessManager>
#include <QNetworkReply>
#include <QNetworkDiskCache>
#include <QOpenGLFramebufferObject>
#include <QObject>
#include <QWheelEvent>
#include <QSettings>
#include <QShortcut>
#include <QTimer>
#include <QUrl>
#include <QtDebug>
#include <QFileDialog>
#include <QDesktopServices>
#include <QXmlStreamReader>
#include <QXmlStreamAttributes>
#include <QMediaPlayer>
#include <QMimeData>
#include <QMessageBox>

#include <AccountManager.h>
#include <AudioInjector.h>
#include <Logging.h>
#include <ModelsScriptingInterface.h>
#include <OctalCode.h>
#include <PacketHeaders.h>
#include <ParticlesScriptingInterface.h>
#include <PerfStat.h>
#include <ResourceCache.h>
#include <UUID.h>
#include <OctreeSceneStats.h>
#include <LocalVoxelsList.h>

#include "Application.h"
#include "InterfaceVersion.h"
#include "Menu.h"
#include "ModelUploader.h"
#include "Util.h"
#include "devices/OculusManager.h"
#include "devices/TV3DManager.h"
#include "renderer/ProgramObject.h"

#include "scripting/AudioDeviceScriptingInterface.h"
#include "scripting/ClipboardScriptingInterface.h"
#include "scripting/MenuScriptingInterface.h"
#include "scripting/SettingsScriptingInterface.h"
#include "scripting/WindowScriptingInterface.h"
#include "scripting/LocationScriptingInterface.h"

#include "ui/InfoView.h"
#include "ui/OAuthWebViewHandler.h"
#include "ui/Snapshot.h"
#include "ui/Stats.h"
#include "ui/TextRenderer.h"

using namespace std;

//  Starfield information
static unsigned STARFIELD_NUM_STARS = 50000;
static unsigned STARFIELD_SEED = 1;

static const int BANDWIDTH_METER_CLICK_MAX_DRAG_LENGTH = 6; // farther dragged clicks are ignored

const int IDLE_SIMULATE_MSECS = 16;              //  How often should call simulate and other stuff
                                                 //  in the idle loop?  (60 FPS is default)
static QTimer* idleTimer = NULL;

const int STARTUP_JITTER_SAMPLES = NETWORK_BUFFER_LENGTH_SAMPLES_PER_CHANNEL / 2;
                                                 //  Startup optimistically with small jitter buffer that
                                                 //  will start playback on the second received audio packet.

const int MIRROR_VIEW_TOP_PADDING = 5;
const int MIRROR_VIEW_LEFT_PADDING = 10;
const int MIRROR_VIEW_WIDTH = 265;
const int MIRROR_VIEW_HEIGHT = 215;
const float MIRROR_FULLSCREEN_DISTANCE = 0.35f;
const float MIRROR_REARVIEW_DISTANCE = 0.65f;
const float MIRROR_REARVIEW_BODY_DISTANCE = 2.3f;
const float MIRROR_FIELD_OF_VIEW = 30.0f;

const QString CHECK_VERSION_URL = "https://highfidelity.io/latestVersion.xml";
const QString SKIP_FILENAME = QStandardPaths::writableLocation(QStandardPaths::DataLocation) + "/hifi.skipversion";

void messageHandler(QtMsgType type, const QMessageLogContext& context, const QString& message) {
    if (message.size() > 0) {
        QString dateString = QDateTime::currentDateTime().toTimeSpec(Qt::LocalTime).toString(Qt::ISODate);
        QString formattedMessage = QString("[%1] %2\n").arg(dateString).arg(message);

        fprintf(stdout, "%s", qPrintable(formattedMessage));
        Application::getInstance()->getLogger()->addMessage(qPrintable(formattedMessage));
    }
}

QString& Application::resourcesPath() {
#ifdef Q_OS_MAC
    static QString staticResourcePath = QCoreApplication::applicationDirPath() + "/../Resources/";
#else
    static QString staticResourcePath = QCoreApplication::applicationDirPath() + "/resources/";
#endif
    return staticResourcePath;
}

Application::Application(int& argc, char** argv, QElapsedTimer &startup_time) :
        QApplication(argc, argv),
        _window(new MainWindow(desktop())),
        _glWidget(new GLCanvas()),
        _nodeThread(new QThread(this)),
        _datagramProcessor(),
        _frameCount(0),
        _fps(120.0f),
        _justStarted(true),
        _voxelImporter(NULL),
        _importSucceded(false),
        _sharedVoxelSystem(TREE_SCALE, DEFAULT_MAX_VOXELS_PER_SYSTEM, &_clipboard),
        _wantToKillLocalVoxels(false),
        _viewFrustum(),
        _lastQueriedViewFrustum(),
        _lastQueriedTime(usecTimestampNow()),
        _mirrorViewRect(QRect(MIRROR_VIEW_LEFT_PADDING, MIRROR_VIEW_TOP_PADDING, MIRROR_VIEW_WIDTH, MIRROR_VIEW_HEIGHT)),
        _cameraPushback(0.0f),
        _scaleMirror(1.0f),
        _rotateMirror(0.0f),
        _raiseMirror(0.0f),
        _mouseX(0),
        _mouseY(0),
        _lastMouseMove(usecTimestampNow()),
        _mouseHidden(false),
        _seenMouseMove(false),
        _touchAvgX(0.0f),
        _touchAvgY(0.0f),
        _isTouchPressed(false),
        _mousePressed(false),
        _audio(STARTUP_JITTER_SAMPLES),
        _enableProcessVoxelsThread(true),
        _voxelProcessor(),
        _voxelHideShowThread(&_voxels),
        _packetsPerSecond(0),
        _bytesPerSecond(0),
        _nodeBoundsDisplay(this),
        _previousScriptLocation(),
        _runningScriptsWidget(new RunningScriptsWidget(_window)),
        _runningScriptsWidgetWasVisible(false)
<<<<<<< HEAD
{
    // init GnuTLS for DTLS with domain-servers
    DTLSClientSession::globalInit();

=======
{    
>>>>>>> 6bb46646
    // read the ApplicationInfo.ini file for Name/Version/Domain information
    QSettings applicationInfo(Application::resourcesPath() + "info/ApplicationInfo.ini", QSettings::IniFormat);

    // set the associated application properties
    applicationInfo.beginGroup("INFO");

    qDebug() << "[VERSION] Build sequence: " << qPrintable(applicationVersion());

    setApplicationName(applicationInfo.value("name").toString());
    setApplicationVersion(BUILD_VERSION);
    setOrganizationName(applicationInfo.value("organizationName").toString());
    setOrganizationDomain(applicationInfo.value("organizationDomain").toString());

    _logger = new FileLogger(this);  // After setting organization name in order to get correct directory

    QSettings::setDefaultFormat(QSettings::IniFormat);

    _myAvatar = _avatarManager.getMyAvatar();

    _applicationStartupTime = startup_time;

    QFontDatabase::addApplicationFont(Application::resourcesPath() + "styles/Inconsolata.otf");
    _window->setWindowTitle("Interface");

    qInstallMessageHandler(messageHandler);

    // call Menu getInstance static method to set up the menu
    _window->setMenuBar(Menu::getInstance());

    unsigned int listenPort = 0; // bind to an ephemeral port by default
    const char** constArgv = const_cast<const char**>(argv);
    const char* portStr = getCmdOption(argc, constArgv, "--listenPort");
    if (portStr) {
        listenPort = atoi(portStr);
    }

    // start the nodeThread so its event loop is running
    _nodeThread->start();

    // make sure the node thread is given highest priority
    _nodeThread->setPriority(QThread::TimeCriticalPriority);

    // put the NodeList and datagram processing on the node thread
    NodeList* nodeList = NodeList::createInstance(NodeType::Agent, listenPort);

    nodeList->moveToThread(_nodeThread);
    _datagramProcessor.moveToThread(_nodeThread);

    // connect the DataProcessor processDatagrams slot to the QUDPSocket readyRead() signal
    connect(&nodeList->getNodeSocket(), SIGNAL(readyRead()), &_datagramProcessor, SLOT(processDatagrams()));

    // put the audio processing on a separate thread
    QThread* audioThread = new QThread(this);

    _audio.moveToThread(audioThread);
    connect(audioThread, SIGNAL(started()), &_audio, SLOT(start()));

    audioThread->start();

    connect(&nodeList->getDomainHandler(), SIGNAL(hostnameChanged(const QString&)), SLOT(domainChanged(const QString&)));
    connect(&nodeList->getDomainHandler(), SIGNAL(connectedToDomain(const QString&)), SLOT(connectedToDomain(const QString&)));

    // update our location every 5 seconds in the data-server, assuming that we are authenticated with one
    const float DATA_SERVER_LOCATION_CHANGE_UPDATE_MSECS = 5.0f * 1000.0f;

    QTimer* locationUpdateTimer = new QTimer(this);
    connect(locationUpdateTimer, &QTimer::timeout, this, &Application::updateLocationInServer);
    locationUpdateTimer->start(DATA_SERVER_LOCATION_CHANGE_UPDATE_MSECS);

    connect(nodeList, &NodeList::nodeAdded, this, &Application::nodeAdded);
    connect(nodeList, &NodeList::nodeKilled, this, &Application::nodeKilled);
    connect(nodeList, SIGNAL(nodeKilled(SharedNodePointer)), SLOT(nodeKilled(SharedNodePointer)));
    connect(nodeList, SIGNAL(nodeAdded(SharedNodePointer)), &_voxels, SLOT(nodeAdded(SharedNodePointer)));
    connect(nodeList, SIGNAL(nodeKilled(SharedNodePointer)), &_voxels, SLOT(nodeKilled(SharedNodePointer)));
    connect(nodeList, &NodeList::uuidChanged, this, &Application::updateWindowTitle);
    connect(nodeList, SIGNAL(uuidChanged(const QUuid&)), _myAvatar, SLOT(setSessionUUID(const QUuid&)));
    connect(nodeList, &NodeList::limitOfSilentDomainCheckInsReached, nodeList, &NodeList::reset);

    // connect to appropriate slots on AccountManager
    AccountManager& accountManager = AccountManager::getInstance();
    connect(&accountManager, &AccountManager::authRequired, Menu::getInstance(), &Menu::loginForCurrentDomain);
    connect(&accountManager, &AccountManager::usernameChanged, this, &Application::updateWindowTitle);

    // set the account manager's root URL and trigger a login request if we don't have the access token
    accountManager.setAuthURL(DEFAULT_NODE_AUTH_URL);

    // once the event loop has started, check and signal for an access token
    QMetaObject::invokeMethod(&accountManager, "checkAndSignalForAccessToken", Qt::QueuedConnection);

    _settings = new QSettings(this);
    _numChangedSettings = 0;

    // Check to see if the user passed in a command line option for loading a local
    // Voxel File.
    _voxelsFilename = getCmdOption(argc, constArgv, "-i");

    #ifdef _WIN32
    WSADATA WsaData;
    int wsaresult = WSAStartup(MAKEWORD(2,2), &WsaData);
    #endif

    // tell the NodeList instance who to tell the domain server we care about
    nodeList->addSetOfNodeTypesToNodeInterestSet(NodeSet() << NodeType::AudioMixer << NodeType::AvatarMixer
                                                 << NodeType::VoxelServer << NodeType::ParticleServer << NodeType::ModelServer
                                                 << NodeType::MetavoxelServer);

    // connect to the packet sent signal of the _voxelEditSender and the _particleEditSender
    connect(&_voxelEditSender, &VoxelEditPacketSender::packetSent, this, &Application::packetSent);
    connect(&_particleEditSender, &ParticleEditPacketSender::packetSent, this, &Application::packetSent);
    connect(&_modelEditSender, &ModelEditPacketSender::packetSent, this, &Application::packetSent);

    // move the silentNodeTimer to the _nodeThread
    QTimer* silentNodeTimer = new QTimer();
    connect(silentNodeTimer, SIGNAL(timeout()), nodeList, SLOT(removeSilentNodes()));
    silentNodeTimer->moveToThread(_nodeThread);
    silentNodeTimer->start(NODE_SILENCE_THRESHOLD_MSECS);

    // send the identity packet for our avatar each second to our avatar mixer
    QTimer* identityPacketTimer = new QTimer();
    connect(identityPacketTimer, &QTimer::timeout, _myAvatar, &MyAvatar::sendIdentityPacket);
    identityPacketTimer->start(AVATAR_IDENTITY_PACKET_SEND_INTERVAL_MSECS);

    // send the billboard packet for our avatar every few seconds
    QTimer* billboardPacketTimer = new QTimer();
    connect(billboardPacketTimer, &QTimer::timeout, _myAvatar, &MyAvatar::sendBillboardPacket);
    billboardPacketTimer->start(AVATAR_BILLBOARD_PACKET_SEND_INTERVAL_MSECS);

    QString cachePath = QStandardPaths::writableLocation(QStandardPaths::DataLocation);

    _networkAccessManager = new QNetworkAccessManager(this);
    QNetworkDiskCache* cache = new QNetworkDiskCache(_networkAccessManager);
    cache->setCacheDirectory(!cachePath.isEmpty() ? cachePath : "interfaceCache");
    _networkAccessManager->setCache(cache);

    ResourceCache::setNetworkAccessManager(_networkAccessManager);
    ResourceCache::setRequestLimit(3);

    _window->setCentralWidget(_glWidget);

    restoreSizeAndPosition();

    _window->setVisible(true);
    _glWidget->setFocusPolicy(Qt::StrongFocus);
    _glWidget->setFocus();

    // enable mouse tracking; otherwise, we only get drag events
    _glWidget->setMouseTracking(true);

    // initialization continues in initializeGL when OpenGL context is ready

    // Tell our voxel edit sender about our known jurisdictions
    _voxelEditSender.setVoxelServerJurisdictions(&_voxelServerJurisdictions);
    _particleEditSender.setServerJurisdictions(&_particleServerJurisdictions);
    _modelEditSender.setServerJurisdictions(&_modelServerJurisdictions);

    Particle::setVoxelEditPacketSender(&_voxelEditSender);
    Particle::setParticleEditPacketSender(&_particleEditSender);

    // when -url in command line, teleport to location
    urlGoTo(argc, constArgv);

    // For now we're going to set the PPS for outbound packets to be super high, this is
    // probably not the right long term solution. But for now, we're going to do this to
    // allow you to move a particle around in your hand
    _particleEditSender.setPacketsPerSecond(3000); // super high!!
    _modelEditSender.setPacketsPerSecond(3000); // super high!!

    // Set the sixense filtering
    _sixenseManager.setFilter(Menu::getInstance()->isOptionChecked(MenuOption::FilterSixense));

    checkVersion();

    _overlays.init(_glWidget); // do this before scripts load

    LocalVoxelsList::getInstance()->addPersistantTree(DOMAIN_TREE_NAME, _voxels.getTree());
    LocalVoxelsList::getInstance()->addPersistantTree(CLIPBOARD_TREE_NAME, &_clipboard);

    _runningScriptsWidget->setRunningScripts(getRunningScripts());
    connect(_runningScriptsWidget, &RunningScriptsWidget::stopScriptName, this, &Application::stopScript);

    // check first run...
    QVariant firstRunValue = _settings->value("firstRun",QVariant(true));
    if (firstRunValue.isValid() && firstRunValue.toBool()) {
        qDebug() << "This is a first run...";
        // clear the scripts, and set out script to our default scripts
        clearScriptsBeforeRunning();
        loadScript("http://public.highfidelity.io/scripts/defaultScripts.js");

        QMutexLocker locker(&_settingsMutex);
        _settings->setValue("firstRun",QVariant(false));
    } else {
        // do this as late as possible so that all required subsystems are inialized
        loadScripts();

        QMutexLocker locker(&_settingsMutex);
        _previousScriptLocation = _settings->value("LastScriptLocation", QVariant("")).toString();
    }

    connect(_window, &MainWindow::windowGeometryChanged,
            _runningScriptsWidget, &RunningScriptsWidget::setBoundary);

    //When -url in command line, teleport to location
    urlGoTo(argc, constArgv);

    // call the OAuthWebviewHandler static getter so that its instance lives in our thread
    OAuthWebViewHandler::getInstance();
    // make sure the High Fidelity root CA is in our list of trusted certs
    OAuthWebViewHandler::addHighFidelityRootCAToSSLConfig();
}

Application::~Application() {

    qInstallMessageHandler(NULL);

    // make sure we don't call the idle timer any more
    delete idleTimer;

    _sharedVoxelSystem.changeTree(new VoxelTree);

    saveSettings();

    delete _voxelImporter;

    // let the avatar mixer know we're out
    MyAvatar::sendKillAvatar();

    // ask the datagram processing thread to quit and wait until it is done
    _nodeThread->quit();
    _nodeThread->wait();

    // stop the audio process
    QMetaObject::invokeMethod(&_audio, "stop");

    // ask the audio thread to quit and wait until it is done
    _audio.thread()->quit();
    _audio.thread()->wait();

    _voxelProcessor.terminate();
    _voxelHideShowThread.terminate();
    _voxelEditSender.terminate();
    _particleEditSender.terminate();
    _modelEditSender.terminate();

    storeSizeAndPosition();
    saveScripts();

    VoxelTreeElement::removeDeleteHook(&_voxels); // we don't need to do this processing on shutdown
    Menu::getInstance()->deleteLater();

    _myAvatar = NULL;

    delete _glWidget;

    AccountManager::getInstance().destroy();
<<<<<<< HEAD

    DTLSClientSession::globalDeinit();
=======
>>>>>>> 6bb46646
}

void Application::saveSettings() {
    Menu::getInstance()->saveSettings();
    _rearMirrorTools->saveSettings(_settings);

    if (_voxelImporter) {
        _voxelImporter->saveSettings(_settings);
    }
    _settings->sync();
    _numChangedSettings = 0;
}


void Application::restoreSizeAndPosition() {
    QRect available = desktop()->availableGeometry();

    QMutexLocker locker(&_settingsMutex);
    _settings->beginGroup("Window");

    int x = (int)loadSetting(_settings, "x", 0);
    int y = (int)loadSetting(_settings, "y", 0);
    _window->move(x, y);

    int width = (int)loadSetting(_settings, "width", available.width());
    int height = (int)loadSetting(_settings, "height", available.height());
    _window->resize(width, height);

    _settings->endGroup();
}

void Application::storeSizeAndPosition() {
    QMutexLocker locker(&_settingsMutex);
    _settings->beginGroup("Window");

    _settings->setValue("width", _window->rect().width());
    _settings->setValue("height", _window->rect().height());

    _settings->setValue("x", _window->pos().x());
    _settings->setValue("y", _window->pos().y());

    _settings->endGroup();
}

void Application::initializeGL() {
    qDebug( "Created Display Window.");

    // initialize glut for shape drawing; Qt apparently initializes it on OS X
    #ifndef __APPLE__
    static bool isInitialized = false;
    if (isInitialized) {
        return;
    } else {
        isInitialized = true;
    }
    int argc = 0;
    glutInit(&argc, 0);
    #endif

    #ifdef WIN32
    GLenum err = glewInit();
    if (GLEW_OK != err) {
      /* Problem: glewInit failed, something is seriously wrong. */
      qDebug("Error: %s\n", glewGetErrorString(err));
    }
    qDebug("Status: Using GLEW %s\n", glewGetString(GLEW_VERSION));
    #endif


    // Before we render anything, let's set up our viewFrustumOffsetCamera with a sufficiently large
    // field of view and near and far clip to make it interesting.
    //viewFrustumOffsetCamera.setFieldOfView(90.0);
    _viewFrustumOffsetCamera.setNearClip(0.1f);
    _viewFrustumOffsetCamera.setFarClip(500.0f * TREE_SCALE);

    initDisplay();
    qDebug( "Initialized Display.");

    init();
    qDebug( "init() complete.");

    // create thread for parsing of voxel data independent of the main network and rendering threads
    _voxelProcessor.initialize(_enableProcessVoxelsThread);
    _voxelEditSender.initialize(_enableProcessVoxelsThread);
    _voxelHideShowThread.initialize(_enableProcessVoxelsThread);
    _particleEditSender.initialize(_enableProcessVoxelsThread);
    _modelEditSender.initialize(_enableProcessVoxelsThread);

    if (_enableProcessVoxelsThread) {
        qDebug("Voxel parsing thread created.");
    }

    // call our timer function every second
    QTimer* timer = new QTimer(this);
    connect(timer, SIGNAL(timeout()), SLOT(timer()));
    timer->start(1000);

    // call our idle function whenever we can
    idleTimer = new QTimer(this);
    connect(idleTimer, SIGNAL(timeout()), SLOT(idle()));
    idleTimer->start(0);
    _idleLoopStdev.reset();

    if (_justStarted) {
        float startupTime = (float)_applicationStartupTime.elapsed() / 1000.0;
        _justStarted = false;
        qDebug("Startup time: %4.2f seconds.", startupTime);
        const char LOGSTASH_INTERFACE_START_TIME_KEY[] = "interface-start-time";

        // ask the Logstash class to record the startup time
        Logging::stashValue(STAT_TYPE_TIMER, LOGSTASH_INTERFACE_START_TIME_KEY, startupTime);
    }

    // update before the first render
    update(0.0f);

    InfoView::showFirstTime();
}

void Application::paintGL() {
    PerformanceWarning::setSuppressShortTimings(Menu::getInstance()->isOptionChecked(MenuOption::SuppressShortTimings));
    bool showWarnings = Menu::getInstance()->isOptionChecked(MenuOption::PipelineWarnings);
    PerformanceWarning warn(showWarnings, "Application::paintGL()");

    glEnable(GL_LINE_SMOOTH);

    float pushback = 0.0f;
    float pushbackFocalLength = 0.0f;
    if (OculusManager::isConnected()) {
        _myCamera.setUpShift(0.0f);
        _myCamera.setDistance(0.0f);
        _myCamera.setTightness(0.0f);     //  Camera is directly connected to head without smoothing
        _myCamera.setTargetPosition(_myAvatar->getHead()->calculateAverageEyePosition());
        _myCamera.setTargetRotation(_myAvatar->getHead()->getCameraOrientation());

    } else if (_myCamera.getMode() == CAMERA_MODE_FIRST_PERSON) {
        _myCamera.setTightness(0.0f);  //  In first person, camera follows (untweaked) head exactly without delay
        _myCamera.setTargetPosition(_myAvatar->getHead()->calculateAverageEyePosition());
        _myCamera.setTargetRotation(_myAvatar->getHead()->getCameraOrientation());

    } else if (_myCamera.getMode() == CAMERA_MODE_THIRD_PERSON) {
        _myCamera.setTightness(0.0f);     //  Camera is directly connected to head without smoothing
        _myCamera.setTargetPosition(_myAvatar->getUprightHeadPosition());
        _myCamera.setTargetRotation(_myAvatar->getHead()->getCameraOrientation());

    } else if (_myCamera.getMode() == CAMERA_MODE_MIRROR) {
        _myCamera.setTightness(0.0f);
        glm::vec3 eyePosition = _myAvatar->getHead()->calculateAverageEyePosition();
        float headHeight = eyePosition.y - _myAvatar->getPosition().y;
        _myCamera.setDistance(MIRROR_FULLSCREEN_DISTANCE * _myAvatar->getScale() * _scaleMirror);
        _myCamera.setTargetPosition(_myAvatar->getPosition() + glm::vec3(0, headHeight + (_raiseMirror * _myAvatar->getScale()), 0));
        _myCamera.setTargetRotation(_myAvatar->getWorldAlignedOrientation() * glm::quat(glm::vec3(0.0f, PI + _rotateMirror, 0.0f)));

        // if the head would intersect the near clip plane, we must push the camera out
        glm::vec3 relativePosition = glm::inverse(_myCamera.getTargetRotation()) *
            (eyePosition - _myCamera.getTargetPosition());
        const float BASE_PUSHBACK_RADIUS = 0.2f;
        float pushbackRadius = _myCamera.getNearClip() + _myAvatar->getScale() * BASE_PUSHBACK_RADIUS;
        pushback = relativePosition.z + pushbackRadius - _myCamera.getDistance();
        pushbackFocalLength = _myCamera.getDistance();
    }

    // handle pushback, if any
    if (pushbackFocalLength > 0.0f) {
        const float PUSHBACK_DECAY = 0.5f;
        _cameraPushback = qMax(pushback, _cameraPushback * PUSHBACK_DECAY);
        if (_cameraPushback > EPSILON) {
            _myCamera.setTargetPosition(_myCamera.getTargetPosition() +
                _myCamera.getTargetRotation() * glm::vec3(0.0f, 0.0f, _cameraPushback));
            float enlargement = pushbackFocalLength / (pushbackFocalLength + _cameraPushback);
            _myCamera.setFieldOfView(glm::degrees(2.0f * atanf(enlargement * tanf(
                glm::radians(Menu::getInstance()->getFieldOfView() * 0.5f)))));
        } else {
            _myCamera.setFieldOfView(Menu::getInstance()->getFieldOfView());
        }
        updateProjectionMatrix(_myCamera, true);
    }

    // Update camera position
    _myCamera.update( 1.f/_fps );


    // Note: whichCamera is used to pick between the normal camera myCamera for our
    // main camera, vs, an alternate camera. The alternate camera we support right now
    // is the viewFrustumOffsetCamera. But theoretically, we could use this same mechanism
    // to add other cameras.
    //
    // Why have two cameras? Well, one reason is that because in the case of the renderViewFrustum()
    // code, we want to keep the state of "myCamera" intact, so we can render what the view frustum of
    // myCamera is. But we also want to do meaningful camera transforms on OpenGL for the offset camera
    Camera whichCamera = _myCamera;

    if (Menu::getInstance()->isOptionChecked(MenuOption::DisplayFrustum)) {

        ViewFrustumOffset viewFrustumOffset = Menu::getInstance()->getViewFrustumOffset();

        // set the camera to third-person view but offset so we can see the frustum
        _viewFrustumOffsetCamera.setTargetPosition(_myCamera.getTargetPosition());
        _viewFrustumOffsetCamera.setTargetRotation(_myCamera.getTargetRotation() * glm::quat(glm::radians(glm::vec3(
            viewFrustumOffset.pitch, viewFrustumOffset.yaw, viewFrustumOffset.roll))));
        _viewFrustumOffsetCamera.setUpShift(viewFrustumOffset.up);
        _viewFrustumOffsetCamera.setDistance(viewFrustumOffset.distance);
        _viewFrustumOffsetCamera.initialize(); // force immediate snap to ideal position and orientation
        _viewFrustumOffsetCamera.update(1.f/_fps);
        whichCamera = _viewFrustumOffsetCamera;
    }

    if (Menu::getInstance()->isOptionChecked(MenuOption::Shadows)) {
        updateShadowMap();
    }

    if (OculusManager::isConnected()) {
        OculusManager::display(whichCamera);
    } else if (TV3DManager::isConnected()) {
        _glowEffect.prepare();
        TV3DManager::display(whichCamera);
        _glowEffect.render();
    } else {
        _glowEffect.prepare();

        glMatrixMode(GL_MODELVIEW);
        glPushMatrix();
        glLoadIdentity();
        displaySide(whichCamera);
        glPopMatrix();

        _glowEffect.render();

        if (Menu::getInstance()->isOptionChecked(MenuOption::Mirror)) {
            renderRearViewMirror(_mirrorViewRect);

        } else if (Menu::getInstance()->isOptionChecked(MenuOption::FullscreenMirror)) {
            _rearMirrorTools->render(true);
        }

        displayOverlay();
    }

    _frameCount++;
}

void Application::resetCamerasOnResizeGL(Camera& camera, int width, int height) {
    if (OculusManager::isConnected()) {
        OculusManager::configureCamera(camera, width, height);
    } else if (TV3DManager::isConnected()) {
        TV3DManager::configureCamera(camera, width, height);
    } else {
        camera.setAspectRatio((float)width / height);
        camera.setFieldOfView(Menu::getInstance()->getFieldOfView());
    }
}

void Application::resizeGL(int width, int height) {
    resetCamerasOnResizeGL(_viewFrustumOffsetCamera, width, height);
    resetCamerasOnResizeGL(_myCamera, width, height);

    glViewport(0, 0, width, height); // shouldn't this account for the menu???

    updateProjectionMatrix();
    glLoadIdentity();

    // update Stats width
    // let's set horizontal offset to give stats some margin to mirror
    int horizontalOffset = MIRROR_VIEW_WIDTH + MIRROR_VIEW_LEFT_PADDING * 2;
    Stats::getInstance()->resetWidth(width, horizontalOffset);
}

void Application::updateProjectionMatrix() {
    updateProjectionMatrix(_myCamera);
}

void Application::updateProjectionMatrix(Camera& camera, bool updateViewFrustum) {
    glMatrixMode(GL_PROJECTION);
    glLoadIdentity();

    float left, right, bottom, top, nearVal, farVal;
    glm::vec4 nearClipPlane, farClipPlane;

    // Tell our viewFrustum about this change, using the application camera
    if (updateViewFrustum) {
        loadViewFrustum(camera, _viewFrustum);
        computeOffAxisFrustum(left, right, bottom, top, nearVal, farVal, nearClipPlane, farClipPlane);

        // If we're in Display Frustum mode, then we want to use the slightly adjust near/far clip values of the
        // _viewFrustumOffsetCamera, so that we can see more of the application content in the application's frustum
        if (Menu::getInstance()->isOptionChecked(MenuOption::DisplayFrustum)) {
            nearVal = _viewFrustumOffsetCamera.getNearClip();
            farVal = _viewFrustumOffsetCamera.getFarClip();
        }
    } else {
        ViewFrustum tempViewFrustum;
        loadViewFrustum(camera, tempViewFrustum);
        tempViewFrustum.computeOffAxisFrustum(left, right, bottom, top, nearVal, farVal, nearClipPlane, farClipPlane);
    }
    glFrustum(left, right, bottom, top, nearVal, farVal);

    // save matrix
    glGetFloatv(GL_PROJECTION_MATRIX, (GLfloat*)&_projectionMatrix);

    glMatrixMode(GL_MODELVIEW);
}

void Application::controlledBroadcastToNodes(const QByteArray& packet, const NodeSet& destinationNodeTypes) {
    foreach(NodeType_t type, destinationNodeTypes) {
        // Intercept data to voxel server when voxels are disabled
        if (type == NodeType::VoxelServer && !Menu::getInstance()->isOptionChecked(MenuOption::Voxels)) {
            continue;
        }

        // Perform the broadcast for one type
        int nReceivingNodes = NodeList::getInstance()->broadcastToNodes(packet, NodeSet() << type);

        // Feed number of bytes to corresponding channel of the bandwidth meter, if any (done otherwise)
        BandwidthMeter::ChannelIndex channel;
        switch (type) {
            case NodeType::Agent:
            case NodeType::AvatarMixer:
                channel = BandwidthMeter::AVATARS;
                break;
            case NodeType::VoxelServer:
            case NodeType::ParticleServer:
            case NodeType::ModelServer:
                channel = BandwidthMeter::VOXELS;
                break;
            default:
                continue;
        }
        _bandwidthMeter.outputStream(channel).updateValue(nReceivingNodes * packet.size());
    }
}

bool Application::event(QEvent* event) {

    // handle custom URL
    if (event->type() == QEvent::FileOpen) {
        QFileOpenEvent* fileEvent = static_cast<QFileOpenEvent*>(event);
        bool isHifiSchemeURL = !fileEvent->url().isEmpty() && fileEvent->url().toLocalFile().startsWith(CUSTOM_URL_SCHEME);
        if (isHifiSchemeURL) {
            Menu::getInstance()->goTo(fileEvent->url().toString());
        }

        return false;
    }
    return QApplication::event(event);
}

void Application::keyPressEvent(QKeyEvent* event) {

    _keysPressed.insert(event->key());

    _controllerScriptingInterface.emitKeyPressEvent(event); // send events to any registered scripts

    // if one of our scripts have asked to capture this event, then stop processing it
    if (_controllerScriptingInterface.isKeyCaptured(event)) {
        return;
    }

    if (activeWindow() == _window) {
        bool isShifted = event->modifiers().testFlag(Qt::ShiftModifier);
        bool isMeta = event->modifiers().testFlag(Qt::ControlModifier);
        bool isOption = event->modifiers().testFlag(Qt::AltModifier);
        switch (event->key()) {
                break;
            case Qt::Key_BracketLeft:
            case Qt::Key_BracketRight:
            case Qt::Key_BraceLeft:
            case Qt::Key_BraceRight:
            case Qt::Key_ParenLeft:
            case Qt::Key_ParenRight:
            case Qt::Key_Less:
            case Qt::Key_Greater:
            case Qt::Key_Comma:
            case Qt::Key_Period:
                Menu::getInstance()->handleViewFrustumOffsetKeyModifier(event->key());
                break;
            case Qt::Key_L:
                if (isShifted) {
                    Menu::getInstance()->triggerOption(MenuOption::LodTools);
                } else if (isMeta) {
                    Menu::getInstance()->triggerOption(MenuOption::Log);
                }
                break;

            case Qt::Key_E:
            case Qt::Key_PageUp:
               if (!_myAvatar->getDriveKeys(UP)) {
                    _myAvatar->jump();
                }
                _myAvatar->setDriveKeys(UP, 1.f);
                break;

            case Qt::Key_Asterisk:
                Menu::getInstance()->triggerOption(MenuOption::Stars);
                break;

            case Qt::Key_C:
            case Qt::Key_PageDown:
                _myAvatar->setDriveKeys(DOWN, 1.f);
                break;

            case Qt::Key_W:
                _myAvatar->setDriveKeys(FWD, 1.f);
                break;

            case Qt::Key_S:
                if (isShifted && isMeta && !isOption) {
                    Menu::getInstance()->triggerOption(MenuOption::SuppressShortTimings);
                } else if (isOption && !isShifted && !isMeta) {
                    Menu::getInstance()->triggerOption(MenuOption::ScriptEditor);
                } else if (!isOption && !isShifted && isMeta) {
                    takeSnapshot();
                } else {
                    _myAvatar->setDriveKeys(BACK, 1.f);
                }
                break;

            case Qt::Key_Space:
                resetSensors();
                break;

            case Qt::Key_G:
                if (isShifted) {
                    Menu::getInstance()->triggerOption(MenuOption::ObeyEnvironmentalGravity);
                }
                break;

            case Qt::Key_A:
                if (isShifted) {
                    Menu::getInstance()->triggerOption(MenuOption::Atmosphere);
                } else {
                    _myAvatar->setDriveKeys(ROT_LEFT, 1.f);
                }
                break;

            case Qt::Key_D:
                _myAvatar->setDriveKeys(ROT_RIGHT, 1.f);
                break;

            case Qt::Key_Return:
            case Qt::Key_Enter:
                Menu::getInstance()->triggerOption(MenuOption::Chat);
                break;

            case Qt::Key_Up:
                if (_myCamera.getMode() == CAMERA_MODE_MIRROR) {
                    if (!isShifted) {
                        _scaleMirror *= 0.95f;
                    } else {
                        _raiseMirror += 0.05f;
                    }
                } else {
                    _myAvatar->setDriveKeys(isShifted ? UP : FWD, 1.f);
                }
                break;

            case Qt::Key_Down:
                if (_myCamera.getMode() == CAMERA_MODE_MIRROR) {
                    if (!isShifted) {
                        _scaleMirror *= 1.05f;
                    } else {
                        _raiseMirror -= 0.05f;
                    }
                } else {
                    _myAvatar->setDriveKeys(isShifted ? DOWN : BACK, 1.f);
                }
                break;

            case Qt::Key_Left:
                if (_myCamera.getMode() == CAMERA_MODE_MIRROR) {
                    _rotateMirror += PI / 20.f;
                } else {
                    _myAvatar->setDriveKeys(isShifted ? LEFT : ROT_LEFT, 1.f);
                }
                break;

            case Qt::Key_Right:
                if (_myCamera.getMode() == CAMERA_MODE_MIRROR) {
                    _rotateMirror -= PI / 20.f;
                } else {
                    _myAvatar->setDriveKeys(isShifted ? RIGHT : ROT_RIGHT, 1.f);
                }
                break;

            case Qt::Key_I:
                if (isShifted) {
                    _myCamera.setEyeOffsetOrientation(glm::normalize(
                                                                     glm::quat(glm::vec3(0.002f, 0, 0)) * _myCamera.getEyeOffsetOrientation()));
                } else {
                    _myCamera.setEyeOffsetPosition(_myCamera.getEyeOffsetPosition() + glm::vec3(0, 0.001, 0));
                }
                updateProjectionMatrix();
                break;

            case Qt::Key_K:
                if (isShifted) {
                    _myCamera.setEyeOffsetOrientation(glm::normalize(
                                                                     glm::quat(glm::vec3(-0.002f, 0, 0)) * _myCamera.getEyeOffsetOrientation()));
                } else {
                    _myCamera.setEyeOffsetPosition(_myCamera.getEyeOffsetPosition() + glm::vec3(0, -0.001, 0));
                }
                updateProjectionMatrix();
                break;

            case Qt::Key_J:
                if (isShifted) {
                    _viewFrustum.setFocalLength(_viewFrustum.getFocalLength() - 0.1f);
                    if (TV3DManager::isConnected()) {
                        TV3DManager::configureCamera(_myCamera, _glWidget->width(),_glWidget->height());
                    }
                } else {
                    _myCamera.setEyeOffsetPosition(_myCamera.getEyeOffsetPosition() + glm::vec3(-0.001, 0, 0));
                }
                updateProjectionMatrix();
                break;

            case Qt::Key_M:
                if (isShifted) {
                    _viewFrustum.setFocalLength(_viewFrustum.getFocalLength() + 0.1f);
                    if (TV3DManager::isConnected()) {
                        TV3DManager::configureCamera(_myCamera, _glWidget->width(),_glWidget->height());
                    }

                } else {
                    _myCamera.setEyeOffsetPosition(_myCamera.getEyeOffsetPosition() + glm::vec3(0.001, 0, 0));
                }
                updateProjectionMatrix();
                break;

            case Qt::Key_U:
                if (isShifted) {
                    _myCamera.setEyeOffsetOrientation(glm::normalize(
                                                                     glm::quat(glm::vec3(0, 0, -0.002f)) * _myCamera.getEyeOffsetOrientation()));
                } else {
                    _myCamera.setEyeOffsetPosition(_myCamera.getEyeOffsetPosition() + glm::vec3(0, 0, -0.001));
                }
                updateProjectionMatrix();
                break;

            case Qt::Key_Y:
                if (isShifted) {
                    _myCamera.setEyeOffsetOrientation(glm::normalize(
                                                                     glm::quat(glm::vec3(0, 0, 0.002f)) * _myCamera.getEyeOffsetOrientation()));
                } else {
                    _myCamera.setEyeOffsetPosition(_myCamera.getEyeOffsetPosition() + glm::vec3(0, 0, 0.001));
                }
                updateProjectionMatrix();
                break;
            case Qt::Key_H:
                if (isShifted) {
                    Menu::getInstance()->triggerOption(MenuOption::Mirror);
                } else {
                    Menu::getInstance()->triggerOption(MenuOption::FullscreenMirror);
                }
                break;
            case Qt::Key_F:
                if (isShifted)  {
                    Menu::getInstance()->triggerOption(MenuOption::DisplayFrustum);
                }
                break;
            case Qt::Key_V:
                if (isShifted) {
                    Menu::getInstance()->triggerOption(MenuOption::Voxels);
                }
                break;
            case Qt::Key_P:
                 Menu::getInstance()->triggerOption(MenuOption::FirstPerson);
                 break;
            case Qt::Key_R:
                if (isShifted)  {
                    Menu::getInstance()->triggerOption(MenuOption::FrustumRenderMode);
                }
                break;
                break;
            case Qt::Key_Slash:
                Menu::getInstance()->triggerOption(MenuOption::Stats);
                break;
            case Qt::Key_Plus:
                _myAvatar->increaseSize();
                break;
            case Qt::Key_Minus:
                _myAvatar->decreaseSize();
                break;
            case Qt::Key_Equal:
                _myAvatar->resetSize();
                break;

            case Qt::Key_At:
                Menu::getInstance()->goTo();
                break;
            default:
                event->ignore();
                break;
        }
    }
}

void Application::keyReleaseEvent(QKeyEvent* event) {

    _keysPressed.remove(event->key());

    _controllerScriptingInterface.emitKeyReleaseEvent(event); // send events to any registered scripts

    // if one of our scripts have asked to capture this event, then stop processing it
    if (_controllerScriptingInterface.isKeyCaptured(event)) {
        return;
    }

    switch (event->key()) {
        case Qt::Key_E:
        case Qt::Key_PageUp:
            _myAvatar->setDriveKeys(UP, 0.f);
            break;

        case Qt::Key_C:
        case Qt::Key_PageDown:
            _myAvatar->setDriveKeys(DOWN, 0.f);
            break;

        case Qt::Key_W:
            _myAvatar->setDriveKeys(FWD, 0.f);
            break;

        case Qt::Key_S:
            _myAvatar->setDriveKeys(BACK, 0.f);
            break;

        case Qt::Key_A:
            _myAvatar->setDriveKeys(ROT_LEFT, 0.f);
            break;

        case Qt::Key_D:
            _myAvatar->setDriveKeys(ROT_RIGHT, 0.f);
            break;

        case Qt::Key_Up:
            _myAvatar->setDriveKeys(FWD, 0.f);
            _myAvatar->setDriveKeys(UP, 0.f);
            break;

        case Qt::Key_Down:
            _myAvatar->setDriveKeys(BACK, 0.f);
            _myAvatar->setDriveKeys(DOWN, 0.f);
            break;

        case Qt::Key_Left:
            _myAvatar->setDriveKeys(LEFT, 0.f);
            _myAvatar->setDriveKeys(ROT_LEFT, 0.f);
            break;

        case Qt::Key_Right:
            _myAvatar->setDriveKeys(RIGHT, 0.f);
            _myAvatar->setDriveKeys(ROT_RIGHT, 0.f);
            break;

        default:
            event->ignore();
            break;
    }
}

void Application::focusOutEvent(QFocusEvent* event) {
    // synthesize events for keys currently pressed, since we may not get their release events
    foreach (int key, _keysPressed) {
        QKeyEvent event(QEvent::KeyRelease, key, Qt::NoModifier);
        keyReleaseEvent(&event);
    }
    _keysPressed.clear();
}

void Application::mouseMoveEvent(QMouseEvent* event) {
    _controllerScriptingInterface.emitMouseMoveEvent(event); // send events to any registered scripts

    // if one of our scripts have asked to capture this event, then stop processing it
    if (_controllerScriptingInterface.isMouseCaptured()) {
        return;
    }


    _lastMouseMove = usecTimestampNow();
    if (_mouseHidden) {
        getGLWidget()->setCursor(Qt::ArrowCursor);
        _mouseHidden = false;
        _seenMouseMove = true;
    }

    _mouseX = event->x();
    _mouseY = event->y();
}

void Application::mousePressEvent(QMouseEvent* event) {
    _controllerScriptingInterface.emitMousePressEvent(event); // send events to any registered scripts

    // if one of our scripts have asked to capture this event, then stop processing it
    if (_controllerScriptingInterface.isMouseCaptured()) {
        return;
    }


    if (activeWindow() == _window) {
        if (event->button() == Qt::LeftButton) {
            _mouseX = event->x();
            _mouseY = event->y();
            _mouseDragStartedX = _mouseX;
            _mouseDragStartedY = _mouseY;
            _mousePressed = true;

            if (_audio.mousePressEvent(_mouseX, _mouseY)) {
                // stop propagation
                return;
            }

            if (_rearMirrorTools->mousePressEvent(_mouseX, _mouseY)) {
                // stop propagation
                return;
            }

        } else if (event->button() == Qt::RightButton) {
            // right click items here
        }
    }
}

void Application::mouseReleaseEvent(QMouseEvent* event) {
    _controllerScriptingInterface.emitMouseReleaseEvent(event); // send events to any registered scripts

    // if one of our scripts have asked to capture this event, then stop processing it
    if (_controllerScriptingInterface.isMouseCaptured()) {
        return;
    }

    if (activeWindow() == _window) {
        if (event->button() == Qt::LeftButton) {
            _mouseX = event->x();
            _mouseY = event->y();
            _mousePressed = false;
            checkBandwidthMeterClick();
            if (Menu::getInstance()->isOptionChecked(MenuOption::Stats)) {
                // let's set horizontal offset to give stats some margin to mirror
                int horizontalOffset = MIRROR_VIEW_WIDTH;
                Stats::getInstance()->checkClick(_mouseX, _mouseY, _mouseDragStartedX, _mouseDragStartedY, horizontalOffset);
            }
        }
    }
}

void Application::touchUpdateEvent(QTouchEvent* event) {
    TouchEvent thisEvent(*event, _lastTouchEvent);
    _controllerScriptingInterface.emitTouchUpdateEvent(thisEvent); // send events to any registered scripts
    _lastTouchEvent = thisEvent;

    // if one of our scripts have asked to capture this event, then stop processing it
    if (_controllerScriptingInterface.isTouchCaptured()) {
        return;
    }

    bool validTouch = false;
    if (activeWindow() == _window) {
        const QList<QTouchEvent::TouchPoint>& tPoints = event->touchPoints();
        _touchAvgX = 0.0f;
        _touchAvgY = 0.0f;
        int numTouches = tPoints.count();
        if (numTouches > 1) {
            for (int i = 0; i < numTouches; ++i) {
                _touchAvgX += tPoints[i].pos().x();
                _touchAvgY += tPoints[i].pos().y();
            }
            _touchAvgX /= (float)(numTouches);
            _touchAvgY /= (float)(numTouches);
            validTouch = true;
        }
    }
    if (!_isTouchPressed) {
        _touchDragStartedAvgX = _touchAvgX;
        _touchDragStartedAvgY = _touchAvgY;
    }
    _isTouchPressed = validTouch;
}

void Application::touchBeginEvent(QTouchEvent* event) {
    TouchEvent thisEvent(*event); // on touch begin, we don't compare to last event
    _controllerScriptingInterface.emitTouchBeginEvent(thisEvent); // send events to any registered scripts

    _lastTouchEvent = thisEvent; // and we reset our last event to this event before we call our update
    touchUpdateEvent(event);

    // if one of our scripts have asked to capture this event, then stop processing it
    if (_controllerScriptingInterface.isTouchCaptured()) {
        return;
    }

}

void Application::touchEndEvent(QTouchEvent* event) {
    TouchEvent thisEvent(*event, _lastTouchEvent);
    _controllerScriptingInterface.emitTouchEndEvent(thisEvent); // send events to any registered scripts
    _lastTouchEvent = thisEvent;

    // if one of our scripts have asked to capture this event, then stop processing it
    if (_controllerScriptingInterface.isTouchCaptured()) {
        return;
    }
    // put any application specific touch behavior below here..
    _touchDragStartedAvgX = _touchAvgX;
    _touchDragStartedAvgY = _touchAvgY;
    _isTouchPressed = false;

}

void Application::wheelEvent(QWheelEvent* event) {

    _controllerScriptingInterface.emitWheelEvent(event); // send events to any registered scripts

    // if one of our scripts have asked to capture this event, then stop processing it
    if (_controllerScriptingInterface.isWheelCaptured()) {
        return;
    }
}

void Application::dropEvent(QDropEvent *event) {
    QString snapshotPath;
    const QMimeData *mimeData = event->mimeData();
    foreach (QUrl url, mimeData->urls()) {
        if (url.url().toLower().endsWith(SNAPSHOT_EXTENSION)) {
            snapshotPath = url.url().remove("file://");
            break;
        }
    }

    SnapshotMetaData* snapshotData = Snapshot::parseSnapshotData(snapshotPath);
    if (snapshotData) {
        if (!snapshotData->getDomain().isEmpty()) {
            Menu::getInstance()->goToDomain(snapshotData->getDomain());
        }

        _myAvatar->setPosition(snapshotData->getLocation());
        _myAvatar->setOrientation(snapshotData->getOrientation());
    } else {
        QMessageBox msgBox;
        msgBox.setText("No location details were found in this JPG, try dragging in an authentic Hifi snapshot.");
        msgBox.setStandardButtons(QMessageBox::Ok);
        msgBox.exec();
    }
}

void Application::sendPingPackets() {
    QByteArray pingPacket = NodeList::getInstance()->constructPingPacket();
    controlledBroadcastToNodes(pingPacket, NodeSet()
                               << NodeType::VoxelServer << NodeType::ParticleServer << NodeType::ModelServer
                               << NodeType::AudioMixer << NodeType::AvatarMixer
                               << NodeType::MetavoxelServer);
}

//  Every second, check the frame rates and other stuff
void Application::timer() {
    if (Menu::getInstance()->isOptionChecked(MenuOption::TestPing)) {
        sendPingPackets();
    }

    float diffTime = (float)_timerStart.nsecsElapsed() / 1000000000.0f;

    _fps = (float)_frameCount / diffTime;

    _packetsPerSecond = (float) _datagramProcessor.getPacketCount() / diffTime;
    _bytesPerSecond = (float) _datagramProcessor.getByteCount() / diffTime;
    _frameCount = 0;

    _datagramProcessor.resetCounters();

    _timerStart.start();

    // ask the node list to check in with the domain server
    NodeList::getInstance()->sendDomainServerCheckIn();
}

void Application::idle() {
    // Normally we check PipelineWarnings, but since idle will often take more than 10ms we only show these idle timing
    // details if we're in ExtraDebugging mode. However, the ::update() and it's subcomponents will show their timing
    // details normally.
    bool showWarnings = getLogger()->extraDebugging();
    PerformanceWarning warn(showWarnings, "Application::idle()");

    //  Only run simulation code if more than IDLE_SIMULATE_MSECS have passed since last time we ran

    double timeSinceLastUpdate = (double)_lastTimeUpdated.nsecsElapsed() / 1000000.0;
    if (timeSinceLastUpdate > IDLE_SIMULATE_MSECS) {
        _lastTimeUpdated.start();
        {
            PerformanceWarning warn(showWarnings, "Application::idle()... update()");
            const float BIGGEST_DELTA_TIME_SECS = 0.25f;
            update(glm::clamp((float)timeSinceLastUpdate / 1000.f, 0.f, BIGGEST_DELTA_TIME_SECS));
        }
        {
            PerformanceWarning warn(showWarnings, "Application::idle()... updateGL()");
            _glWidget->updateGL();
        }
        {
            PerformanceWarning warn(showWarnings, "Application::idle()... rest of it");
            _idleLoopStdev.addValue(timeSinceLastUpdate);

            //  Record standard deviation and reset counter if needed
            const int STDEV_SAMPLES = 500;
            if (_idleLoopStdev.getSamples() > STDEV_SAMPLES) {
                _idleLoopMeasuredJitter = _idleLoopStdev.getStDev();
                _idleLoopStdev.reset();
            }

            if (Menu::getInstance()->isOptionChecked(MenuOption::BuckyBalls)) {
                _buckyBalls.simulate(timeSinceLastUpdate / 1000.f, Application::getInstance()->getAvatar()->getHandData());
            }

            // After finishing all of the above work, restart the idle timer, allowing 2ms to process events.
            idleTimer->start(2);
        }
        if (_numChangedSettings > 0) {
            saveSettings();
        }
    }
}

void Application::checkBandwidthMeterClick() {
    // ... to be called upon button release

    if (Menu::getInstance()->isOptionChecked(MenuOption::Bandwidth) &&
        glm::compMax(glm::abs(glm::ivec2(_mouseX - _mouseDragStartedX, _mouseY - _mouseDragStartedY)))
            <= BANDWIDTH_METER_CLICK_MAX_DRAG_LENGTH
            && _bandwidthMeter.isWithinArea(_mouseX, _mouseY, _glWidget->width(), _glWidget->height())) {

        // The bandwidth meter is visible, the click didn't get dragged too far and
        // we actually hit the bandwidth meter
        Menu::getInstance()->bandwidthDetails();
    }
}

void Application::setFullscreen(bool fullscreen) {
    _window->setWindowState(fullscreen ? (_window->windowState() | Qt::WindowFullScreen) :
        (_window->windowState() & ~Qt::WindowFullScreen));
}

void Application::setEnable3DTVMode(bool enable3DTVMode) {
    resizeGL(_glWidget->width(),_glWidget->height());
}


void Application::setRenderVoxels(bool voxelRender) {
    _voxelEditSender.setShouldSend(voxelRender);
    if (!voxelRender) {
        doKillLocalVoxels();
    }
}

void Application::doKillLocalVoxels() {
    _wantToKillLocalVoxels = true;
}

void Application::removeVoxel(glm::vec3 position,
                              float scale) {
    VoxelDetail voxel;
    voxel.x = position.x / TREE_SCALE;
    voxel.y = position.y / TREE_SCALE;
    voxel.z = position.z / TREE_SCALE;
    voxel.s = scale / TREE_SCALE;
    _voxelEditSender.sendVoxelEditMessage(PacketTypeVoxelErase, voxel);

    // delete it locally to see the effect immediately (and in case no voxel server is present)
    _voxels.getTree()->deleteVoxelAt(voxel.x, voxel.y, voxel.z, voxel.s);
}


void Application::makeVoxel(glm::vec3 position,
                            float scale,
                            unsigned char red,
                            unsigned char green,
                            unsigned char blue,
                            bool isDestructive) {
    VoxelDetail voxel;
    voxel.x = position.x / TREE_SCALE;
    voxel.y = position.y / TREE_SCALE;
    voxel.z = position.z / TREE_SCALE;
    voxel.s = scale / TREE_SCALE;
    voxel.red = red;
    voxel.green = green;
    voxel.blue = blue;
    PacketType message = isDestructive ? PacketTypeVoxelSetDestructive : PacketTypeVoxelSet;
    _voxelEditSender.sendVoxelEditMessage(message, voxel);

    // create the voxel locally so it appears immediately
    _voxels.getTree()->createVoxel(voxel.x, voxel.y, voxel.z, voxel.s,
                        voxel.red, voxel.green, voxel.blue,
                        isDestructive);
   }

glm::vec3 Application::getMouseVoxelWorldCoordinates(const VoxelDetail& mouseVoxel) {
    return glm::vec3((mouseVoxel.x + mouseVoxel.s / 2.f) * TREE_SCALE, (mouseVoxel.y + mouseVoxel.s / 2.f) * TREE_SCALE,
        (mouseVoxel.z + mouseVoxel.s / 2.f) * TREE_SCALE);
}

FaceTracker* Application::getActiveFaceTracker() {
    return _faceshift.isActive() ? static_cast<FaceTracker*>(&_faceshift) :
        (_faceplus.isActive() ? static_cast<FaceTracker*>(&_faceplus) :
            (_visage.isActive() ? static_cast<FaceTracker*>(&_visage) : NULL));
}

struct SendVoxelsOperationArgs {
    const unsigned char*  newBaseOctCode;
};

bool Application::sendVoxelsOperation(OctreeElement* element, void* extraData) {
    VoxelTreeElement* voxel = (VoxelTreeElement*)element;
    SendVoxelsOperationArgs* args = (SendVoxelsOperationArgs*)extraData;
    if (voxel->isColored()) {
        const unsigned char* nodeOctalCode = voxel->getOctalCode();
        unsigned char* codeColorBuffer = NULL;
        int codeLength  = 0;
        int bytesInCode = 0;
        int codeAndColorLength;

        // If the newBase is NULL, then don't rebase
        if (args->newBaseOctCode) {
            codeColorBuffer = rebaseOctalCode(nodeOctalCode, args->newBaseOctCode, true);
            codeLength  = numberOfThreeBitSectionsInCode(codeColorBuffer);
            bytesInCode = bytesRequiredForCodeLength(codeLength);
            codeAndColorLength = bytesInCode + SIZE_OF_COLOR_DATA;
        } else {
            codeLength  = numberOfThreeBitSectionsInCode(nodeOctalCode);
            bytesInCode = bytesRequiredForCodeLength(codeLength);
            codeAndColorLength = bytesInCode + SIZE_OF_COLOR_DATA;
            codeColorBuffer = new unsigned char[codeAndColorLength];
            memcpy(codeColorBuffer, nodeOctalCode, bytesInCode);
        }

        // copy the colors over
        codeColorBuffer[bytesInCode + RED_INDEX] = voxel->getColor()[RED_INDEX];
        codeColorBuffer[bytesInCode + GREEN_INDEX] = voxel->getColor()[GREEN_INDEX];
        codeColorBuffer[bytesInCode + BLUE_INDEX] = voxel->getColor()[BLUE_INDEX];
        getInstance()->_voxelEditSender.queueVoxelEditMessage(PacketTypeVoxelSetDestructive,
                codeColorBuffer, codeAndColorLength);

        delete[] codeColorBuffer;
    }
    return true; // keep going
}

void Application::exportVoxels(const VoxelDetail& sourceVoxel) {
    QString desktopLocation = QStandardPaths::writableLocation(QStandardPaths::DesktopLocation);
    QString suggestedName = desktopLocation.append("/voxels.svo");

    QString fileNameString = QFileDialog::getSaveFileName(_glWidget, tr("Export Voxels"), suggestedName,
                                                          tr("Sparse Voxel Octree Files (*.svo)"));
    QByteArray fileNameAscii = fileNameString.toLocal8Bit();
    const char* fileName = fileNameAscii.data();

    VoxelTreeElement* selectedNode = _voxels.getTree()->getVoxelAt(sourceVoxel.x, sourceVoxel.y, sourceVoxel.z, sourceVoxel.s);
    if (selectedNode) {
        VoxelTree exportTree;
        getVoxelTree()->copySubTreeIntoNewTree(selectedNode, &exportTree, true);
        exportTree.writeToSVOFile(fileName);
    }

    // restore the main window's active state
    _window->activateWindow();
}

void Application::importVoxels() {
    _importSucceded = false;

    if (!_voxelImporter) {
        _voxelImporter = new VoxelImporter(_window);
        _voxelImporter->loadSettings(_settings);
    }

    if (!_voxelImporter->exec()) {
        qDebug() << "[DEBUG] Import succeeded." << endl;
        _importSucceded = true;
    } else {
        qDebug() << "[DEBUG] Import failed." << endl;
        if (_sharedVoxelSystem.getTree() == _voxelImporter->getVoxelTree()) {
            _sharedVoxelSystem.killLocalVoxels();
            _sharedVoxelSystem.changeTree(&_clipboard);
        }
    }

    // restore the main window's active state
    _window->activateWindow();

    emit importDone();
}

void Application::cutVoxels(const VoxelDetail& sourceVoxel) {
    copyVoxels(sourceVoxel);
    deleteVoxelAt(sourceVoxel);
}

void Application::copyVoxels(const VoxelDetail& sourceVoxel) {
    // switch to and clear the clipboard first...
    _sharedVoxelSystem.killLocalVoxels();
    if (_sharedVoxelSystem.getTree() != &_clipboard) {
        _clipboard.eraseAllOctreeElements();
        _sharedVoxelSystem.changeTree(&_clipboard);
    }

    // then copy onto it if there is something to copy
    VoxelTreeElement* selectedNode = _voxels.getTree()->getVoxelAt(sourceVoxel.x, sourceVoxel.y, sourceVoxel.z, sourceVoxel.s);
    if (selectedNode) {
        getVoxelTree()->copySubTreeIntoNewTree(selectedNode, _sharedVoxelSystem.getTree(), true);
        _sharedVoxelSystem.forceRedrawEntireTree();
    }
}

void Application::pasteVoxelsToOctalCode(const unsigned char* octalCodeDestination) {
    // Recurse the clipboard tree, where everything is root relative, and send all the colored voxels to
    // the server as an set voxel message, this will also rebase the voxels to the new location
    SendVoxelsOperationArgs args;
    args.newBaseOctCode = octalCodeDestination;
    _sharedVoxelSystem.getTree()->recurseTreeWithOperation(sendVoxelsOperation, &args);

    // Switch back to clipboard if it was an import
    if (_sharedVoxelSystem.getTree() != &_clipboard) {
        _sharedVoxelSystem.killLocalVoxels();
        _sharedVoxelSystem.changeTree(&_clipboard);
    }

    _voxelEditSender.releaseQueuedMessages();
}

void Application::pasteVoxels(const VoxelDetail& sourceVoxel) {
    unsigned char* calculatedOctCode = NULL;
    VoxelTreeElement* selectedNode = _voxels.getTree()->getVoxelAt(sourceVoxel.x, sourceVoxel.y, sourceVoxel.z, sourceVoxel.s);

    // we only need the selected voxel to get the newBaseOctCode, which we can actually calculate from the
    // voxel size/position details. If we don't have an actual selectedNode then use the mouseVoxel to create a
    // target octalCode for where the user is pointing.
    const unsigned char* octalCodeDestination;
    if (selectedNode) {
        octalCodeDestination = selectedNode->getOctalCode();
    } else {
        octalCodeDestination = calculatedOctCode = pointToVoxel(sourceVoxel.x, sourceVoxel.y, sourceVoxel.z, sourceVoxel.s);
    }

    pasteVoxelsToOctalCode(octalCodeDestination);

    if (calculatedOctCode) {
        delete[] calculatedOctCode;
    }
}

void Application::nudgeVoxelsByVector(const VoxelDetail& sourceVoxel, const glm::vec3& nudgeVec) {
    VoxelTreeElement* nodeToNudge = _voxels.getTree()->getVoxelAt(sourceVoxel.x, sourceVoxel.y, sourceVoxel.z, sourceVoxel.s);
    if (nodeToNudge) {
        _voxels.getTree()->nudgeSubTree(nodeToNudge, nudgeVec, _voxelEditSender);
    }
}

void Application::initDisplay() {
    glEnable(GL_BLEND);
    glBlendFuncSeparate(GL_SRC_ALPHA, GL_ONE_MINUS_SRC_ALPHA, GL_CONSTANT_ALPHA, GL_ONE);
    glShadeModel(GL_SMOOTH);
    glEnable(GL_LIGHTING);
    glEnable(GL_LIGHT0);
    glEnable(GL_DEPTH_TEST);
}

void Application::init() {
    _sharedVoxelSystemViewFrustum.setPosition(glm::vec3(TREE_SCALE / 2.0f,
                                                        TREE_SCALE / 2.0f,
                                                        3.0f * TREE_SCALE / 2.0f));
    _sharedVoxelSystemViewFrustum.setNearClip(TREE_SCALE / 2.0f);
    _sharedVoxelSystemViewFrustum.setFarClip(3.0f * TREE_SCALE / 2.0f);
    _sharedVoxelSystemViewFrustum.setFieldOfView(90.f);
    _sharedVoxelSystemViewFrustum.setOrientation(glm::quat());
    _sharedVoxelSystemViewFrustum.calculate();
    _sharedVoxelSystem.setViewFrustum(&_sharedVoxelSystemViewFrustum);

    VoxelTreeElement::removeUpdateHook(&_sharedVoxelSystem);

    // Cleanup of the original shared tree
    _sharedVoxelSystem.init();

    _voxelImporter = new VoxelImporter(_window);

    _environment.init();

    _glowEffect.init();
    _ambientOcclusionEffect.init();
    _voxelShader.init();
    _pointShader.init();

    _mouseX = _glWidget->width() / 2;
    _mouseY = _glWidget->height() / 2;
    QCursor::setPos(_mouseX, _mouseY);

    // TODO: move _myAvatar out of Application. Move relevant code to MyAvataar or AvatarManager
    _avatarManager.init();
    _myCamera.setMode(CAMERA_MODE_FIRST_PERSON);
    _myCamera.setModeShiftPeriod(1.0f);

    _mirrorCamera.setMode(CAMERA_MODE_MIRROR);
    _mirrorCamera.setModeShiftPeriod(0.0f);

    OculusManager::connect();
    if (OculusManager::isConnected()) {
        QMetaObject::invokeMethod(Menu::getInstance()->getActionForOption(MenuOption::Fullscreen),
                                  "trigger",
                                  Qt::QueuedConnection);
    }

    TV3DManager::connect();
    if (TV3DManager::isConnected()) {
        QMetaObject::invokeMethod(Menu::getInstance()->getActionForOption(MenuOption::Fullscreen),
                                  "trigger",
                                  Qt::QueuedConnection);
    }

    _timerStart.start();
    _lastTimeUpdated.start();

    Menu::getInstance()->loadSettings();
    if (Menu::getInstance()->getAudioJitterBufferSamples() != 0) {
        _audio.setJitterBufferSamples(Menu::getInstance()->getAudioJitterBufferSamples());
    }
    qDebug("Loaded settings");

    // initialize our face trackers after loading the menu settings
    _faceshift.init();
    _faceplus.init();
    _visage.init();

    // fire off an immediate domain-server check in now that settings are loaded
    NodeList::getInstance()->sendDomainServerCheckIn();

    // Set up VoxelSystem after loading preferences so we can get the desired max voxel count
    _voxels.setMaxVoxels(Menu::getInstance()->getMaxVoxels());
    _voxels.setUseVoxelShader(false);
    _voxels.setVoxelsAsPoints(false);
    _voxels.setDisableFastVoxelPipeline(false);
    _voxels.init();

    _particles.init();
    _particles.setViewFrustum(getViewFrustum());

    _models.init();
    _models.setViewFrustum(getViewFrustum());

    _metavoxels.init();

    _particleCollisionSystem.init(&_particleEditSender, _particles.getTree(), _voxels.getTree(), &_audio, &_avatarManager);

    // connect the _particleCollisionSystem to our script engine's ParticlesScriptingInterface
    connect(&_particleCollisionSystem, &ParticleCollisionSystem::particleCollisionWithVoxel,
            ScriptEngine::getParticlesScriptingInterface(), &ParticlesScriptingInterface::particleCollisionWithVoxel);

    connect(&_particleCollisionSystem, &ParticleCollisionSystem::particleCollisionWithParticle,
            ScriptEngine::getParticlesScriptingInterface(), &ParticlesScriptingInterface::particleCollisionWithParticle);

    _audio.init(_glWidget);

    _rearMirrorTools = new RearMirrorTools(_glWidget, _mirrorViewRect, _settings);

    connect(_rearMirrorTools, SIGNAL(closeView()), SLOT(closeMirrorView()));
    connect(_rearMirrorTools, SIGNAL(restoreView()), SLOT(restoreMirrorView()));
    connect(_rearMirrorTools, SIGNAL(shrinkView()), SLOT(shrinkMirrorView()));
    connect(_rearMirrorTools, SIGNAL(resetView()), SLOT(resetSensors()));

    // set up our audio reflector
    _audioReflector.setMyAvatar(getAvatar());
    _audioReflector.setVoxels(_voxels.getTree());
    _audioReflector.setAudio(getAudio());
    _audioReflector.setAvatarManager(&_avatarManager);

    connect(getAudio(), &Audio::processInboundAudio, &_audioReflector, &AudioReflector::processInboundAudio,Qt::DirectConnection);
    connect(getAudio(), &Audio::processLocalAudio, &_audioReflector, &AudioReflector::processLocalAudio,Qt::DirectConnection);
    connect(getAudio(), &Audio::preProcessOriginalInboundAudio, &_audioReflector,
                        &AudioReflector::preProcessOriginalInboundAudio,Qt::DirectConnection);

    // save settings when avatar changes
    connect(_myAvatar, &MyAvatar::transformChanged, this, &Application::bumpSettings);
}

void Application::closeMirrorView() {
    if (Menu::getInstance()->isOptionChecked(MenuOption::Mirror)) {
        Menu::getInstance()->triggerOption(MenuOption::Mirror);;
    }
}

void Application::restoreMirrorView() {
    if (Menu::getInstance()->isOptionChecked(MenuOption::Mirror)) {
        Menu::getInstance()->triggerOption(MenuOption::Mirror);;
    }

    if (!Menu::getInstance()->isOptionChecked(MenuOption::FullscreenMirror)) {
        Menu::getInstance()->triggerOption(MenuOption::FullscreenMirror);
    }
}

void Application::shrinkMirrorView() {
    if (!Menu::getInstance()->isOptionChecked(MenuOption::Mirror)) {
        Menu::getInstance()->triggerOption(MenuOption::Mirror);;
    }

    if (Menu::getInstance()->isOptionChecked(MenuOption::FullscreenMirror)) {
        Menu::getInstance()->triggerOption(MenuOption::FullscreenMirror);
    }
}

const float HEAD_SPHERE_RADIUS = 0.07f;

bool Application::isLookingAtMyAvatar(Avatar* avatar) {
    glm::vec3 theirLookat = avatar->getHead()->getLookAtPosition();
    glm::vec3 myHeadPosition = _myAvatar->getHead()->getPosition();

    if (pointInSphere(theirLookat, myHeadPosition, HEAD_SPHERE_RADIUS * _myAvatar->getScale())) {
        return true;
    }
    return false;
}

void Application::updateLOD() {
    // adjust it unless we were asked to disable this feature, or if we're currently in throttleRendering mode
    if (!Menu::getInstance()->isOptionChecked(MenuOption::DisableAutoAdjustLOD) && !isThrottleRendering()) {
        Menu::getInstance()->autoAdjustLOD(_fps);
    } else {
        Menu::getInstance()->resetLODAdjust();
    }
}

void Application::updateMouseRay() {

    bool showWarnings = Menu::getInstance()->isOptionChecked(MenuOption::PipelineWarnings);
    PerformanceWarning warn(showWarnings, "Application::updateMouseRay()");

    // make sure the frustum is up-to-date
    loadViewFrustum(_myCamera, _viewFrustum);

    // if the mouse pointer isn't visible, act like it's at the center of the screen
    float x = 0.5f, y = 0.5f;
    if (!_mouseHidden) {
        x = _mouseX / (float)_glWidget->width();
        y = _mouseY / (float)_glWidget->height();
    }
    _viewFrustum.computePickRay(x, y, _mouseRayOrigin, _mouseRayDirection);

    // adjust for mirroring
    if (_myCamera.getMode() == CAMERA_MODE_MIRROR) {
        glm::vec3 mouseRayOffset = _mouseRayOrigin - _viewFrustum.getPosition();
        _mouseRayOrigin -= 2.0f * (_viewFrustum.getDirection() * glm::dot(_viewFrustum.getDirection(), mouseRayOffset) +
            _viewFrustum.getRight() * glm::dot(_viewFrustum.getRight(), mouseRayOffset));
        _mouseRayDirection -= 2.0f * (_viewFrustum.getDirection() * glm::dot(_viewFrustum.getDirection(), _mouseRayDirection) +
            _viewFrustum.getRight() * glm::dot(_viewFrustum.getRight(), _mouseRayDirection));
    }

    // tell my avatar if the mouse is being pressed...
    _myAvatar->setMousePressed(_mousePressed);

    // tell my avatar the posiion and direction of the ray projected ino the world based on the mouse position
    _myAvatar->setMouseRay(_mouseRayOrigin, _mouseRayDirection);
}

void Application::updateFaceshift() {

    bool showWarnings = Menu::getInstance()->isOptionChecked(MenuOption::PipelineWarnings);
    PerformanceWarning warn(showWarnings, "Application::updateFaceshift()");

    //  Update faceshift
    _faceshift.update();

    //  Copy angular velocity if measured by faceshift, to the head
    if (_faceshift.isActive()) {
        _myAvatar->getHead()->setAngularVelocity(_faceshift.getHeadAngularVelocity());
    }
}

void Application::updateVisage() {

    bool showWarnings = Menu::getInstance()->isOptionChecked(MenuOption::PipelineWarnings);
    PerformanceWarning warn(showWarnings, "Application::updateVisage()");

    //  Update Visage
    _visage.update();
}

void Application::updateMyAvatarLookAtPosition() {

    bool showWarnings = Menu::getInstance()->isOptionChecked(MenuOption::PipelineWarnings);
    PerformanceWarning warn(showWarnings, "Application::updateMyAvatarLookAtPosition()");

    FaceTracker* tracker = getActiveFaceTracker();

    bool isLookingAtSomeone = false;
    glm::vec3 lookAtSpot;
    if (_myCamera.getMode() == CAMERA_MODE_MIRROR) {
        //  When I am in mirror mode, just look right at the camera (myself)
        lookAtSpot = _myCamera.getPosition();

    } else {
        if (_myAvatar->getLookAtTargetAvatar() && _myAvatar != _myAvatar->getLookAtTargetAvatar()) {
            isLookingAtSomeone = true;
            //  If I am looking at someone else, look directly at one of their eyes
            if (tracker) {
                //  If tracker active, look at the eye for the side my gaze is biased toward
                if (tracker->getEstimatedEyeYaw() > _myAvatar->getHead()->getFinalYaw()) {
                    // Look at their right eye
                    lookAtSpot = static_cast<Avatar*>(_myAvatar->getLookAtTargetAvatar())->getHead()->getRightEyePosition();
                } else {
                    // Look at their left eye
                    lookAtSpot = static_cast<Avatar*>(_myAvatar->getLookAtTargetAvatar())->getHead()->getLeftEyePosition();
                }
            } else {
                //  Need to add randomly looking back and forth between left and right eye for case with no tracker
                lookAtSpot = static_cast<Avatar*>(_myAvatar->getLookAtTargetAvatar())->getHead()->getEyePosition();
            }
        } else {
            //  I am not looking at anyone else, so just look forward
            lookAtSpot = _myAvatar->getHead()->calculateAverageEyePosition() + (_myAvatar->getHead()->getFinalOrientation() * glm::vec3(0.f, 0.f, -TREE_SCALE));
        }
        // TODO:  Add saccade to mouse pointer when stable, IF not looking at someone (since we know we are looking at it)
        /*
        const float FIXED_MIN_EYE_DISTANCE = 0.3f;
        float minEyeDistance = FIXED_MIN_EYE_DISTANCE + (_myCamera.getMode() == CAMERA_MODE_FIRST_PERSON ? 0.0f :
            glm::distance(_mouseRayOrigin, _myAvatar->getHead()->calculateAverageEyePosition()));
        lookAtSpot = _mouseRayOrigin + _mouseRayDirection * qMax(minEyeDistance, distance);
         */

    }
    //
    //  Deflect the eyes a bit to match the detected Gaze from 3D camera if active
    //
    if (tracker) {
        float eyePitch = tracker->getEstimatedEyePitch();
        float eyeYaw = tracker->getEstimatedEyeYaw();
        const float GAZE_DEFLECTION_REDUCTION_DURING_EYE_CONTACT = 0.1f;
        // deflect using Faceshift gaze data
        glm::vec3 origin = _myAvatar->getHead()->calculateAverageEyePosition();
        float pitchSign = (_myCamera.getMode() == CAMERA_MODE_MIRROR) ? -1.0f : 1.0f;
        float deflection = Menu::getInstance()->getFaceshiftEyeDeflection();
        if (isLookingAtSomeone) {
            deflection *= GAZE_DEFLECTION_REDUCTION_DURING_EYE_CONTACT;
        }
        lookAtSpot = origin + _myCamera.getRotation() * glm::quat(glm::radians(glm::vec3(
            eyePitch * pitchSign * deflection, eyeYaw * deflection, 0.0f))) *
                glm::inverse(_myCamera.getRotation()) * (lookAtSpot - origin);
    }

    _myAvatar->getHead()->setLookAtPosition(lookAtSpot);
}

void Application::updateThreads(float deltaTime) {
    bool showWarnings = Menu::getInstance()->isOptionChecked(MenuOption::PipelineWarnings);
    PerformanceWarning warn(showWarnings, "Application::updateThreads()");

    // parse voxel packets
    if (!_enableProcessVoxelsThread) {
        _voxelProcessor.threadRoutine();
        _voxelHideShowThread.threadRoutine();
        _voxelEditSender.threadRoutine();
        _particleEditSender.threadRoutine();
        _modelEditSender.threadRoutine();
    }
}

void Application::updateMetavoxels(float deltaTime) {
    bool showWarnings = Menu::getInstance()->isOptionChecked(MenuOption::PipelineWarnings);
    PerformanceWarning warn(showWarnings, "Application::updateMetavoxels()");

    if (Menu::getInstance()->isOptionChecked(MenuOption::Metavoxels)) {
        _metavoxels.simulate(deltaTime);
    }
}

void Application::cameraMenuChanged() {
    float modeShiftPeriod = (_myCamera.getMode() == CAMERA_MODE_MIRROR) ? 0.0f : 1.0f;
    if (Menu::getInstance()->isOptionChecked(MenuOption::FullscreenMirror)) {
        if (_myCamera.getMode() != CAMERA_MODE_MIRROR) {
            _myCamera.setMode(CAMERA_MODE_MIRROR);
            _myCamera.setModeShiftPeriod(0.0f);
        }
    } else if (Menu::getInstance()->isOptionChecked(MenuOption::FirstPerson)) {
        if (_myCamera.getMode() != CAMERA_MODE_FIRST_PERSON) {
            _myCamera.setMode(CAMERA_MODE_FIRST_PERSON);
            _myCamera.setModeShiftPeriod(modeShiftPeriod);
        }
    } else {
        if (_myCamera.getMode() != CAMERA_MODE_THIRD_PERSON) {
            _myCamera.setMode(CAMERA_MODE_THIRD_PERSON);
            _myCamera.setModeShiftPeriod(modeShiftPeriod);
        }
    }
}

void Application::updateCamera(float deltaTime) {
    bool showWarnings = Menu::getInstance()->isOptionChecked(MenuOption::PipelineWarnings);
    PerformanceWarning warn(showWarnings, "Application::updateCamera()");

    if (!OculusManager::isConnected() && !TV3DManager::isConnected() &&
            Menu::getInstance()->isOptionChecked(MenuOption::OffAxisProjection)) {
        FaceTracker* tracker = getActiveFaceTracker();
        if (tracker) {
            const float EYE_OFFSET_SCALE = 0.025f;
            glm::vec3 position = tracker->getHeadTranslation() * EYE_OFFSET_SCALE;
            float xSign = (_myCamera.getMode() == CAMERA_MODE_MIRROR) ? 1.0f : -1.0f;
            _myCamera.setEyeOffsetPosition(glm::vec3(position.x * xSign, position.y, -position.z));
            updateProjectionMatrix();
        }
    }
}

void Application::updateDialogs(float deltaTime) {
    bool showWarnings = Menu::getInstance()->isOptionChecked(MenuOption::PipelineWarnings);
    PerformanceWarning warn(showWarnings, "Application::updateDialogs()");

    // Update bandwidth dialog, if any
    BandwidthDialog* bandwidthDialog = Menu::getInstance()->getBandwidthDialog();
    if (bandwidthDialog) {
        bandwidthDialog->update();
    }

    OctreeStatsDialog* octreeStatsDialog = Menu::getInstance()->getOctreeStatsDialog();
    if (octreeStatsDialog) {
        octreeStatsDialog->update();
    }
}

void Application::updateCursor(float deltaTime) {
    bool showWarnings = Menu::getInstance()->isOptionChecked(MenuOption::PipelineWarnings);
    PerformanceWarning warn(showWarnings, "Application::updateCursor()");

    // watch mouse position, if it hasn't moved, hide the cursor
    bool underMouse = _glWidget->underMouse();
    if (!_mouseHidden) {
        quint64 now = usecTimestampNow();
        int elapsed = now - _lastMouseMove;
        const int HIDE_CURSOR_TIMEOUT = 1 * 1000 * 1000; // 1 second
        if (elapsed > HIDE_CURSOR_TIMEOUT && (underMouse || !_seenMouseMove)) {
            getGLWidget()->setCursor(Qt::BlankCursor);
            _mouseHidden = true;
        }
    } else {
        // if the mouse is hidden, but we're not inside our window, then consider ourselves to be moving
        if (!underMouse && _seenMouseMove) {
            _lastMouseMove = usecTimestampNow();
            getGLWidget()->setCursor(Qt::ArrowCursor);
            _mouseHidden = false;
        }
    }
}

void Application::update(float deltaTime) {
    bool showWarnings = Menu::getInstance()->isOptionChecked(MenuOption::PipelineWarnings);
    PerformanceWarning warn(showWarnings, "Application::update()");

    updateLOD();

    // check what's under the mouse and update the mouse voxel
    updateMouseRay();

    updateFaceshift();
    updateVisage();
    _myAvatar->updateLookAtTargetAvatar();
    updateMyAvatarLookAtPosition();
    _sixenseManager.update(deltaTime);
    _joystickManager.update();
    _prioVR.update(deltaTime);
    updateMyAvatar(deltaTime); // Sample hardware, update view frustum if needed, and send avatar data to mixer/nodes
    updateThreads(deltaTime); // If running non-threaded, then give the threads some time to process...
    _avatarManager.updateOtherAvatars(deltaTime); //loop through all the other avatars and simulate them...
    updateMetavoxels(deltaTime); // update metavoxels
    updateCamera(deltaTime); // handle various camera tweaks like off axis projection
    updateDialogs(deltaTime); // update various stats dialogs if present
    updateCursor(deltaTime); // Handle cursor updates

    _particles.update(); // update the particles...
    _particleCollisionSystem.update(); // collide the particles...

    _models.update(); // update the models...

    _overlays.update(deltaTime);

    // let external parties know we're updating
    emit simulating(deltaTime);
}

void Application::updateMyAvatar(float deltaTime) {
    bool showWarnings = Menu::getInstance()->isOptionChecked(MenuOption::PipelineWarnings);
    PerformanceWarning warn(showWarnings, "Application::updateMyAvatar()");

    _myAvatar->update(deltaTime);

    // send head/hand data to the avatar mixer and voxel server
    QByteArray packet = byteArrayWithPopulatedHeader(PacketTypeAvatarData);
    packet.append(_myAvatar->toByteArray());

    controlledBroadcastToNodes(packet, NodeSet() << NodeType::AvatarMixer);

    // Update _viewFrustum with latest camera and view frustum data...
    // NOTE: we get this from the view frustum, to make it simpler, since the
    // loadViewFrumstum() method will get the correct details from the camera
    // We could optimize this to not actually load the viewFrustum, since we don't
    // actually need to calculate the view frustum planes to send these details
    // to the server.
    loadViewFrustum(_myCamera, _viewFrustum);

    // Update my voxel servers with my current voxel query...
    quint64 now = usecTimestampNow();
    quint64 sinceLastQuery = now - _lastQueriedTime;
    const quint64 TOO_LONG_SINCE_LAST_QUERY = 3 * USECS_PER_SECOND;
    bool queryIsDue = sinceLastQuery > TOO_LONG_SINCE_LAST_QUERY;
    bool viewIsDifferentEnough = !_lastQueriedViewFrustum.isVerySimilar(_viewFrustum);

    // if it's been a while since our last query or the view has significantly changed then send a query, otherwise suppress it
    if (queryIsDue || viewIsDifferentEnough) {
        _lastQueriedTime = now;
        queryOctree(NodeType::VoxelServer, PacketTypeVoxelQuery, _voxelServerJurisdictions);
        queryOctree(NodeType::ParticleServer, PacketTypeParticleQuery, _particleServerJurisdictions);
        queryOctree(NodeType::ModelServer, PacketTypeModelQuery, _modelServerJurisdictions);
        _lastQueriedViewFrustum = _viewFrustum;
    }
}

void Application::queryOctree(NodeType_t serverType, PacketType packetType, NodeToJurisdictionMap& jurisdictions) {

    // if voxels are disabled, then don't send this at all...
    if (!Menu::getInstance()->isOptionChecked(MenuOption::Voxels)) {
        return;
    }

    //qDebug() << ">>> inside... queryOctree()... _viewFrustum.getFieldOfView()=" << _viewFrustum.getFieldOfView();

    bool wantExtraDebugging = getLogger()->extraDebugging();

    // These will be the same for all servers, so we can set them up once and then reuse for each server we send to.
    _octreeQuery.setWantLowResMoving(true);
    _octreeQuery.setWantColor(true);
    _octreeQuery.setWantDelta(true);
    _octreeQuery.setWantOcclusionCulling(false);
    _octreeQuery.setWantCompression(true);

    _octreeQuery.setCameraPosition(_viewFrustum.getPosition());
    _octreeQuery.setCameraOrientation(_viewFrustum.getOrientation());
    _octreeQuery.setCameraFov(_viewFrustum.getFieldOfView());
    _octreeQuery.setCameraAspectRatio(_viewFrustum.getAspectRatio());
    _octreeQuery.setCameraNearClip(_viewFrustum.getNearClip());
    _octreeQuery.setCameraFarClip(_viewFrustum.getFarClip());
    _octreeQuery.setCameraEyeOffsetPosition(_viewFrustum.getEyeOffsetPosition());
    _octreeQuery.setOctreeSizeScale(Menu::getInstance()->getVoxelSizeScale());
    _octreeQuery.setBoundaryLevelAdjust(Menu::getInstance()->getBoundaryLevelAdjust());

    unsigned char queryPacket[MAX_PACKET_SIZE];

    // Iterate all of the nodes, and get a count of how many voxel servers we have...
    int totalServers = 0;
    int inViewServers = 0;
    int unknownJurisdictionServers = 0;

    foreach (const SharedNodePointer& node, NodeList::getInstance()->getNodeHash()) {
        // only send to the NodeTypes that are serverType
        if (node->getActiveSocket() && node->getType() == serverType) {
            totalServers++;

            // get the server bounds for this server
            QUuid nodeUUID = node->getUUID();

            // if we haven't heard from this voxel server, go ahead and send it a query, so we
            // can get the jurisdiction...
            if (jurisdictions.find(nodeUUID) == jurisdictions.end()) {
                unknownJurisdictionServers++;
            } else {
                const JurisdictionMap& map = (jurisdictions)[nodeUUID];

                unsigned char* rootCode = map.getRootOctalCode();

                if (rootCode) {
                    VoxelPositionSize rootDetails;
                    voxelDetailsForCode(rootCode, rootDetails);
                    AABox serverBounds(glm::vec3(rootDetails.x, rootDetails.y, rootDetails.z), rootDetails.s);
                    serverBounds.scale(TREE_SCALE);

                    ViewFrustum::location serverFrustumLocation = _viewFrustum.boxInFrustum(serverBounds);

                    if (serverFrustumLocation != ViewFrustum::OUTSIDE) {
                        inViewServers++;
                    }
                }
            }
        }
    }

    if (wantExtraDebugging) {
        qDebug("Servers: total %d, in view %d, unknown jurisdiction %d",
            totalServers, inViewServers, unknownJurisdictionServers);
    }

    int perServerPPS = 0;
    const int SMALL_BUDGET = 10;
    int perUnknownServer = SMALL_BUDGET;
    int totalPPS = Menu::getInstance()->getMaxVoxelPacketsPerSecond();

    // determine PPS based on number of servers
    if (inViewServers >= 1) {
        // set our preferred PPS to be exactly evenly divided among all of the voxel servers... and allocate 1 PPS
        // for each unknown jurisdiction server
        perServerPPS = (totalPPS / inViewServers) - (unknownJurisdictionServers * perUnknownServer);
    } else {
        if (unknownJurisdictionServers > 0) {
            perUnknownServer = (totalPPS / unknownJurisdictionServers);
        }
    }

    if (wantExtraDebugging) {
        qDebug("perServerPPS: %d perUnknownServer: %d", perServerPPS, perUnknownServer);
    }

    NodeList* nodeList = NodeList::getInstance();

    foreach (const SharedNodePointer& node, nodeList->getNodeHash()) {
        // only send to the NodeTypes that are serverType
        if (node->getActiveSocket() && node->getType() == serverType) {


            // get the server bounds for this server
            QUuid nodeUUID = node->getUUID();

            bool inView = false;
            bool unknownView = false;

            // if we haven't heard from this voxel server, go ahead and send it a query, so we
            // can get the jurisdiction...
            if (jurisdictions.find(nodeUUID) == jurisdictions.end()) {
                unknownView = true; // assume it's in view
                if (wantExtraDebugging) {
                    qDebug() << "no known jurisdiction for node " << *node << ", assume it's visible.";
                }
            } else {
                const JurisdictionMap& map = (jurisdictions)[nodeUUID];

                unsigned char* rootCode = map.getRootOctalCode();

                if (rootCode) {
                    VoxelPositionSize rootDetails;
                    voxelDetailsForCode(rootCode, rootDetails);
                    AABox serverBounds(glm::vec3(rootDetails.x, rootDetails.y, rootDetails.z), rootDetails.s);
                    serverBounds.scale(TREE_SCALE);

                    ViewFrustum::location serverFrustumLocation = _viewFrustum.boxInFrustum(serverBounds);
                    if (serverFrustumLocation != ViewFrustum::OUTSIDE) {
                        inView = true;
                    } else {
                        inView = false;
                    }
                } else {
                    if (wantExtraDebugging) {
                        qDebug() << "Jurisdiction without RootCode for node " << *node << ". That's unusual!";
                    }
                }
            }

            if (inView) {
                _octreeQuery.setMaxOctreePacketsPerSecond(perServerPPS);
            } else if (unknownView) {
                if (wantExtraDebugging) {
                    qDebug() << "no known jurisdiction for node " << *node << ", give it budget of "
                            << perUnknownServer << " to send us jurisdiction.";
                }

                // set the query's position/orientation to be degenerate in a manner that will get the scene quickly
                // If there's only one server, then don't do this, and just let the normal voxel query pass through
                // as expected... this way, we will actually get a valid scene if there is one to be seen
                if (totalServers > 1) {
                    _octreeQuery.setCameraPosition(glm::vec3(-0.1,-0.1,-0.1));
                    const glm::quat OFF_IN_NEGATIVE_SPACE = glm::quat(-0.5, 0, -0.5, 1.0);
                    _octreeQuery.setCameraOrientation(OFF_IN_NEGATIVE_SPACE);
                    _octreeQuery.setCameraNearClip(0.1f);
                    _octreeQuery.setCameraFarClip(0.1f);
                    if (wantExtraDebugging) {
                        qDebug() << "Using 'minimal' camera position for node" << *node;
                    }
                } else {
                    if (wantExtraDebugging) {
                        qDebug() << "Using regular camera position for node" << *node;
                    }
                }
                _octreeQuery.setMaxOctreePacketsPerSecond(perUnknownServer);
            } else {
                _octreeQuery.setMaxOctreePacketsPerSecond(0);
            }
            // set up the packet for sending...
            unsigned char* endOfQueryPacket = queryPacket;

            // insert packet type/version and node UUID
            endOfQueryPacket += populatePacketHeader(reinterpret_cast<char*>(endOfQueryPacket), packetType);

            // encode the query data...
            endOfQueryPacket += _octreeQuery.getBroadcastData(endOfQueryPacket);

            int packetLength = endOfQueryPacket - queryPacket;

            // make sure we still have an active socket
            nodeList->writeUnverifiedDatagram(reinterpret_cast<const char*>(queryPacket), packetLength, node);

            // Feed number of bytes to corresponding channel of the bandwidth meter
            _bandwidthMeter.outputStream(BandwidthMeter::VOXELS).updateValue(packetLength);
        }
    }
}

/////////////////////////////////////////////////////////////////////////////////////
// loadViewFrustum()
//
// Description: this will load the view frustum bounds for EITHER the head
//                 or the "myCamera".
//
void Application::loadViewFrustum(Camera& camera, ViewFrustum& viewFrustum) {
    // We will use these below, from either the camera or head vectors calculated above
    glm::vec3 position(camera.getPosition());
    float fov         = camera.getFieldOfView();    // degrees
    float nearClip    = camera.getNearClip();
    float farClip     = camera.getFarClip();
    float aspectRatio = camera.getAspectRatio();

    glm::quat rotation = camera.getRotation();

    // Set the viewFrustum up with the correct position and orientation of the camera
    viewFrustum.setPosition(position);
    viewFrustum.setOrientation(rotation);

    // Also make sure it's got the correct lens details from the camera
    viewFrustum.setAspectRatio(aspectRatio);
    viewFrustum.setFieldOfView(fov);    // degrees
    viewFrustum.setNearClip(nearClip);
    viewFrustum.setFarClip(farClip);
    viewFrustum.setEyeOffsetPosition(camera.getEyeOffsetPosition());
    viewFrustum.setEyeOffsetOrientation(camera.getEyeOffsetOrientation());

    // Ask the ViewFrustum class to calculate our corners
    viewFrustum.calculate();
}

glm::vec3 Application::getSunDirection() {
    return glm::normalize(_environment.getClosestData(_myCamera.getPosition()).getSunLocation(_myCamera.getPosition()) -
        _myCamera.getPosition());
}

void Application::updateShadowMap() {
    QOpenGLFramebufferObject* fbo = _textureCache.getShadowFramebufferObject();
    fbo->bind();
    glEnable(GL_DEPTH_TEST);
    glClear(GL_COLOR_BUFFER_BIT | GL_DEPTH_BUFFER_BIT);

    glViewport(0, 0, fbo->width(), fbo->height());

    glm::vec3 lightDirection = -getSunDirection();
    glm::quat rotation = rotationBetween(IDENTITY_FRONT, lightDirection);
    glm::quat inverseRotation = glm::inverse(rotation);
    float nearScale = 0.0f;
    const float MAX_SHADOW_DISTANCE = 2.0f;
    float farScale = (MAX_SHADOW_DISTANCE - _viewFrustum.getNearClip()) /
        (_viewFrustum.getFarClip() - _viewFrustum.getNearClip());
    loadViewFrustum(_myCamera, _viewFrustum);
    glm::vec3 points[] = {
        glm::mix(_viewFrustum.getNearTopLeft(), _viewFrustum.getFarTopLeft(), nearScale),
        glm::mix(_viewFrustum.getNearTopRight(), _viewFrustum.getFarTopRight(), nearScale),
        glm::mix(_viewFrustum.getNearBottomLeft(), _viewFrustum.getFarBottomLeft(), nearScale),
        glm::mix(_viewFrustum.getNearBottomRight(), _viewFrustum.getFarBottomRight(), nearScale),
        glm::mix(_viewFrustum.getNearTopLeft(), _viewFrustum.getFarTopLeft(), farScale),
        glm::mix(_viewFrustum.getNearTopRight(), _viewFrustum.getFarTopRight(), farScale),
        glm::mix(_viewFrustum.getNearBottomLeft(), _viewFrustum.getFarBottomLeft(), farScale),
        glm::mix(_viewFrustum.getNearBottomRight(), _viewFrustum.getFarBottomRight(), farScale) };
    glm::vec3 center;
    for (size_t i = 0; i < sizeof(points) / sizeof(points[0]); i++) {
        center += points[i];
    }
    center /= (float)(sizeof(points) / sizeof(points[0]));
    float radius = 0.0f;
    for (size_t i = 0; i < sizeof(points) / sizeof(points[0]); i++) {
        radius = qMax(radius, glm::distance(points[i], center));
    }
    center = inverseRotation * center;
    glm::vec3 minima(center.x - radius, center.y - radius, center.z - radius);
    glm::vec3 maxima(center.x + radius, center.y + radius, center.z + radius);

    // stretch out our extents in z so that we get all of the avatars
    minima.z -= _viewFrustum.getFarClip() * 0.5f;
    maxima.z += _viewFrustum.getFarClip() * 0.5f;

    // save the combined matrix for rendering
    _shadowMatrix = glm::transpose(glm::translate(glm::vec3(0.5f, 0.5f, 0.5f)) * glm::scale(glm::vec3(0.5f, 0.5f, 0.5f)) *
        glm::ortho(minima.x, maxima.x, minima.y, maxima.y, -maxima.z, -minima.z) * glm::mat4_cast(inverseRotation));

    // update the shadow view frustum
    _shadowViewFrustum.setPosition(rotation * ((minima + maxima) * 0.5f));
    _shadowViewFrustum.setOrientation(rotation);
    _shadowViewFrustum.setOrthographic(true);
    _shadowViewFrustum.setWidth(maxima.x - minima.x);
    _shadowViewFrustum.setHeight(maxima.y - minima.y);
    _shadowViewFrustum.setNearClip(minima.z);
    _shadowViewFrustum.setFarClip(maxima.z);
    _shadowViewFrustum.setEyeOffsetPosition(glm::vec3());
    _shadowViewFrustum.setEyeOffsetOrientation(glm::quat());
    _shadowViewFrustum.calculate();

    glMatrixMode(GL_PROJECTION);
    glPushMatrix();
    glLoadIdentity();
    glOrtho(minima.x, maxima.x, minima.y, maxima.y, -maxima.z, -minima.z);

    glMatrixMode(GL_MODELVIEW);
    glPushMatrix();
    glLoadIdentity();
    glm::vec3 axis = glm::axis(inverseRotation);
    glRotatef(glm::degrees(glm::angle(inverseRotation)), axis.x, axis.y, axis.z);

    // store view matrix without translation, which we'll use for precision-sensitive objects
    updateUntranslatedViewMatrix();

    _avatarManager.renderAvatars(Avatar::SHADOW_RENDER_MODE);
    _particles.render(OctreeRenderer::SHADOW_RENDER_MODE);
    _models.render(OctreeRenderer::SHADOW_RENDER_MODE);

    glPopMatrix();

    glMatrixMode(GL_PROJECTION);
    glPopMatrix();

    glMatrixMode(GL_MODELVIEW);

    fbo->release();

    glViewport(0, 0, _glWidget->width(), _glWidget->height());
}

const GLfloat WHITE_SPECULAR_COLOR[] = { 1.0f, 1.0f, 1.0f, 1.0f };
const GLfloat NO_SPECULAR_COLOR[] = { 0.0f, 0.0f, 0.0f, 1.0f };

void Application::setupWorldLight() {

    //  Setup 3D lights (after the camera transform, so that they are positioned in world space)
    glEnable(GL_COLOR_MATERIAL);
    glColorMaterial(GL_FRONT_AND_BACK, GL_AMBIENT_AND_DIFFUSE);

    glm::vec3 sunDirection = getSunDirection();
    GLfloat light_position0[] = { sunDirection.x, sunDirection.y, sunDirection.z, 0.0 };
    glLightfv(GL_LIGHT0, GL_POSITION, light_position0);
    GLfloat ambient_color[] = { 0.7f, 0.7f, 0.8f };
    glLightfv(GL_LIGHT0, GL_AMBIENT, ambient_color);
    GLfloat diffuse_color[] = { 0.8f, 0.7f, 0.7f };
    glLightfv(GL_LIGHT0, GL_DIFFUSE, diffuse_color);

    glLightfv(GL_LIGHT0, GL_SPECULAR, WHITE_SPECULAR_COLOR);
    glMaterialfv(GL_FRONT, GL_SPECULAR, WHITE_SPECULAR_COLOR);
    glMateriali(GL_FRONT, GL_SHININESS, 96);
}

QImage Application::renderAvatarBillboard() {
    _textureCache.getPrimaryFramebufferObject()->bind();

    glDisable(GL_BLEND);

    const int BILLBOARD_SIZE = 64;
    renderRearViewMirror(QRect(0, _glWidget->height() - BILLBOARD_SIZE, BILLBOARD_SIZE, BILLBOARD_SIZE), true);

    QImage image(BILLBOARD_SIZE, BILLBOARD_SIZE, QImage::Format_ARGB32);
    glReadPixels(0, 0, BILLBOARD_SIZE, BILLBOARD_SIZE, GL_BGRA, GL_UNSIGNED_BYTE, image.bits());

    glEnable(GL_BLEND);

    _textureCache.getPrimaryFramebufferObject()->release();

    return image;
}

void Application::displaySide(Camera& whichCamera, bool selfAvatarOnly) {
    PerformanceWarning warn(Menu::getInstance()->isOptionChecked(MenuOption::PipelineWarnings), "Application::displaySide()");
    // transform by eye offset

    // flip x if in mirror mode (also requires reversing winding order for backface culling)
    if (whichCamera.getMode() == CAMERA_MODE_MIRROR) {
        glScalef(-1.0f, 1.0f, 1.0f);
        glFrontFace(GL_CW);

    } else {
        glFrontFace(GL_CCW);
    }

    glm::vec3 eyeOffsetPos = whichCamera.getEyeOffsetPosition();
    glm::quat eyeOffsetOrient = whichCamera.getEyeOffsetOrientation();
    glm::vec3 eyeOffsetAxis = glm::axis(eyeOffsetOrient);
    glRotatef(-glm::degrees(glm::angle(eyeOffsetOrient)), eyeOffsetAxis.x, eyeOffsetAxis.y, eyeOffsetAxis.z);
    glTranslatef(-eyeOffsetPos.x, -eyeOffsetPos.y, -eyeOffsetPos.z);

    // transform view according to whichCamera
    // could be myCamera (if in normal mode)
    // or could be viewFrustumOffsetCamera if in offset mode

    glm::quat rotation = whichCamera.getRotation();
    glm::vec3 axis = glm::axis(rotation);
    glRotatef(-glm::degrees(glm::angle(rotation)), axis.x, axis.y, axis.z);

    // store view matrix without translation, which we'll use for precision-sensitive objects
    updateUntranslatedViewMatrix(-whichCamera.getPosition());

    glTranslatef(_viewMatrixTranslation.x, _viewMatrixTranslation.y, _viewMatrixTranslation.z);

    //  Setup 3D lights (after the camera transform, so that they are positioned in world space)
    setupWorldLight();

    if (!selfAvatarOnly && Menu::getInstance()->isOptionChecked(MenuOption::Stars)) {
        PerformanceWarning warn(Menu::getInstance()->isOptionChecked(MenuOption::PipelineWarnings),
            "Application::displaySide() ... stars...");
        if (!_stars.isStarsLoaded()) {
            _stars.generate(STARFIELD_NUM_STARS, STARFIELD_SEED);
        }
        // should be the first rendering pass - w/o depth buffer / lighting

        // compute starfield alpha based on distance from atmosphere
        float alpha = 1.0f;
        if (Menu::getInstance()->isOptionChecked(MenuOption::Atmosphere)) {
            const EnvironmentData& closestData = _environment.getClosestData(whichCamera.getPosition());
            float height = glm::distance(whichCamera.getPosition(),
                closestData.getAtmosphereCenter(whichCamera.getPosition()));
            if (height < closestData.getAtmosphereInnerRadius()) {
                alpha = 0.0f;

            } else if (height < closestData.getAtmosphereOuterRadius()) {
                alpha = (height - closestData.getAtmosphereInnerRadius()) /
                    (closestData.getAtmosphereOuterRadius() - closestData.getAtmosphereInnerRadius());
            }
        }

        // finally render the starfield
        _stars.render(whichCamera.getFieldOfView(), whichCamera.getAspectRatio(), whichCamera.getNearClip(), alpha);
    }

    // draw the sky dome
    if (!selfAvatarOnly && Menu::getInstance()->isOptionChecked(MenuOption::Atmosphere)) {
        PerformanceWarning warn(Menu::getInstance()->isOptionChecked(MenuOption::PipelineWarnings),
            "Application::displaySide() ... atmosphere...");
        _environment.renderAtmospheres(whichCamera);
    }
    glEnable(GL_LIGHTING);
    glEnable(GL_DEPTH_TEST);

    if (!selfAvatarOnly) {
        // draw a red sphere
        float originSphereRadius = 0.05f;
        glColor3f(1,0,0);
        glPushMatrix();
            glutSolidSphere(originSphereRadius, 15, 15);
        glPopMatrix();

        // disable specular lighting for ground and voxels
        glMaterialfv(GL_FRONT, GL_SPECULAR, NO_SPECULAR_COLOR);

        // draw the audio reflector overlay
        _audioReflector.render();

        //  Draw voxels
        if (Menu::getInstance()->isOptionChecked(MenuOption::Voxels)) {
            PerformanceWarning warn(Menu::getInstance()->isOptionChecked(MenuOption::PipelineWarnings),
                "Application::displaySide() ... voxels...");
            _voxels.render();
        }

        // also, metavoxels
        if (Menu::getInstance()->isOptionChecked(MenuOption::Metavoxels)) {
            PerformanceWarning warn(Menu::getInstance()->isOptionChecked(MenuOption::PipelineWarnings),
                "Application::displaySide() ... metavoxels...");
            _metavoxels.render();
        }

        if (Menu::getInstance()->isOptionChecked(MenuOption::BuckyBalls)) {
            PerformanceWarning warn(Menu::getInstance()->isOptionChecked(MenuOption::PipelineWarnings),
                "Application::displaySide() ... bucky balls...");
            _buckyBalls.render();
        }

        // render particles...
        if (Menu::getInstance()->isOptionChecked(MenuOption::Particles)) {
            PerformanceWarning warn(Menu::getInstance()->isOptionChecked(MenuOption::PipelineWarnings),
                "Application::displaySide() ... particles...");
            _particles.render();
        }

        // render models...
        if (Menu::getInstance()->isOptionChecked(MenuOption::Models)) {
            PerformanceWarning warn(Menu::getInstance()->isOptionChecked(MenuOption::PipelineWarnings),
                "Application::displaySide() ... models...");
            _models.render();
        }

        // render the ambient occlusion effect if enabled
        if (Menu::getInstance()->isOptionChecked(MenuOption::AmbientOcclusion)) {
            PerformanceWarning warn(Menu::getInstance()->isOptionChecked(MenuOption::PipelineWarnings),
                "Application::displaySide() ... AmbientOcclusion...");
            _ambientOcclusionEffect.render();
        }

        // restore default, white specular
        glMaterialfv(GL_FRONT, GL_SPECULAR, WHITE_SPECULAR_COLOR);

        _nodeBoundsDisplay.draw();

    }

    bool mirrorMode = (whichCamera.getInterpolatedMode() == CAMERA_MODE_MIRROR);
    _avatarManager.renderAvatars(mirrorMode ? Avatar::MIRROR_RENDER_MODE : Avatar::NORMAL_RENDER_MODE, selfAvatarOnly);

    if (!selfAvatarOnly) {
        //  Render the world box
        if (whichCamera.getMode() != CAMERA_MODE_MIRROR && Menu::getInstance()->isOptionChecked(MenuOption::Stats)) {
            renderWorldBox();
        }

        // brad's frustum for debugging
        if (Menu::getInstance()->isOptionChecked(MenuOption::DisplayFrustum) && whichCamera.getMode() != CAMERA_MODE_MIRROR) {
            PerformanceWarning warn(Menu::getInstance()->isOptionChecked(MenuOption::PipelineWarnings),
                "Application::displaySide() ... renderViewFrustum...");
            renderViewFrustum(_viewFrustum);
        }

        // render voxel fades if they exist
        if (_voxelFades.size() > 0) {
            PerformanceWarning warn(Menu::getInstance()->isOptionChecked(MenuOption::PipelineWarnings),
                "Application::displaySide() ... voxel fades...");
            for(std::vector<VoxelFade>::iterator fade = _voxelFades.begin(); fade != _voxelFades.end();) {
                fade->render();
                if(fade->isDone()) {
                    fade = _voxelFades.erase(fade);
                } else {
                    ++fade;
                }
            }
        }

        // give external parties a change to hook in
        emit renderingInWorldInterface();

        // render JS/scriptable overlays
        _overlays.render3D();
    }
}

void Application::updateUntranslatedViewMatrix(const glm::vec3& viewMatrixTranslation) {
    glGetFloatv(GL_MODELVIEW_MATRIX, (GLfloat*)&_untranslatedViewMatrix);
    _viewMatrixTranslation = viewMatrixTranslation;
}

void Application::loadTranslatedViewMatrix(const glm::vec3& translation) {
    glLoadMatrixf((const GLfloat*)&_untranslatedViewMatrix);
    glTranslatef(translation.x + _viewMatrixTranslation.x, translation.y + _viewMatrixTranslation.y,
        translation.z + _viewMatrixTranslation.z);
}

void Application::getModelViewMatrix(glm::dmat4* modelViewMatrix) {
    (*modelViewMatrix) =_untranslatedViewMatrix;
    (*modelViewMatrix)[3] = _untranslatedViewMatrix * glm::vec4(_viewMatrixTranslation, 1);
}

void Application::getProjectionMatrix(glm::dmat4* projectionMatrix) {
    *projectionMatrix = _projectionMatrix;
}

void Application::computeOffAxisFrustum(float& left, float& right, float& bottom, float& top, float& nearVal,
    float& farVal, glm::vec4& nearClipPlane, glm::vec4& farClipPlane) const {

    _viewFrustum.computeOffAxisFrustum(left, right, bottom, top, nearVal, farVal, nearClipPlane, farClipPlane);
}

const float WHITE_TEXT[] = { 0.93f, 0.93f, 0.93f };

void Application::displayOverlay() {
    PerformanceWarning warn(Menu::getInstance()->isOptionChecked(MenuOption::PipelineWarnings), "Application::displayOverlay()");

    //  Render 2D overlay:  I/O level bar graphs and text
    glMatrixMode(GL_PROJECTION);
    glPushMatrix();

    glLoadIdentity();
    gluOrtho2D(0, _glWidget->width(), _glWidget->height(), 0);
    glDisable(GL_DEPTH_TEST);
    glDisable(GL_LIGHTING);

    //  Display a single screen-size quad to create an alpha blended 'collision' flash
    if (_audio.getCollisionFlashesScreen()) {
        float collisionSoundMagnitude = _audio.getCollisionSoundMagnitude();
        const float VISIBLE_COLLISION_SOUND_MAGNITUDE = 0.5f;
        if (collisionSoundMagnitude > VISIBLE_COLLISION_SOUND_MAGNITUDE) {
                renderCollisionOverlay(_glWidget->width(), _glWidget->height(), _audio.getCollisionSoundMagnitude());
        }
    }

    //  Audio VU Meter and Mute Icon
    const int MUTE_ICON_SIZE = 24;
    const int AUDIO_METER_INSET = 2;
    const int MUTE_ICON_PADDING = 10;
    const int AUDIO_METER_WIDTH = MIRROR_VIEW_WIDTH - MUTE_ICON_SIZE - AUDIO_METER_INSET - MUTE_ICON_PADDING;
    const int AUDIO_METER_SCALE_WIDTH = AUDIO_METER_WIDTH - 2 * AUDIO_METER_INSET;
    const int AUDIO_METER_HEIGHT = 8;
    const int AUDIO_METER_GAP = 5;
    const int AUDIO_METER_X = MIRROR_VIEW_LEFT_PADDING + MUTE_ICON_SIZE + AUDIO_METER_INSET + AUDIO_METER_GAP;

    int audioMeterY;
    if (Menu::getInstance()->isOptionChecked(MenuOption::Mirror)) {
        audioMeterY = MIRROR_VIEW_HEIGHT + AUDIO_METER_GAP + MUTE_ICON_PADDING;
    } else {
        audioMeterY = AUDIO_METER_GAP + MUTE_ICON_PADDING;
    }

    const float AUDIO_METER_BLUE[] = {0.0, 0.0, 1.0};
    const float AUDIO_METER_GREEN[] = {0.0, 1.0, 0.0};
    const float AUDIO_METER_RED[] = {1.0, 0.0, 0.0};
    const float AUDIO_GREEN_START = 0.25 * AUDIO_METER_SCALE_WIDTH;
    const float AUDIO_RED_START = 0.80 * AUDIO_METER_SCALE_WIDTH;
    const float CLIPPING_INDICATOR_TIME = 1.0f;
    const float AUDIO_METER_AVERAGING = 0.5;
    const float LOG2 = log(2.f);
    const float METER_LOUDNESS_SCALE = 2.8f / 5.f;
    const float LOG2_LOUDNESS_FLOOR = 11.f;
    float audioLevel = 0.f;
    float loudness = _audio.getLastInputLoudness() + 1.f;

    _trailingAudioLoudness = AUDIO_METER_AVERAGING * _trailingAudioLoudness + (1.f - AUDIO_METER_AVERAGING) * loudness;
    float log2loudness = log(_trailingAudioLoudness) / LOG2;

    if (log2loudness <= LOG2_LOUDNESS_FLOOR) {
        audioLevel = (log2loudness / LOG2_LOUDNESS_FLOOR) * METER_LOUDNESS_SCALE * AUDIO_METER_SCALE_WIDTH;
    } else {
        audioLevel = (log2loudness - (LOG2_LOUDNESS_FLOOR - 1.f)) * METER_LOUDNESS_SCALE * AUDIO_METER_SCALE_WIDTH;
    }
    if (audioLevel > AUDIO_METER_SCALE_WIDTH) {
        audioLevel = AUDIO_METER_SCALE_WIDTH;
    }
    bool isClipping = ((_audio.getTimeSinceLastClip() > 0.f) && (_audio.getTimeSinceLastClip() < CLIPPING_INDICATOR_TIME));

    if ((_audio.getTimeSinceLastClip() > 0.f) && (_audio.getTimeSinceLastClip() < CLIPPING_INDICATOR_TIME)) {
        const float MAX_MAGNITUDE = 0.7f;
        float magnitude = MAX_MAGNITUDE * (1 - _audio.getTimeSinceLastClip() / CLIPPING_INDICATOR_TIME);
        renderCollisionOverlay(_glWidget->width(), _glWidget->height(), magnitude, 1.0f);
    }

    _audio.renderToolBox(MIRROR_VIEW_LEFT_PADDING + AUDIO_METER_GAP,
                         audioMeterY,
                         Menu::getInstance()->isOptionChecked(MenuOption::Mirror));

    _audio.renderScope(_glWidget->width(), _glWidget->height());

    glBegin(GL_QUADS);
    if (isClipping) {
        glColor3f(1, 0, 0);
    } else {
        glColor3f(0.475f, 0.475f, 0.475f);
    }

    audioMeterY += AUDIO_METER_HEIGHT;

    glColor3f(0, 0, 0);
    //  Draw audio meter background Quad
    glVertex2i(AUDIO_METER_X, audioMeterY);
    glVertex2i(AUDIO_METER_X + AUDIO_METER_WIDTH, audioMeterY);
    glVertex2i(AUDIO_METER_X + AUDIO_METER_WIDTH, audioMeterY + AUDIO_METER_HEIGHT);
    glVertex2i(AUDIO_METER_X, audioMeterY + AUDIO_METER_HEIGHT);


    if (audioLevel > AUDIO_RED_START) {
        if (!isClipping) {
            glColor3fv(AUDIO_METER_RED);
        } else {
            glColor3f(1, 1, 1);
        }
        // Draw Red Quad
        glVertex2i(AUDIO_METER_X + AUDIO_METER_INSET + AUDIO_RED_START, audioMeterY + AUDIO_METER_INSET);
        glVertex2i(AUDIO_METER_X + AUDIO_METER_INSET + audioLevel, audioMeterY + AUDIO_METER_INSET);
        glVertex2i(AUDIO_METER_X + AUDIO_METER_INSET + audioLevel, audioMeterY + AUDIO_METER_HEIGHT - AUDIO_METER_INSET);
        glVertex2i(AUDIO_METER_X + AUDIO_METER_INSET + AUDIO_RED_START, audioMeterY + AUDIO_METER_HEIGHT - AUDIO_METER_INSET);
        audioLevel = AUDIO_RED_START;
    }
    if (audioLevel > AUDIO_GREEN_START) {
        if (!isClipping) {
            glColor3fv(AUDIO_METER_GREEN);
        } else {
            glColor3f(1, 1, 1);
        }
        // Draw Green Quad
        glVertex2i(AUDIO_METER_X + AUDIO_METER_INSET + AUDIO_GREEN_START, audioMeterY + AUDIO_METER_INSET);
        glVertex2i(AUDIO_METER_X + AUDIO_METER_INSET + audioLevel, audioMeterY + AUDIO_METER_INSET);
        glVertex2i(AUDIO_METER_X + AUDIO_METER_INSET + audioLevel, audioMeterY + AUDIO_METER_HEIGHT - AUDIO_METER_INSET);
        glVertex2i(AUDIO_METER_X + AUDIO_METER_INSET + AUDIO_GREEN_START, audioMeterY + AUDIO_METER_HEIGHT - AUDIO_METER_INSET);
        audioLevel = AUDIO_GREEN_START;
    }
    //   Draw Blue Quad
    if (!isClipping) {
        glColor3fv(AUDIO_METER_BLUE);
    } else {
        glColor3f(1, 1, 1);
    }
    // Draw Blue (low level) quad
    glVertex2i(AUDIO_METER_X + AUDIO_METER_INSET, audioMeterY + AUDIO_METER_INSET);
    glVertex2i(AUDIO_METER_X + AUDIO_METER_INSET + audioLevel, audioMeterY + AUDIO_METER_INSET);
    glVertex2i(AUDIO_METER_X + AUDIO_METER_INSET + audioLevel, audioMeterY + AUDIO_METER_HEIGHT - AUDIO_METER_INSET);
    glVertex2i(AUDIO_METER_X + AUDIO_METER_INSET, audioMeterY + AUDIO_METER_HEIGHT - AUDIO_METER_INSET);
    glEnd();


    if (Menu::getInstance()->isOptionChecked(MenuOption::HeadMouse)) {
        _myAvatar->renderHeadMouse(_glWidget->width(), _glWidget->height());
    }

    //  Display stats and log text onscreen
    glLineWidth(1.0f);
    glPointSize(1.0f);

    if (Menu::getInstance()->isOptionChecked(MenuOption::Stats)) {
        // let's set horizontal offset to give stats some margin to mirror
        int horizontalOffset = MIRROR_VIEW_WIDTH + MIRROR_VIEW_LEFT_PADDING * 2;
        int voxelPacketsToProcess = _voxelProcessor.packetsToProcessCount();
        //  Onscreen text about position, servers, etc
        Stats::getInstance()->display(WHITE_TEXT, horizontalOffset, _fps, _packetsPerSecond, _bytesPerSecond, voxelPacketsToProcess);
        //  Bandwidth meter
        if (Menu::getInstance()->isOptionChecked(MenuOption::Bandwidth)) {
            Stats::drawBackground(0x33333399, _glWidget->width() - 296, _glWidget->height() - 68, 296, 68);
            _bandwidthMeter.render(_glWidget->width(), _glWidget->height());
        }
    }

    //  Show on-screen msec timer
    if (Menu::getInstance()->isOptionChecked(MenuOption::FrameTimer)) {
        char frameTimer[10];
        quint64 mSecsNow = floor(usecTimestampNow() / 1000.0 + 0.5);
        sprintf(frameTimer, "%d\n", (int)(mSecsNow % 1000));
        int timerBottom =
            (Menu::getInstance()->isOptionChecked(MenuOption::Stats) &&
            Menu::getInstance()->isOptionChecked(MenuOption::Bandwidth))
                ? 80 : 20;
        drawText(_glWidget->width() - 100, _glWidget->height() - timerBottom, 0.30f, 0.0f, 0, frameTimer, WHITE_TEXT);
    }
    _nodeBoundsDisplay.drawOverlay();

    // give external parties a change to hook in
    emit renderingOverlay();

    _overlays.render2D();

    glPopMatrix();
}

glm::vec2 Application::getScaledScreenPoint(glm::vec2 projectedPoint) {
    float horizontalScale = _glWidget->width() / 2.0f;
    float verticalScale   = _glWidget->height() / 2.0f;

    // -1,-1 is 0,windowHeight
    // 1,1 is windowWidth,0

    // -1,1                    1,1
    // +-----------------------+
    // |           |           |
    // |           |           |
    // | -1,0      |           |
    // |-----------+-----------|
    // |          0,0          |
    // |           |           |
    // |           |           |
    // |           |           |
    // +-----------------------+
    // -1,-1                   1,-1

    glm::vec2 screenPoint((projectedPoint.x + 1.0) * horizontalScale,
        ((projectedPoint.y + 1.0) * -verticalScale) + _glWidget->height());

    return screenPoint;
}

void Application::renderRearViewMirror(const QRect& region, bool billboard) {
    bool eyeRelativeCamera = false;
    if (billboard) {
        _mirrorCamera.setFieldOfView(BILLBOARD_FIELD_OF_VIEW);  // degees
        _mirrorCamera.setDistance(BILLBOARD_DISTANCE * _myAvatar->getScale());
        _mirrorCamera.setTargetPosition(_myAvatar->getPosition());

    } else if (_rearMirrorTools->getZoomLevel() == BODY) {
        _mirrorCamera.setFieldOfView(MIRROR_FIELD_OF_VIEW);     // degrees
        _mirrorCamera.setDistance(MIRROR_REARVIEW_BODY_DISTANCE * _myAvatar->getScale());
        _mirrorCamera.setTargetPosition(_myAvatar->getChestPosition());

    } else { // HEAD zoom level
        _mirrorCamera.setFieldOfView(MIRROR_FIELD_OF_VIEW);     // degrees
        _mirrorCamera.setDistance(MIRROR_REARVIEW_DISTANCE * _myAvatar->getScale());
        if (_myAvatar->getSkeletonModel().isActive() && _myAvatar->getHead()->getFaceModel().isActive()) {
            // as a hack until we have a better way of dealing with coordinate precision issues, reposition the
            // face/body so that the average eye position lies at the origin
            eyeRelativeCamera = true;
            _mirrorCamera.setTargetPosition(glm::vec3());

        } else {
            _mirrorCamera.setTargetPosition(_myAvatar->getHead()->calculateAverageEyePosition());
        }
    }
    _mirrorCamera.setAspectRatio((float)region.width() / region.height());

    _mirrorCamera.setTargetRotation(_myAvatar->getWorldAlignedOrientation() * glm::quat(glm::vec3(0.0f, PI, 0.0f)));
    _mirrorCamera.update(1.0f/_fps);

    // set the bounds of rear mirror view
    glViewport(region.x(), _glWidget->height() - region.y() - region.height(), region.width(), region.height());
    glScissor(region.x(), _glWidget->height() - region.y() - region.height(), region.width(), region.height());
    bool updateViewFrustum = false;
    updateProjectionMatrix(_mirrorCamera, updateViewFrustum);
    glEnable(GL_SCISSOR_TEST);
    glClear(GL_COLOR_BUFFER_BIT | GL_DEPTH_BUFFER_BIT);

    // render rear mirror view
    glPushMatrix();
    if (eyeRelativeCamera) {
        // save absolute translations
        glm::vec3 absoluteSkeletonTranslation = _myAvatar->getSkeletonModel().getTranslation();
        glm::vec3 absoluteFaceTranslation = _myAvatar->getHead()->getFaceModel().getTranslation();

        // get the eye positions relative to the neck and use them to set the face translation
        glm::vec3 leftEyePosition, rightEyePosition;
        _myAvatar->getHead()->getFaceModel().setTranslation(glm::vec3());
        _myAvatar->getHead()->getFaceModel().getEyePositions(leftEyePosition, rightEyePosition);
        _myAvatar->getHead()->getFaceModel().setTranslation((leftEyePosition + rightEyePosition) * -0.5f);

        // get the neck position relative to the body and use it to set the skeleton translation
        glm::vec3 neckPosition;
        _myAvatar->getSkeletonModel().setTranslation(glm::vec3());
        _myAvatar->getSkeletonModel().getNeckPosition(neckPosition);
        _myAvatar->getSkeletonModel().setTranslation(_myAvatar->getHead()->getFaceModel().getTranslation() -
            neckPosition);

        // update the attachments to match
        QVector<glm::vec3> absoluteAttachmentTranslations;
        glm::vec3 delta = _myAvatar->getSkeletonModel().getTranslation() - absoluteSkeletonTranslation;
        foreach (Model* attachment, _myAvatar->getAttachmentModels()) {
            absoluteAttachmentTranslations.append(attachment->getTranslation());
            attachment->setTranslation(attachment->getTranslation() + delta);
        }

        displaySide(_mirrorCamera, true);

        // restore absolute translations
        _myAvatar->getSkeletonModel().setTranslation(absoluteSkeletonTranslation);
        _myAvatar->getHead()->getFaceModel().setTranslation(absoluteFaceTranslation);
        for (int i = 0; i < absoluteAttachmentTranslations.size(); i++) {
            _myAvatar->getAttachmentModels().at(i)->setTranslation(absoluteAttachmentTranslations.at(i));
        }
    } else {
        displaySide(_mirrorCamera, true);
    }
    glPopMatrix();

    if (!billboard) {
        _rearMirrorTools->render(false);
    }

    // reset Viewport and projection matrix
    glViewport(0, 0, _glWidget->width(), _glWidget->height());
    glDisable(GL_SCISSOR_TEST);
    updateProjectionMatrix(_myCamera, updateViewFrustum);
}

// renderViewFrustum()
//
// Description: this will render the view frustum bounds for EITHER the head
//                 or the "myCamera".
//
// Frustum rendering mode. For debug purposes, we allow drawing the frustum in a couple of different ways.
// We can draw it with each of these parts:
//    * Origin Direction/Up/Right vectors - these will be drawn at the point of the camera
//    * Near plane - this plane is drawn very close to the origin point.
//    * Right/Left planes - these two planes are drawn between the near and far planes.
//    * Far plane - the plane is drawn in the distance.
// Modes - the following modes, will draw the following parts.
//    * All - draws all the parts listed above
//    * Planes - draws the planes but not the origin vectors
//    * Origin Vectors - draws the origin vectors ONLY
//    * Near Plane - draws only the near plane
//    * Far Plane - draws only the far plane
void Application::renderViewFrustum(ViewFrustum& viewFrustum) {
    // Load it with the latest details!
    loadViewFrustum(_myCamera, viewFrustum);

    glm::vec3 position  = viewFrustum.getOffsetPosition();
    glm::vec3 direction = viewFrustum.getOffsetDirection();
    glm::vec3 up        = viewFrustum.getOffsetUp();
    glm::vec3 right     = viewFrustum.getOffsetRight();

    //  Get ready to draw some lines
    glDisable(GL_LIGHTING);
    glColor4f(1.0, 1.0, 1.0, 1.0);
    glLineWidth(1.0);
    glBegin(GL_LINES);

    if (Menu::getInstance()->getFrustumDrawMode() == FRUSTUM_DRAW_MODE_ALL
        || Menu::getInstance()->getFrustumDrawMode() == FRUSTUM_DRAW_MODE_VECTORS) {
        // Calculate the origin direction vectors
        glm::vec3 lookingAt      = position + (direction * 0.2f);
        glm::vec3 lookingAtUp    = position + (up * 0.2f);
        glm::vec3 lookingAtRight = position + (right * 0.2f);

        // Looking At = white
        glColor3f(1,1,1);
        glVertex3f(position.x, position.y, position.z);
        glVertex3f(lookingAt.x, lookingAt.y, lookingAt.z);

        // Looking At Up = purple
        glColor3f(1,0,1);
        glVertex3f(position.x, position.y, position.z);
        glVertex3f(lookingAtUp.x, lookingAtUp.y, lookingAtUp.z);

        // Looking At Right = cyan
        glColor3f(0,1,1);
        glVertex3f(position.x, position.y, position.z);
        glVertex3f(lookingAtRight.x, lookingAtRight.y, lookingAtRight.z);
    }

    if (Menu::getInstance()->getFrustumDrawMode() == FRUSTUM_DRAW_MODE_ALL
        || Menu::getInstance()->getFrustumDrawMode() == FRUSTUM_DRAW_MODE_PLANES
        || Menu::getInstance()->getFrustumDrawMode() == FRUSTUM_DRAW_MODE_NEAR_PLANE) {
        // Drawing the bounds of the frustum
        // viewFrustum.getNear plane - bottom edge
        glColor3f(1,0,0);
        glVertex3f(viewFrustum.getNearBottomLeft().x, viewFrustum.getNearBottomLeft().y, viewFrustum.getNearBottomLeft().z);
        glVertex3f(viewFrustum.getNearBottomRight().x, viewFrustum.getNearBottomRight().y, viewFrustum.getNearBottomRight().z);

        // viewFrustum.getNear plane - top edge
        glVertex3f(viewFrustum.getNearTopLeft().x, viewFrustum.getNearTopLeft().y, viewFrustum.getNearTopLeft().z);
        glVertex3f(viewFrustum.getNearTopRight().x, viewFrustum.getNearTopRight().y, viewFrustum.getNearTopRight().z);

        // viewFrustum.getNear plane - right edge
        glVertex3f(viewFrustum.getNearBottomRight().x, viewFrustum.getNearBottomRight().y, viewFrustum.getNearBottomRight().z);
        glVertex3f(viewFrustum.getNearTopRight().x, viewFrustum.getNearTopRight().y, viewFrustum.getNearTopRight().z);

        // viewFrustum.getNear plane - left edge
        glVertex3f(viewFrustum.getNearBottomLeft().x, viewFrustum.getNearBottomLeft().y, viewFrustum.getNearBottomLeft().z);
        glVertex3f(viewFrustum.getNearTopLeft().x, viewFrustum.getNearTopLeft().y, viewFrustum.getNearTopLeft().z);
    }

    if (Menu::getInstance()->getFrustumDrawMode() == FRUSTUM_DRAW_MODE_ALL
        || Menu::getInstance()->getFrustumDrawMode() == FRUSTUM_DRAW_MODE_PLANES
        || Menu::getInstance()->getFrustumDrawMode() == FRUSTUM_DRAW_MODE_FAR_PLANE) {
        // viewFrustum.getFar plane - bottom edge
        glColor3f(0,1,0);
        glVertex3f(viewFrustum.getFarBottomLeft().x, viewFrustum.getFarBottomLeft().y, viewFrustum.getFarBottomLeft().z);
        glVertex3f(viewFrustum.getFarBottomRight().x, viewFrustum.getFarBottomRight().y, viewFrustum.getFarBottomRight().z);

        // viewFrustum.getFar plane - top edge
        glVertex3f(viewFrustum.getFarTopLeft().x, viewFrustum.getFarTopLeft().y, viewFrustum.getFarTopLeft().z);
        glVertex3f(viewFrustum.getFarTopRight().x, viewFrustum.getFarTopRight().y, viewFrustum.getFarTopRight().z);

        // viewFrustum.getFar plane - right edge
        glVertex3f(viewFrustum.getFarBottomRight().x, viewFrustum.getFarBottomRight().y, viewFrustum.getFarBottomRight().z);
        glVertex3f(viewFrustum.getFarTopRight().x, viewFrustum.getFarTopRight().y, viewFrustum.getFarTopRight().z);

        // viewFrustum.getFar plane - left edge
        glVertex3f(viewFrustum.getFarBottomLeft().x, viewFrustum.getFarBottomLeft().y, viewFrustum.getFarBottomLeft().z);
        glVertex3f(viewFrustum.getFarTopLeft().x, viewFrustum.getFarTopLeft().y, viewFrustum.getFarTopLeft().z);
    }

    if (Menu::getInstance()->getFrustumDrawMode() == FRUSTUM_DRAW_MODE_ALL
        || Menu::getInstance()->getFrustumDrawMode() == FRUSTUM_DRAW_MODE_PLANES) {
        // RIGHT PLANE IS CYAN
        // right plane - bottom edge - viewFrustum.getNear to distant
        glColor3f(0,1,1);
        glVertex3f(viewFrustum.getNearBottomRight().x, viewFrustum.getNearBottomRight().y, viewFrustum.getNearBottomRight().z);
        glVertex3f(viewFrustum.getFarBottomRight().x, viewFrustum.getFarBottomRight().y, viewFrustum.getFarBottomRight().z);

        // right plane - top edge - viewFrustum.getNear to distant
        glVertex3f(viewFrustum.getNearTopRight().x, viewFrustum.getNearTopRight().y, viewFrustum.getNearTopRight().z);
        glVertex3f(viewFrustum.getFarTopRight().x, viewFrustum.getFarTopRight().y, viewFrustum.getFarTopRight().z);

        // LEFT PLANE IS BLUE
        // left plane - bottom edge - viewFrustum.getNear to distant
        glColor3f(0,0,1);
        glVertex3f(viewFrustum.getNearBottomLeft().x, viewFrustum.getNearBottomLeft().y, viewFrustum.getNearBottomLeft().z);
        glVertex3f(viewFrustum.getFarBottomLeft().x, viewFrustum.getFarBottomLeft().y, viewFrustum.getFarBottomLeft().z);

        // left plane - top edge - viewFrustum.getNear to distant
        glVertex3f(viewFrustum.getNearTopLeft().x, viewFrustum.getNearTopLeft().y, viewFrustum.getNearTopLeft().z);
        glVertex3f(viewFrustum.getFarTopLeft().x, viewFrustum.getFarTopLeft().y, viewFrustum.getFarTopLeft().z);

        // focal plane - bottom edge
        glColor3f(1.0f, 0.0f, 1.0f);
        float focalProportion = (viewFrustum.getFocalLength() - viewFrustum.getNearClip()) /
            (viewFrustum.getFarClip() - viewFrustum.getNearClip());
        glm::vec3 focalBottomLeft = glm::mix(viewFrustum.getNearBottomLeft(), viewFrustum.getFarBottomLeft(), focalProportion);
        glm::vec3 focalBottomRight = glm::mix(viewFrustum.getNearBottomRight(),
            viewFrustum.getFarBottomRight(), focalProportion);
        glVertex3f(focalBottomLeft.x, focalBottomLeft.y, focalBottomLeft.z);
        glVertex3f(focalBottomRight.x, focalBottomRight.y, focalBottomRight.z);

        // focal plane - top edge
        glm::vec3 focalTopLeft = glm::mix(viewFrustum.getNearTopLeft(), viewFrustum.getFarTopLeft(), focalProportion);
        glm::vec3 focalTopRight = glm::mix(viewFrustum.getNearTopRight(), viewFrustum.getFarTopRight(), focalProportion);
        glVertex3f(focalTopLeft.x, focalTopLeft.y, focalTopLeft.z);
        glVertex3f(focalTopRight.x, focalTopRight.y, focalTopRight.z);

        // focal plane - left edge
        glVertex3f(focalBottomLeft.x, focalBottomLeft.y, focalBottomLeft.z);
        glVertex3f(focalTopLeft.x, focalTopLeft.y, focalTopLeft.z);

        // focal plane - right edge
        glVertex3f(focalBottomRight.x, focalBottomRight.y, focalBottomRight.z);
        glVertex3f(focalTopRight.x, focalTopRight.y, focalTopRight.z);
    }
    glEnd();
    glEnable(GL_LIGHTING);

    if (Menu::getInstance()->getFrustumDrawMode() == FRUSTUM_DRAW_MODE_ALL
        || Menu::getInstance()->getFrustumDrawMode() == FRUSTUM_DRAW_MODE_KEYHOLE) {
        // Draw the keyhole
        float keyholeRadius = viewFrustum.getKeyholeRadius();
        if (keyholeRadius > 0.0f) {
            glPushMatrix();
            glColor4f(1, 1, 0, 1);
            glTranslatef(position.x, position.y, position.z); // where we actually want it!
            glutWireSphere(keyholeRadius, 20, 20);
            glPopMatrix();
        }
    }
}

void Application::deleteVoxels(const VoxelDetail& voxel) {
    deleteVoxelAt(voxel);
}

void Application::deleteVoxelAt(const VoxelDetail& voxel) {
    if (voxel.s != 0) {
        // sending delete to the server is sufficient, server will send new version so we see updates soon enough
        _voxelEditSender.sendVoxelEditMessage(PacketTypeVoxelErase, voxel);

        // delete it locally to see the effect immediately (and in case no voxel server is present)
        _voxels.getTree()->deleteVoxelAt(voxel.x, voxel.y, voxel.z, voxel.s);
    }
}


void Application::resetSensors() {
    _mouseX = _glWidget->width() / 2;
    _mouseY = _glWidget->height() / 2;

    _faceplus.reset();
    _faceshift.reset();
    _visage.reset();

    if (OculusManager::isConnected()) {
        OculusManager::reset();
    }

    _prioVR.reset();

    QCursor::setPos(_mouseX, _mouseY);
    _myAvatar->reset();

    QMetaObject::invokeMethod(&_audio, "reset", Qt::QueuedConnection);
}

static void setShortcutsEnabled(QWidget* widget, bool enabled) {
    foreach (QAction* action, widget->actions()) {
        QKeySequence shortcut = action->shortcut();
        if (!shortcut.isEmpty() && (shortcut[0] & (Qt::CTRL | Qt::ALT | Qt::META)) == 0) {
            // it's a shortcut that may coincide with a "regular" key, so switch its context
            action->setShortcutContext(enabled ? Qt::WindowShortcut : Qt::WidgetShortcut);
        }
    }
    foreach (QObject* child, widget->children()) {
        if (child->isWidgetType()) {
            setShortcutsEnabled(static_cast<QWidget*>(child), enabled);
        }
    }
}

void Application::setMenuShortcutsEnabled(bool enabled) {
    setShortcutsEnabled(_window->menuBar(), enabled);
}

void Application::uploadModel(ModelType modelType) {
    ModelUploader* uploader = new ModelUploader(modelType);
    QThread* thread = new QThread();
    thread->connect(uploader, SIGNAL(destroyed()), SLOT(quit()));
    thread->connect(thread, SIGNAL(finished()), SLOT(deleteLater()));
    uploader->connect(thread, SIGNAL(started()), SLOT(send()));

    thread->start();
}

void Application::updateWindowTitle(){

    QString buildVersion = " (build " + applicationVersion() + ")";
    NodeList* nodeList = NodeList::getInstance();

    QString username = AccountManager::getInstance().getAccountInfo().getUsername();
    QString title = QString() + (!username.isEmpty() ? username + " @ " : QString())
        + nodeList->getDomainHandler().getHostname() + buildVersion;
    qDebug("Application title set to: %s", title.toStdString().c_str());
    _window->setWindowTitle(title);
}

void Application::updateLocationInServer() {

    AccountManager& accountManager = AccountManager::getInstance();

    if (accountManager.isLoggedIn()) {

        static QJsonObject lastLocationObject;

        // construct a QJsonObject given the user's current address information
        QJsonObject updatedLocationObject;

        QJsonObject addressObject;
        addressObject.insert("position", QString(createByteArray(_myAvatar->getPosition())));
        addressObject.insert("orientation", QString(createByteArray(glm::degrees(safeEulerAngles(_myAvatar->getOrientation())))));
        addressObject.insert("domain", NodeList::getInstance()->getDomainHandler().getHostname());

        updatedLocationObject.insert("address", addressObject);

        if (updatedLocationObject != lastLocationObject) {

            accountManager.authenticatedRequest("/api/v1/users/address", QNetworkAccessManager::PutOperation,
                                                JSONCallbackParameters(), QJsonDocument(updatedLocationObject).toJson());

            lastLocationObject = updatedLocationObject;
        }
    }
}

void Application::domainChanged(const QString& domainHostname) {
    updateWindowTitle();

    // reset the environment so that we don't erroneously end up with multiple
    _environment.resetToDefault();

    // reset our node to stats and node to jurisdiction maps... since these must be changing...
    _voxelServerJurisdictions.clear();
    _octreeServerSceneStats.clear();
    _particleServerJurisdictions.clear();

    // reset the particle renderer
    _particles.clear();

    // reset the model renderer
    _models.clear();

    // reset the voxels renderer
    _voxels.killLocalVoxels();

    // reset the auth URL for OAuth web view handler
    OAuthWebViewHandler::getInstance().clearLastAuthorizationURL();
}

void Application::connectedToDomain(const QString& hostname) {
    AccountManager& accountManager = AccountManager::getInstance();

    if (accountManager.isLoggedIn()) {
        // update our domain-server with the data-server we're logged in with

        QString domainPutJsonString = "{\"address\":{\"domain\":\"" + hostname + "\"}}";

        accountManager.authenticatedRequest("/api/v1/users/address", QNetworkAccessManager::PutOperation,
                                            JSONCallbackParameters(), domainPutJsonString.toUtf8());
    }
}

void Application::nodeAdded(SharedNodePointer node) {
    if (node->getType() == NodeType::AvatarMixer) {
        // new avatar mixer, send off our identity packet right away
        _myAvatar->sendIdentityPacket();
    }
}

void Application::nodeKilled(SharedNodePointer node) {
    if (node->getType() == NodeType::VoxelServer) {
        QUuid nodeUUID = node->getUUID();
        // see if this is the first we've heard of this node...
        if (_voxelServerJurisdictions.find(nodeUUID) != _voxelServerJurisdictions.end()) {
            unsigned char* rootCode = _voxelServerJurisdictions[nodeUUID].getRootOctalCode();
            VoxelPositionSize rootDetails;
            voxelDetailsForCode(rootCode, rootDetails);

            qDebug("voxel server going away...... v[%f, %f, %f, %f]",
                rootDetails.x, rootDetails.y, rootDetails.z, rootDetails.s);

            // Add the jurisditionDetails object to the list of "fade outs"
            if (!Menu::getInstance()->isOptionChecked(MenuOption::DontFadeOnVoxelServerChanges)) {
                VoxelFade fade(VoxelFade::FADE_OUT, NODE_KILLED_RED, NODE_KILLED_GREEN, NODE_KILLED_BLUE);
                fade.voxelDetails = rootDetails;
                const float slightly_smaller = 0.99f;
                fade.voxelDetails.s = fade.voxelDetails.s * slightly_smaller;
                _voxelFades.push_back(fade);
            }

            // If the voxel server is going away, remove it from our jurisdiction map so we don't send voxels to a dead server
            _voxelServerJurisdictions.erase(_voxelServerJurisdictions.find(nodeUUID));
        }

        // also clean up scene stats for that server
        _octreeSceneStatsLock.lockForWrite();
        if (_octreeServerSceneStats.find(nodeUUID) != _octreeServerSceneStats.end()) {
            _octreeServerSceneStats.erase(nodeUUID);
        }
        _octreeSceneStatsLock.unlock();

    } else if (node->getType() == NodeType::ParticleServer) {
        QUuid nodeUUID = node->getUUID();
        // see if this is the first we've heard of this node...
        if (_particleServerJurisdictions.find(nodeUUID) != _particleServerJurisdictions.end()) {
            unsigned char* rootCode = _particleServerJurisdictions[nodeUUID].getRootOctalCode();
            VoxelPositionSize rootDetails;
            voxelDetailsForCode(rootCode, rootDetails);

            qDebug("particle server going away...... v[%f, %f, %f, %f]",
                rootDetails.x, rootDetails.y, rootDetails.z, rootDetails.s);

            // Add the jurisditionDetails object to the list of "fade outs"
            if (!Menu::getInstance()->isOptionChecked(MenuOption::DontFadeOnVoxelServerChanges)) {
                VoxelFade fade(VoxelFade::FADE_OUT, NODE_KILLED_RED, NODE_KILLED_GREEN, NODE_KILLED_BLUE);
                fade.voxelDetails = rootDetails;
                const float slightly_smaller = 0.99f;
                fade.voxelDetails.s = fade.voxelDetails.s * slightly_smaller;
                _voxelFades.push_back(fade);
            }

            // If the particle server is going away, remove it from our jurisdiction map so we don't send voxels to a dead server
            _particleServerJurisdictions.erase(_particleServerJurisdictions.find(nodeUUID));
        }

        // also clean up scene stats for that server
        _octreeSceneStatsLock.lockForWrite();
        if (_octreeServerSceneStats.find(nodeUUID) != _octreeServerSceneStats.end()) {
            _octreeServerSceneStats.erase(nodeUUID);
        }
        _octreeSceneStatsLock.unlock();

    } else if (node->getType() == NodeType::ModelServer) {

        QUuid nodeUUID = node->getUUID();
        // see if this is the first we've heard of this node...
        if (_modelServerJurisdictions.find(nodeUUID) != _modelServerJurisdictions.end()) {
            unsigned char* rootCode = _modelServerJurisdictions[nodeUUID].getRootOctalCode();
            VoxelPositionSize rootDetails;
            voxelDetailsForCode(rootCode, rootDetails);

            qDebug("model server going away...... v[%f, %f, %f, %f]",
                rootDetails.x, rootDetails.y, rootDetails.z, rootDetails.s);

            // Add the jurisditionDetails object to the list of "fade outs"
            if (!Menu::getInstance()->isOptionChecked(MenuOption::DontFadeOnVoxelServerChanges)) {
                VoxelFade fade(VoxelFade::FADE_OUT, NODE_KILLED_RED, NODE_KILLED_GREEN, NODE_KILLED_BLUE);
                fade.voxelDetails = rootDetails;
                const float slightly_smaller = 0.99f;
                fade.voxelDetails.s = fade.voxelDetails.s * slightly_smaller;
                _voxelFades.push_back(fade);
            }

            // If the model server is going away, remove it from our jurisdiction map so we don't send voxels to a dead server
            _modelServerJurisdictions.erase(_modelServerJurisdictions.find(nodeUUID));
        }

        // also clean up scene stats for that server
        _octreeSceneStatsLock.lockForWrite();
        if (_octreeServerSceneStats.find(nodeUUID) != _octreeServerSceneStats.end()) {
            _octreeServerSceneStats.erase(nodeUUID);
        }
        _octreeSceneStatsLock.unlock();

    } else if (node->getType() == NodeType::AvatarMixer) {
        // our avatar mixer has gone away - clear the hash of avatars
        _avatarManager.clearOtherAvatars();
    }
}

void Application::trackIncomingVoxelPacket(const QByteArray& packet, const SharedNodePointer& sendingNode, bool wasStatsPacket) {

    // Attempt to identify the sender from it's address.
    if (sendingNode) {
        QUuid nodeUUID = sendingNode->getUUID();

        // now that we know the node ID, let's add these stats to the stats for that node...
        _octreeSceneStatsLock.lockForWrite();
        if (_octreeServerSceneStats.find(nodeUUID) != _octreeServerSceneStats.end()) {
            OctreeSceneStats& stats = _octreeServerSceneStats[nodeUUID];
            stats.trackIncomingOctreePacket(packet, wasStatsPacket, sendingNode->getClockSkewUsec());
        }
        _octreeSceneStatsLock.unlock();
    }
}

int Application::parseOctreeStats(const QByteArray& packet, const SharedNodePointer& sendingNode) {
    // But, also identify the sender, and keep track of the contained jurisdiction root for this server

    // parse the incoming stats datas stick it in a temporary object for now, while we
    // determine which server it belongs to
    OctreeSceneStats temp;
    int statsMessageLength = temp.unpackFromMessage(reinterpret_cast<const unsigned char*>(packet.data()), packet.size());

    // quick fix for crash... why would voxelServer be NULL?
    if (sendingNode) {
        QUuid nodeUUID = sendingNode->getUUID();

        // now that we know the node ID, let's add these stats to the stats for that node...
        _octreeSceneStatsLock.lockForWrite();
        if (_octreeServerSceneStats.find(nodeUUID) != _octreeServerSceneStats.end()) {
            _octreeServerSceneStats[nodeUUID].unpackFromMessage(reinterpret_cast<const unsigned char*>(packet.data()),
                                                                packet.size());
        } else {
            _octreeServerSceneStats[nodeUUID] = temp;
        }
        _octreeSceneStatsLock.unlock();

        VoxelPositionSize rootDetails;
        voxelDetailsForCode(temp.getJurisdictionRoot(), rootDetails);

        // see if this is the first we've heard of this node...
        NodeToJurisdictionMap* jurisdiction = NULL;
        QString serverType;
        if (sendingNode->getType() == NodeType::VoxelServer) {
            jurisdiction = &_voxelServerJurisdictions;
            serverType = "Voxel";
        } else if (sendingNode->getType() == NodeType::ParticleServer) {
            jurisdiction = &_particleServerJurisdictions;
            serverType = "Particle";
        } else {
            jurisdiction = &_modelServerJurisdictions;
            serverType = "Model";
        }

        if (jurisdiction->find(nodeUUID) == jurisdiction->end()) {
            qDebug("stats from new %s server... [%f, %f, %f, %f]",
                qPrintable(serverType), rootDetails.x, rootDetails.y, rootDetails.z, rootDetails.s);

            // Add the jurisditionDetails object to the list of "fade outs"
            if (!Menu::getInstance()->isOptionChecked(MenuOption::DontFadeOnVoxelServerChanges)) {
                VoxelFade fade(VoxelFade::FADE_OUT, NODE_ADDED_RED, NODE_ADDED_GREEN, NODE_ADDED_BLUE);
                fade.voxelDetails = rootDetails;
                const float slightly_smaller = 0.99f;
                fade.voxelDetails.s = fade.voxelDetails.s * slightly_smaller;
                _voxelFades.push_back(fade);
            }
        }
        // store jurisdiction details for later use
        // This is bit of fiddling is because JurisdictionMap assumes it is the owner of the values used to construct it
        // but OctreeSceneStats thinks it's just returning a reference to it's contents. So we need to make a copy of the
        // details from the OctreeSceneStats to construct the JurisdictionMap
        JurisdictionMap jurisdictionMap;
        jurisdictionMap.copyContents(temp.getJurisdictionRoot(), temp.getJurisdictionEndNodes());
        (*jurisdiction)[nodeUUID] = jurisdictionMap;
    }
    return statsMessageLength;
}

void Application::packetSent(quint64 length) {
    _bandwidthMeter.outputStream(BandwidthMeter::VOXELS).updateValue(length);
}

void Application::loadScripts() {
    // loads all saved scripts
    int size = lockSettings()->beginReadArray("Settings");
    unlockSettings();
    for (int i = 0; i < size; ++i){
        lockSettings()->setArrayIndex(i);
        QString string = _settings->value("script").toString();
        unlockSettings();
        if (!string.isEmpty()) {
            loadScript(string);
        }
    }

    QMutexLocker locker(&_settingsMutex);
    _settings->endArray();
}

void Application::clearScriptsBeforeRunning() {
    // clears all scripts from the settings
    QMutexLocker locker(&_settingsMutex);
    _settings->remove("Settings");
}

void Application::saveScripts() {
    // saves all current running scripts
    QMutexLocker locker(&_settingsMutex);
    _settings->beginWriteArray("Settings");
    for (int i = 0; i < getRunningScripts().size(); ++i){
        _settings->setArrayIndex(i);
        _settings->setValue("script", getRunningScripts().at(i));
    }
    _settings->endArray();
}

ScriptEngine* Application::loadScript(const QString& scriptName, bool loadScriptFromEditor) {
    if(loadScriptFromEditor && _scriptEnginesHash.contains(scriptName) && !_scriptEnginesHash[scriptName]->isFinished()){
        return _scriptEnginesHash[scriptName];
    }

    // start the script on a new thread...
    QUrl scriptUrl(scriptName);
    ScriptEngine* scriptEngine = new ScriptEngine(scriptUrl, &_controllerScriptingInterface);
    _scriptEnginesHash.insert(scriptUrl.toString(), scriptEngine);

    if (!scriptEngine->hasScript()) {
        qDebug() << "Application::loadScript(), script failed to load...";
        return NULL;
    }
    _runningScriptsWidget->setRunningScripts(getRunningScripts());

    // setup the packet senders and jurisdiction listeners of the script engine's scripting interfaces so
    // we can use the same ones from the application.
    scriptEngine->getVoxelsScriptingInterface()->setPacketSender(&_voxelEditSender);
    scriptEngine->getVoxelsScriptingInterface()->setVoxelTree(_voxels.getTree());
    scriptEngine->getVoxelsScriptingInterface()->setUndoStack(&_undoStack);
    scriptEngine->getParticlesScriptingInterface()->setPacketSender(&_particleEditSender);
    scriptEngine->getParticlesScriptingInterface()->setParticleTree(_particles.getTree());

    scriptEngine->getModelsScriptingInterface()->setPacketSender(&_modelEditSender);
    scriptEngine->getModelsScriptingInterface()->setModelTree(_models.getTree());

    // hook our avatar object into this script engine
    scriptEngine->setAvatarData(_myAvatar, "MyAvatar"); // leave it as a MyAvatar class to expose thrust features

    CameraScriptableObject* cameraScriptable = new CameraScriptableObject(&_myCamera, &_viewFrustum);
    scriptEngine->registerGlobalObject("Camera", cameraScriptable);
    connect(scriptEngine, SIGNAL(finished(const QString&)), cameraScriptable, SLOT(deleteLater()));

    ClipboardScriptingInterface* clipboardScriptable = new ClipboardScriptingInterface();
    scriptEngine->registerGlobalObject("Clipboard", clipboardScriptable);
    connect(scriptEngine, SIGNAL(finished(const QString&)), clipboardScriptable, SLOT(deleteLater()));

    connect(scriptEngine, SIGNAL(finished(const QString&)), this, SLOT(scriptFinished(const QString&)));

    scriptEngine->registerGlobalObject("Overlays", &_overlays);

    QScriptValue windowValue = scriptEngine->registerGlobalObject("Window", WindowScriptingInterface::getInstance());
    scriptEngine->registerGetterSetter("location", LocationScriptingInterface::locationGetter,
                                      LocationScriptingInterface::locationSetter, windowValue);

    // register `location` on the global object.
    scriptEngine->registerGetterSetter("location", LocationScriptingInterface::locationGetter,
                                      LocationScriptingInterface::locationSetter);

    scriptEngine->registerGlobalObject("Menu", MenuScriptingInterface::getInstance());
    scriptEngine->registerGlobalObject("Settings", SettingsScriptingInterface::getInstance());
    scriptEngine->registerGlobalObject("AudioDevice", AudioDeviceScriptingInterface::getInstance());
    scriptEngine->registerGlobalObject("AnimationCache", &_animationCache);
    scriptEngine->registerGlobalObject("AudioReflector", &_audioReflector);

    QThread* workerThread = new QThread(this);

    // when the worker thread is started, call our engine's run..
    connect(workerThread, &QThread::started, scriptEngine, &ScriptEngine::run);

    // when the thread is terminated, add both scriptEngine and thread to the deleteLater queue
    connect(scriptEngine, SIGNAL(finished(const QString&)), scriptEngine, SLOT(deleteLater()));
    connect(workerThread, SIGNAL(finished()), workerThread, SLOT(deleteLater()));

    // when the application is about to quit, stop our script engine so it unwinds properly
    connect(this, SIGNAL(aboutToQuit()), scriptEngine, SLOT(stop()));

    scriptEngine->moveToThread(workerThread);

    // Starts an event loop, and emits workerThread->started()
    workerThread->start();

    // restore the main window's active state
    if (!loadScriptFromEditor) {
        _window->activateWindow();
    }
    bumpSettings();

    return scriptEngine;
}

void Application::scriptFinished(const QString& scriptName) {
    if (_scriptEnginesHash.remove(scriptName)) {
        _runningScriptsWidget->scriptStopped(scriptName);
        _runningScriptsWidget->setRunningScripts(getRunningScripts());
        bumpSettings();
    }
}

void Application::stopAllScripts(bool restart) {
    // stops all current running scripts
    for (QHash<QString, ScriptEngine*>::const_iterator it = _scriptEnginesHash.constBegin();
            it != _scriptEnginesHash.constEnd(); it++) {
        if (restart) {
            connect(it.value(), SIGNAL(finished(const QString&)), SLOT(loadScript(const QString&)));
        }
        it.value()->stop();
        qDebug() << "stopping script..." << it.key();
    }
}

void Application::stopScript(const QString &scriptName) {
    if (_scriptEnginesHash.contains(scriptName)) {
        _scriptEnginesHash.value(scriptName)->stop();
        qDebug() << "stopping script..." << scriptName;
    }
}

void Application::reloadAllScripts() {
    stopAllScripts(true);
}

void Application::manageRunningScriptsWidgetVisibility(bool shown) {
    if (_runningScriptsWidgetWasVisible && shown) {
        _runningScriptsWidget->show();
    } else if (_runningScriptsWidgetWasVisible && !shown) {
        _runningScriptsWidget->hide();
    }
}

void Application::toggleRunningScriptsWidget() {
    if (_runningScriptsWidgetWasVisible) {
        _runningScriptsWidget->hide();
        _runningScriptsWidgetWasVisible = false;
    } else {
        _runningScriptsWidget->setBoundary(QRect(_window->geometry().topLeft(),
                                                 _window->size()));
        _runningScriptsWidget->show();
        _runningScriptsWidgetWasVisible = true;
    }
}

void Application::uploadHead() {
    uploadModel(HEAD_MODEL);
}

void Application::uploadSkeleton() {
    uploadModel(SKELETON_MODEL);
}

void Application::uploadAttachment() {
    uploadModel(ATTACHMENT_MODEL);
}

QString Application::getPreviousScriptLocation() {
    QString suggestedName;
    if (_previousScriptLocation.isEmpty()) {
        QString desktopLocation = QStandardPaths::writableLocation(QStandardPaths::DesktopLocation);
// Temporary fix to Qt bug: http://stackoverflow.com/questions/16194475
#ifdef __APPLE__
        suggestedName = desktopLocation.append("/script.js");
#endif
    } else {
        suggestedName = _previousScriptLocation;
    }
    return suggestedName;
}

void Application::setPreviousScriptLocation(const QString& previousScriptLocation) {
    _previousScriptLocation = previousScriptLocation;
    QMutexLocker locker(&_settingsMutex);
    _settings->setValue("LastScriptLocation", _previousScriptLocation);
}

void Application::loadDialog() {

    QString fileNameString = QFileDialog::getOpenFileName(_glWidget, tr("Open Script"),
                                                          getPreviousScriptLocation(),
                                                          tr("JavaScript Files (*.js)"));
    if (!fileNameString.isEmpty()) {
        setPreviousScriptLocation(fileNameString);
        loadScript(fileNameString);
    }
}

void Application::loadScriptURLDialog() {

    QInputDialog scriptURLDialog(Application::getInstance()->getWindow());
    scriptURLDialog.setWindowTitle("Open and Run Script URL");
    scriptURLDialog.setLabelText("Script:");
    scriptURLDialog.setWindowFlags(Qt::Sheet);
    const float DIALOG_RATIO_OF_WINDOW = 0.30f;
    scriptURLDialog.resize(scriptURLDialog.parentWidget()->size().width() * DIALOG_RATIO_OF_WINDOW,
                        scriptURLDialog.size().height());

    int dialogReturn = scriptURLDialog.exec();
    QString newScript;
    if (dialogReturn == QDialog::Accepted) {
        if (scriptURLDialog.textValue().size() > 0) {
            // the user input a new hostname, use that
            newScript = scriptURLDialog.textValue();
        }
        loadScript(newScript);
    }

    sendFakeEnterEvent();
}



void Application::toggleLogDialog() {
    if (! _logDialog) {
        _logDialog = new LogDialog(_glWidget, getLogger());
    }

    if (_logDialog->isVisible()) {
        _logDialog->hide();
    } else {
        _logDialog->show();
    }
}

void Application::initAvatarAndViewFrustum() {
    updateMyAvatar(0.f);
}

void Application::checkVersion() {
    QNetworkRequest latestVersionRequest((QUrl(CHECK_VERSION_URL)));
    latestVersionRequest.setAttribute(QNetworkRequest::CacheLoadControlAttribute, QNetworkRequest::PreferCache);
    connect(Application::getInstance()->getNetworkAccessManager()->get(latestVersionRequest), SIGNAL(finished()), SLOT(parseVersionXml()));
}

void Application::parseVersionXml() {

    #ifdef Q_OS_WIN32
    QString operatingSystem("win");
    #endif

    #ifdef Q_OS_MAC
    QString operatingSystem("mac");
    #endif

    #ifdef Q_OS_LINUX
    QString operatingSystem("ubuntu");
    #endif

    QString latestVersion;
    QUrl downloadUrl;
    QString releaseNotes("Unavailable");
    QObject* sender = QObject::sender();

    QXmlStreamReader xml(qobject_cast<QNetworkReply*>(sender));

    while (!xml.atEnd() && !xml.hasError()) {
        if (xml.tokenType() == QXmlStreamReader::StartElement && xml.name() == operatingSystem) {
            while (!(xml.tokenType() == QXmlStreamReader::EndElement && xml.name() == operatingSystem)) {
                if (xml.tokenType() == QXmlStreamReader::StartElement && xml.name().toString() == "version") {
                    xml.readNext();
                    latestVersion = xml.text().toString();
                }
                if (xml.tokenType() == QXmlStreamReader::StartElement && xml.name().toString() == "url") {
                    xml.readNext();
                    downloadUrl = QUrl(xml.text().toString());
                }
                xml.readNext();
            }
        }
        xml.readNext();
    }

    if (!shouldSkipVersion(latestVersion) && applicationVersion() != latestVersion) {
        new UpdateDialog(_glWidget, releaseNotes, latestVersion, downloadUrl);
    }
    sender->deleteLater();
}

bool Application::shouldSkipVersion(QString latestVersion) {
    QFile skipFile(SKIP_FILENAME);
    skipFile.open(QIODevice::ReadWrite);
    QString skipVersion(skipFile.readAll());
    return (skipVersion == latestVersion || applicationVersion() == "dev");
}

void Application::skipVersion(QString latestVersion) {
    QFile skipFile(SKIP_FILENAME);
    skipFile.open(QIODevice::WriteOnly | QIODevice::Truncate);
    skipFile.seek(0);
    skipFile.write(latestVersion.toStdString().c_str());
}

void Application::takeSnapshot() {
    QMediaPlayer* player = new QMediaPlayer();
    QFileInfo inf = QFileInfo(Application::resourcesPath() + "sounds/snap.wav");
    player->setMedia(QUrl::fromLocalFile(inf.absoluteFilePath()));
    player->play();

    QString fileName = Snapshot::saveSnapshot(_glWidget, _myAvatar);

    AccountManager& accountManager = AccountManager::getInstance();
    if (!accountManager.isLoggedIn()) {
        return;
    }

    if (!_snapshotShareDialog) {
        _snapshotShareDialog = new SnapshotShareDialog(fileName, _glWidget);
    }
    _snapshotShareDialog->show();
}

void Application::urlGoTo(int argc, const char * constArgv[]) {
    //Gets the url (hifi://domain/destination/orientation)
    QString customUrl = getCmdOption(argc, constArgv, "-url");
    if(customUrl.startsWith(CUSTOM_URL_SCHEME + "//")) {
        QStringList urlParts = customUrl.remove(0, CUSTOM_URL_SCHEME.length() + 2).split('/', QString::SkipEmptyParts);
        if (urlParts.count() == 1) {
            // location coordinates or place name
             QString domain = urlParts[0];
             Menu::goToDomain(domain);
        } else if (urlParts.count() > 1) {
            // if url has 2 or more parts, the first one is domain name
            QString domain = urlParts[0];

            // second part is either a destination coordinate or
            // a place name
            QString destination = urlParts[1];

            // any third part is an avatar orientation.
            QString orientation = urlParts.count() > 2 ? urlParts[2] : QString();

            Menu::goToDomain(domain);

            // goto either @user, #place, or x-xx,y-yy,z-zz
            // style co-ordinate.
            Menu::goTo(destination);

            if (!orientation.isEmpty()) {
                // location orientation
                Menu::goToOrientation(orientation);
            }
        }
    }
}<|MERGE_RESOLUTION|>--- conflicted
+++ resolved
@@ -173,14 +173,7 @@
         _previousScriptLocation(),
         _runningScriptsWidget(new RunningScriptsWidget(_window)),
         _runningScriptsWidgetWasVisible(false)
-<<<<<<< HEAD
 {
-    // init GnuTLS for DTLS with domain-servers
-    DTLSClientSession::globalInit();
-
-=======
-{    
->>>>>>> 6bb46646
     // read the ApplicationInfo.ini file for Name/Version/Domain information
     QSettings applicationInfo(Application::resourcesPath() + "info/ApplicationInfo.ini", QSettings::IniFormat);
 
@@ -435,11 +428,6 @@
     delete _glWidget;
 
     AccountManager::getInstance().destroy();
-<<<<<<< HEAD
-
-    DTLSClientSession::globalDeinit();
-=======
->>>>>>> 6bb46646
 }
 
 void Application::saveSettings() {
