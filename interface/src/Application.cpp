--- conflicted
+++ resolved
@@ -1716,13 +1716,8 @@
         return;
     }
 
-<<<<<<< HEAD
-    if (Menu::getInstance()->isOptionChecked(KeyboardMouseDevice::NAME)) {
+    if (deviceID == 0 && Menu::getInstance()->isOptionChecked(KeyboardMouseDevice::NAME)) {
         _keyboardMouseDevice->mouseMoveEvent(event, deviceID);
-=======
-    if (deviceID == 0) {
-        _keyboardMouseDevice.mouseMoveEvent(event, deviceID);
->>>>>>> ae882c83
     }
 
 }
@@ -1744,13 +1739,8 @@
 
 
     if (hasFocus()) {
-<<<<<<< HEAD
-        if (Menu::getInstance()->isOptionChecked(KeyboardMouseDevice::NAME)) {
+        if (deviceID == 0 && Menu::getInstance()->isOptionChecked(KeyboardMouseDevice::NAME)) {
             _keyboardMouseDevice->mousePressEvent(event);
-=======
-        if (deviceID == 0) {
-            _keyboardMouseDevice.mousePressEvent(event);
->>>>>>> ae882c83
         }
 
         if (event->button() == Qt::LeftButton) {
@@ -1791,13 +1781,8 @@
     }
 
     if (hasFocus()) {
-<<<<<<< HEAD
-        if (Menu::getInstance()->isOptionChecked(KeyboardMouseDevice::NAME)) {
+        if (deviceID == 0 && Menu::getInstance()->isOptionChecked(KeyboardMouseDevice::NAME)) {
             _keyboardMouseDevice->mouseReleaseEvent(event);
-=======
-        if (deviceID == 0) {
-            _keyboardMouseDevice.mouseReleaseEvent(event);
->>>>>>> ae882c83
         }
 
         if (event->button() == Qt::LeftButton) {
