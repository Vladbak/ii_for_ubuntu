--- conflicted
+++ resolved
@@ -2113,8 +2113,8 @@
                 bool isFirstPersonChecked = Menu::getInstance()->isOptionChecked(MenuOption::FirstPerson);
                 Menu::getInstance()->setIsOptionChecked(MenuOption::FirstPerson, !isFirstPersonChecked);
                 Menu::getInstance()->setIsOptionChecked(MenuOption::ThirdPerson, isFirstPersonChecked);
-                cameraMenuChanged();
-                break;
+                 cameraMenuChanged();
+                 break;
             }
 
             case Qt::Key_Slash:
@@ -2512,11 +2512,7 @@
     if (_aboutToQuit || _inPaint) {
         return; // bail early, nothing to do here.
     }
-<<<<<<< HEAD
     
-=======
->>>>>>> 8c290ea6
-
     checkChangeCursor();
 
     Stats::getInstance()->updateStats();
@@ -3003,11 +2999,7 @@
         } else {
             //  I am not looking at anyone else, so just look forward
             if (isHMD) {
-<<<<<<< HEAD
-                glm::mat4 headPose = _avatarUpdate->getHeadPose() ;
-=======
                 glm::mat4 headPose = myAvatar->getHMDSensorMatrix();
->>>>>>> 8c290ea6
                 glm::quat headRotation = glm::quat_cast(headPose);
                 lookAtSpot = myAvatar->getPosition() +
                     myAvatar->getOrientation() * (headRotation * glm::vec3(0.0f, 0.0f, -TREE_SCALE));
@@ -4321,7 +4313,7 @@
 
     if (defaultUpload) {
         toggleAssetServerWidget(urlString);
-    }
+}
     return defaultUpload;
 }
 
@@ -4350,8 +4342,8 @@
 
         case FSTReader::HEAD_AND_BODY_MODEL:
              ok = QMessageBox::Ok == OffscreenUi::question("Set Avatar",
-                               "Would you like to use '" + modelName + "' for your avatar?",
-                               QMessageBox::Ok | QMessageBox::Cancel, QMessageBox::Ok);
+							   "Would you like to use '" + modelName + "' for your avatar?",
+							   QMessageBox::Ok | QMessageBox::Cancel, QMessageBox::Ok);
         break;
 
         default:
@@ -4819,11 +4811,11 @@
     auto offscreenUi = DependencyManager::get<OffscreenUi>();
 
     // FIXME probably excessive and useless context switching
-    _offscreenContext->makeCurrent();
-    newDisplayPlugin->activate();
-    _offscreenContext->makeCurrent();
-    offscreenUi->resize(fromGlm(newDisplayPlugin->getRecommendedUiSize()));
-    _offscreenContext->makeCurrent();
+        _offscreenContext->makeCurrent();
+        newDisplayPlugin->activate();
+        _offscreenContext->makeCurrent();
+        offscreenUi->resize(fromGlm(newDisplayPlugin->getRecommendedUiSize()));
+        _offscreenContext->makeCurrent();
     getApplicationCompositor().setDisplayPlugin(newDisplayPlugin);
     _displayPlugin = newDisplayPlugin;
 
