//
//  Application.cpp
//  interface/src
//
//  Created by Andrzej Kapolka on 5/10/13.
//  Copyright 2013 High Fidelity, Inc.
//
//  Distributed under the Apache License, Version 2.0.
//  See the accompanying file LICENSE or http://www.apache.org/licenses/LICENSE-2.0.html
//

#include <sstream>

#include <stdlib.h>
#include <cmath>
#include <math.h>

#include <glm/glm.hpp>
#include <glm/gtx/component_wise.hpp>
#include <glm/gtx/quaternion.hpp>
#include <glm/gtx/vector_angle.hpp>

// include this before QGLWidget, which includes an earlier version of OpenGL
#include "InterfaceConfig.h"

#include <QActionGroup>
#include <QColorDialog>
#include <QDesktopWidget>
#include <QCheckBox>
#include <QImage>
#include <QInputDialog>
#include <QKeyEvent>
#include <QMenuBar>
#include <QMouseEvent>
#include <QNetworkAccessManager>
#include <QNetworkReply>
#include <QNetworkDiskCache>
#include <QOpenGLFramebufferObject>
#include <QObject>
#include <QWheelEvent>
#include <QSettings>
#include <QShortcut>
#include <QTimer>
#include <QUrl>
#include <QtDebug>
#include <QFileDialog>
#include <QDesktopServices>
#include <QXmlStreamReader>
#include <QXmlStreamAttributes>
#include <QMediaPlayer>
#include <QMimeData>
#include <QMessageBox>

#include <AccountManager.h>
#include <AudioInjector.h>
#include <Logging.h>
#include <ModelsScriptingInterface.h>
#include <OctalCode.h>
#include <PacketHeaders.h>
#include <ParticlesScriptingInterface.h>
#include <PerfStat.h>
#include <ResourceCache.h>
#include <UUID.h>
#include <OctreeSceneStats.h>
#include <LocalVoxelsList.h>

#include "Application.h"
#include "InterfaceVersion.h"
#include "Menu.h"
#include "ModelUploader.h"
#include "Util.h"
#include "devices/OculusManager.h"
#include "devices/TV3DManager.h"
#include "renderer/ProgramObject.h"

#include "scripting/AudioDeviceScriptingInterface.h"
#include "scripting/ClipboardScriptingInterface.h"
#include "scripting/MenuScriptingInterface.h"
#include "scripting/SettingsScriptingInterface.h"
#include "scripting/WindowScriptingInterface.h"
#include "scripting/LocationScriptingInterface.h"

#include "ui/InfoView.h"
#include "ui/OAuthWebViewHandler.h"
#include "ui/Snapshot.h"
#include "ui/Stats.h"
#include "ui/TextRenderer.h"

using namespace std;

//  Starfield information
static unsigned STARFIELD_NUM_STARS = 50000;
static unsigned STARFIELD_SEED = 1;

static const int BANDWIDTH_METER_CLICK_MAX_DRAG_LENGTH = 6; // farther dragged clicks are ignored

const int IDLE_SIMULATE_MSECS = 16;              //  How often should call simulate and other stuff
                                                 //  in the idle loop?  (60 FPS is default)
static QTimer* idleTimer = NULL;

const int STARTUP_JITTER_SAMPLES = NETWORK_BUFFER_LENGTH_SAMPLES_PER_CHANNEL / 2;
                                                 //  Startup optimistically with small jitter buffer that
                                                 //  will start playback on the second received audio packet.

const int MIRROR_VIEW_TOP_PADDING = 5;
const int MIRROR_VIEW_LEFT_PADDING = 10;
const int MIRROR_VIEW_WIDTH = 265;
const int MIRROR_VIEW_HEIGHT = 215;
const float MIRROR_FULLSCREEN_DISTANCE = 0.35f;
const float MIRROR_REARVIEW_DISTANCE = 0.65f;
const float MIRROR_REARVIEW_BODY_DISTANCE = 2.3f;
const float MIRROR_FIELD_OF_VIEW = 30.0f;

const QString CHECK_VERSION_URL = "https://highfidelity.io/latestVersion.xml";
const QString SKIP_FILENAME = QStandardPaths::writableLocation(QStandardPaths::DataLocation) + "/hifi.skipversion";

void messageHandler(QtMsgType type, const QMessageLogContext& context, const QString& message) {
    if (message.size() > 0) {
        QString dateString = QDateTime::currentDateTime().toTimeSpec(Qt::LocalTime).toString(Qt::ISODate);
        QString formattedMessage = QString("[%1] %2\n").arg(dateString).arg(message);

        fprintf(stdout, "%s", qPrintable(formattedMessage));
        Application::getInstance()->getLogger()->addMessage(qPrintable(formattedMessage));
    }
}

QString& Application::resourcesPath() {
#ifdef Q_OS_MAC
    static QString staticResourcePath = QCoreApplication::applicationDirPath() + "/../Resources/";
#else
    static QString staticResourcePath = QCoreApplication::applicationDirPath() + "/resources/";
#endif
    return staticResourcePath;
}

Application::Application(int& argc, char** argv, QElapsedTimer &startup_time) :
        QApplication(argc, argv),
        _window(new MainWindow(desktop())),
        _glWidget(new GLCanvas()),
        _nodeThread(new QThread(this)),
        _datagramProcessor(),
        _frameCount(0),
        _fps(120.0f),
        _justStarted(true),
        _voxelImporter(NULL),
        _importSucceded(false),
        _sharedVoxelSystem(TREE_SCALE, DEFAULT_MAX_VOXELS_PER_SYSTEM, &_clipboard),
        _wantToKillLocalVoxels(false),
        _viewFrustum(),
        _lastQueriedViewFrustum(),
        _lastQueriedTime(usecTimestampNow()),
        _mirrorViewRect(QRect(MIRROR_VIEW_LEFT_PADDING, MIRROR_VIEW_TOP_PADDING, MIRROR_VIEW_WIDTH, MIRROR_VIEW_HEIGHT)),
        _cameraPushback(0.0f),
        _scaleMirror(1.0f),
        _rotateMirror(0.0f),
        _raiseMirror(0.0f),
        _mouseX(0),
        _mouseY(0),
        _lastMouseMove(usecTimestampNow()),
        _mouseHidden(false),
        _seenMouseMove(false),
        _touchAvgX(0.0f),
        _touchAvgY(0.0f),
        _isTouchPressed(false),
        _mousePressed(false),
        _audio(STARTUP_JITTER_SAMPLES),
        _enableProcessVoxelsThread(true),
        _voxelProcessor(),
        _voxelHideShowThread(&_voxels),
        _packetsPerSecond(0),
        _bytesPerSecond(0),
        _nodeBoundsDisplay(this),
        _previousScriptLocation(),
        _runningScriptsWidget(new RunningScriptsWidget(_window)),
        _runningScriptsWidgetWasVisible(false)
{
    // read the ApplicationInfo.ini file for Name/Version/Domain information
    QSettings applicationInfo(Application::resourcesPath() + "info/ApplicationInfo.ini", QSettings::IniFormat);

    // set the associated application properties
    applicationInfo.beginGroup("INFO");

    qDebug() << "[VERSION] Build sequence: " << qPrintable(applicationVersion());

    setApplicationName(applicationInfo.value("name").toString());
    setApplicationVersion(BUILD_VERSION);
    setOrganizationName(applicationInfo.value("organizationName").toString());
    setOrganizationDomain(applicationInfo.value("organizationDomain").toString());

    _logger = new FileLogger(this);  // After setting organization name in order to get correct directory

    QSettings::setDefaultFormat(QSettings::IniFormat);

    _myAvatar = _avatarManager.getMyAvatar();

    _applicationStartupTime = startup_time;

    QFontDatabase::addApplicationFont(Application::resourcesPath() + "styles/Inconsolata.otf");
    _window->setWindowTitle("Interface");

    qInstallMessageHandler(messageHandler);

    // call Menu getInstance static method to set up the menu
    _window->setMenuBar(Menu::getInstance());

    unsigned int listenPort = 0; // bind to an ephemeral port by default
    const char** constArgv = const_cast<const char**>(argv);
    const char* portStr = getCmdOption(argc, constArgv, "--listenPort");
    if (portStr) {
        listenPort = atoi(portStr);
    }

    // start the nodeThread so its event loop is running
    _nodeThread->start();

    // make sure the node thread is given highest priority
    _nodeThread->setPriority(QThread::TimeCriticalPriority);

    // put the NodeList and datagram processing on the node thread
    NodeList* nodeList = NodeList::createInstance(NodeType::Agent, listenPort);

    nodeList->moveToThread(_nodeThread);
    _datagramProcessor.moveToThread(_nodeThread);

    // connect the DataProcessor processDatagrams slot to the QUDPSocket readyRead() signal
    connect(&nodeList->getNodeSocket(), SIGNAL(readyRead()), &_datagramProcessor, SLOT(processDatagrams()));

    // put the audio processing on a separate thread
    QThread* audioThread = new QThread(this);

    _audio.moveToThread(audioThread);
    connect(audioThread, SIGNAL(started()), &_audio, SLOT(start()));

    audioThread->start();

    connect(&nodeList->getDomainHandler(), SIGNAL(hostnameChanged(const QString&)), SLOT(domainChanged(const QString&)));
    connect(&nodeList->getDomainHandler(), SIGNAL(connectedToDomain(const QString&)), SLOT(connectedToDomain(const QString&)));

    // update our location every 5 seconds in the data-server, assuming that we are authenticated with one
    const float DATA_SERVER_LOCATION_CHANGE_UPDATE_MSECS = 5.0f * 1000.0f;

    QTimer* locationUpdateTimer = new QTimer(this);
    connect(locationUpdateTimer, &QTimer::timeout, this, &Application::updateLocationInServer);
    locationUpdateTimer->start(DATA_SERVER_LOCATION_CHANGE_UPDATE_MSECS);

    connect(nodeList, &NodeList::nodeAdded, this, &Application::nodeAdded);
    connect(nodeList, &NodeList::nodeKilled, this, &Application::nodeKilled);
    connect(nodeList, SIGNAL(nodeKilled(SharedNodePointer)), SLOT(nodeKilled(SharedNodePointer)));
    connect(nodeList, SIGNAL(nodeAdded(SharedNodePointer)), &_voxels, SLOT(nodeAdded(SharedNodePointer)));
    connect(nodeList, SIGNAL(nodeKilled(SharedNodePointer)), &_voxels, SLOT(nodeKilled(SharedNodePointer)));
    connect(nodeList, &NodeList::uuidChanged, this, &Application::updateWindowTitle);
    connect(nodeList, SIGNAL(uuidChanged(const QUuid&)), _myAvatar, SLOT(setSessionUUID(const QUuid&)));
    connect(nodeList, &NodeList::limitOfSilentDomainCheckInsReached, nodeList, &NodeList::reset);

    // connect to appropriate slots on AccountManager
    AccountManager& accountManager = AccountManager::getInstance();
    connect(&accountManager, &AccountManager::authRequired, Menu::getInstance(), &Menu::loginForCurrentDomain);
    connect(&accountManager, &AccountManager::usernameChanged, this, &Application::updateWindowTitle);

    // set the account manager's root URL and trigger a login request if we don't have the access token
    accountManager.setAuthURL(DEFAULT_NODE_AUTH_URL);

    // once the event loop has started, check and signal for an access token
    QMetaObject::invokeMethod(&accountManager, "checkAndSignalForAccessToken", Qt::QueuedConnection);

    _settings = new QSettings(this);
    _numChangedSettings = 0;

    // Check to see if the user passed in a command line option for loading a local
    // Voxel File.
    _voxelsFilename = getCmdOption(argc, constArgv, "-i");

    #ifdef _WIN32
    WSADATA WsaData;
    int wsaresult = WSAStartup(MAKEWORD(2,2), &WsaData);
    #endif

    // tell the NodeList instance who to tell the domain server we care about
    nodeList->addSetOfNodeTypesToNodeInterestSet(NodeSet() << NodeType::AudioMixer << NodeType::AvatarMixer
                                                 << NodeType::VoxelServer << NodeType::ParticleServer << NodeType::ModelServer
                                                 << NodeType::MetavoxelServer);

    // connect to the packet sent signal of the _voxelEditSender and the _particleEditSender
    connect(&_voxelEditSender, &VoxelEditPacketSender::packetSent, this, &Application::packetSent);
    connect(&_particleEditSender, &ParticleEditPacketSender::packetSent, this, &Application::packetSent);
    connect(&_modelEditSender, &ModelEditPacketSender::packetSent, this, &Application::packetSent);

    // move the silentNodeTimer to the _nodeThread
    QTimer* silentNodeTimer = new QTimer();
    connect(silentNodeTimer, SIGNAL(timeout()), nodeList, SLOT(removeSilentNodes()));
    silentNodeTimer->moveToThread(_nodeThread);
    silentNodeTimer->start(NODE_SILENCE_THRESHOLD_MSECS);

    // send the identity packet for our avatar each second to our avatar mixer
    QTimer* identityPacketTimer = new QTimer();
    connect(identityPacketTimer, &QTimer::timeout, _myAvatar, &MyAvatar::sendIdentityPacket);
    identityPacketTimer->start(AVATAR_IDENTITY_PACKET_SEND_INTERVAL_MSECS);

    // send the billboard packet for our avatar every few seconds
    QTimer* billboardPacketTimer = new QTimer();
    connect(billboardPacketTimer, &QTimer::timeout, _myAvatar, &MyAvatar::sendBillboardPacket);
    billboardPacketTimer->start(AVATAR_BILLBOARD_PACKET_SEND_INTERVAL_MSECS);

    QString cachePath = QStandardPaths::writableLocation(QStandardPaths::DataLocation);

    _networkAccessManager = new QNetworkAccessManager(this);
    QNetworkDiskCache* cache = new QNetworkDiskCache(_networkAccessManager);
    cache->setCacheDirectory(!cachePath.isEmpty() ? cachePath : "interfaceCache");
    _networkAccessManager->setCache(cache);

    ResourceCache::setNetworkAccessManager(_networkAccessManager);
    ResourceCache::setRequestLimit(3);

    _window->setCentralWidget(_glWidget);

    restoreSizeAndPosition();

    _window->setVisible(true);
    _glWidget->setFocusPolicy(Qt::StrongFocus);
    _glWidget->setFocus();

    // enable mouse tracking; otherwise, we only get drag events
    _glWidget->setMouseTracking(true);

    // initialization continues in initializeGL when OpenGL context is ready

    // Tell our voxel edit sender about our known jurisdictions
    _voxelEditSender.setVoxelServerJurisdictions(&_voxelServerJurisdictions);
    _particleEditSender.setServerJurisdictions(&_particleServerJurisdictions);
    _modelEditSender.setServerJurisdictions(&_modelServerJurisdictions);

    Particle::setVoxelEditPacketSender(&_voxelEditSender);
    Particle::setParticleEditPacketSender(&_particleEditSender);

    // when -url in command line, teleport to location
    urlGoTo(argc, constArgv);

    // For now we're going to set the PPS for outbound packets to be super high, this is
    // probably not the right long term solution. But for now, we're going to do this to
    // allow you to move a particle around in your hand
    _particleEditSender.setPacketsPerSecond(3000); // super high!!
    _modelEditSender.setPacketsPerSecond(3000); // super high!!

    // Set the sixense filtering
    _sixenseManager.setFilter(Menu::getInstance()->isOptionChecked(MenuOption::FilterSixense));

    checkVersion();

    _overlays.init(_glWidget); // do this before scripts load

    LocalVoxelsList::getInstance()->addPersistantTree(DOMAIN_TREE_NAME, _voxels.getTree());
    LocalVoxelsList::getInstance()->addPersistantTree(CLIPBOARD_TREE_NAME, &_clipboard);

    _runningScriptsWidget->setRunningScripts(getRunningScripts());
    connect(_runningScriptsWidget, &RunningScriptsWidget::stopScriptName, this, &Application::stopScript);

    // check first run...
    QVariant firstRunValue = _settings->value("firstRun",QVariant(true));
    if (firstRunValue.isValid() && firstRunValue.toBool()) {
        qDebug() << "This is a first run...";
        // clear the scripts, and set out script to our default scripts
        clearScriptsBeforeRunning();
        loadScript("http://public.highfidelity.io/scripts/defaultScripts.js");

        QMutexLocker locker(&_settingsMutex);
        _settings->setValue("firstRun",QVariant(false));
    } else {
        // do this as late as possible so that all required subsystems are inialized
        loadScripts();

        QMutexLocker locker(&_settingsMutex);
        _previousScriptLocation = _settings->value("LastScriptLocation", QVariant("")).toString();
    }

    connect(_window, &MainWindow::windowGeometryChanged,
            _runningScriptsWidget, &RunningScriptsWidget::setBoundary);

    //When -url in command line, teleport to location
    urlGoTo(argc, constArgv);

    // call the OAuthWebviewHandler static getter so that its instance lives in our thread
    OAuthWebViewHandler::getInstance();
    // make sure the High Fidelity root CA is in our list of trusted certs
    OAuthWebViewHandler::addHighFidelityRootCAToSSLConfig();
}

Application::~Application() {

    qInstallMessageHandler(NULL);

    // make sure we don't call the idle timer any more
    delete idleTimer;

    _sharedVoxelSystem.changeTree(new VoxelTree);

    saveSettings();

    delete _voxelImporter;

    // let the avatar mixer know we're out
    MyAvatar::sendKillAvatar();

    // ask the datagram processing thread to quit and wait until it is done
    _nodeThread->quit();
    _nodeThread->wait();

    // stop the audio process
    QMetaObject::invokeMethod(&_audio, "stop");

    // ask the audio thread to quit and wait until it is done
    _audio.thread()->quit();
    _audio.thread()->wait();

    _voxelProcessor.terminate();
    _voxelHideShowThread.terminate();
    _voxelEditSender.terminate();
    _particleEditSender.terminate();
    _modelEditSender.terminate();

    storeSizeAndPosition();
    saveScripts();

    VoxelTreeElement::removeDeleteHook(&_voxels); // we don't need to do this processing on shutdown
    Menu::getInstance()->deleteLater();

    _myAvatar = NULL;

    delete _glWidget;

    AccountManager::getInstance().destroy();
}

void Application::saveSettings() {
    Menu::getInstance()->saveSettings();
    _rearMirrorTools->saveSettings(_settings);

    if (_voxelImporter) {
        _voxelImporter->saveSettings(_settings);
    }
    _settings->sync();
    _numChangedSettings = 0;
}


void Application::restoreSizeAndPosition() {
    QRect available = desktop()->availableGeometry();

    QMutexLocker locker(&_settingsMutex);
    _settings->beginGroup("Window");

    int x = (int)loadSetting(_settings, "x", 0);
    int y = (int)loadSetting(_settings, "y", 0);
    _window->move(x, y);

    int width = (int)loadSetting(_settings, "width", available.width());
    int height = (int)loadSetting(_settings, "height", available.height());
    _window->resize(width, height);

    _settings->endGroup();
}

void Application::storeSizeAndPosition() {
    QMutexLocker locker(&_settingsMutex);
    _settings->beginGroup("Window");

    _settings->setValue("width", _window->rect().width());
    _settings->setValue("height", _window->rect().height());

    _settings->setValue("x", _window->pos().x());
    _settings->setValue("y", _window->pos().y());

    _settings->endGroup();
}

void Application::initializeGL() {
    qDebug( "Created Display Window.");

    // initialize glut for shape drawing; Qt apparently initializes it on OS X
    #ifndef __APPLE__
    static bool isInitialized = false;
    if (isInitialized) {
        return;
    } else {
        isInitialized = true;
    }
    int argc = 0;
    glutInit(&argc, 0);
    #endif

    #ifdef WIN32
    GLenum err = glewInit();
    if (GLEW_OK != err) {
      /* Problem: glewInit failed, something is seriously wrong. */
      qDebug("Error: %s\n", glewGetErrorString(err));
    }
    qDebug("Status: Using GLEW %s\n", glewGetString(GLEW_VERSION));
    #endif


    // Before we render anything, let's set up our viewFrustumOffsetCamera with a sufficiently large
    // field of view and near and far clip to make it interesting.
    //viewFrustumOffsetCamera.setFieldOfView(90.0);
    _viewFrustumOffsetCamera.setNearClip(0.1f);
    _viewFrustumOffsetCamera.setFarClip(500.0f * TREE_SCALE);

    initDisplay();
    qDebug( "Initialized Display.");

    init();
    qDebug( "init() complete.");

    // create thread for parsing of voxel data independent of the main network and rendering threads
    _voxelProcessor.initialize(_enableProcessVoxelsThread);
    _voxelEditSender.initialize(_enableProcessVoxelsThread);
    _voxelHideShowThread.initialize(_enableProcessVoxelsThread);
    _particleEditSender.initialize(_enableProcessVoxelsThread);
    _modelEditSender.initialize(_enableProcessVoxelsThread);

    if (_enableProcessVoxelsThread) {
        qDebug("Voxel parsing thread created.");
    }

    // call our timer function every second
    QTimer* timer = new QTimer(this);
    connect(timer, SIGNAL(timeout()), SLOT(timer()));
    timer->start(1000);

    // call our idle function whenever we can
    idleTimer = new QTimer(this);
    connect(idleTimer, SIGNAL(timeout()), SLOT(idle()));
    idleTimer->start(0);
    _idleLoopStdev.reset();

    if (_justStarted) {
        float startupTime = (float)_applicationStartupTime.elapsed() / 1000.0;
        _justStarted = false;
        qDebug("Startup time: %4.2f seconds.", startupTime);
        const char LOGSTASH_INTERFACE_START_TIME_KEY[] = "interface-start-time";

        // ask the Logstash class to record the startup time
        Logging::stashValue(STAT_TYPE_TIMER, LOGSTASH_INTERFACE_START_TIME_KEY, startupTime);
    }

    // update before the first render
    update(0.0f);

    InfoView::showFirstTime();
}

void Application::paintGL() {
    PerformanceWarning::setSuppressShortTimings(Menu::getInstance()->isOptionChecked(MenuOption::SuppressShortTimings));
    bool showWarnings = Menu::getInstance()->isOptionChecked(MenuOption::PipelineWarnings);
    PerformanceWarning warn(showWarnings, "Application::paintGL()");

    glEnable(GL_LINE_SMOOTH);
    
    if (_myCamera.getMode() == CAMERA_MODE_FIRST_PERSON) {
        _myCamera.setTightness(0.0f);  //  In first person, camera follows (untweaked) head exactly without delay
        _myCamera.setTargetPosition(_myAvatar->getHead()->calculateAverageEyePosition());
        _myCamera.setTargetRotation(_myAvatar->getHead()->getCameraOrientation());

    } else if (_myCamera.getMode() == CAMERA_MODE_THIRD_PERSON) {
        _myCamera.setTightness(0.0f);     //  Camera is directly connected to head without smoothing
        _myCamera.setTargetPosition(_myAvatar->getUprightHeadPosition());
        _myCamera.setTargetRotation(_myAvatar->getHead()->getCameraOrientation());

    } else if (_myCamera.getMode() == CAMERA_MODE_MIRROR) {
        _myCamera.setTightness(0.0f);
        glm::vec3 eyePosition = _myAvatar->getHead()->calculateAverageEyePosition();
        float headHeight = eyePosition.y - _myAvatar->getPosition().y;
        _myCamera.setDistance(MIRROR_FULLSCREEN_DISTANCE * _scaleMirror);
        _myCamera.setTargetPosition(_myAvatar->getPosition() + glm::vec3(0, headHeight + (_raiseMirror * _myAvatar->getScale()), 0));
        _myCamera.setTargetRotation(_myAvatar->getWorldAlignedOrientation() * glm::quat(glm::vec3(0.0f, PI + _rotateMirror, 0.0f)));
<<<<<<< HEAD
    }

    if (OculusManager::isConnected()) {
        // Oculus in third person causes nausea, so only allow it if option is checked in dev menu
        if (!Menu::getInstance()->isOptionChecked(MenuOption::AllowOculusCameraModeChange) || _myCamera.getMode() == CAMERA_MODE_FIRST_PERSON) {
            _myCamera.setDistance(0.0f);
            _myCamera.setTargetPosition(_myAvatar->getHead()->calculateAverageEyePosition());
            _myCamera.setTargetRotation(_myAvatar->getHead()->getCameraOrientation());
=======

        // if the head would intersect the near clip plane, we must push the camera out
        glm::vec3 relativePosition = glm::inverse(_myCamera.getTargetRotation()) *
            (eyePosition - _myCamera.getTargetPosition());
        const float BASE_PUSHBACK_RADIUS = 0.2f;
        float pushbackRadius = _myCamera.getNearClip() + _myAvatar->getScale() * BASE_PUSHBACK_RADIUS;
        pushback = relativePosition.z + pushbackRadius - _myCamera.getDistance();
        pushbackFocalLength = _myCamera.getDistance();
    }

    // handle pushback, if any
    if (pushbackFocalLength > 0.0f) {
        const float PUSHBACK_DECAY = 0.5f;
        _cameraPushback = qMax(pushback, _cameraPushback * PUSHBACK_DECAY);
        if (_cameraPushback > EPSILON) {
            _myCamera.setTargetPosition(_myCamera.getTargetPosition() +
                _myCamera.getTargetRotation() * glm::vec3(0.0f, 0.0f, _cameraPushback));
            float enlargement = pushbackFocalLength / (pushbackFocalLength + _cameraPushback);
            _myCamera.setFieldOfView(glm::degrees(2.0f * atanf(enlargement * tanf(
                glm::radians(Menu::getInstance()->getFieldOfView() * 0.5f)))));
        } else {
            _myCamera.setFieldOfView(Menu::getInstance()->getFieldOfView());
>>>>>>> 07586112
        }
        _myCamera.setUpShift(0.0f);
        _myCamera.setTightness(0.0f);     //  Camera is directly connected to head without smoothing
    }

    // Update camera position
    _myCamera.update( 1.f/_fps );

    // Note: whichCamera is used to pick between the normal camera myCamera for our
    // main camera, vs, an alternate camera. The alternate camera we support right now
    // is the viewFrustumOffsetCamera. But theoretically, we could use this same mechanism
    // to add other cameras.
    //
    // Why have two cameras? Well, one reason is that because in the case of the renderViewFrustum()
    // code, we want to keep the state of "myCamera" intact, so we can render what the view frustum of
    // myCamera is. But we also want to do meaningful camera transforms on OpenGL for the offset camera
    Camera whichCamera = _myCamera;

    if (Menu::getInstance()->isOptionChecked(MenuOption::DisplayFrustum)) {

        ViewFrustumOffset viewFrustumOffset = Menu::getInstance()->getViewFrustumOffset();

        // set the camera to third-person view but offset so we can see the frustum
        _viewFrustumOffsetCamera.setTargetPosition(_myCamera.getTargetPosition());
        _viewFrustumOffsetCamera.setTargetRotation(_myCamera.getTargetRotation() * glm::quat(glm::radians(glm::vec3(
            viewFrustumOffset.pitch, viewFrustumOffset.yaw, viewFrustumOffset.roll))));
        _viewFrustumOffsetCamera.setUpShift(viewFrustumOffset.up);
        _viewFrustumOffsetCamera.setDistance(viewFrustumOffset.distance);
        _viewFrustumOffsetCamera.initialize(); // force immediate snap to ideal position and orientation
        _viewFrustumOffsetCamera.update(1.f/_fps);
        whichCamera = _viewFrustumOffsetCamera;
    }

    if (Menu::getInstance()->isOptionChecked(MenuOption::Shadows)) {
        updateShadowMap();
    }

    if (OculusManager::isConnected()) {
        OculusManager::display(whichCamera);
    } else if (TV3DManager::isConnected()) {
        _glowEffect.prepare();
        TV3DManager::display(whichCamera);
        _glowEffect.render();
    } else {
        _glowEffect.prepare();

        glMatrixMode(GL_MODELVIEW);
        glPushMatrix();
        glLoadIdentity();
        displaySide(whichCamera);
        glPopMatrix();

        _glowEffect.render();

        if (Menu::getInstance()->isOptionChecked(MenuOption::Mirror)) {
            renderRearViewMirror(_mirrorViewRect);

        } else if (Menu::getInstance()->isOptionChecked(MenuOption::FullscreenMirror)) {
            _rearMirrorTools->render(true);
        }

        displayOverlay();
    }

    _frameCount++;
}

void Application::resetCamerasOnResizeGL(Camera& camera, int width, int height) {
    if (OculusManager::isConnected()) {
        OculusManager::configureCamera(camera, width, height);
    } else if (TV3DManager::isConnected()) {
        TV3DManager::configureCamera(camera, width, height);
    } else {
        camera.setAspectRatio((float)width / height);
        camera.setFieldOfView(Menu::getInstance()->getFieldOfView());
    }
}

void Application::resizeGL(int width, int height) {
    resetCamerasOnResizeGL(_viewFrustumOffsetCamera, width, height);
    resetCamerasOnResizeGL(_myCamera, width, height);

    glViewport(0, 0, width, height); // shouldn't this account for the menu???

    updateProjectionMatrix();
    glLoadIdentity();

    // update Stats width
    // let's set horizontal offset to give stats some margin to mirror
    int horizontalOffset = MIRROR_VIEW_WIDTH + MIRROR_VIEW_LEFT_PADDING * 2;
    Stats::getInstance()->resetWidth(width, horizontalOffset);
}

void Application::updateProjectionMatrix() {
    updateProjectionMatrix(_myCamera);
}

void Application::updateProjectionMatrix(Camera& camera, bool updateViewFrustum) {
    glMatrixMode(GL_PROJECTION);
    glLoadIdentity();

    float left, right, bottom, top, nearVal, farVal;
    glm::vec4 nearClipPlane, farClipPlane;

    // Tell our viewFrustum about this change, using the application camera
    if (updateViewFrustum) {
        loadViewFrustum(camera, _viewFrustum);
        computeOffAxisFrustum(left, right, bottom, top, nearVal, farVal, nearClipPlane, farClipPlane);

        // If we're in Display Frustum mode, then we want to use the slightly adjust near/far clip values of the
        // _viewFrustumOffsetCamera, so that we can see more of the application content in the application's frustum
        if (Menu::getInstance()->isOptionChecked(MenuOption::DisplayFrustum)) {
            nearVal = _viewFrustumOffsetCamera.getNearClip();
            farVal = _viewFrustumOffsetCamera.getFarClip();
        }
    } else {
        ViewFrustum tempViewFrustum;
        loadViewFrustum(camera, tempViewFrustum);
        tempViewFrustum.computeOffAxisFrustum(left, right, bottom, top, nearVal, farVal, nearClipPlane, farClipPlane);
    }
    glFrustum(left, right, bottom, top, nearVal, farVal);

    // save matrix
    glGetFloatv(GL_PROJECTION_MATRIX, (GLfloat*)&_projectionMatrix);

    glMatrixMode(GL_MODELVIEW);
}

void Application::controlledBroadcastToNodes(const QByteArray& packet, const NodeSet& destinationNodeTypes) {
    foreach(NodeType_t type, destinationNodeTypes) {
        // Intercept data to voxel server when voxels are disabled
        if (type == NodeType::VoxelServer && !Menu::getInstance()->isOptionChecked(MenuOption::Voxels)) {
            continue;
        }

        // Perform the broadcast for one type
        int nReceivingNodes = NodeList::getInstance()->broadcastToNodes(packet, NodeSet() << type);

        // Feed number of bytes to corresponding channel of the bandwidth meter, if any (done otherwise)
        BandwidthMeter::ChannelIndex channel;
        switch (type) {
            case NodeType::Agent:
            case NodeType::AvatarMixer:
                channel = BandwidthMeter::AVATARS;
                break;
            case NodeType::VoxelServer:
            case NodeType::ParticleServer:
            case NodeType::ModelServer:
                channel = BandwidthMeter::VOXELS;
                break;
            default:
                continue;
        }
        _bandwidthMeter.outputStream(channel).updateValue(nReceivingNodes * packet.size());
    }
}

bool Application::event(QEvent* event) {

    // handle custom URL
    if (event->type() == QEvent::FileOpen) {
        QFileOpenEvent* fileEvent = static_cast<QFileOpenEvent*>(event);
        bool isHifiSchemeURL = !fileEvent->url().isEmpty() && fileEvent->url().toLocalFile().startsWith(CUSTOM_URL_SCHEME);
        if (isHifiSchemeURL) {
            Menu::getInstance()->goTo(fileEvent->url().toString());
        }

        return false;
    }
    return QApplication::event(event);
}

void Application::keyPressEvent(QKeyEvent* event) {

    _keysPressed.insert(event->key());

    _controllerScriptingInterface.emitKeyPressEvent(event); // send events to any registered scripts

    // if one of our scripts have asked to capture this event, then stop processing it
    if (_controllerScriptingInterface.isKeyCaptured(event)) {
        return;
    }

    if (activeWindow() == _window) {
        bool isShifted = event->modifiers().testFlag(Qt::ShiftModifier);
        bool isMeta = event->modifiers().testFlag(Qt::ControlModifier);
        bool isOption = event->modifiers().testFlag(Qt::AltModifier);
        switch (event->key()) {
                break;
            case Qt::Key_BracketLeft:
            case Qt::Key_BracketRight:
            case Qt::Key_BraceLeft:
            case Qt::Key_BraceRight:
            case Qt::Key_ParenLeft:
            case Qt::Key_ParenRight:
            case Qt::Key_Less:
            case Qt::Key_Greater:
            case Qt::Key_Comma:
            case Qt::Key_Period:
                Menu::getInstance()->handleViewFrustumOffsetKeyModifier(event->key());
                break;
            case Qt::Key_L:
                if (isShifted) {
                    Menu::getInstance()->triggerOption(MenuOption::LodTools);
                } else if (isMeta) {
                    Menu::getInstance()->triggerOption(MenuOption::Log);
                }
                break;

            case Qt::Key_E:
            case Qt::Key_PageUp:
               if (!_myAvatar->getDriveKeys(UP)) {
                    _myAvatar->jump();
                }
                _myAvatar->setDriveKeys(UP, 1.f);
                break;

            case Qt::Key_Asterisk:
                Menu::getInstance()->triggerOption(MenuOption::Stars);
                break;

            case Qt::Key_C:
            case Qt::Key_PageDown:
                _myAvatar->setDriveKeys(DOWN, 1.f);
                break;

            case Qt::Key_W:
                _myAvatar->setDriveKeys(FWD, 1.f);
                break;

            case Qt::Key_S:
                if (isShifted && isMeta && !isOption) {
                    Menu::getInstance()->triggerOption(MenuOption::SuppressShortTimings);
                } else if (isOption && !isShifted && !isMeta) {
                    Menu::getInstance()->triggerOption(MenuOption::ScriptEditor);
                } else if (!isOption && !isShifted && isMeta) {
                    takeSnapshot();
                } else {
                    _myAvatar->setDriveKeys(BACK, 1.f);
                }
                break;

            case Qt::Key_Space:
                resetSensors();
                break;

            case Qt::Key_G:
                if (isShifted) {
                    Menu::getInstance()->triggerOption(MenuOption::ObeyEnvironmentalGravity);
                }
                break;

            case Qt::Key_A:
                if (isShifted) {
                    Menu::getInstance()->triggerOption(MenuOption::Atmosphere);
                } else {
                    _myAvatar->setDriveKeys(ROT_LEFT, 1.f);
                }
                break;

            case Qt::Key_D:
                _myAvatar->setDriveKeys(ROT_RIGHT, 1.f);
                break;

            case Qt::Key_Return:
            case Qt::Key_Enter:
                Menu::getInstance()->triggerOption(MenuOption::Chat);
                break;

            case Qt::Key_Up:
                if (_myCamera.getMode() == CAMERA_MODE_MIRROR) {
                    if (!isShifted) {
                        _scaleMirror *= 0.95f;
                    } else {
                        _raiseMirror += 0.05f;
                    }
                } else {
                    _myAvatar->setDriveKeys(isShifted ? UP : FWD, 1.f);
                }
                break;

            case Qt::Key_Down:
                if (_myCamera.getMode() == CAMERA_MODE_MIRROR) {
                    if (!isShifted) {
                        _scaleMirror *= 1.05f;
                    } else {
                        _raiseMirror -= 0.05f;
                    }
                } else {
                    _myAvatar->setDriveKeys(isShifted ? DOWN : BACK, 1.f);
                }
                break;

            case Qt::Key_Left:
                if (_myCamera.getMode() == CAMERA_MODE_MIRROR) {
                    _rotateMirror += PI / 20.f;
                } else {
                    _myAvatar->setDriveKeys(isShifted ? LEFT : ROT_LEFT, 1.f);
                }
                break;

            case Qt::Key_Right:
                if (_myCamera.getMode() == CAMERA_MODE_MIRROR) {
                    _rotateMirror -= PI / 20.f;
                } else {
                    _myAvatar->setDriveKeys(isShifted ? RIGHT : ROT_RIGHT, 1.f);
                }
                break;

            case Qt::Key_I:
                if (isShifted) {
                    _myCamera.setEyeOffsetOrientation(glm::normalize(
                                                                     glm::quat(glm::vec3(0.002f, 0, 0)) * _myCamera.getEyeOffsetOrientation()));
                } else {
                    _myCamera.setEyeOffsetPosition(_myCamera.getEyeOffsetPosition() + glm::vec3(0, 0.001, 0));
                }
                updateProjectionMatrix();
                break;

            case Qt::Key_K:
                if (isShifted) {
                    _myCamera.setEyeOffsetOrientation(glm::normalize(
                                                                     glm::quat(glm::vec3(-0.002f, 0, 0)) * _myCamera.getEyeOffsetOrientation()));
                } else {
                    _myCamera.setEyeOffsetPosition(_myCamera.getEyeOffsetPosition() + glm::vec3(0, -0.001, 0));
                }
                updateProjectionMatrix();
                break;

            case Qt::Key_J:
                if (isShifted) {
                    _viewFrustum.setFocalLength(_viewFrustum.getFocalLength() - 0.1f);
                    if (TV3DManager::isConnected()) {
                        TV3DManager::configureCamera(_myCamera, _glWidget->width(),_glWidget->height());
                    }
                } else {
                    _myCamera.setEyeOffsetPosition(_myCamera.getEyeOffsetPosition() + glm::vec3(-0.001, 0, 0));
                }
                updateProjectionMatrix();
                break;

            case Qt::Key_M:
                if (isShifted) {
                    _viewFrustum.setFocalLength(_viewFrustum.getFocalLength() + 0.1f);
                    if (TV3DManager::isConnected()) {
                        TV3DManager::configureCamera(_myCamera, _glWidget->width(),_glWidget->height());
                    }

                } else {
                    _myCamera.setEyeOffsetPosition(_myCamera.getEyeOffsetPosition() + glm::vec3(0.001, 0, 0));
                }
                updateProjectionMatrix();
                break;

            case Qt::Key_U:
                if (isShifted) {
                    _myCamera.setEyeOffsetOrientation(glm::normalize(
                                                                     glm::quat(glm::vec3(0, 0, -0.002f)) * _myCamera.getEyeOffsetOrientation()));
                } else {
                    _myCamera.setEyeOffsetPosition(_myCamera.getEyeOffsetPosition() + glm::vec3(0, 0, -0.001));
                }
                updateProjectionMatrix();
                break;

            case Qt::Key_Y:
                if (isShifted) {
                    _myCamera.setEyeOffsetOrientation(glm::normalize(
                                                                     glm::quat(glm::vec3(0, 0, 0.002f)) * _myCamera.getEyeOffsetOrientation()));
                } else {
                    _myCamera.setEyeOffsetPosition(_myCamera.getEyeOffsetPosition() + glm::vec3(0, 0, 0.001));
                }
                updateProjectionMatrix();
                break;
            case Qt::Key_H:
                if (isShifted) {
                    Menu::getInstance()->triggerOption(MenuOption::Mirror);
                } else {
                    Menu::getInstance()->triggerOption(MenuOption::FullscreenMirror);
                }
                break;
            case Qt::Key_F:
                if (isShifted)  {
                    Menu::getInstance()->triggerOption(MenuOption::DisplayFrustum);
                }
                break;
            case Qt::Key_V:
                if (isShifted) {
                    Menu::getInstance()->triggerOption(MenuOption::Voxels);
                }
                break;
            case Qt::Key_P:
                 Menu::getInstance()->triggerOption(MenuOption::FirstPerson);
                 break;
            case Qt::Key_R:
                if (isShifted)  {
                    Menu::getInstance()->triggerOption(MenuOption::FrustumRenderMode);
                }
                break;
                break;
            case Qt::Key_Slash:
                Menu::getInstance()->triggerOption(MenuOption::Stats);
                break;
            case Qt::Key_Plus:
                _myAvatar->increaseSize();
                break;
            case Qt::Key_Minus:
                _myAvatar->decreaseSize();
                break;
            case Qt::Key_Equal:
                _myAvatar->resetSize();
                break;

            case Qt::Key_At:
                Menu::getInstance()->goTo();
                break;
            default:
                event->ignore();
                break;
        }
    }
}

void Application::keyReleaseEvent(QKeyEvent* event) {

    _keysPressed.remove(event->key());

    _controllerScriptingInterface.emitKeyReleaseEvent(event); // send events to any registered scripts

    // if one of our scripts have asked to capture this event, then stop processing it
    if (_controllerScriptingInterface.isKeyCaptured(event)) {
        return;
    }

    switch (event->key()) {
        case Qt::Key_E:
        case Qt::Key_PageUp:
            _myAvatar->setDriveKeys(UP, 0.f);
            break;

        case Qt::Key_C:
        case Qt::Key_PageDown:
            _myAvatar->setDriveKeys(DOWN, 0.f);
            break;

        case Qt::Key_W:
            _myAvatar->setDriveKeys(FWD, 0.f);
            break;

        case Qt::Key_S:
            _myAvatar->setDriveKeys(BACK, 0.f);
            break;

        case Qt::Key_A:
            _myAvatar->setDriveKeys(ROT_LEFT, 0.f);
            break;

        case Qt::Key_D:
            _myAvatar->setDriveKeys(ROT_RIGHT, 0.f);
            break;

        case Qt::Key_Up:
            _myAvatar->setDriveKeys(FWD, 0.f);
            _myAvatar->setDriveKeys(UP, 0.f);
            break;

        case Qt::Key_Down:
            _myAvatar->setDriveKeys(BACK, 0.f);
            _myAvatar->setDriveKeys(DOWN, 0.f);
            break;

        case Qt::Key_Left:
            _myAvatar->setDriveKeys(LEFT, 0.f);
            _myAvatar->setDriveKeys(ROT_LEFT, 0.f);
            break;

        case Qt::Key_Right:
            _myAvatar->setDriveKeys(RIGHT, 0.f);
            _myAvatar->setDriveKeys(ROT_RIGHT, 0.f);
            break;

        default:
            event->ignore();
            break;
    }
}

void Application::focusOutEvent(QFocusEvent* event) {
    // synthesize events for keys currently pressed, since we may not get their release events
    foreach (int key, _keysPressed) {
        QKeyEvent event(QEvent::KeyRelease, key, Qt::NoModifier);
        keyReleaseEvent(&event);
    }
    _keysPressed.clear();
}

void Application::mouseMoveEvent(QMouseEvent* event) {
    _controllerScriptingInterface.emitMouseMoveEvent(event); // send events to any registered scripts

    // if one of our scripts have asked to capture this event, then stop processing it
    if (_controllerScriptingInterface.isMouseCaptured()) {
        return;
    }


    _lastMouseMove = usecTimestampNow();
    if (_mouseHidden) {
        getGLWidget()->setCursor(Qt::ArrowCursor);
        _mouseHidden = false;
        _seenMouseMove = true;
    }

    _mouseX = event->x();
    _mouseY = event->y();
}

void Application::mousePressEvent(QMouseEvent* event) {
    _controllerScriptingInterface.emitMousePressEvent(event); // send events to any registered scripts

    // if one of our scripts have asked to capture this event, then stop processing it
    if (_controllerScriptingInterface.isMouseCaptured()) {
        return;
    }


    if (activeWindow() == _window) {
        if (event->button() == Qt::LeftButton) {
            _mouseX = event->x();
            _mouseY = event->y();
            _mouseDragStartedX = _mouseX;
            _mouseDragStartedY = _mouseY;
            _mousePressed = true;

            if (_audio.mousePressEvent(_mouseX, _mouseY)) {
                // stop propagation
                return;
            }

            if (_rearMirrorTools->mousePressEvent(_mouseX, _mouseY)) {
                // stop propagation
                return;
            }

        } else if (event->button() == Qt::RightButton) {
            // right click items here
        }
    }
}

void Application::mouseReleaseEvent(QMouseEvent* event) {
    _controllerScriptingInterface.emitMouseReleaseEvent(event); // send events to any registered scripts

    // if one of our scripts have asked to capture this event, then stop processing it
    if (_controllerScriptingInterface.isMouseCaptured()) {
        return;
    }

    if (activeWindow() == _window) {
        if (event->button() == Qt::LeftButton) {
            _mouseX = event->x();
            _mouseY = event->y();
            _mousePressed = false;
            checkBandwidthMeterClick();
            if (Menu::getInstance()->isOptionChecked(MenuOption::Stats)) {
                // let's set horizontal offset to give stats some margin to mirror
                int horizontalOffset = MIRROR_VIEW_WIDTH;
                Stats::getInstance()->checkClick(_mouseX, _mouseY, _mouseDragStartedX, _mouseDragStartedY, horizontalOffset);
            }
        }
    }
}

void Application::touchUpdateEvent(QTouchEvent* event) {
    TouchEvent thisEvent(*event, _lastTouchEvent);
    _controllerScriptingInterface.emitTouchUpdateEvent(thisEvent); // send events to any registered scripts
    _lastTouchEvent = thisEvent;

    // if one of our scripts have asked to capture this event, then stop processing it
    if (_controllerScriptingInterface.isTouchCaptured()) {
        return;
    }

    bool validTouch = false;
    if (activeWindow() == _window) {
        const QList<QTouchEvent::TouchPoint>& tPoints = event->touchPoints();
        _touchAvgX = 0.0f;
        _touchAvgY = 0.0f;
        int numTouches = tPoints.count();
        if (numTouches > 1) {
            for (int i = 0; i < numTouches; ++i) {
                _touchAvgX += tPoints[i].pos().x();
                _touchAvgY += tPoints[i].pos().y();
            }
            _touchAvgX /= (float)(numTouches);
            _touchAvgY /= (float)(numTouches);
            validTouch = true;
        }
    }
    if (!_isTouchPressed) {
        _touchDragStartedAvgX = _touchAvgX;
        _touchDragStartedAvgY = _touchAvgY;
    }
    _isTouchPressed = validTouch;
}

void Application::touchBeginEvent(QTouchEvent* event) {
    TouchEvent thisEvent(*event); // on touch begin, we don't compare to last event
    _controllerScriptingInterface.emitTouchBeginEvent(thisEvent); // send events to any registered scripts

    _lastTouchEvent = thisEvent; // and we reset our last event to this event before we call our update
    touchUpdateEvent(event);

    // if one of our scripts have asked to capture this event, then stop processing it
    if (_controllerScriptingInterface.isTouchCaptured()) {
        return;
    }

}

void Application::touchEndEvent(QTouchEvent* event) {
    TouchEvent thisEvent(*event, _lastTouchEvent);
    _controllerScriptingInterface.emitTouchEndEvent(thisEvent); // send events to any registered scripts
    _lastTouchEvent = thisEvent;

    // if one of our scripts have asked to capture this event, then stop processing it
    if (_controllerScriptingInterface.isTouchCaptured()) {
        return;
    }
    // put any application specific touch behavior below here..
    _touchDragStartedAvgX = _touchAvgX;
    _touchDragStartedAvgY = _touchAvgY;
    _isTouchPressed = false;

}

void Application::wheelEvent(QWheelEvent* event) {

    _controllerScriptingInterface.emitWheelEvent(event); // send events to any registered scripts

    // if one of our scripts have asked to capture this event, then stop processing it
    if (_controllerScriptingInterface.isWheelCaptured()) {
        return;
    }
}

void Application::dropEvent(QDropEvent *event) {
    QString snapshotPath;
    const QMimeData *mimeData = event->mimeData();
    foreach (QUrl url, mimeData->urls()) {
        if (url.url().toLower().endsWith(SNAPSHOT_EXTENSION)) {
            snapshotPath = url.url().remove("file://");
            break;
        }
    }

    SnapshotMetaData* snapshotData = Snapshot::parseSnapshotData(snapshotPath);
    if (snapshotData) {
        if (!snapshotData->getDomain().isEmpty()) {
            Menu::getInstance()->goToDomain(snapshotData->getDomain());
        }

        _myAvatar->setPosition(snapshotData->getLocation());
        _myAvatar->setOrientation(snapshotData->getOrientation());
    } else {
        QMessageBox msgBox;
        msgBox.setText("No location details were found in this JPG, try dragging in an authentic Hifi snapshot.");
        msgBox.setStandardButtons(QMessageBox::Ok);
        msgBox.exec();
    }
}

void Application::sendPingPackets() {
    QByteArray pingPacket = NodeList::getInstance()->constructPingPacket();
    controlledBroadcastToNodes(pingPacket, NodeSet()
                               << NodeType::VoxelServer << NodeType::ParticleServer << NodeType::ModelServer
                               << NodeType::AudioMixer << NodeType::AvatarMixer
                               << NodeType::MetavoxelServer);
}

//  Every second, check the frame rates and other stuff
void Application::timer() {
    if (Menu::getInstance()->isOptionChecked(MenuOption::TestPing)) {
        sendPingPackets();
    }

    float diffTime = (float)_timerStart.nsecsElapsed() / 1000000000.0f;

    _fps = (float)_frameCount / diffTime;

    _packetsPerSecond = (float) _datagramProcessor.getPacketCount() / diffTime;
    _bytesPerSecond = (float) _datagramProcessor.getByteCount() / diffTime;
    _frameCount = 0;

    _datagramProcessor.resetCounters();

    _timerStart.start();

    // ask the node list to check in with the domain server
    NodeList::getInstance()->sendDomainServerCheckIn();
}

void Application::idle() {
    // Normally we check PipelineWarnings, but since idle will often take more than 10ms we only show these idle timing
    // details if we're in ExtraDebugging mode. However, the ::update() and it's subcomponents will show their timing
    // details normally.
    bool showWarnings = getLogger()->extraDebugging();
    PerformanceWarning warn(showWarnings, "Application::idle()");

    //  Only run simulation code if more than IDLE_SIMULATE_MSECS have passed since last time we ran

    double timeSinceLastUpdate = (double)_lastTimeUpdated.nsecsElapsed() / 1000000.0;
    if (timeSinceLastUpdate > IDLE_SIMULATE_MSECS) {
        _lastTimeUpdated.start();
        {
            PerformanceWarning warn(showWarnings, "Application::idle()... update()");
            const float BIGGEST_DELTA_TIME_SECS = 0.25f;
            update(glm::clamp((float)timeSinceLastUpdate / 1000.f, 0.f, BIGGEST_DELTA_TIME_SECS));
        }
        {
            PerformanceWarning warn(showWarnings, "Application::idle()... updateGL()");
            _glWidget->updateGL();
        }
        {
            PerformanceWarning warn(showWarnings, "Application::idle()... rest of it");
            _idleLoopStdev.addValue(timeSinceLastUpdate);

            //  Record standard deviation and reset counter if needed
            const int STDEV_SAMPLES = 500;
            if (_idleLoopStdev.getSamples() > STDEV_SAMPLES) {
                _idleLoopMeasuredJitter = _idleLoopStdev.getStDev();
                _idleLoopStdev.reset();
            }

            if (Menu::getInstance()->isOptionChecked(MenuOption::BuckyBalls)) {
                _buckyBalls.simulate(timeSinceLastUpdate / 1000.f, Application::getInstance()->getAvatar()->getHandData());
            }

            // After finishing all of the above work, restart the idle timer, allowing 2ms to process events.
            idleTimer->start(2);
        }
        if (_numChangedSettings > 0) {
            saveSettings();
        }
    }
}

void Application::checkBandwidthMeterClick() {
    // ... to be called upon button release

    if (Menu::getInstance()->isOptionChecked(MenuOption::Bandwidth) &&
        glm::compMax(glm::abs(glm::ivec2(_mouseX - _mouseDragStartedX, _mouseY - _mouseDragStartedY)))
            <= BANDWIDTH_METER_CLICK_MAX_DRAG_LENGTH
            && _bandwidthMeter.isWithinArea(_mouseX, _mouseY, _glWidget->width(), _glWidget->height())) {

        // The bandwidth meter is visible, the click didn't get dragged too far and
        // we actually hit the bandwidth meter
        Menu::getInstance()->bandwidthDetails();
    }
}

void Application::setFullscreen(bool fullscreen) {
    _window->setWindowState(fullscreen ? (_window->windowState() | Qt::WindowFullScreen) :
        (_window->windowState() & ~Qt::WindowFullScreen));
}

void Application::setEnable3DTVMode(bool enable3DTVMode) {
    resizeGL(_glWidget->width(),_glWidget->height());
}


void Application::setRenderVoxels(bool voxelRender) {
    _voxelEditSender.setShouldSend(voxelRender);
    if (!voxelRender) {
        doKillLocalVoxels();
    }
}

void Application::doKillLocalVoxels() {
    _wantToKillLocalVoxels = true;
}

void Application::removeVoxel(glm::vec3 position,
                              float scale) {
    VoxelDetail voxel;
    voxel.x = position.x / TREE_SCALE;
    voxel.y = position.y / TREE_SCALE;
    voxel.z = position.z / TREE_SCALE;
    voxel.s = scale / TREE_SCALE;
    _voxelEditSender.sendVoxelEditMessage(PacketTypeVoxelErase, voxel);

    // delete it locally to see the effect immediately (and in case no voxel server is present)
    _voxels.getTree()->deleteVoxelAt(voxel.x, voxel.y, voxel.z, voxel.s);
}


void Application::makeVoxel(glm::vec3 position,
                            float scale,
                            unsigned char red,
                            unsigned char green,
                            unsigned char blue,
                            bool isDestructive) {
    VoxelDetail voxel;
    voxel.x = position.x / TREE_SCALE;
    voxel.y = position.y / TREE_SCALE;
    voxel.z = position.z / TREE_SCALE;
    voxel.s = scale / TREE_SCALE;
    voxel.red = red;
    voxel.green = green;
    voxel.blue = blue;
    PacketType message = isDestructive ? PacketTypeVoxelSetDestructive : PacketTypeVoxelSet;
    _voxelEditSender.sendVoxelEditMessage(message, voxel);

    // create the voxel locally so it appears immediately
    _voxels.getTree()->createVoxel(voxel.x, voxel.y, voxel.z, voxel.s,
                        voxel.red, voxel.green, voxel.blue,
                        isDestructive);
   }

glm::vec3 Application::getMouseVoxelWorldCoordinates(const VoxelDetail& mouseVoxel) {
    return glm::vec3((mouseVoxel.x + mouseVoxel.s / 2.f) * TREE_SCALE, (mouseVoxel.y + mouseVoxel.s / 2.f) * TREE_SCALE,
        (mouseVoxel.z + mouseVoxel.s / 2.f) * TREE_SCALE);
}

FaceTracker* Application::getActiveFaceTracker() {
    return _faceshift.isActive() ? static_cast<FaceTracker*>(&_faceshift) :
        (_faceplus.isActive() ? static_cast<FaceTracker*>(&_faceplus) :
            (_visage.isActive() ? static_cast<FaceTracker*>(&_visage) : NULL));
}

struct SendVoxelsOperationArgs {
    const unsigned char*  newBaseOctCode;
};

bool Application::sendVoxelsOperation(OctreeElement* element, void* extraData) {
    VoxelTreeElement* voxel = (VoxelTreeElement*)element;
    SendVoxelsOperationArgs* args = (SendVoxelsOperationArgs*)extraData;
    if (voxel->isColored()) {
        const unsigned char* nodeOctalCode = voxel->getOctalCode();
        unsigned char* codeColorBuffer = NULL;
        int codeLength  = 0;
        int bytesInCode = 0;
        int codeAndColorLength;

        // If the newBase is NULL, then don't rebase
        if (args->newBaseOctCode) {
            codeColorBuffer = rebaseOctalCode(nodeOctalCode, args->newBaseOctCode, true);
            codeLength  = numberOfThreeBitSectionsInCode(codeColorBuffer);
            bytesInCode = bytesRequiredForCodeLength(codeLength);
            codeAndColorLength = bytesInCode + SIZE_OF_COLOR_DATA;
        } else {
            codeLength  = numberOfThreeBitSectionsInCode(nodeOctalCode);
            bytesInCode = bytesRequiredForCodeLength(codeLength);
            codeAndColorLength = bytesInCode + SIZE_OF_COLOR_DATA;
            codeColorBuffer = new unsigned char[codeAndColorLength];
            memcpy(codeColorBuffer, nodeOctalCode, bytesInCode);
        }

        // copy the colors over
        codeColorBuffer[bytesInCode + RED_INDEX] = voxel->getColor()[RED_INDEX];
        codeColorBuffer[bytesInCode + GREEN_INDEX] = voxel->getColor()[GREEN_INDEX];
        codeColorBuffer[bytesInCode + BLUE_INDEX] = voxel->getColor()[BLUE_INDEX];
        getInstance()->_voxelEditSender.queueVoxelEditMessage(PacketTypeVoxelSetDestructive,
                codeColorBuffer, codeAndColorLength);

        delete[] codeColorBuffer;
    }
    return true; // keep going
}

void Application::exportVoxels(const VoxelDetail& sourceVoxel) {
    QString desktopLocation = QStandardPaths::writableLocation(QStandardPaths::DesktopLocation);
    QString suggestedName = desktopLocation.append("/voxels.svo");

    QString fileNameString = QFileDialog::getSaveFileName(_glWidget, tr("Export Voxels"), suggestedName,
                                                          tr("Sparse Voxel Octree Files (*.svo)"));
    QByteArray fileNameAscii = fileNameString.toLocal8Bit();
    const char* fileName = fileNameAscii.data();

    VoxelTreeElement* selectedNode = _voxels.getTree()->getVoxelAt(sourceVoxel.x, sourceVoxel.y, sourceVoxel.z, sourceVoxel.s);
    if (selectedNode) {
        VoxelTree exportTree;
        getVoxelTree()->copySubTreeIntoNewTree(selectedNode, &exportTree, true);
        exportTree.writeToSVOFile(fileName);
    }

    // restore the main window's active state
    _window->activateWindow();
}

void Application::importVoxels() {
    _importSucceded = false;

    if (!_voxelImporter) {
        _voxelImporter = new VoxelImporter(_window);
        _voxelImporter->loadSettings(_settings);
    }

    if (!_voxelImporter->exec()) {
        qDebug() << "[DEBUG] Import succeeded." << endl;
        _importSucceded = true;
    } else {
        qDebug() << "[DEBUG] Import failed." << endl;
        if (_sharedVoxelSystem.getTree() == _voxelImporter->getVoxelTree()) {
            _sharedVoxelSystem.killLocalVoxels();
            _sharedVoxelSystem.changeTree(&_clipboard);
        }
    }

    // restore the main window's active state
    _window->activateWindow();

    emit importDone();
}

void Application::cutVoxels(const VoxelDetail& sourceVoxel) {
    copyVoxels(sourceVoxel);
    deleteVoxelAt(sourceVoxel);
}

void Application::copyVoxels(const VoxelDetail& sourceVoxel) {
    // switch to and clear the clipboard first...
    _sharedVoxelSystem.killLocalVoxels();
    if (_sharedVoxelSystem.getTree() != &_clipboard) {
        _clipboard.eraseAllOctreeElements();
        _sharedVoxelSystem.changeTree(&_clipboard);
    }

    // then copy onto it if there is something to copy
    VoxelTreeElement* selectedNode = _voxels.getTree()->getVoxelAt(sourceVoxel.x, sourceVoxel.y, sourceVoxel.z, sourceVoxel.s);
    if (selectedNode) {
        getVoxelTree()->copySubTreeIntoNewTree(selectedNode, _sharedVoxelSystem.getTree(), true);
        _sharedVoxelSystem.forceRedrawEntireTree();
    }
}

void Application::pasteVoxelsToOctalCode(const unsigned char* octalCodeDestination) {
    // Recurse the clipboard tree, where everything is root relative, and send all the colored voxels to
    // the server as an set voxel message, this will also rebase the voxels to the new location
    SendVoxelsOperationArgs args;
    args.newBaseOctCode = octalCodeDestination;
    _sharedVoxelSystem.getTree()->recurseTreeWithOperation(sendVoxelsOperation, &args);

    // Switch back to clipboard if it was an import
    if (_sharedVoxelSystem.getTree() != &_clipboard) {
        _sharedVoxelSystem.killLocalVoxels();
        _sharedVoxelSystem.changeTree(&_clipboard);
    }

    _voxelEditSender.releaseQueuedMessages();
}

void Application::pasteVoxels(const VoxelDetail& sourceVoxel) {
    unsigned char* calculatedOctCode = NULL;
    VoxelTreeElement* selectedNode = _voxels.getTree()->getVoxelAt(sourceVoxel.x, sourceVoxel.y, sourceVoxel.z, sourceVoxel.s);

    // we only need the selected voxel to get the newBaseOctCode, which we can actually calculate from the
    // voxel size/position details. If we don't have an actual selectedNode then use the mouseVoxel to create a
    // target octalCode for where the user is pointing.
    const unsigned char* octalCodeDestination;
    if (selectedNode) {
        octalCodeDestination = selectedNode->getOctalCode();
    } else {
        octalCodeDestination = calculatedOctCode = pointToVoxel(sourceVoxel.x, sourceVoxel.y, sourceVoxel.z, sourceVoxel.s);
    }

    pasteVoxelsToOctalCode(octalCodeDestination);

    if (calculatedOctCode) {
        delete[] calculatedOctCode;
    }
}

void Application::nudgeVoxelsByVector(const VoxelDetail& sourceVoxel, const glm::vec3& nudgeVec) {
    VoxelTreeElement* nodeToNudge = _voxels.getTree()->getVoxelAt(sourceVoxel.x, sourceVoxel.y, sourceVoxel.z, sourceVoxel.s);
    if (nodeToNudge) {
        _voxels.getTree()->nudgeSubTree(nodeToNudge, nudgeVec, _voxelEditSender);
    }
}

void Application::initDisplay() {
    glEnable(GL_BLEND);
    glBlendFuncSeparate(GL_SRC_ALPHA, GL_ONE_MINUS_SRC_ALPHA, GL_CONSTANT_ALPHA, GL_ONE);
    glShadeModel(GL_SMOOTH);
    glEnable(GL_LIGHTING);
    glEnable(GL_LIGHT0);
    glEnable(GL_DEPTH_TEST);
}

void Application::init() {
    _sharedVoxelSystemViewFrustum.setPosition(glm::vec3(TREE_SCALE / 2.0f,
                                                        TREE_SCALE / 2.0f,
                                                        3.0f * TREE_SCALE / 2.0f));
    _sharedVoxelSystemViewFrustum.setNearClip(TREE_SCALE / 2.0f);
    _sharedVoxelSystemViewFrustum.setFarClip(3.0f * TREE_SCALE / 2.0f);
    _sharedVoxelSystemViewFrustum.setFieldOfView(90.f);
    _sharedVoxelSystemViewFrustum.setOrientation(glm::quat());
    _sharedVoxelSystemViewFrustum.calculate();
    _sharedVoxelSystem.setViewFrustum(&_sharedVoxelSystemViewFrustum);

    VoxelTreeElement::removeUpdateHook(&_sharedVoxelSystem);

    // Cleanup of the original shared tree
    _sharedVoxelSystem.init();

    _voxelImporter = new VoxelImporter(_window);

    _environment.init();

    _glowEffect.init();
    _ambientOcclusionEffect.init();
    _voxelShader.init();
    _pointShader.init();

    _mouseX = _glWidget->width() / 2;
    _mouseY = _glWidget->height() / 2;
    QCursor::setPos(_mouseX, _mouseY);

    // TODO: move _myAvatar out of Application. Move relevant code to MyAvataar or AvatarManager
    _avatarManager.init();
    _myCamera.setMode(CAMERA_MODE_FIRST_PERSON);
    _myCamera.setModeShiftPeriod(1.0f);

    _mirrorCamera.setMode(CAMERA_MODE_MIRROR);
    _mirrorCamera.setModeShiftPeriod(0.0f);

    OculusManager::connect();
    if (OculusManager::isConnected()) {
        QMetaObject::invokeMethod(Menu::getInstance()->getActionForOption(MenuOption::Fullscreen),
                                  "trigger",
                                  Qt::QueuedConnection);
    }

    TV3DManager::connect();
    if (TV3DManager::isConnected()) {
        QMetaObject::invokeMethod(Menu::getInstance()->getActionForOption(MenuOption::Fullscreen),
                                  "trigger",
                                  Qt::QueuedConnection);
    }

    _timerStart.start();
    _lastTimeUpdated.start();

    Menu::getInstance()->loadSettings();
    if (Menu::getInstance()->getAudioJitterBufferSamples() != 0) {
        _audio.setJitterBufferSamples(Menu::getInstance()->getAudioJitterBufferSamples());
    }
    qDebug("Loaded settings");

    // initialize our face trackers after loading the menu settings
    _faceshift.init();
    _faceplus.init();
    _visage.init();

    // fire off an immediate domain-server check in now that settings are loaded
    NodeList::getInstance()->sendDomainServerCheckIn();

    // Set up VoxelSystem after loading preferences so we can get the desired max voxel count
    _voxels.setMaxVoxels(Menu::getInstance()->getMaxVoxels());
    _voxels.setUseVoxelShader(false);
    _voxels.setVoxelsAsPoints(false);
    _voxels.setDisableFastVoxelPipeline(false);
    _voxels.init();

    _particles.init();
    _particles.setViewFrustum(getViewFrustum());

    _models.init();
    _models.setViewFrustum(getViewFrustum());

    _metavoxels.init();

    _particleCollisionSystem.init(&_particleEditSender, _particles.getTree(), _voxels.getTree(), &_audio, &_avatarManager);

    // connect the _particleCollisionSystem to our script engine's ParticlesScriptingInterface
    connect(&_particleCollisionSystem, &ParticleCollisionSystem::particleCollisionWithVoxel,
            ScriptEngine::getParticlesScriptingInterface(), &ParticlesScriptingInterface::particleCollisionWithVoxel);

    connect(&_particleCollisionSystem, &ParticleCollisionSystem::particleCollisionWithParticle,
            ScriptEngine::getParticlesScriptingInterface(), &ParticlesScriptingInterface::particleCollisionWithParticle);

    _audio.init(_glWidget);

    _rearMirrorTools = new RearMirrorTools(_glWidget, _mirrorViewRect, _settings);

    connect(_rearMirrorTools, SIGNAL(closeView()), SLOT(closeMirrorView()));
    connect(_rearMirrorTools, SIGNAL(restoreView()), SLOT(restoreMirrorView()));
    connect(_rearMirrorTools, SIGNAL(shrinkView()), SLOT(shrinkMirrorView()));
    connect(_rearMirrorTools, SIGNAL(resetView()), SLOT(resetSensors()));

    // set up our audio reflector
    _audioReflector.setMyAvatar(getAvatar());
    _audioReflector.setVoxels(_voxels.getTree());
    _audioReflector.setAudio(getAudio());
    _audioReflector.setAvatarManager(&_avatarManager);

    connect(getAudio(), &Audio::processInboundAudio, &_audioReflector, &AudioReflector::processInboundAudio,Qt::DirectConnection);
    connect(getAudio(), &Audio::processLocalAudio, &_audioReflector, &AudioReflector::processLocalAudio,Qt::DirectConnection);
    connect(getAudio(), &Audio::preProcessOriginalInboundAudio, &_audioReflector,
                        &AudioReflector::preProcessOriginalInboundAudio,Qt::DirectConnection);

    // save settings when avatar changes
    connect(_myAvatar, &MyAvatar::transformChanged, this, &Application::bumpSettings);
}

void Application::closeMirrorView() {
    if (Menu::getInstance()->isOptionChecked(MenuOption::Mirror)) {
        Menu::getInstance()->triggerOption(MenuOption::Mirror);;
    }
}

void Application::restoreMirrorView() {
    if (Menu::getInstance()->isOptionChecked(MenuOption::Mirror)) {
        Menu::getInstance()->triggerOption(MenuOption::Mirror);;
    }

    if (!Menu::getInstance()->isOptionChecked(MenuOption::FullscreenMirror)) {
        Menu::getInstance()->triggerOption(MenuOption::FullscreenMirror);
    }
}

void Application::shrinkMirrorView() {
    if (!Menu::getInstance()->isOptionChecked(MenuOption::Mirror)) {
        Menu::getInstance()->triggerOption(MenuOption::Mirror);;
    }

    if (Menu::getInstance()->isOptionChecked(MenuOption::FullscreenMirror)) {
        Menu::getInstance()->triggerOption(MenuOption::FullscreenMirror);
    }
}

const float HEAD_SPHERE_RADIUS = 0.07f;

bool Application::isLookingAtMyAvatar(Avatar* avatar) {
    glm::vec3 theirLookat = avatar->getHead()->getLookAtPosition();
    glm::vec3 myHeadPosition = _myAvatar->getHead()->getPosition();

    if (pointInSphere(theirLookat, myHeadPosition, HEAD_SPHERE_RADIUS * _myAvatar->getScale())) {
        return true;
    }
    return false;
}

void Application::updateLOD() {
    // adjust it unless we were asked to disable this feature, or if we're currently in throttleRendering mode
    if (!Menu::getInstance()->isOptionChecked(MenuOption::DisableAutoAdjustLOD) && !isThrottleRendering()) {
        Menu::getInstance()->autoAdjustLOD(_fps);
    } else {
        Menu::getInstance()->resetLODAdjust();
    }
}

void Application::updateMouseRay() {

    bool showWarnings = Menu::getInstance()->isOptionChecked(MenuOption::PipelineWarnings);
    PerformanceWarning warn(showWarnings, "Application::updateMouseRay()");

    // make sure the frustum is up-to-date
    loadViewFrustum(_myCamera, _viewFrustum);

    // if the mouse pointer isn't visible, act like it's at the center of the screen
    float x = 0.5f, y = 0.5f;
    if (!_mouseHidden) {
        x = _mouseX / (float)_glWidget->width();
        y = _mouseY / (float)_glWidget->height();
    }
    _viewFrustum.computePickRay(x, y, _mouseRayOrigin, _mouseRayDirection);

    // adjust for mirroring
    if (_myCamera.getMode() == CAMERA_MODE_MIRROR) {
        glm::vec3 mouseRayOffset = _mouseRayOrigin - _viewFrustum.getPosition();
        _mouseRayOrigin -= 2.0f * (_viewFrustum.getDirection() * glm::dot(_viewFrustum.getDirection(), mouseRayOffset) +
            _viewFrustum.getRight() * glm::dot(_viewFrustum.getRight(), mouseRayOffset));
        _mouseRayDirection -= 2.0f * (_viewFrustum.getDirection() * glm::dot(_viewFrustum.getDirection(), _mouseRayDirection) +
            _viewFrustum.getRight() * glm::dot(_viewFrustum.getRight(), _mouseRayDirection));
    }

    // tell my avatar if the mouse is being pressed...
    _myAvatar->setMousePressed(_mousePressed);

    // tell my avatar the posiion and direction of the ray projected ino the world based on the mouse position
    _myAvatar->setMouseRay(_mouseRayOrigin, _mouseRayDirection);
}

void Application::updateFaceshift() {

    bool showWarnings = Menu::getInstance()->isOptionChecked(MenuOption::PipelineWarnings);
    PerformanceWarning warn(showWarnings, "Application::updateFaceshift()");

    //  Update faceshift
    _faceshift.update();

    //  Copy angular velocity if measured by faceshift, to the head
    if (_faceshift.isActive()) {
        _myAvatar->getHead()->setAngularVelocity(_faceshift.getHeadAngularVelocity());
    }
}

void Application::updateVisage() {

    bool showWarnings = Menu::getInstance()->isOptionChecked(MenuOption::PipelineWarnings);
    PerformanceWarning warn(showWarnings, "Application::updateVisage()");

    //  Update Visage
    _visage.update();
}

void Application::updateMyAvatarLookAtPosition() {

    bool showWarnings = Menu::getInstance()->isOptionChecked(MenuOption::PipelineWarnings);
    PerformanceWarning warn(showWarnings, "Application::updateMyAvatarLookAtPosition()");

    FaceTracker* tracker = getActiveFaceTracker();

    bool isLookingAtSomeone = false;
    glm::vec3 lookAtSpot;
    if (_myCamera.getMode() == CAMERA_MODE_MIRROR) {
        //  When I am in mirror mode, just look right at the camera (myself)
        lookAtSpot = _myCamera.getPosition();

    } else {
        if (_myAvatar->getLookAtTargetAvatar() && _myAvatar != _myAvatar->getLookAtTargetAvatar()) {
            isLookingAtSomeone = true;
            //  If I am looking at someone else, look directly at one of their eyes
            if (tracker) {
                //  If tracker active, look at the eye for the side my gaze is biased toward
                if (tracker->getEstimatedEyeYaw() > _myAvatar->getHead()->getFinalYaw()) {
                    // Look at their right eye
                    lookAtSpot = static_cast<Avatar*>(_myAvatar->getLookAtTargetAvatar())->getHead()->getRightEyePosition();
                } else {
                    // Look at their left eye
                    lookAtSpot = static_cast<Avatar*>(_myAvatar->getLookAtTargetAvatar())->getHead()->getLeftEyePosition();
                }
            } else {
                //  Need to add randomly looking back and forth between left and right eye for case with no tracker
                lookAtSpot = static_cast<Avatar*>(_myAvatar->getLookAtTargetAvatar())->getHead()->getEyePosition();
            }
        } else {
            //  I am not looking at anyone else, so just look forward
            lookAtSpot = _myAvatar->getHead()->calculateAverageEyePosition() + (_myAvatar->getHead()->getFinalOrientation() * glm::vec3(0.f, 0.f, -TREE_SCALE));
        }
        // TODO:  Add saccade to mouse pointer when stable, IF not looking at someone (since we know we are looking at it)
        /*
        const float FIXED_MIN_EYE_DISTANCE = 0.3f;
        float minEyeDistance = FIXED_MIN_EYE_DISTANCE + (_myCamera.getMode() == CAMERA_MODE_FIRST_PERSON ? 0.0f :
            glm::distance(_mouseRayOrigin, _myAvatar->getHead()->calculateAverageEyePosition()));
        lookAtSpot = _mouseRayOrigin + _mouseRayDirection * qMax(minEyeDistance, distance);
         */

    }
    //
    //  Deflect the eyes a bit to match the detected Gaze from 3D camera if active
    //
    if (tracker) {
        float eyePitch = tracker->getEstimatedEyePitch();
        float eyeYaw = tracker->getEstimatedEyeYaw();
        const float GAZE_DEFLECTION_REDUCTION_DURING_EYE_CONTACT = 0.1f;
        // deflect using Faceshift gaze data
        glm::vec3 origin = _myAvatar->getHead()->calculateAverageEyePosition();
        float pitchSign = (_myCamera.getMode() == CAMERA_MODE_MIRROR) ? -1.0f : 1.0f;
        float deflection = Menu::getInstance()->getFaceshiftEyeDeflection();
        if (isLookingAtSomeone) {
            deflection *= GAZE_DEFLECTION_REDUCTION_DURING_EYE_CONTACT;
        }
        lookAtSpot = origin + _myCamera.getRotation() * glm::quat(glm::radians(glm::vec3(
            eyePitch * pitchSign * deflection, eyeYaw * deflection, 0.0f))) *
                glm::inverse(_myCamera.getRotation()) * (lookAtSpot - origin);
    }

    _myAvatar->getHead()->setLookAtPosition(lookAtSpot);
}

void Application::updateThreads(float deltaTime) {
    bool showWarnings = Menu::getInstance()->isOptionChecked(MenuOption::PipelineWarnings);
    PerformanceWarning warn(showWarnings, "Application::updateThreads()");

    // parse voxel packets
    if (!_enableProcessVoxelsThread) {
        _voxelProcessor.threadRoutine();
        _voxelHideShowThread.threadRoutine();
        _voxelEditSender.threadRoutine();
        _particleEditSender.threadRoutine();
        _modelEditSender.threadRoutine();
    }
}

void Application::updateMetavoxels(float deltaTime) {
    bool showWarnings = Menu::getInstance()->isOptionChecked(MenuOption::PipelineWarnings);
    PerformanceWarning warn(showWarnings, "Application::updateMetavoxels()");

    if (Menu::getInstance()->isOptionChecked(MenuOption::Metavoxels)) {
        _metavoxels.simulate(deltaTime);
    }
}

void Application::cameraMenuChanged() {
    float modeShiftPeriod = (_myCamera.getMode() == CAMERA_MODE_MIRROR) ? 0.0f : 1.0f;
    if (Menu::getInstance()->isOptionChecked(MenuOption::FullscreenMirror)) {
        if (_myCamera.getMode() != CAMERA_MODE_MIRROR) {
            _myCamera.setMode(CAMERA_MODE_MIRROR);
            _myCamera.setModeShiftPeriod(0.0f);
        }
    } else if (Menu::getInstance()->isOptionChecked(MenuOption::FirstPerson)) {
        if (_myCamera.getMode() != CAMERA_MODE_FIRST_PERSON) {
            _myCamera.setMode(CAMERA_MODE_FIRST_PERSON);
            _myCamera.setModeShiftPeriod(modeShiftPeriod);
        }
    } else {
        if (_myCamera.getMode() != CAMERA_MODE_THIRD_PERSON) {
            _myCamera.setMode(CAMERA_MODE_THIRD_PERSON);
            _myCamera.setModeShiftPeriod(modeShiftPeriod);
        }
    }
}

void Application::updateCamera(float deltaTime) {
    bool showWarnings = Menu::getInstance()->isOptionChecked(MenuOption::PipelineWarnings);
    PerformanceWarning warn(showWarnings, "Application::updateCamera()");

    if (!OculusManager::isConnected() && !TV3DManager::isConnected() &&
            Menu::getInstance()->isOptionChecked(MenuOption::OffAxisProjection)) {
        FaceTracker* tracker = getActiveFaceTracker();
        if (tracker) {
            const float EYE_OFFSET_SCALE = 0.025f;
            glm::vec3 position = tracker->getHeadTranslation() * EYE_OFFSET_SCALE;
            float xSign = (_myCamera.getMode() == CAMERA_MODE_MIRROR) ? 1.0f : -1.0f;
            _myCamera.setEyeOffsetPosition(glm::vec3(position.x * xSign, position.y, -position.z));
            updateProjectionMatrix();
        }
    }
}

void Application::updateDialogs(float deltaTime) {
    bool showWarnings = Menu::getInstance()->isOptionChecked(MenuOption::PipelineWarnings);
    PerformanceWarning warn(showWarnings, "Application::updateDialogs()");

    // Update bandwidth dialog, if any
    BandwidthDialog* bandwidthDialog = Menu::getInstance()->getBandwidthDialog();
    if (bandwidthDialog) {
        bandwidthDialog->update();
    }

    OctreeStatsDialog* octreeStatsDialog = Menu::getInstance()->getOctreeStatsDialog();
    if (octreeStatsDialog) {
        octreeStatsDialog->update();
    }
}

void Application::updateCursor(float deltaTime) {
    bool showWarnings = Menu::getInstance()->isOptionChecked(MenuOption::PipelineWarnings);
    PerformanceWarning warn(showWarnings, "Application::updateCursor()");

    // watch mouse position, if it hasn't moved, hide the cursor
    bool underMouse = _glWidget->underMouse();
    if (!_mouseHidden) {
        quint64 now = usecTimestampNow();
        int elapsed = now - _lastMouseMove;
        const int HIDE_CURSOR_TIMEOUT = 1 * 1000 * 1000; // 1 second
        if (elapsed > HIDE_CURSOR_TIMEOUT && (underMouse || !_seenMouseMove)) {
            getGLWidget()->setCursor(Qt::BlankCursor);
            _mouseHidden = true;
        }
    } else {
        // if the mouse is hidden, but we're not inside our window, then consider ourselves to be moving
        if (!underMouse && _seenMouseMove) {
            _lastMouseMove = usecTimestampNow();
            getGLWidget()->setCursor(Qt::ArrowCursor);
            _mouseHidden = false;
        }
    }
}

void Application::update(float deltaTime) {
    bool showWarnings = Menu::getInstance()->isOptionChecked(MenuOption::PipelineWarnings);
    PerformanceWarning warn(showWarnings, "Application::update()");

    updateLOD();

    // check what's under the mouse and update the mouse voxel
    updateMouseRay();

    updateFaceshift();
    updateVisage();
    _myAvatar->updateLookAtTargetAvatar();
    updateMyAvatarLookAtPosition();
    _sixenseManager.update(deltaTime);
    _joystickManager.update();
    _prioVR.update(deltaTime);
    updateMyAvatar(deltaTime); // Sample hardware, update view frustum if needed, and send avatar data to mixer/nodes
    updateThreads(deltaTime); // If running non-threaded, then give the threads some time to process...
    _avatarManager.updateOtherAvatars(deltaTime); //loop through all the other avatars and simulate them...
    updateMetavoxels(deltaTime); // update metavoxels
    updateCamera(deltaTime); // handle various camera tweaks like off axis projection
    updateDialogs(deltaTime); // update various stats dialogs if present
    updateCursor(deltaTime); // Handle cursor updates

    _particles.update(); // update the particles...
    _particleCollisionSystem.update(); // collide the particles...

    _models.update(); // update the models...

    _overlays.update(deltaTime);

    // let external parties know we're updating
    emit simulating(deltaTime);
}

void Application::updateMyAvatar(float deltaTime) {
    bool showWarnings = Menu::getInstance()->isOptionChecked(MenuOption::PipelineWarnings);
    PerformanceWarning warn(showWarnings, "Application::updateMyAvatar()");

    _myAvatar->update(deltaTime);

    // send head/hand data to the avatar mixer and voxel server
    QByteArray packet = byteArrayWithPopulatedHeader(PacketTypeAvatarData);
    packet.append(_myAvatar->toByteArray());

    controlledBroadcastToNodes(packet, NodeSet() << NodeType::AvatarMixer);

    // Update _viewFrustum with latest camera and view frustum data...
    // NOTE: we get this from the view frustum, to make it simpler, since the
    // loadViewFrumstum() method will get the correct details from the camera
    // We could optimize this to not actually load the viewFrustum, since we don't
    // actually need to calculate the view frustum planes to send these details
    // to the server.
    loadViewFrustum(_myCamera, _viewFrustum);

    // Update my voxel servers with my current voxel query...
    quint64 now = usecTimestampNow();
    quint64 sinceLastQuery = now - _lastQueriedTime;
    const quint64 TOO_LONG_SINCE_LAST_QUERY = 3 * USECS_PER_SECOND;
    bool queryIsDue = sinceLastQuery > TOO_LONG_SINCE_LAST_QUERY;
    bool viewIsDifferentEnough = !_lastQueriedViewFrustum.isVerySimilar(_viewFrustum);

    // if it's been a while since our last query or the view has significantly changed then send a query, otherwise suppress it
    if (queryIsDue || viewIsDifferentEnough) {
        _lastQueriedTime = now;
        queryOctree(NodeType::VoxelServer, PacketTypeVoxelQuery, _voxelServerJurisdictions);
        queryOctree(NodeType::ParticleServer, PacketTypeParticleQuery, _particleServerJurisdictions);
        queryOctree(NodeType::ModelServer, PacketTypeModelQuery, _modelServerJurisdictions);
        _lastQueriedViewFrustum = _viewFrustum;
    }
}

void Application::queryOctree(NodeType_t serverType, PacketType packetType, NodeToJurisdictionMap& jurisdictions) {

    // if voxels are disabled, then don't send this at all...
    if (!Menu::getInstance()->isOptionChecked(MenuOption::Voxels)) {
        return;
    }

    //qDebug() << ">>> inside... queryOctree()... _viewFrustum.getFieldOfView()=" << _viewFrustum.getFieldOfView();

    bool wantExtraDebugging = getLogger()->extraDebugging();

    // These will be the same for all servers, so we can set them up once and then reuse for each server we send to.
    _octreeQuery.setWantLowResMoving(true);
    _octreeQuery.setWantColor(true);
    _octreeQuery.setWantDelta(true);
    _octreeQuery.setWantOcclusionCulling(false);
    _octreeQuery.setWantCompression(true);

    _octreeQuery.setCameraPosition(_viewFrustum.getPosition());
    _octreeQuery.setCameraOrientation(_viewFrustum.getOrientation());
    _octreeQuery.setCameraFov(_viewFrustum.getFieldOfView());
    _octreeQuery.setCameraAspectRatio(_viewFrustum.getAspectRatio());
    _octreeQuery.setCameraNearClip(_viewFrustum.getNearClip());
    _octreeQuery.setCameraFarClip(_viewFrustum.getFarClip());
    _octreeQuery.setCameraEyeOffsetPosition(_viewFrustum.getEyeOffsetPosition());
    _octreeQuery.setOctreeSizeScale(Menu::getInstance()->getVoxelSizeScale());
    _octreeQuery.setBoundaryLevelAdjust(Menu::getInstance()->getBoundaryLevelAdjust());

    unsigned char queryPacket[MAX_PACKET_SIZE];

    // Iterate all of the nodes, and get a count of how many voxel servers we have...
    int totalServers = 0;
    int inViewServers = 0;
    int unknownJurisdictionServers = 0;

    foreach (const SharedNodePointer& node, NodeList::getInstance()->getNodeHash()) {
        // only send to the NodeTypes that are serverType
        if (node->getActiveSocket() && node->getType() == serverType) {
            totalServers++;

            // get the server bounds for this server
            QUuid nodeUUID = node->getUUID();

            // if we haven't heard from this voxel server, go ahead and send it a query, so we
            // can get the jurisdiction...
            if (jurisdictions.find(nodeUUID) == jurisdictions.end()) {
                unknownJurisdictionServers++;
            } else {
                const JurisdictionMap& map = (jurisdictions)[nodeUUID];

                unsigned char* rootCode = map.getRootOctalCode();

                if (rootCode) {
                    VoxelPositionSize rootDetails;
                    voxelDetailsForCode(rootCode, rootDetails);
                    AABox serverBounds(glm::vec3(rootDetails.x, rootDetails.y, rootDetails.z), rootDetails.s);
                    serverBounds.scale(TREE_SCALE);

                    ViewFrustum::location serverFrustumLocation = _viewFrustum.boxInFrustum(serverBounds);

                    if (serverFrustumLocation != ViewFrustum::OUTSIDE) {
                        inViewServers++;
                    }
                }
            }
        }
    }

    if (wantExtraDebugging) {
        qDebug("Servers: total %d, in view %d, unknown jurisdiction %d",
            totalServers, inViewServers, unknownJurisdictionServers);
    }

    int perServerPPS = 0;
    const int SMALL_BUDGET = 10;
    int perUnknownServer = SMALL_BUDGET;
    int totalPPS = Menu::getInstance()->getMaxVoxelPacketsPerSecond();

    // determine PPS based on number of servers
    if (inViewServers >= 1) {
        // set our preferred PPS to be exactly evenly divided among all of the voxel servers... and allocate 1 PPS
        // for each unknown jurisdiction server
        perServerPPS = (totalPPS / inViewServers) - (unknownJurisdictionServers * perUnknownServer);
    } else {
        if (unknownJurisdictionServers > 0) {
            perUnknownServer = (totalPPS / unknownJurisdictionServers);
        }
    }

    if (wantExtraDebugging) {
        qDebug("perServerPPS: %d perUnknownServer: %d", perServerPPS, perUnknownServer);
    }

    NodeList* nodeList = NodeList::getInstance();

    foreach (const SharedNodePointer& node, nodeList->getNodeHash()) {
        // only send to the NodeTypes that are serverType
        if (node->getActiveSocket() && node->getType() == serverType) {


            // get the server bounds for this server
            QUuid nodeUUID = node->getUUID();

            bool inView = false;
            bool unknownView = false;

            // if we haven't heard from this voxel server, go ahead and send it a query, so we
            // can get the jurisdiction...
            if (jurisdictions.find(nodeUUID) == jurisdictions.end()) {
                unknownView = true; // assume it's in view
                if (wantExtraDebugging) {
                    qDebug() << "no known jurisdiction for node " << *node << ", assume it's visible.";
                }
            } else {
                const JurisdictionMap& map = (jurisdictions)[nodeUUID];

                unsigned char* rootCode = map.getRootOctalCode();

                if (rootCode) {
                    VoxelPositionSize rootDetails;
                    voxelDetailsForCode(rootCode, rootDetails);
                    AABox serverBounds(glm::vec3(rootDetails.x, rootDetails.y, rootDetails.z), rootDetails.s);
                    serverBounds.scale(TREE_SCALE);

                    ViewFrustum::location serverFrustumLocation = _viewFrustum.boxInFrustum(serverBounds);
                    if (serverFrustumLocation != ViewFrustum::OUTSIDE) {
                        inView = true;
                    } else {
                        inView = false;
                    }
                } else {
                    if (wantExtraDebugging) {
                        qDebug() << "Jurisdiction without RootCode for node " << *node << ". That's unusual!";
                    }
                }
            }

            if (inView) {
                _octreeQuery.setMaxOctreePacketsPerSecond(perServerPPS);
            } else if (unknownView) {
                if (wantExtraDebugging) {
                    qDebug() << "no known jurisdiction for node " << *node << ", give it budget of "
                            << perUnknownServer << " to send us jurisdiction.";
                }

                // set the query's position/orientation to be degenerate in a manner that will get the scene quickly
                // If there's only one server, then don't do this, and just let the normal voxel query pass through
                // as expected... this way, we will actually get a valid scene if there is one to be seen
                if (totalServers > 1) {
                    _octreeQuery.setCameraPosition(glm::vec3(-0.1,-0.1,-0.1));
                    const glm::quat OFF_IN_NEGATIVE_SPACE = glm::quat(-0.5, 0, -0.5, 1.0);
                    _octreeQuery.setCameraOrientation(OFF_IN_NEGATIVE_SPACE);
                    _octreeQuery.setCameraNearClip(0.1f);
                    _octreeQuery.setCameraFarClip(0.1f);
                    if (wantExtraDebugging) {
                        qDebug() << "Using 'minimal' camera position for node" << *node;
                    }
                } else {
                    if (wantExtraDebugging) {
                        qDebug() << "Using regular camera position for node" << *node;
                    }
                }
                _octreeQuery.setMaxOctreePacketsPerSecond(perUnknownServer);
            } else {
                _octreeQuery.setMaxOctreePacketsPerSecond(0);
            }
            // set up the packet for sending...
            unsigned char* endOfQueryPacket = queryPacket;

            // insert packet type/version and node UUID
            endOfQueryPacket += populatePacketHeader(reinterpret_cast<char*>(endOfQueryPacket), packetType);

            // encode the query data...
            endOfQueryPacket += _octreeQuery.getBroadcastData(endOfQueryPacket);

            int packetLength = endOfQueryPacket - queryPacket;

            // make sure we still have an active socket
            nodeList->writeUnverifiedDatagram(reinterpret_cast<const char*>(queryPacket), packetLength, node);

            // Feed number of bytes to corresponding channel of the bandwidth meter
            _bandwidthMeter.outputStream(BandwidthMeter::VOXELS).updateValue(packetLength);
        }
    }
}

/////////////////////////////////////////////////////////////////////////////////////
// loadViewFrustum()
//
// Description: this will load the view frustum bounds for EITHER the head
//                 or the "myCamera".
//
void Application::loadViewFrustum(Camera& camera, ViewFrustum& viewFrustum) {
    // We will use these below, from either the camera or head vectors calculated above
    glm::vec3 position(camera.getPosition());
    float fov         = camera.getFieldOfView();    // degrees
    float nearClip    = camera.getNearClip();
    float farClip     = camera.getFarClip();
    float aspectRatio = camera.getAspectRatio();

    glm::quat rotation = camera.getRotation();

    // Set the viewFrustum up with the correct position and orientation of the camera
    viewFrustum.setPosition(position);
    viewFrustum.setOrientation(rotation);

    // Also make sure it's got the correct lens details from the camera
    viewFrustum.setAspectRatio(aspectRatio);
    viewFrustum.setFieldOfView(fov);    // degrees
    viewFrustum.setNearClip(nearClip);
    viewFrustum.setFarClip(farClip);
    viewFrustum.setEyeOffsetPosition(camera.getEyeOffsetPosition());
    viewFrustum.setEyeOffsetOrientation(camera.getEyeOffsetOrientation());

    // Ask the ViewFrustum class to calculate our corners
    viewFrustum.calculate();
}

glm::vec3 Application::getSunDirection() {
    return glm::normalize(_environment.getClosestData(_myCamera.getPosition()).getSunLocation(_myCamera.getPosition()) -
        _myCamera.getPosition());
}

void Application::updateShadowMap() {
    QOpenGLFramebufferObject* fbo = _textureCache.getShadowFramebufferObject();
    fbo->bind();
    glEnable(GL_DEPTH_TEST);
    glClear(GL_COLOR_BUFFER_BIT | GL_DEPTH_BUFFER_BIT);

    glViewport(0, 0, fbo->width(), fbo->height());

    glm::vec3 lightDirection = -getSunDirection();
    glm::quat rotation = rotationBetween(IDENTITY_FRONT, lightDirection);
    glm::quat inverseRotation = glm::inverse(rotation);
    float nearScale = 0.0f;
    const float MAX_SHADOW_DISTANCE = 2.0f;
    float farScale = (MAX_SHADOW_DISTANCE - _viewFrustum.getNearClip()) /
        (_viewFrustum.getFarClip() - _viewFrustum.getNearClip());
    loadViewFrustum(_myCamera, _viewFrustum);
    glm::vec3 points[] = {
        glm::mix(_viewFrustum.getNearTopLeft(), _viewFrustum.getFarTopLeft(), nearScale),
        glm::mix(_viewFrustum.getNearTopRight(), _viewFrustum.getFarTopRight(), nearScale),
        glm::mix(_viewFrustum.getNearBottomLeft(), _viewFrustum.getFarBottomLeft(), nearScale),
        glm::mix(_viewFrustum.getNearBottomRight(), _viewFrustum.getFarBottomRight(), nearScale),
        glm::mix(_viewFrustum.getNearTopLeft(), _viewFrustum.getFarTopLeft(), farScale),
        glm::mix(_viewFrustum.getNearTopRight(), _viewFrustum.getFarTopRight(), farScale),
        glm::mix(_viewFrustum.getNearBottomLeft(), _viewFrustum.getFarBottomLeft(), farScale),
        glm::mix(_viewFrustum.getNearBottomRight(), _viewFrustum.getFarBottomRight(), farScale) };
    glm::vec3 center;
    for (size_t i = 0; i < sizeof(points) / sizeof(points[0]); i++) {
        center += points[i];
    }
    center /= (float)(sizeof(points) / sizeof(points[0]));
    float radius = 0.0f;
    for (size_t i = 0; i < sizeof(points) / sizeof(points[0]); i++) {
        radius = qMax(radius, glm::distance(points[i], center));
    }
    center = inverseRotation * center;
    glm::vec3 minima(center.x - radius, center.y - radius, center.z - radius);
    glm::vec3 maxima(center.x + radius, center.y + radius, center.z + radius);

    // stretch out our extents in z so that we get all of the avatars
    minima.z -= _viewFrustum.getFarClip() * 0.5f;
    maxima.z += _viewFrustum.getFarClip() * 0.5f;

    // save the combined matrix for rendering
    _shadowMatrix = glm::transpose(glm::translate(glm::vec3(0.5f, 0.5f, 0.5f)) * glm::scale(glm::vec3(0.5f, 0.5f, 0.5f)) *
        glm::ortho(minima.x, maxima.x, minima.y, maxima.y, -maxima.z, -minima.z) * glm::mat4_cast(inverseRotation));

    // update the shadow view frustum
    _shadowViewFrustum.setPosition(rotation * ((minima + maxima) * 0.5f));
    _shadowViewFrustum.setOrientation(rotation);
    _shadowViewFrustum.setOrthographic(true);
    _shadowViewFrustum.setWidth(maxima.x - minima.x);
    _shadowViewFrustum.setHeight(maxima.y - minima.y);
    _shadowViewFrustum.setNearClip(minima.z);
    _shadowViewFrustum.setFarClip(maxima.z);
    _shadowViewFrustum.setEyeOffsetPosition(glm::vec3());
    _shadowViewFrustum.setEyeOffsetOrientation(glm::quat());
    _shadowViewFrustum.calculate();

    glMatrixMode(GL_PROJECTION);
    glPushMatrix();
    glLoadIdentity();
    glOrtho(minima.x, maxima.x, minima.y, maxima.y, -maxima.z, -minima.z);

    glMatrixMode(GL_MODELVIEW);
    glPushMatrix();
    glLoadIdentity();
    glm::vec3 axis = glm::axis(inverseRotation);
    glRotatef(glm::degrees(glm::angle(inverseRotation)), axis.x, axis.y, axis.z);

    // store view matrix without translation, which we'll use for precision-sensitive objects
    updateUntranslatedViewMatrix();

    _avatarManager.renderAvatars(Avatar::SHADOW_RENDER_MODE);
    _particles.render(OctreeRenderer::SHADOW_RENDER_MODE);
    _models.render(OctreeRenderer::SHADOW_RENDER_MODE);

    glPopMatrix();

    glMatrixMode(GL_PROJECTION);
    glPopMatrix();

    glMatrixMode(GL_MODELVIEW);

    fbo->release();

    glViewport(0, 0, _glWidget->width(), _glWidget->height());
}

const GLfloat WHITE_SPECULAR_COLOR[] = { 1.0f, 1.0f, 1.0f, 1.0f };
const GLfloat NO_SPECULAR_COLOR[] = { 0.0f, 0.0f, 0.0f, 1.0f };

void Application::setupWorldLight() {

    //  Setup 3D lights (after the camera transform, so that they are positioned in world space)
    glEnable(GL_COLOR_MATERIAL);
    glColorMaterial(GL_FRONT_AND_BACK, GL_AMBIENT_AND_DIFFUSE);

    glm::vec3 sunDirection = getSunDirection();
    GLfloat light_position0[] = { sunDirection.x, sunDirection.y, sunDirection.z, 0.0 };
    glLightfv(GL_LIGHT0, GL_POSITION, light_position0);
    GLfloat ambient_color[] = { 0.7f, 0.7f, 0.8f };
    glLightfv(GL_LIGHT0, GL_AMBIENT, ambient_color);
    GLfloat diffuse_color[] = { 0.8f, 0.7f, 0.7f };
    glLightfv(GL_LIGHT0, GL_DIFFUSE, diffuse_color);

    glLightfv(GL_LIGHT0, GL_SPECULAR, WHITE_SPECULAR_COLOR);
    glMaterialfv(GL_FRONT, GL_SPECULAR, WHITE_SPECULAR_COLOR);
    glMateriali(GL_FRONT, GL_SHININESS, 96);
}

QImage Application::renderAvatarBillboard() {
    _textureCache.getPrimaryFramebufferObject()->bind();

    glDisable(GL_BLEND);

    const int BILLBOARD_SIZE = 64;
    renderRearViewMirror(QRect(0, _glWidget->height() - BILLBOARD_SIZE, BILLBOARD_SIZE, BILLBOARD_SIZE), true);

    QImage image(BILLBOARD_SIZE, BILLBOARD_SIZE, QImage::Format_ARGB32);
    glReadPixels(0, 0, BILLBOARD_SIZE, BILLBOARD_SIZE, GL_BGRA, GL_UNSIGNED_BYTE, image.bits());

    glEnable(GL_BLEND);

    _textureCache.getPrimaryFramebufferObject()->release();

    return image;
}

void Application::displaySide(Camera& whichCamera, bool selfAvatarOnly) {
    PerformanceWarning warn(Menu::getInstance()->isOptionChecked(MenuOption::PipelineWarnings), "Application::displaySide()");
    // transform by eye offset

    // flip x if in mirror mode (also requires reversing winding order for backface culling)
    if (whichCamera.getMode() == CAMERA_MODE_MIRROR) {
        glScalef(-1.0f, 1.0f, 1.0f);
        glFrontFace(GL_CW);

    } else {
        glFrontFace(GL_CCW);
    }

    glm::vec3 eyeOffsetPos = whichCamera.getEyeOffsetPosition();
    glm::quat eyeOffsetOrient = whichCamera.getEyeOffsetOrientation();
    glm::vec3 eyeOffsetAxis = glm::axis(eyeOffsetOrient);
    glRotatef(-glm::degrees(glm::angle(eyeOffsetOrient)), eyeOffsetAxis.x, eyeOffsetAxis.y, eyeOffsetAxis.z);
    glTranslatef(-eyeOffsetPos.x, -eyeOffsetPos.y, -eyeOffsetPos.z);

    // transform view according to whichCamera
    // could be myCamera (if in normal mode)
    // or could be viewFrustumOffsetCamera if in offset mode

    glm::quat rotation = whichCamera.getRotation();
    glm::vec3 axis = glm::axis(rotation);
    glRotatef(-glm::degrees(glm::angle(rotation)), axis.x, axis.y, axis.z);

    // store view matrix without translation, which we'll use for precision-sensitive objects
    updateUntranslatedViewMatrix(-whichCamera.getPosition());

    glTranslatef(_viewMatrixTranslation.x, _viewMatrixTranslation.y, _viewMatrixTranslation.z);

    //  Setup 3D lights (after the camera transform, so that they are positioned in world space)
    setupWorldLight();

    if (!selfAvatarOnly && Menu::getInstance()->isOptionChecked(MenuOption::Stars)) {
        PerformanceWarning warn(Menu::getInstance()->isOptionChecked(MenuOption::PipelineWarnings),
            "Application::displaySide() ... stars...");
        if (!_stars.isStarsLoaded()) {
            _stars.generate(STARFIELD_NUM_STARS, STARFIELD_SEED);
        }
        // should be the first rendering pass - w/o depth buffer / lighting

        // compute starfield alpha based on distance from atmosphere
        float alpha = 1.0f;
        if (Menu::getInstance()->isOptionChecked(MenuOption::Atmosphere)) {
            const EnvironmentData& closestData = _environment.getClosestData(whichCamera.getPosition());
            float height = glm::distance(whichCamera.getPosition(),
                closestData.getAtmosphereCenter(whichCamera.getPosition()));
            if (height < closestData.getAtmosphereInnerRadius()) {
                alpha = 0.0f;

            } else if (height < closestData.getAtmosphereOuterRadius()) {
                alpha = (height - closestData.getAtmosphereInnerRadius()) /
                    (closestData.getAtmosphereOuterRadius() - closestData.getAtmosphereInnerRadius());
            }
        }

        // finally render the starfield
        _stars.render(whichCamera.getFieldOfView(), whichCamera.getAspectRatio(), whichCamera.getNearClip(), alpha);
    }

    // draw the sky dome
    if (!selfAvatarOnly && Menu::getInstance()->isOptionChecked(MenuOption::Atmosphere)) {
        PerformanceWarning warn(Menu::getInstance()->isOptionChecked(MenuOption::PipelineWarnings),
            "Application::displaySide() ... atmosphere...");
        _environment.renderAtmospheres(whichCamera);
    }
    glEnable(GL_LIGHTING);
    glEnable(GL_DEPTH_TEST);

    if (!selfAvatarOnly) {
        // draw a red sphere
        float originSphereRadius = 0.05f;
        glColor3f(1,0,0);
        glPushMatrix();
            glutSolidSphere(originSphereRadius, 15, 15);
        glPopMatrix();

        // disable specular lighting for ground and voxels
        glMaterialfv(GL_FRONT, GL_SPECULAR, NO_SPECULAR_COLOR);

        // draw the audio reflector overlay
        _audioReflector.render();

        //  Draw voxels
        if (Menu::getInstance()->isOptionChecked(MenuOption::Voxels)) {
            PerformanceWarning warn(Menu::getInstance()->isOptionChecked(MenuOption::PipelineWarnings),
                "Application::displaySide() ... voxels...");
            _voxels.render();
        }

        // also, metavoxels
        if (Menu::getInstance()->isOptionChecked(MenuOption::Metavoxels)) {
            PerformanceWarning warn(Menu::getInstance()->isOptionChecked(MenuOption::PipelineWarnings),
                "Application::displaySide() ... metavoxels...");
            _metavoxels.render();
        }

        if (Menu::getInstance()->isOptionChecked(MenuOption::BuckyBalls)) {
            PerformanceWarning warn(Menu::getInstance()->isOptionChecked(MenuOption::PipelineWarnings),
                "Application::displaySide() ... bucky balls...");
            _buckyBalls.render();
        }

        // render particles...
        if (Menu::getInstance()->isOptionChecked(MenuOption::Particles)) {
            PerformanceWarning warn(Menu::getInstance()->isOptionChecked(MenuOption::PipelineWarnings),
                "Application::displaySide() ... particles...");
            _particles.render();
        }

        // render models...
        if (Menu::getInstance()->isOptionChecked(MenuOption::Models)) {
            PerformanceWarning warn(Menu::getInstance()->isOptionChecked(MenuOption::PipelineWarnings),
                "Application::displaySide() ... models...");
            _models.render();
        }

        // render the ambient occlusion effect if enabled
        if (Menu::getInstance()->isOptionChecked(MenuOption::AmbientOcclusion)) {
            PerformanceWarning warn(Menu::getInstance()->isOptionChecked(MenuOption::PipelineWarnings),
                "Application::displaySide() ... AmbientOcclusion...");
            _ambientOcclusionEffect.render();
        }

        // restore default, white specular
        glMaterialfv(GL_FRONT, GL_SPECULAR, WHITE_SPECULAR_COLOR);

        _nodeBoundsDisplay.draw();

    }

    bool mirrorMode = (whichCamera.getInterpolatedMode() == CAMERA_MODE_MIRROR);
    _avatarManager.renderAvatars(mirrorMode ? Avatar::MIRROR_RENDER_MODE : Avatar::NORMAL_RENDER_MODE, selfAvatarOnly);

    if (!selfAvatarOnly) {
        //  Render the world box
        if (whichCamera.getMode() != CAMERA_MODE_MIRROR && Menu::getInstance()->isOptionChecked(MenuOption::Stats)) {
            renderWorldBox();
        }

        // brad's frustum for debugging
        if (Menu::getInstance()->isOptionChecked(MenuOption::DisplayFrustum) && whichCamera.getMode() != CAMERA_MODE_MIRROR) {
            PerformanceWarning warn(Menu::getInstance()->isOptionChecked(MenuOption::PipelineWarnings),
                "Application::displaySide() ... renderViewFrustum...");
            renderViewFrustum(_viewFrustum);
        }

        // render voxel fades if they exist
        if (_voxelFades.size() > 0) {
            PerformanceWarning warn(Menu::getInstance()->isOptionChecked(MenuOption::PipelineWarnings),
                "Application::displaySide() ... voxel fades...");
            for(std::vector<VoxelFade>::iterator fade = _voxelFades.begin(); fade != _voxelFades.end();) {
                fade->render();
                if(fade->isDone()) {
                    fade = _voxelFades.erase(fade);
                } else {
                    ++fade;
                }
            }
        }

        // give external parties a change to hook in
        emit renderingInWorldInterface();

        // render JS/scriptable overlays
        _overlays.render3D();
    }
}

void Application::updateUntranslatedViewMatrix(const glm::vec3& viewMatrixTranslation) {
    glGetFloatv(GL_MODELVIEW_MATRIX, (GLfloat*)&_untranslatedViewMatrix);
    _viewMatrixTranslation = viewMatrixTranslation;
}

void Application::loadTranslatedViewMatrix(const glm::vec3& translation) {
    glLoadMatrixf((const GLfloat*)&_untranslatedViewMatrix);
    glTranslatef(translation.x + _viewMatrixTranslation.x, translation.y + _viewMatrixTranslation.y,
        translation.z + _viewMatrixTranslation.z);
}

void Application::getModelViewMatrix(glm::dmat4* modelViewMatrix) {
    (*modelViewMatrix) =_untranslatedViewMatrix;
    (*modelViewMatrix)[3] = _untranslatedViewMatrix * glm::vec4(_viewMatrixTranslation, 1);
}

void Application::getProjectionMatrix(glm::dmat4* projectionMatrix) {
    *projectionMatrix = _projectionMatrix;
}

void Application::computeOffAxisFrustum(float& left, float& right, float& bottom, float& top, float& nearVal,
    float& farVal, glm::vec4& nearClipPlane, glm::vec4& farClipPlane) const {

    _viewFrustum.computeOffAxisFrustum(left, right, bottom, top, nearVal, farVal, nearClipPlane, farClipPlane);
}

const float WHITE_TEXT[] = { 0.93f, 0.93f, 0.93f };

void Application::displayOverlay() {
    PerformanceWarning warn(Menu::getInstance()->isOptionChecked(MenuOption::PipelineWarnings), "Application::displayOverlay()");

    //  Render 2D overlay:  I/O level bar graphs and text
    glMatrixMode(GL_PROJECTION);
    glPushMatrix();

    glLoadIdentity();
    gluOrtho2D(0, _glWidget->width(), _glWidget->height(), 0);
    glDisable(GL_DEPTH_TEST);
    glDisable(GL_LIGHTING);

    //  Display a single screen-size quad to create an alpha blended 'collision' flash
    if (_audio.getCollisionFlashesScreen()) {
        float collisionSoundMagnitude = _audio.getCollisionSoundMagnitude();
        const float VISIBLE_COLLISION_SOUND_MAGNITUDE = 0.5f;
        if (collisionSoundMagnitude > VISIBLE_COLLISION_SOUND_MAGNITUDE) {
                renderCollisionOverlay(_glWidget->width(), _glWidget->height(), _audio.getCollisionSoundMagnitude());
        }
    }

    //  Audio VU Meter and Mute Icon
    const int MUTE_ICON_SIZE = 24;
    const int AUDIO_METER_INSET = 2;
    const int MUTE_ICON_PADDING = 10;
    const int AUDIO_METER_WIDTH = MIRROR_VIEW_WIDTH - MUTE_ICON_SIZE - AUDIO_METER_INSET - MUTE_ICON_PADDING;
    const int AUDIO_METER_SCALE_WIDTH = AUDIO_METER_WIDTH - 2 * AUDIO_METER_INSET;
    const int AUDIO_METER_HEIGHT = 8;
    const int AUDIO_METER_GAP = 5;
    const int AUDIO_METER_X = MIRROR_VIEW_LEFT_PADDING + MUTE_ICON_SIZE + AUDIO_METER_INSET + AUDIO_METER_GAP;

    int audioMeterY;
    if (Menu::getInstance()->isOptionChecked(MenuOption::Mirror)) {
        audioMeterY = MIRROR_VIEW_HEIGHT + AUDIO_METER_GAP + MUTE_ICON_PADDING;
    } else {
        audioMeterY = AUDIO_METER_GAP + MUTE_ICON_PADDING;
    }

    const float AUDIO_METER_BLUE[] = {0.0, 0.0, 1.0};
    const float AUDIO_METER_GREEN[] = {0.0, 1.0, 0.0};
    const float AUDIO_METER_RED[] = {1.0, 0.0, 0.0};
    const float AUDIO_GREEN_START = 0.25 * AUDIO_METER_SCALE_WIDTH;
    const float AUDIO_RED_START = 0.80 * AUDIO_METER_SCALE_WIDTH;
    const float CLIPPING_INDICATOR_TIME = 1.0f;
    const float AUDIO_METER_AVERAGING = 0.5;
    const float LOG2 = log(2.f);
    const float METER_LOUDNESS_SCALE = 2.8f / 5.f;
    const float LOG2_LOUDNESS_FLOOR = 11.f;
    float audioLevel = 0.f;
    float loudness = _audio.getLastInputLoudness() + 1.f;

    _trailingAudioLoudness = AUDIO_METER_AVERAGING * _trailingAudioLoudness + (1.f - AUDIO_METER_AVERAGING) * loudness;
    float log2loudness = log(_trailingAudioLoudness) / LOG2;

    if (log2loudness <= LOG2_LOUDNESS_FLOOR) {
        audioLevel = (log2loudness / LOG2_LOUDNESS_FLOOR) * METER_LOUDNESS_SCALE * AUDIO_METER_SCALE_WIDTH;
    } else {
        audioLevel = (log2loudness - (LOG2_LOUDNESS_FLOOR - 1.f)) * METER_LOUDNESS_SCALE * AUDIO_METER_SCALE_WIDTH;
    }
    if (audioLevel > AUDIO_METER_SCALE_WIDTH) {
        audioLevel = AUDIO_METER_SCALE_WIDTH;
    }
    bool isClipping = ((_audio.getTimeSinceLastClip() > 0.f) && (_audio.getTimeSinceLastClip() < CLIPPING_INDICATOR_TIME));

    if ((_audio.getTimeSinceLastClip() > 0.f) && (_audio.getTimeSinceLastClip() < CLIPPING_INDICATOR_TIME)) {
        const float MAX_MAGNITUDE = 0.7f;
        float magnitude = MAX_MAGNITUDE * (1 - _audio.getTimeSinceLastClip() / CLIPPING_INDICATOR_TIME);
        renderCollisionOverlay(_glWidget->width(), _glWidget->height(), magnitude, 1.0f);
    }

    _audio.renderToolBox(MIRROR_VIEW_LEFT_PADDING + AUDIO_METER_GAP,
                         audioMeterY,
                         Menu::getInstance()->isOptionChecked(MenuOption::Mirror));

    _audio.renderScope(_glWidget->width(), _glWidget->height());

    glBegin(GL_QUADS);
    if (isClipping) {
        glColor3f(1, 0, 0);
    } else {
        glColor3f(0.475f, 0.475f, 0.475f);
    }

    audioMeterY += AUDIO_METER_HEIGHT;

    glColor3f(0, 0, 0);
    //  Draw audio meter background Quad
    glVertex2i(AUDIO_METER_X, audioMeterY);
    glVertex2i(AUDIO_METER_X + AUDIO_METER_WIDTH, audioMeterY);
    glVertex2i(AUDIO_METER_X + AUDIO_METER_WIDTH, audioMeterY + AUDIO_METER_HEIGHT);
    glVertex2i(AUDIO_METER_X, audioMeterY + AUDIO_METER_HEIGHT);


    if (audioLevel > AUDIO_RED_START) {
        if (!isClipping) {
            glColor3fv(AUDIO_METER_RED);
        } else {
            glColor3f(1, 1, 1);
        }
        // Draw Red Quad
        glVertex2i(AUDIO_METER_X + AUDIO_METER_INSET + AUDIO_RED_START, audioMeterY + AUDIO_METER_INSET);
        glVertex2i(AUDIO_METER_X + AUDIO_METER_INSET + audioLevel, audioMeterY + AUDIO_METER_INSET);
        glVertex2i(AUDIO_METER_X + AUDIO_METER_INSET + audioLevel, audioMeterY + AUDIO_METER_HEIGHT - AUDIO_METER_INSET);
        glVertex2i(AUDIO_METER_X + AUDIO_METER_INSET + AUDIO_RED_START, audioMeterY + AUDIO_METER_HEIGHT - AUDIO_METER_INSET);
        audioLevel = AUDIO_RED_START;
    }
    if (audioLevel > AUDIO_GREEN_START) {
        if (!isClipping) {
            glColor3fv(AUDIO_METER_GREEN);
        } else {
            glColor3f(1, 1, 1);
        }
        // Draw Green Quad
        glVertex2i(AUDIO_METER_X + AUDIO_METER_INSET + AUDIO_GREEN_START, audioMeterY + AUDIO_METER_INSET);
        glVertex2i(AUDIO_METER_X + AUDIO_METER_INSET + audioLevel, audioMeterY + AUDIO_METER_INSET);
        glVertex2i(AUDIO_METER_X + AUDIO_METER_INSET + audioLevel, audioMeterY + AUDIO_METER_HEIGHT - AUDIO_METER_INSET);
        glVertex2i(AUDIO_METER_X + AUDIO_METER_INSET + AUDIO_GREEN_START, audioMeterY + AUDIO_METER_HEIGHT - AUDIO_METER_INSET);
        audioLevel = AUDIO_GREEN_START;
    }
    //   Draw Blue Quad
    if (!isClipping) {
        glColor3fv(AUDIO_METER_BLUE);
    } else {
        glColor3f(1, 1, 1);
    }
    // Draw Blue (low level) quad
    glVertex2i(AUDIO_METER_X + AUDIO_METER_INSET, audioMeterY + AUDIO_METER_INSET);
    glVertex2i(AUDIO_METER_X + AUDIO_METER_INSET + audioLevel, audioMeterY + AUDIO_METER_INSET);
    glVertex2i(AUDIO_METER_X + AUDIO_METER_INSET + audioLevel, audioMeterY + AUDIO_METER_HEIGHT - AUDIO_METER_INSET);
    glVertex2i(AUDIO_METER_X + AUDIO_METER_INSET, audioMeterY + AUDIO_METER_HEIGHT - AUDIO_METER_INSET);
    glEnd();


    if (Menu::getInstance()->isOptionChecked(MenuOption::HeadMouse)) {
        _myAvatar->renderHeadMouse(_glWidget->width(), _glWidget->height());
    }

    //  Display stats and log text onscreen
    glLineWidth(1.0f);
    glPointSize(1.0f);

    if (Menu::getInstance()->isOptionChecked(MenuOption::Stats)) {
        // let's set horizontal offset to give stats some margin to mirror
        int horizontalOffset = MIRROR_VIEW_WIDTH + MIRROR_VIEW_LEFT_PADDING * 2;
        int voxelPacketsToProcess = _voxelProcessor.packetsToProcessCount();
        //  Onscreen text about position, servers, etc
        Stats::getInstance()->display(WHITE_TEXT, horizontalOffset, _fps, _packetsPerSecond, _bytesPerSecond, voxelPacketsToProcess);
        //  Bandwidth meter
        if (Menu::getInstance()->isOptionChecked(MenuOption::Bandwidth)) {
            Stats::drawBackground(0x33333399, _glWidget->width() - 296, _glWidget->height() - 68, 296, 68);
            _bandwidthMeter.render(_glWidget->width(), _glWidget->height());
        }
    }

    //  Show on-screen msec timer
    if (Menu::getInstance()->isOptionChecked(MenuOption::FrameTimer)) {
        char frameTimer[10];
        quint64 mSecsNow = floor(usecTimestampNow() / 1000.0 + 0.5);
        sprintf(frameTimer, "%d\n", (int)(mSecsNow % 1000));
        int timerBottom =
            (Menu::getInstance()->isOptionChecked(MenuOption::Stats) &&
            Menu::getInstance()->isOptionChecked(MenuOption::Bandwidth))
                ? 80 : 20;
        drawText(_glWidget->width() - 100, _glWidget->height() - timerBottom, 0.30f, 0.0f, 0, frameTimer, WHITE_TEXT);
    }
    _nodeBoundsDisplay.drawOverlay();

    // give external parties a change to hook in
    emit renderingOverlay();

    _overlays.render2D();

    glPopMatrix();
}

glm::vec2 Application::getScaledScreenPoint(glm::vec2 projectedPoint) {
    float horizontalScale = _glWidget->width() / 2.0f;
    float verticalScale   = _glWidget->height() / 2.0f;

    // -1,-1 is 0,windowHeight
    // 1,1 is windowWidth,0

    // -1,1                    1,1
    // +-----------------------+
    // |           |           |
    // |           |           |
    // | -1,0      |           |
    // |-----------+-----------|
    // |          0,0          |
    // |           |           |
    // |           |           |
    // |           |           |
    // +-----------------------+
    // -1,-1                   1,-1

    glm::vec2 screenPoint((projectedPoint.x + 1.0) * horizontalScale,
        ((projectedPoint.y + 1.0) * -verticalScale) + _glWidget->height());

    return screenPoint;
}

void Application::renderRearViewMirror(const QRect& region, bool billboard) {
    bool eyeRelativeCamera = false;
    if (billboard) {
        _mirrorCamera.setFieldOfView(BILLBOARD_FIELD_OF_VIEW);  // degees
        _mirrorCamera.setDistance(BILLBOARD_DISTANCE * _myAvatar->getScale());
        _mirrorCamera.setTargetPosition(_myAvatar->getPosition());

    } else if (_rearMirrorTools->getZoomLevel() == BODY) {
        _mirrorCamera.setFieldOfView(MIRROR_FIELD_OF_VIEW);     // degrees
        _mirrorCamera.setDistance(MIRROR_REARVIEW_BODY_DISTANCE * _myAvatar->getScale());
        _mirrorCamera.setTargetPosition(_myAvatar->getChestPosition());

    } else { // HEAD zoom level
        _mirrorCamera.setFieldOfView(MIRROR_FIELD_OF_VIEW);     // degrees
        _mirrorCamera.setDistance(MIRROR_REARVIEW_DISTANCE * _myAvatar->getScale());
        if (_myAvatar->getSkeletonModel().isActive() && _myAvatar->getHead()->getFaceModel().isActive()) {
            // as a hack until we have a better way of dealing with coordinate precision issues, reposition the
            // face/body so that the average eye position lies at the origin
            eyeRelativeCamera = true;
            _mirrorCamera.setTargetPosition(glm::vec3());

        } else {
            _mirrorCamera.setTargetPosition(_myAvatar->getHead()->calculateAverageEyePosition());
        }
    }
    _mirrorCamera.setAspectRatio((float)region.width() / region.height());

    _mirrorCamera.setTargetRotation(_myAvatar->getWorldAlignedOrientation() * glm::quat(glm::vec3(0.0f, PI, 0.0f)));
    _mirrorCamera.update(1.0f/_fps);

    // set the bounds of rear mirror view
    glViewport(region.x(), _glWidget->height() - region.y() - region.height(), region.width(), region.height());
    glScissor(region.x(), _glWidget->height() - region.y() - region.height(), region.width(), region.height());
    bool updateViewFrustum = false;
    updateProjectionMatrix(_mirrorCamera, updateViewFrustum);
    glEnable(GL_SCISSOR_TEST);
    glClear(GL_COLOR_BUFFER_BIT | GL_DEPTH_BUFFER_BIT);

    // render rear mirror view
    glPushMatrix();
    if (eyeRelativeCamera) {
        // save absolute translations
        glm::vec3 absoluteSkeletonTranslation = _myAvatar->getSkeletonModel().getTranslation();
        glm::vec3 absoluteFaceTranslation = _myAvatar->getHead()->getFaceModel().getTranslation();

        // get the eye positions relative to the neck and use them to set the face translation
        glm::vec3 leftEyePosition, rightEyePosition;
        _myAvatar->getHead()->getFaceModel().setTranslation(glm::vec3());
        _myAvatar->getHead()->getFaceModel().getEyePositions(leftEyePosition, rightEyePosition);
        _myAvatar->getHead()->getFaceModel().setTranslation((leftEyePosition + rightEyePosition) * -0.5f);

        // get the neck position relative to the body and use it to set the skeleton translation
        glm::vec3 neckPosition;
        _myAvatar->getSkeletonModel().setTranslation(glm::vec3());
        _myAvatar->getSkeletonModel().getNeckPosition(neckPosition);
        _myAvatar->getSkeletonModel().setTranslation(_myAvatar->getHead()->getFaceModel().getTranslation() -
            neckPosition);

        // update the attachments to match
        QVector<glm::vec3> absoluteAttachmentTranslations;
        glm::vec3 delta = _myAvatar->getSkeletonModel().getTranslation() - absoluteSkeletonTranslation;
        foreach (Model* attachment, _myAvatar->getAttachmentModels()) {
            absoluteAttachmentTranslations.append(attachment->getTranslation());
            attachment->setTranslation(attachment->getTranslation() + delta);
        }

        displaySide(_mirrorCamera, true);

        // restore absolute translations
        _myAvatar->getSkeletonModel().setTranslation(absoluteSkeletonTranslation);
        _myAvatar->getHead()->getFaceModel().setTranslation(absoluteFaceTranslation);
        for (int i = 0; i < absoluteAttachmentTranslations.size(); i++) {
            _myAvatar->getAttachmentModels().at(i)->setTranslation(absoluteAttachmentTranslations.at(i));
        }
    } else {
        displaySide(_mirrorCamera, true);
    }
    glPopMatrix();

    if (!billboard) {
        _rearMirrorTools->render(false);
    }

    // reset Viewport and projection matrix
    glViewport(0, 0, _glWidget->width(), _glWidget->height());
    glDisable(GL_SCISSOR_TEST);
    updateProjectionMatrix(_myCamera, updateViewFrustum);
}

// renderViewFrustum()
//
// Description: this will render the view frustum bounds for EITHER the head
//                 or the "myCamera".
//
// Frustum rendering mode. For debug purposes, we allow drawing the frustum in a couple of different ways.
// We can draw it with each of these parts:
//    * Origin Direction/Up/Right vectors - these will be drawn at the point of the camera
//    * Near plane - this plane is drawn very close to the origin point.
//    * Right/Left planes - these two planes are drawn between the near and far planes.
//    * Far plane - the plane is drawn in the distance.
// Modes - the following modes, will draw the following parts.
//    * All - draws all the parts listed above
//    * Planes - draws the planes but not the origin vectors
//    * Origin Vectors - draws the origin vectors ONLY
//    * Near Plane - draws only the near plane
//    * Far Plane - draws only the far plane
void Application::renderViewFrustum(ViewFrustum& viewFrustum) {
    // Load it with the latest details!
    loadViewFrustum(_myCamera, viewFrustum);

    glm::vec3 position  = viewFrustum.getOffsetPosition();
    glm::vec3 direction = viewFrustum.getOffsetDirection();
    glm::vec3 up        = viewFrustum.getOffsetUp();
    glm::vec3 right     = viewFrustum.getOffsetRight();

    //  Get ready to draw some lines
    glDisable(GL_LIGHTING);
    glColor4f(1.0, 1.0, 1.0, 1.0);
    glLineWidth(1.0);
    glBegin(GL_LINES);

    if (Menu::getInstance()->getFrustumDrawMode() == FRUSTUM_DRAW_MODE_ALL
        || Menu::getInstance()->getFrustumDrawMode() == FRUSTUM_DRAW_MODE_VECTORS) {
        // Calculate the origin direction vectors
        glm::vec3 lookingAt      = position + (direction * 0.2f);
        glm::vec3 lookingAtUp    = position + (up * 0.2f);
        glm::vec3 lookingAtRight = position + (right * 0.2f);

        // Looking At = white
        glColor3f(1,1,1);
        glVertex3f(position.x, position.y, position.z);
        glVertex3f(lookingAt.x, lookingAt.y, lookingAt.z);

        // Looking At Up = purple
        glColor3f(1,0,1);
        glVertex3f(position.x, position.y, position.z);
        glVertex3f(lookingAtUp.x, lookingAtUp.y, lookingAtUp.z);

        // Looking At Right = cyan
        glColor3f(0,1,1);
        glVertex3f(position.x, position.y, position.z);
        glVertex3f(lookingAtRight.x, lookingAtRight.y, lookingAtRight.z);
    }

    if (Menu::getInstance()->getFrustumDrawMode() == FRUSTUM_DRAW_MODE_ALL
        || Menu::getInstance()->getFrustumDrawMode() == FRUSTUM_DRAW_MODE_PLANES
        || Menu::getInstance()->getFrustumDrawMode() == FRUSTUM_DRAW_MODE_NEAR_PLANE) {
        // Drawing the bounds of the frustum
        // viewFrustum.getNear plane - bottom edge
        glColor3f(1,0,0);
        glVertex3f(viewFrustum.getNearBottomLeft().x, viewFrustum.getNearBottomLeft().y, viewFrustum.getNearBottomLeft().z);
        glVertex3f(viewFrustum.getNearBottomRight().x, viewFrustum.getNearBottomRight().y, viewFrustum.getNearBottomRight().z);

        // viewFrustum.getNear plane - top edge
        glVertex3f(viewFrustum.getNearTopLeft().x, viewFrustum.getNearTopLeft().y, viewFrustum.getNearTopLeft().z);
        glVertex3f(viewFrustum.getNearTopRight().x, viewFrustum.getNearTopRight().y, viewFrustum.getNearTopRight().z);

        // viewFrustum.getNear plane - right edge
        glVertex3f(viewFrustum.getNearBottomRight().x, viewFrustum.getNearBottomRight().y, viewFrustum.getNearBottomRight().z);
        glVertex3f(viewFrustum.getNearTopRight().x, viewFrustum.getNearTopRight().y, viewFrustum.getNearTopRight().z);

        // viewFrustum.getNear plane - left edge
        glVertex3f(viewFrustum.getNearBottomLeft().x, viewFrustum.getNearBottomLeft().y, viewFrustum.getNearBottomLeft().z);
        glVertex3f(viewFrustum.getNearTopLeft().x, viewFrustum.getNearTopLeft().y, viewFrustum.getNearTopLeft().z);
    }

    if (Menu::getInstance()->getFrustumDrawMode() == FRUSTUM_DRAW_MODE_ALL
        || Menu::getInstance()->getFrustumDrawMode() == FRUSTUM_DRAW_MODE_PLANES
        || Menu::getInstance()->getFrustumDrawMode() == FRUSTUM_DRAW_MODE_FAR_PLANE) {
        // viewFrustum.getFar plane - bottom edge
        glColor3f(0,1,0);
        glVertex3f(viewFrustum.getFarBottomLeft().x, viewFrustum.getFarBottomLeft().y, viewFrustum.getFarBottomLeft().z);
        glVertex3f(viewFrustum.getFarBottomRight().x, viewFrustum.getFarBottomRight().y, viewFrustum.getFarBottomRight().z);

        // viewFrustum.getFar plane - top edge
        glVertex3f(viewFrustum.getFarTopLeft().x, viewFrustum.getFarTopLeft().y, viewFrustum.getFarTopLeft().z);
        glVertex3f(viewFrustum.getFarTopRight().x, viewFrustum.getFarTopRight().y, viewFrustum.getFarTopRight().z);

        // viewFrustum.getFar plane - right edge
        glVertex3f(viewFrustum.getFarBottomRight().x, viewFrustum.getFarBottomRight().y, viewFrustum.getFarBottomRight().z);
        glVertex3f(viewFrustum.getFarTopRight().x, viewFrustum.getFarTopRight().y, viewFrustum.getFarTopRight().z);

        // viewFrustum.getFar plane - left edge
        glVertex3f(viewFrustum.getFarBottomLeft().x, viewFrustum.getFarBottomLeft().y, viewFrustum.getFarBottomLeft().z);
        glVertex3f(viewFrustum.getFarTopLeft().x, viewFrustum.getFarTopLeft().y, viewFrustum.getFarTopLeft().z);
    }

    if (Menu::getInstance()->getFrustumDrawMode() == FRUSTUM_DRAW_MODE_ALL
        || Menu::getInstance()->getFrustumDrawMode() == FRUSTUM_DRAW_MODE_PLANES) {
        // RIGHT PLANE IS CYAN
        // right plane - bottom edge - viewFrustum.getNear to distant
        glColor3f(0,1,1);
        glVertex3f(viewFrustum.getNearBottomRight().x, viewFrustum.getNearBottomRight().y, viewFrustum.getNearBottomRight().z);
        glVertex3f(viewFrustum.getFarBottomRight().x, viewFrustum.getFarBottomRight().y, viewFrustum.getFarBottomRight().z);

        // right plane - top edge - viewFrustum.getNear to distant
        glVertex3f(viewFrustum.getNearTopRight().x, viewFrustum.getNearTopRight().y, viewFrustum.getNearTopRight().z);
        glVertex3f(viewFrustum.getFarTopRight().x, viewFrustum.getFarTopRight().y, viewFrustum.getFarTopRight().z);

        // LEFT PLANE IS BLUE
        // left plane - bottom edge - viewFrustum.getNear to distant
        glColor3f(0,0,1);
        glVertex3f(viewFrustum.getNearBottomLeft().x, viewFrustum.getNearBottomLeft().y, viewFrustum.getNearBottomLeft().z);
        glVertex3f(viewFrustum.getFarBottomLeft().x, viewFrustum.getFarBottomLeft().y, viewFrustum.getFarBottomLeft().z);

        // left plane - top edge - viewFrustum.getNear to distant
        glVertex3f(viewFrustum.getNearTopLeft().x, viewFrustum.getNearTopLeft().y, viewFrustum.getNearTopLeft().z);
        glVertex3f(viewFrustum.getFarTopLeft().x, viewFrustum.getFarTopLeft().y, viewFrustum.getFarTopLeft().z);

        // focal plane - bottom edge
        glColor3f(1.0f, 0.0f, 1.0f);
        float focalProportion = (viewFrustum.getFocalLength() - viewFrustum.getNearClip()) /
            (viewFrustum.getFarClip() - viewFrustum.getNearClip());
        glm::vec3 focalBottomLeft = glm::mix(viewFrustum.getNearBottomLeft(), viewFrustum.getFarBottomLeft(), focalProportion);
        glm::vec3 focalBottomRight = glm::mix(viewFrustum.getNearBottomRight(),
            viewFrustum.getFarBottomRight(), focalProportion);
        glVertex3f(focalBottomLeft.x, focalBottomLeft.y, focalBottomLeft.z);
        glVertex3f(focalBottomRight.x, focalBottomRight.y, focalBottomRight.z);

        // focal plane - top edge
        glm::vec3 focalTopLeft = glm::mix(viewFrustum.getNearTopLeft(), viewFrustum.getFarTopLeft(), focalProportion);
        glm::vec3 focalTopRight = glm::mix(viewFrustum.getNearTopRight(), viewFrustum.getFarTopRight(), focalProportion);
        glVertex3f(focalTopLeft.x, focalTopLeft.y, focalTopLeft.z);
        glVertex3f(focalTopRight.x, focalTopRight.y, focalTopRight.z);

        // focal plane - left edge
        glVertex3f(focalBottomLeft.x, focalBottomLeft.y, focalBottomLeft.z);
        glVertex3f(focalTopLeft.x, focalTopLeft.y, focalTopLeft.z);

        // focal plane - right edge
        glVertex3f(focalBottomRight.x, focalBottomRight.y, focalBottomRight.z);
        glVertex3f(focalTopRight.x, focalTopRight.y, focalTopRight.z);
    }
    glEnd();
    glEnable(GL_LIGHTING);

    if (Menu::getInstance()->getFrustumDrawMode() == FRUSTUM_DRAW_MODE_ALL
        || Menu::getInstance()->getFrustumDrawMode() == FRUSTUM_DRAW_MODE_KEYHOLE) {
        // Draw the keyhole
        float keyholeRadius = viewFrustum.getKeyholeRadius();
        if (keyholeRadius > 0.0f) {
            glPushMatrix();
            glColor4f(1, 1, 0, 1);
            glTranslatef(position.x, position.y, position.z); // where we actually want it!
            glutWireSphere(keyholeRadius, 20, 20);
            glPopMatrix();
        }
    }
}

void Application::deleteVoxels(const VoxelDetail& voxel) {
    deleteVoxelAt(voxel);
}

void Application::deleteVoxelAt(const VoxelDetail& voxel) {
    if (voxel.s != 0) {
        // sending delete to the server is sufficient, server will send new version so we see updates soon enough
        _voxelEditSender.sendVoxelEditMessage(PacketTypeVoxelErase, voxel);

        // delete it locally to see the effect immediately (and in case no voxel server is present)
        _voxels.getTree()->deleteVoxelAt(voxel.x, voxel.y, voxel.z, voxel.s);
    }
}


void Application::resetSensors() {
    _mouseX = _glWidget->width() / 2;
    _mouseY = _glWidget->height() / 2;

    _faceplus.reset();
    _faceshift.reset();
    _visage.reset();

    if (OculusManager::isConnected()) {
        OculusManager::reset();
    }

    _prioVR.reset();

    QCursor::setPos(_mouseX, _mouseY);
    _myAvatar->reset();

    QMetaObject::invokeMethod(&_audio, "reset", Qt::QueuedConnection);
}

static void setShortcutsEnabled(QWidget* widget, bool enabled) {
    foreach (QAction* action, widget->actions()) {
        QKeySequence shortcut = action->shortcut();
        if (!shortcut.isEmpty() && (shortcut[0] & (Qt::CTRL | Qt::ALT | Qt::META)) == 0) {
            // it's a shortcut that may coincide with a "regular" key, so switch its context
            action->setShortcutContext(enabled ? Qt::WindowShortcut : Qt::WidgetShortcut);
        }
    }
    foreach (QObject* child, widget->children()) {
        if (child->isWidgetType()) {
            setShortcutsEnabled(static_cast<QWidget*>(child), enabled);
        }
    }
}

void Application::setMenuShortcutsEnabled(bool enabled) {
    setShortcutsEnabled(_window->menuBar(), enabled);
}

void Application::uploadModel(ModelType modelType) {
    ModelUploader* uploader = new ModelUploader(modelType);
    QThread* thread = new QThread();
    thread->connect(uploader, SIGNAL(destroyed()), SLOT(quit()));
    thread->connect(thread, SIGNAL(finished()), SLOT(deleteLater()));
    uploader->connect(thread, SIGNAL(started()), SLOT(send()));

    thread->start();
}

void Application::updateWindowTitle(){

    QString buildVersion = " (build " + applicationVersion() + ")";
    NodeList* nodeList = NodeList::getInstance();

    QString username = AccountManager::getInstance().getAccountInfo().getUsername();
    QString title = QString() + (!username.isEmpty() ? username + " @ " : QString())
        + nodeList->getDomainHandler().getHostname() + buildVersion;
    qDebug("Application title set to: %s", title.toStdString().c_str());
    _window->setWindowTitle(title);
}

void Application::updateLocationInServer() {

    AccountManager& accountManager = AccountManager::getInstance();

    if (accountManager.isLoggedIn()) {

        static QJsonObject lastLocationObject;

        // construct a QJsonObject given the user's current address information
        QJsonObject updatedLocationObject;

        QJsonObject addressObject;
        addressObject.insert("position", QString(createByteArray(_myAvatar->getPosition())));
        addressObject.insert("orientation", QString(createByteArray(glm::degrees(safeEulerAngles(_myAvatar->getOrientation())))));
        addressObject.insert("domain", NodeList::getInstance()->getDomainHandler().getHostname());

        updatedLocationObject.insert("address", addressObject);

        if (updatedLocationObject != lastLocationObject) {

            accountManager.authenticatedRequest("/api/v1/users/address", QNetworkAccessManager::PutOperation,
                                                JSONCallbackParameters(), QJsonDocument(updatedLocationObject).toJson());

            lastLocationObject = updatedLocationObject;
        }
    }
}

void Application::domainChanged(const QString& domainHostname) {
    updateWindowTitle();

    // reset the environment so that we don't erroneously end up with multiple
    _environment.resetToDefault();

    // reset our node to stats and node to jurisdiction maps... since these must be changing...
    _voxelServerJurisdictions.clear();
    _octreeServerSceneStats.clear();
    _particleServerJurisdictions.clear();

    // reset the particle renderer
    _particles.clear();

    // reset the model renderer
    _models.clear();

    // reset the voxels renderer
    _voxels.killLocalVoxels();

    // reset the auth URL for OAuth web view handler
    OAuthWebViewHandler::getInstance().clearLastAuthorizationURL();
}

void Application::connectedToDomain(const QString& hostname) {
    AccountManager& accountManager = AccountManager::getInstance();

    if (accountManager.isLoggedIn()) {
        // update our domain-server with the data-server we're logged in with

        QString domainPutJsonString = "{\"address\":{\"domain\":\"" + hostname + "\"}}";

        accountManager.authenticatedRequest("/api/v1/users/address", QNetworkAccessManager::PutOperation,
                                            JSONCallbackParameters(), domainPutJsonString.toUtf8());
    }
}

void Application::nodeAdded(SharedNodePointer node) {
    if (node->getType() == NodeType::AvatarMixer) {
        // new avatar mixer, send off our identity packet right away
        _myAvatar->sendIdentityPacket();
    }
}

void Application::nodeKilled(SharedNodePointer node) {
    if (node->getType() == NodeType::VoxelServer) {
        QUuid nodeUUID = node->getUUID();
        // see if this is the first we've heard of this node...
        if (_voxelServerJurisdictions.find(nodeUUID) != _voxelServerJurisdictions.end()) {
            unsigned char* rootCode = _voxelServerJurisdictions[nodeUUID].getRootOctalCode();
            VoxelPositionSize rootDetails;
            voxelDetailsForCode(rootCode, rootDetails);

            qDebug("voxel server going away...... v[%f, %f, %f, %f]",
                rootDetails.x, rootDetails.y, rootDetails.z, rootDetails.s);

            // Add the jurisditionDetails object to the list of "fade outs"
            if (!Menu::getInstance()->isOptionChecked(MenuOption::DontFadeOnVoxelServerChanges)) {
                VoxelFade fade(VoxelFade::FADE_OUT, NODE_KILLED_RED, NODE_KILLED_GREEN, NODE_KILLED_BLUE);
                fade.voxelDetails = rootDetails;
                const float slightly_smaller = 0.99f;
                fade.voxelDetails.s = fade.voxelDetails.s * slightly_smaller;
                _voxelFades.push_back(fade);
            }

            // If the voxel server is going away, remove it from our jurisdiction map so we don't send voxels to a dead server
            _voxelServerJurisdictions.erase(_voxelServerJurisdictions.find(nodeUUID));
        }

        // also clean up scene stats for that server
        _octreeSceneStatsLock.lockForWrite();
        if (_octreeServerSceneStats.find(nodeUUID) != _octreeServerSceneStats.end()) {
            _octreeServerSceneStats.erase(nodeUUID);
        }
        _octreeSceneStatsLock.unlock();

    } else if (node->getType() == NodeType::ParticleServer) {
        QUuid nodeUUID = node->getUUID();
        // see if this is the first we've heard of this node...
        if (_particleServerJurisdictions.find(nodeUUID) != _particleServerJurisdictions.end()) {
            unsigned char* rootCode = _particleServerJurisdictions[nodeUUID].getRootOctalCode();
            VoxelPositionSize rootDetails;
            voxelDetailsForCode(rootCode, rootDetails);

            qDebug("particle server going away...... v[%f, %f, %f, %f]",
                rootDetails.x, rootDetails.y, rootDetails.z, rootDetails.s);

            // Add the jurisditionDetails object to the list of "fade outs"
            if (!Menu::getInstance()->isOptionChecked(MenuOption::DontFadeOnVoxelServerChanges)) {
                VoxelFade fade(VoxelFade::FADE_OUT, NODE_KILLED_RED, NODE_KILLED_GREEN, NODE_KILLED_BLUE);
                fade.voxelDetails = rootDetails;
                const float slightly_smaller = 0.99f;
                fade.voxelDetails.s = fade.voxelDetails.s * slightly_smaller;
                _voxelFades.push_back(fade);
            }

            // If the particle server is going away, remove it from our jurisdiction map so we don't send voxels to a dead server
            _particleServerJurisdictions.erase(_particleServerJurisdictions.find(nodeUUID));
        }

        // also clean up scene stats for that server
        _octreeSceneStatsLock.lockForWrite();
        if (_octreeServerSceneStats.find(nodeUUID) != _octreeServerSceneStats.end()) {
            _octreeServerSceneStats.erase(nodeUUID);
        }
        _octreeSceneStatsLock.unlock();

    } else if (node->getType() == NodeType::ModelServer) {

        QUuid nodeUUID = node->getUUID();
        // see if this is the first we've heard of this node...
        if (_modelServerJurisdictions.find(nodeUUID) != _modelServerJurisdictions.end()) {
            unsigned char* rootCode = _modelServerJurisdictions[nodeUUID].getRootOctalCode();
            VoxelPositionSize rootDetails;
            voxelDetailsForCode(rootCode, rootDetails);

            qDebug("model server going away...... v[%f, %f, %f, %f]",
                rootDetails.x, rootDetails.y, rootDetails.z, rootDetails.s);

            // Add the jurisditionDetails object to the list of "fade outs"
            if (!Menu::getInstance()->isOptionChecked(MenuOption::DontFadeOnVoxelServerChanges)) {
                VoxelFade fade(VoxelFade::FADE_OUT, NODE_KILLED_RED, NODE_KILLED_GREEN, NODE_KILLED_BLUE);
                fade.voxelDetails = rootDetails;
                const float slightly_smaller = 0.99f;
                fade.voxelDetails.s = fade.voxelDetails.s * slightly_smaller;
                _voxelFades.push_back(fade);
            }

            // If the model server is going away, remove it from our jurisdiction map so we don't send voxels to a dead server
            _modelServerJurisdictions.erase(_modelServerJurisdictions.find(nodeUUID));
        }

        // also clean up scene stats for that server
        _octreeSceneStatsLock.lockForWrite();
        if (_octreeServerSceneStats.find(nodeUUID) != _octreeServerSceneStats.end()) {
            _octreeServerSceneStats.erase(nodeUUID);
        }
        _octreeSceneStatsLock.unlock();

    } else if (node->getType() == NodeType::AvatarMixer) {
        // our avatar mixer has gone away - clear the hash of avatars
        _avatarManager.clearOtherAvatars();
    }
}

void Application::trackIncomingVoxelPacket(const QByteArray& packet, const SharedNodePointer& sendingNode, bool wasStatsPacket) {

    // Attempt to identify the sender from it's address.
    if (sendingNode) {
        QUuid nodeUUID = sendingNode->getUUID();

        // now that we know the node ID, let's add these stats to the stats for that node...
        _octreeSceneStatsLock.lockForWrite();
        if (_octreeServerSceneStats.find(nodeUUID) != _octreeServerSceneStats.end()) {
            OctreeSceneStats& stats = _octreeServerSceneStats[nodeUUID];
            stats.trackIncomingOctreePacket(packet, wasStatsPacket, sendingNode->getClockSkewUsec());
        }
        _octreeSceneStatsLock.unlock();
    }
}

int Application::parseOctreeStats(const QByteArray& packet, const SharedNodePointer& sendingNode) {
    // But, also identify the sender, and keep track of the contained jurisdiction root for this server

    // parse the incoming stats datas stick it in a temporary object for now, while we
    // determine which server it belongs to
    OctreeSceneStats temp;
    int statsMessageLength = temp.unpackFromMessage(reinterpret_cast<const unsigned char*>(packet.data()), packet.size());

    // quick fix for crash... why would voxelServer be NULL?
    if (sendingNode) {
        QUuid nodeUUID = sendingNode->getUUID();

        // now that we know the node ID, let's add these stats to the stats for that node...
        _octreeSceneStatsLock.lockForWrite();
        if (_octreeServerSceneStats.find(nodeUUID) != _octreeServerSceneStats.end()) {
            _octreeServerSceneStats[nodeUUID].unpackFromMessage(reinterpret_cast<const unsigned char*>(packet.data()),
                                                                packet.size());
        } else {
            _octreeServerSceneStats[nodeUUID] = temp;
        }
        _octreeSceneStatsLock.unlock();

        VoxelPositionSize rootDetails;
        voxelDetailsForCode(temp.getJurisdictionRoot(), rootDetails);

        // see if this is the first we've heard of this node...
        NodeToJurisdictionMap* jurisdiction = NULL;
        QString serverType;
        if (sendingNode->getType() == NodeType::VoxelServer) {
            jurisdiction = &_voxelServerJurisdictions;
            serverType = "Voxel";
        } else if (sendingNode->getType() == NodeType::ParticleServer) {
            jurisdiction = &_particleServerJurisdictions;
            serverType = "Particle";
        } else {
            jurisdiction = &_modelServerJurisdictions;
            serverType = "Model";
        }

        if (jurisdiction->find(nodeUUID) == jurisdiction->end()) {
            qDebug("stats from new %s server... [%f, %f, %f, %f]",
                qPrintable(serverType), rootDetails.x, rootDetails.y, rootDetails.z, rootDetails.s);

            // Add the jurisditionDetails object to the list of "fade outs"
            if (!Menu::getInstance()->isOptionChecked(MenuOption::DontFadeOnVoxelServerChanges)) {
                VoxelFade fade(VoxelFade::FADE_OUT, NODE_ADDED_RED, NODE_ADDED_GREEN, NODE_ADDED_BLUE);
                fade.voxelDetails = rootDetails;
                const float slightly_smaller = 0.99f;
                fade.voxelDetails.s = fade.voxelDetails.s * slightly_smaller;
                _voxelFades.push_back(fade);
            }
        }
        // store jurisdiction details for later use
        // This is bit of fiddling is because JurisdictionMap assumes it is the owner of the values used to construct it
        // but OctreeSceneStats thinks it's just returning a reference to it's contents. So we need to make a copy of the
        // details from the OctreeSceneStats to construct the JurisdictionMap
        JurisdictionMap jurisdictionMap;
        jurisdictionMap.copyContents(temp.getJurisdictionRoot(), temp.getJurisdictionEndNodes());
        (*jurisdiction)[nodeUUID] = jurisdictionMap;
    }
    return statsMessageLength;
}

void Application::packetSent(quint64 length) {
    _bandwidthMeter.outputStream(BandwidthMeter::VOXELS).updateValue(length);
}

void Application::loadScripts() {
    // loads all saved scripts
    int size = lockSettings()->beginReadArray("Settings");
    unlockSettings();
    for (int i = 0; i < size; ++i){
        lockSettings()->setArrayIndex(i);
        QString string = _settings->value("script").toString();
        unlockSettings();
        if (!string.isEmpty()) {
            loadScript(string);
        }
    }

    QMutexLocker locker(&_settingsMutex);
    _settings->endArray();
}

void Application::clearScriptsBeforeRunning() {
    // clears all scripts from the settings
    QMutexLocker locker(&_settingsMutex);
    _settings->remove("Settings");
}

void Application::saveScripts() {
    // saves all current running scripts
    QMutexLocker locker(&_settingsMutex);
    _settings->beginWriteArray("Settings");
    for (int i = 0; i < getRunningScripts().size(); ++i){
        _settings->setArrayIndex(i);
        _settings->setValue("script", getRunningScripts().at(i));
    }
    _settings->endArray();
}

ScriptEngine* Application::loadScript(const QString& scriptName, bool loadScriptFromEditor) {
    if(loadScriptFromEditor && _scriptEnginesHash.contains(scriptName) && !_scriptEnginesHash[scriptName]->isFinished()){
        return _scriptEnginesHash[scriptName];
    }

    // start the script on a new thread...
    QUrl scriptUrl(scriptName);
    ScriptEngine* scriptEngine = new ScriptEngine(scriptUrl, &_controllerScriptingInterface);
    _scriptEnginesHash.insert(scriptUrl.toString(), scriptEngine);

    if (!scriptEngine->hasScript()) {
        qDebug() << "Application::loadScript(), script failed to load...";
        return NULL;
    }
    _runningScriptsWidget->setRunningScripts(getRunningScripts());

    // setup the packet senders and jurisdiction listeners of the script engine's scripting interfaces so
    // we can use the same ones from the application.
    scriptEngine->getVoxelsScriptingInterface()->setPacketSender(&_voxelEditSender);
    scriptEngine->getVoxelsScriptingInterface()->setVoxelTree(_voxels.getTree());
    scriptEngine->getVoxelsScriptingInterface()->setUndoStack(&_undoStack);
    scriptEngine->getParticlesScriptingInterface()->setPacketSender(&_particleEditSender);
    scriptEngine->getParticlesScriptingInterface()->setParticleTree(_particles.getTree());

    scriptEngine->getModelsScriptingInterface()->setPacketSender(&_modelEditSender);
    scriptEngine->getModelsScriptingInterface()->setModelTree(_models.getTree());

    // hook our avatar object into this script engine
    scriptEngine->setAvatarData(_myAvatar, "MyAvatar"); // leave it as a MyAvatar class to expose thrust features

    CameraScriptableObject* cameraScriptable = new CameraScriptableObject(&_myCamera, &_viewFrustum);
    scriptEngine->registerGlobalObject("Camera", cameraScriptable);
    connect(scriptEngine, SIGNAL(finished(const QString&)), cameraScriptable, SLOT(deleteLater()));

    ClipboardScriptingInterface* clipboardScriptable = new ClipboardScriptingInterface();
    scriptEngine->registerGlobalObject("Clipboard", clipboardScriptable);
    connect(scriptEngine, SIGNAL(finished(const QString&)), clipboardScriptable, SLOT(deleteLater()));

    connect(scriptEngine, SIGNAL(finished(const QString&)), this, SLOT(scriptFinished(const QString&)));

    scriptEngine->registerGlobalObject("Overlays", &_overlays);

    QScriptValue windowValue = scriptEngine->registerGlobalObject("Window", WindowScriptingInterface::getInstance());
    scriptEngine->registerGetterSetter("location", LocationScriptingInterface::locationGetter,
                                      LocationScriptingInterface::locationSetter, windowValue);

    // register `location` on the global object.
    scriptEngine->registerGetterSetter("location", LocationScriptingInterface::locationGetter,
                                      LocationScriptingInterface::locationSetter);

    scriptEngine->registerGlobalObject("Menu", MenuScriptingInterface::getInstance());
    scriptEngine->registerGlobalObject("Settings", SettingsScriptingInterface::getInstance());
    scriptEngine->registerGlobalObject("AudioDevice", AudioDeviceScriptingInterface::getInstance());
    scriptEngine->registerGlobalObject("AnimationCache", &_animationCache);
    scriptEngine->registerGlobalObject("AudioReflector", &_audioReflector);

    QThread* workerThread = new QThread(this);

    // when the worker thread is started, call our engine's run..
    connect(workerThread, &QThread::started, scriptEngine, &ScriptEngine::run);

    // when the thread is terminated, add both scriptEngine and thread to the deleteLater queue
    connect(scriptEngine, SIGNAL(finished(const QString&)), scriptEngine, SLOT(deleteLater()));
    connect(workerThread, SIGNAL(finished()), workerThread, SLOT(deleteLater()));

    // when the application is about to quit, stop our script engine so it unwinds properly
    connect(this, SIGNAL(aboutToQuit()), scriptEngine, SLOT(stop()));

    scriptEngine->moveToThread(workerThread);

    // Starts an event loop, and emits workerThread->started()
    workerThread->start();

    // restore the main window's active state
    if (!loadScriptFromEditor) {
        _window->activateWindow();
    }
    bumpSettings();

    return scriptEngine;
}

void Application::scriptFinished(const QString& scriptName) {
    if (_scriptEnginesHash.remove(scriptName)) {
        _runningScriptsWidget->scriptStopped(scriptName);
        _runningScriptsWidget->setRunningScripts(getRunningScripts());
        bumpSettings();
    }
}

void Application::stopAllScripts(bool restart) {
    // stops all current running scripts
    for (QHash<QString, ScriptEngine*>::const_iterator it = _scriptEnginesHash.constBegin();
            it != _scriptEnginesHash.constEnd(); it++) {
        if (restart) {
            connect(it.value(), SIGNAL(finished(const QString&)), SLOT(loadScript(const QString&)));
        }
        it.value()->stop();
        qDebug() << "stopping script..." << it.key();
    }
}

void Application::stopScript(const QString &scriptName) {
    if (_scriptEnginesHash.contains(scriptName)) {
        _scriptEnginesHash.value(scriptName)->stop();
        qDebug() << "stopping script..." << scriptName;
    }
}

void Application::reloadAllScripts() {
    stopAllScripts(true);
}

void Application::manageRunningScriptsWidgetVisibility(bool shown) {
    if (_runningScriptsWidgetWasVisible && shown) {
        _runningScriptsWidget->show();
    } else if (_runningScriptsWidgetWasVisible && !shown) {
        _runningScriptsWidget->hide();
    }
}

void Application::toggleRunningScriptsWidget() {
    if (_runningScriptsWidgetWasVisible) {
        _runningScriptsWidget->hide();
        _runningScriptsWidgetWasVisible = false;
    } else {
        _runningScriptsWidget->setBoundary(QRect(_window->geometry().topLeft(),
                                                 _window->size()));
        _runningScriptsWidget->show();
        _runningScriptsWidgetWasVisible = true;
    }
}

void Application::uploadHead() {
    uploadModel(HEAD_MODEL);
}

void Application::uploadSkeleton() {
    uploadModel(SKELETON_MODEL);
}

void Application::uploadAttachment() {
    uploadModel(ATTACHMENT_MODEL);
}

QString Application::getPreviousScriptLocation() {
    QString suggestedName;
    if (_previousScriptLocation.isEmpty()) {
        QString desktopLocation = QStandardPaths::writableLocation(QStandardPaths::DesktopLocation);
// Temporary fix to Qt bug: http://stackoverflow.com/questions/16194475
#ifdef __APPLE__
        suggestedName = desktopLocation.append("/script.js");
#endif
    } else {
        suggestedName = _previousScriptLocation;
    }
    return suggestedName;
}

void Application::setPreviousScriptLocation(const QString& previousScriptLocation) {
    _previousScriptLocation = previousScriptLocation;
    QMutexLocker locker(&_settingsMutex);
    _settings->setValue("LastScriptLocation", _previousScriptLocation);
}

void Application::loadDialog() {

    QString fileNameString = QFileDialog::getOpenFileName(_glWidget, tr("Open Script"),
                                                          getPreviousScriptLocation(),
                                                          tr("JavaScript Files (*.js)"));
    if (!fileNameString.isEmpty()) {
        setPreviousScriptLocation(fileNameString);
        loadScript(fileNameString);
    }
}

void Application::loadScriptURLDialog() {

    QInputDialog scriptURLDialog(Application::getInstance()->getWindow());
    scriptURLDialog.setWindowTitle("Open and Run Script URL");
    scriptURLDialog.setLabelText("Script:");
    scriptURLDialog.setWindowFlags(Qt::Sheet);
    const float DIALOG_RATIO_OF_WINDOW = 0.30f;
    scriptURLDialog.resize(scriptURLDialog.parentWidget()->size().width() * DIALOG_RATIO_OF_WINDOW,
                        scriptURLDialog.size().height());

    int dialogReturn = scriptURLDialog.exec();
    QString newScript;
    if (dialogReturn == QDialog::Accepted) {
        if (scriptURLDialog.textValue().size() > 0) {
            // the user input a new hostname, use that
            newScript = scriptURLDialog.textValue();
        }
        loadScript(newScript);
    }

    sendFakeEnterEvent();
}



void Application::toggleLogDialog() {
    if (! _logDialog) {
        _logDialog = new LogDialog(_glWidget, getLogger());
    }

    if (_logDialog->isVisible()) {
        _logDialog->hide();
    } else {
        _logDialog->show();
    }
}

void Application::initAvatarAndViewFrustum() {
    updateMyAvatar(0.f);
}

void Application::checkVersion() {
    QNetworkRequest latestVersionRequest((QUrl(CHECK_VERSION_URL)));
    latestVersionRequest.setAttribute(QNetworkRequest::CacheLoadControlAttribute, QNetworkRequest::PreferCache);
    connect(Application::getInstance()->getNetworkAccessManager()->get(latestVersionRequest), SIGNAL(finished()), SLOT(parseVersionXml()));
}

void Application::parseVersionXml() {

    #ifdef Q_OS_WIN32
    QString operatingSystem("win");
    #endif

    #ifdef Q_OS_MAC
    QString operatingSystem("mac");
    #endif

    #ifdef Q_OS_LINUX
    QString operatingSystem("ubuntu");
    #endif

    QString latestVersion;
    QUrl downloadUrl;
    QString releaseNotes("Unavailable");
    QObject* sender = QObject::sender();

    QXmlStreamReader xml(qobject_cast<QNetworkReply*>(sender));

    while (!xml.atEnd() && !xml.hasError()) {
        if (xml.tokenType() == QXmlStreamReader::StartElement && xml.name() == operatingSystem) {
            while (!(xml.tokenType() == QXmlStreamReader::EndElement && xml.name() == operatingSystem)) {
                if (xml.tokenType() == QXmlStreamReader::StartElement && xml.name().toString() == "version") {
                    xml.readNext();
                    latestVersion = xml.text().toString();
                }
                if (xml.tokenType() == QXmlStreamReader::StartElement && xml.name().toString() == "url") {
                    xml.readNext();
                    downloadUrl = QUrl(xml.text().toString());
                }
                xml.readNext();
            }
        }
        xml.readNext();
    }

    if (!shouldSkipVersion(latestVersion) && applicationVersion() != latestVersion) {
        new UpdateDialog(_glWidget, releaseNotes, latestVersion, downloadUrl);
    }
    sender->deleteLater();
}

bool Application::shouldSkipVersion(QString latestVersion) {
    QFile skipFile(SKIP_FILENAME);
    skipFile.open(QIODevice::ReadWrite);
    QString skipVersion(skipFile.readAll());
    return (skipVersion == latestVersion || applicationVersion() == "dev");
}

void Application::skipVersion(QString latestVersion) {
    QFile skipFile(SKIP_FILENAME);
    skipFile.open(QIODevice::WriteOnly | QIODevice::Truncate);
    skipFile.seek(0);
    skipFile.write(latestVersion.toStdString().c_str());
}

void Application::takeSnapshot() {
    QMediaPlayer* player = new QMediaPlayer();
    QFileInfo inf = QFileInfo(Application::resourcesPath() + "sounds/snap.wav");
    player->setMedia(QUrl::fromLocalFile(inf.absoluteFilePath()));
    player->play();

    QString fileName = Snapshot::saveSnapshot(_glWidget, _myAvatar);

    AccountManager& accountManager = AccountManager::getInstance();
    if (!accountManager.isLoggedIn()) {
        return;
    }

    if (!_snapshotShareDialog) {
        _snapshotShareDialog = new SnapshotShareDialog(fileName, _glWidget);
    }
    _snapshotShareDialog->show();
}

void Application::urlGoTo(int argc, const char * constArgv[]) {
    //Gets the url (hifi://domain/destination/orientation)
    QString customUrl = getCmdOption(argc, constArgv, "-url");
    if(customUrl.startsWith(CUSTOM_URL_SCHEME + "//")) {
        QStringList urlParts = customUrl.remove(0, CUSTOM_URL_SCHEME.length() + 2).split('/', QString::SkipEmptyParts);
        if (urlParts.count() == 1) {
            // location coordinates or place name
             QString domain = urlParts[0];
             Menu::goToDomain(domain);
        } else if (urlParts.count() > 1) {
            // if url has 2 or more parts, the first one is domain name
            QString domain = urlParts[0];

            // second part is either a destination coordinate or
            // a place name
            QString destination = urlParts[1];

            // any third part is an avatar orientation.
            QString orientation = urlParts.count() > 2 ? urlParts[2] : QString();

            Menu::goToDomain(domain);

            // goto either @user, #place, or x-xx,y-yy,z-zz
            // style co-ordinate.
            Menu::goTo(destination);

            if (!orientation.isEmpty()) {
                // location orientation
                Menu::goToOrientation(orientation);
            }
        }
    }
}<|MERGE_RESOLUTION|>--- conflicted
+++ resolved
@@ -571,7 +571,6 @@
         _myCamera.setDistance(MIRROR_FULLSCREEN_DISTANCE * _scaleMirror);
         _myCamera.setTargetPosition(_myAvatar->getPosition() + glm::vec3(0, headHeight + (_raiseMirror * _myAvatar->getScale()), 0));
         _myCamera.setTargetRotation(_myAvatar->getWorldAlignedOrientation() * glm::quat(glm::vec3(0.0f, PI + _rotateMirror, 0.0f)));
-<<<<<<< HEAD
     }
 
     if (OculusManager::isConnected()) {
@@ -580,30 +579,6 @@
             _myCamera.setDistance(0.0f);
             _myCamera.setTargetPosition(_myAvatar->getHead()->calculateAverageEyePosition());
             _myCamera.setTargetRotation(_myAvatar->getHead()->getCameraOrientation());
-=======
-
-        // if the head would intersect the near clip plane, we must push the camera out
-        glm::vec3 relativePosition = glm::inverse(_myCamera.getTargetRotation()) *
-            (eyePosition - _myCamera.getTargetPosition());
-        const float BASE_PUSHBACK_RADIUS = 0.2f;
-        float pushbackRadius = _myCamera.getNearClip() + _myAvatar->getScale() * BASE_PUSHBACK_RADIUS;
-        pushback = relativePosition.z + pushbackRadius - _myCamera.getDistance();
-        pushbackFocalLength = _myCamera.getDistance();
-    }
-
-    // handle pushback, if any
-    if (pushbackFocalLength > 0.0f) {
-        const float PUSHBACK_DECAY = 0.5f;
-        _cameraPushback = qMax(pushback, _cameraPushback * PUSHBACK_DECAY);
-        if (_cameraPushback > EPSILON) {
-            _myCamera.setTargetPosition(_myCamera.getTargetPosition() +
-                _myCamera.getTargetRotation() * glm::vec3(0.0f, 0.0f, _cameraPushback));
-            float enlargement = pushbackFocalLength / (pushbackFocalLength + _cameraPushback);
-            _myCamera.setFieldOfView(glm::degrees(2.0f * atanf(enlargement * tanf(
-                glm::radians(Menu::getInstance()->getFieldOfView() * 0.5f)))));
-        } else {
-            _myCamera.setFieldOfView(Menu::getInstance()->getFieldOfView());
->>>>>>> 07586112
         }
         _myCamera.setUpShift(0.0f);
         _myCamera.setTightness(0.0f);     //  Camera is directly connected to head without smoothing
