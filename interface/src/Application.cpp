//
//  Application.cpp
//  interface
//
//  Created by Andrzej Kapolka on 5/10/13.
//  Copyright (c) 2013 High Fidelity, Inc. All rights reserved.

#include <sstream>

#include <stdlib.h>
#include <cmath>

#ifdef _WIN32
#include "Syssocket.h"
#include "Systime.h"
#else
#include <sys/time.h>
#include <arpa/inet.h>
#include <ifaddrs.h>
#endif

#include <glm/gtx/quaternion.hpp>
#include <glm/gtx/vector_angle.hpp>

#include <QActionGroup>
#include <QBoxLayout>
#include <QColorDialog>
#include <QDialogButtonBox>
#include <QDesktopWidget>
#include <QDoubleSpinBox>
#include <QCheckBox>
#include <QFormLayout>
#include <QGLWidget>
#include <QImage>
#include <QKeyEvent>
#include <QLineEdit>
#include <QMainWindow>
#include <QMenuBar>
#include <QMouseEvent>
#include <QNetworkAccessManager>
#include <QWheelEvent>
#include <QSettings>
#include <QShortcut>
#include <QTimer>
#include <QUrl>
#include <QtDebug>
#include <QFileDialog>
#include <QDesktopServices>

#include <NodeTypes.h>
#include <AudioInjectionManager.h>
#include <AudioInjector.h>
#include <Logstash.h>
#include <OctalCode.h>
#include <PacketHeaders.h>
#include <PairingHandler.h>
#include <PerfStat.h>

#include <VoxelSceneStats.h>

#include "Application.h"
#include "InterfaceConfig.h"
#include "LogDisplay.h"
#include "LeapManager.h"
#include "OculusManager.h"
#include "Util.h"
#include "renderer/ProgramObject.h"
#include "ui/TextRenderer.h"
#include "Swatch.h"
#include "fvupdater.h"

using namespace std;

//  Starfield information
static char STAR_FILE[] = "http://s3-us-west-1.amazonaws.com/highfidelity/stars.txt";
static char STAR_CACHE_FILE[] = "cachedStars.txt";

static const int BANDWIDTH_METER_CLICK_MAX_DRAG_LENGTH = 6; // farther dragged clicks are ignored 

// Where one's own Avatar begins in the world (will be overwritten if avatar data file is found)
// this is basically in the center of the ground plane. Slightly adjusted. This was asked for by
// Grayson as he's building a street around here for demo dinner 2
const glm::vec3 START_LOCATION(0.485f * TREE_SCALE, 0.f, 0.5f * TREE_SCALE);   

const int IDLE_SIMULATE_MSECS = 16;              //  How often should call simulate and other stuff
                                                 //  in the idle loop?  (60 FPS is default)
static QTimer* idleTimer = NULL;

const int STARTUP_JITTER_SAMPLES = PACKET_LENGTH_SAMPLES_PER_CHANNEL / 2;
                                                 //  Startup optimistically with small jitter buffer that 
                                                 //  will start playback on the second received audio packet.

// customized canvas that simply forwards requests/events to the singleton application
class GLCanvas : public QGLWidget {
protected:
    
    virtual void initializeGL();
    virtual void paintGL();
    virtual void resizeGL(int width, int height);
    
    virtual void keyPressEvent(QKeyEvent* event);
    virtual void keyReleaseEvent(QKeyEvent* event);
    
    virtual void mouseMoveEvent(QMouseEvent* event);
    virtual void mousePressEvent(QMouseEvent* event);
    virtual void mouseReleaseEvent(QMouseEvent* event);
    
    virtual bool event(QEvent* event);
    
    virtual void wheelEvent(QWheelEvent* event);
};

void GLCanvas::initializeGL() {
    Application::getInstance()->initializeGL();
    setAttribute(Qt::WA_AcceptTouchEvents);
}

void GLCanvas::paintGL() {
    Application::getInstance()->paintGL();
}

void GLCanvas::resizeGL(int width, int height) {
    Application::getInstance()->resizeGL(width, height);
}

void GLCanvas::keyPressEvent(QKeyEvent* event) {
    Application::getInstance()->keyPressEvent(event);
}

void GLCanvas::keyReleaseEvent(QKeyEvent* event) {
    Application::getInstance()->keyReleaseEvent(event);
}

void GLCanvas::mouseMoveEvent(QMouseEvent* event) {
    Application::getInstance()->mouseMoveEvent(event);
}

void GLCanvas::mousePressEvent(QMouseEvent* event) {
    Application::getInstance()->mousePressEvent(event);
}

void GLCanvas::mouseReleaseEvent(QMouseEvent* event) {
    Application::getInstance()->mouseReleaseEvent(event);
}

int updateTime = 0;
bool GLCanvas::event(QEvent* event) {
    switch (event->type()) {
        case QEvent::TouchBegin:
            Application::getInstance()->touchBeginEvent(static_cast<QTouchEvent*>(event));
            event->accept();
            return true;
        case QEvent::TouchEnd:
            Application::getInstance()->touchEndEvent(static_cast<QTouchEvent*>(event));
            return true;
        case QEvent::TouchUpdate:
            Application::getInstance()->touchUpdateEvent(static_cast<QTouchEvent*>(event));
            return true;
        default:
            break;
    }
    return QGLWidget::event(event);
}

void GLCanvas::wheelEvent(QWheelEvent* event) {
    Application::getInstance()->wheelEvent(event);
}

void messageHandler(QtMsgType type, const QMessageLogContext& context, const QString &message) {
    fprintf(stdout, "%s", message.toLocal8Bit().constData());
    LogDisplay::instance.addMessage(message.toLocal8Bit().constData());
}

Application::Application(int& argc, char** argv, timeval &startup_time) :
        QApplication(argc, argv),
        _window(new QMainWindow(desktop())),
        _glWidget(new GLCanvas()),
        _bandwidthDialog(NULL),
        _voxelStatsDialog(NULL),
        _displayLevels(false),
        _frameCount(0),
        _fps(120.0f),
        _justStarted(true),
        _particleSystemInitialized(false),     
        _coolDemoParticleEmitter(-1),
        _wantToKillLocalVoxels(false),
        _frustumDrawingMode(FRUSTUM_DRAW_MODE_ALL),
        _viewFrustumOffsetYaw(-135.0),
        _viewFrustumOffsetPitch(0.0),
        _viewFrustumOffsetRoll(0.0),
        _viewFrustumOffsetDistance(25.0),
        _viewFrustumOffsetUp(0.0),
        _audioScope(256, 200, true),
        _mouseX(0),
        _mouseY(0),
        _touchAvgX(0.0f),
        _touchAvgY(0.0f),
        _isTouchPressed(false),
        _yawFromTouch(0.0f),
        _pitchFromTouch(0.0f),
        _mousePressed(false),
        _isHoverVoxel(false),
        _isHoverVoxelSounding(false),
        _mouseVoxelScale(1.0f / 1024.0f),
        _justEditedVoxel(false),
        _isLookingAtOtherAvatar(false),
        _lookatIndicatorScale(1.0f),
        _paintOn(false),
        _dominantColor(0),
        _perfStatsOn(false),
        _chatEntryOn(false),
        _oculusTextureID(0),
        _oculusProgram(0),
        _oculusDistortionScale(1.25),
#ifndef _WIN32
        _audio(&_audioScope, STARTUP_JITTER_SAMPLES),
#endif
        _stopNetworkReceiveThread(false),  
        _packetCount(0),
        _packetsPerSecond(0),
        _bytesPerSecond(0),
        _bytesCount(0),
        _swatch(NULL)
{
    _applicationStartupTime = startup_time;
    _window->setWindowTitle("Interface");
    
    qInstallMessageHandler(messageHandler);
    
    unsigned int listenPort = 0; // bind to an ephemeral port by default
    const char** constArgv = const_cast<const char**>(argv);
    const char* portStr = getCmdOption(argc, constArgv, "--listenPort");
    if (portStr) {
        listenPort = atoi(portStr);
    }
    
    NodeList::createInstance(NODE_TYPE_AGENT, listenPort);
    
    NodeList::getInstance()->addHook(&_voxels);
    NodeList::getInstance()->addHook(this);

    
    _enableNetworkThread = !cmdOptionExists(argc, constArgv, "--nonblocking");
    if (!_enableNetworkThread) {
        NodeList::getInstance()->getNodeSocket()->setBlocking(false);
    }
    
    // setup QSettings    
#ifdef Q_WS_MAC
    QString resourcesPath = QCoreApplication::applicationDirPath() + "/../Resources";
#else
    QString resourcesPath = QCoreApplication::applicationDirPath() + "/resources";
#endif
    
    // read the ApplicationInfo.ini file for Name/Version/Domain information
    QSettings applicationInfo(resourcesPath + "/info/ApplicationInfo.ini", QSettings::IniFormat);
    
    // set the associated application properties
    applicationInfo.beginGroup("INFO");
    
    setApplicationName(applicationInfo.value("name").toString());
    setApplicationVersion(applicationInfo.value("version").toString());
    setOrganizationName(applicationInfo.value("organizationName").toString());
    setOrganizationDomain(applicationInfo.value("organizationDomain").toString());
    
    _settings = new QSettings(this);
    
    // check if there is a saved domain server hostname
    // this must be done now instead of with the other setting checks to allow manual override with
    // --domain or --local options
    NodeList::getInstance()->loadData(_settings);
    
    const char* domainIP = getCmdOption(argc, constArgv, "--domain");
    if (domainIP) {
        NodeList::getInstance()->setDomainIP(domainIP);
    }
    
    // Handle Local Domain testing with the --local command line
    if (cmdOptionExists(argc, constArgv, "--local")) {
        qDebug("Local Domain MODE!\n");
        
        NodeList::getInstance()->setDomainIPToLocalhost();
    }
    
    // Check to see if the user passed in a command line option for loading a local
    // Voxel File.
    _voxelsFilename = getCmdOption(argc, constArgv, "-i");
    
    // the callback for our instance of NodeList is attachNewHeadToNode
    NodeList::getInstance()->linkedDataCreateCallback = &attachNewHeadToNode;
    
    #ifdef _WIN32
    WSADATA WsaData;
    int wsaresult = WSAStartup(MAKEWORD(2,2), &WsaData);
    #endif
    
    // tell the NodeList instance who to tell the domain server we care about
    const char nodeTypesOfInterest[] = {NODE_TYPE_AUDIO_MIXER, NODE_TYPE_AVATAR_MIXER, NODE_TYPE_VOXEL_SERVER};
    NodeList::getInstance()->setNodeTypesOfInterest(nodeTypesOfInterest, sizeof(nodeTypesOfInterest));

    // start the nodeList threads
    NodeList::getInstance()->startSilentNodeRemovalThread();
    
    _window->setCentralWidget(_glWidget);
    
#if defined(Q_WS_MAC) && defined(QT_NO_DEBUG)
    // if this is a release OS X build use fervor to check for an update    
    FvUpdater::sharedUpdater()->SetFeedURL("https://s3-us-west-1.amazonaws.com/highfidelity/appcast.xml");
    FvUpdater::sharedUpdater()->CheckForUpdatesSilent();
#endif

    initMenu();
    
    QRect available = desktop()->availableGeometry();
    _window->resize(available.size());
    _window->setVisible(true);
    _glWidget->setFocusPolicy(Qt::StrongFocus);
    _glWidget->setFocus();
    
    // enable mouse tracking; otherwise, we only get drag events
    _glWidget->setMouseTracking(true);
    
    // initialization continues in initializeGL when OpenGL context is ready
}

Application::~Application() {
    NodeList::getInstance()->removeHook(&_voxels);
    NodeList::getInstance()->removeHook(this);
}

void Application::initializeGL() {
    qDebug( "Created Display Window.\n" );
    
    // initialize glut for shape drawing; Qt apparently initializes it on OS X
    #ifndef __APPLE__
    int argc = 0;
    glutInit(&argc, 0);
    #endif
    
    // Before we render anything, let's set up our viewFrustumOffsetCamera with a sufficiently large
    // field of view and near and far clip to make it interesting.
    //viewFrustumOffsetCamera.setFieldOfView(90.0);
    _viewFrustumOffsetCamera.setNearClip(0.1);
    _viewFrustumOffsetCamera.setFarClip(500.0 * TREE_SCALE);
    
    initDisplay();
    qDebug( "Initialized Display.\n" );
    
    init();
    qDebug( "Init() complete.\n" );
    
    // Check to see if the user passed in a command line option for randomizing colors
    bool wantColorRandomizer = !arguments().contains("--NoColorRandomizer");
    
    // Check to see if the user passed in a command line option for loading a local
    // Voxel File. If so, load it now.
    if (!_voxelsFilename.isEmpty()) {
        _voxels.loadVoxelsFile(_voxelsFilename.constData(), wantColorRandomizer);
        qDebug("Local Voxel File loaded.\n");
    }
    
    // create thread for receipt of data via UDP
    if (_enableNetworkThread) {
        pthread_create(&_networkReceiveThread, NULL, networkReceive, NULL);
        qDebug("Network receive thread created.\n"); 
    }
    
    // call terminate before exiting
    connect(this, SIGNAL(aboutToQuit()), SLOT(terminate()));
    
    // call our timer function every second
    QTimer* timer = new QTimer(this);
    connect(timer, SIGNAL(timeout()), SLOT(timer()));
    timer->start(1000);
    
    // call our idle function whenever we can
    idleTimer = new QTimer(this);
    connect(idleTimer, SIGNAL(timeout()), SLOT(idle()));
    idleTimer->start(0);
    _idleLoopStdev.reset();
    
    if (_justStarted) {
        float startupTime = (usecTimestampNow() - usecTimestamp(&_applicationStartupTime)) / 1000000.0;
        _justStarted = false;
        char title[50];
        sprintf(title, "Interface: %4.2f seconds\n", startupTime);
        qDebug("%s", title);
        _window->setWindowTitle(title);
        
        const char LOGSTASH_INTERFACE_START_TIME_KEY[] = "interface-start-time";
        
        // ask the Logstash class to record the startup time
        Logstash::stashValue(STAT_TYPE_TIMER, LOGSTASH_INTERFACE_START_TIME_KEY, startupTime);
    }
    
    // update before the first render
    update(0.0f);
}

void Application::paintGL() {
    PerfStat("display");

    glEnable(GL_LINE_SMOOTH);
    glClear(GL_COLOR_BUFFER_BIT | GL_DEPTH_BUFFER_BIT);
        
    if (_myCamera.getMode() == CAMERA_MODE_MIRROR) {
        _myCamera.setTightness     (100.0f); 
        _myCamera.setTargetPosition(_myAvatar.getUprightHeadPosition());
        _myCamera.setTargetRotation(_myAvatar.getWorldAlignedOrientation() * glm::quat(glm::vec3(0.0f, PIf, 0.0f)));
        
    } else if (OculusManager::isConnected()) {
        _myCamera.setUpShift       (0.0f);
        _myCamera.setDistance      (0.0f);
        _myCamera.setTightness     (0.0f);     //  Camera is directly connected to head without smoothing
        _myCamera.setTargetPosition(_myAvatar.getHeadJointPosition());
        _myCamera.setTargetRotation(_myAvatar.getHead().getOrientation());
    
    } else if (_myCamera.getMode() == CAMERA_MODE_FIRST_PERSON) {
        _myCamera.setTightness(0.0f);  //  In first person, camera follows head exactly without delay
        _myCamera.setTargetPosition(_myAvatar.getUprightEyeLevelPosition());
        _myCamera.setTargetRotation(_myAvatar.getHead().getCameraOrientation());
        
    } else if (_myCamera.getMode() == CAMERA_MODE_THIRD_PERSON) {
        _myCamera.setTargetPosition(_myAvatar.getUprightHeadPosition());
        _myCamera.setTargetRotation(_myAvatar.getHead().getCameraOrientation());
    }
    
    // Update camera position
    _myCamera.update( 1.f/_fps );
    
    
    // Note: whichCamera is used to pick between the normal camera myCamera for our 
    // main camera, vs, an alternate camera. The alternate camera we support right now
    // is the viewFrustumOffsetCamera. But theoretically, we could use this same mechanism
    // to add other cameras.
    //
    // Why have two cameras? Well, one reason is that because in the case of the renderViewFrustum()
    // code, we want to keep the state of "myCamera" intact, so we can render what the view frustum of
    // myCamera is. But we also want to do meaningful camera transforms on OpenGL for the offset camera
    Camera whichCamera = _myCamera;

    if (_frustumOn->isChecked()) {

        // set the camera to third-person view but offset so we can see the frustum
        _viewFrustumOffsetCamera.setTargetPosition(_myCamera.getTargetPosition());
        _viewFrustumOffsetCamera.setTargetRotation(_myCamera.getTargetRotation() * glm::quat(glm::radians(glm::vec3(
            _viewFrustumOffsetPitch, _viewFrustumOffsetYaw, _viewFrustumOffsetRoll))));
        _viewFrustumOffsetCamera.setUpShift  (_viewFrustumOffsetUp      );
        _viewFrustumOffsetCamera.setDistance (_viewFrustumOffsetDistance);
        _viewFrustumOffsetCamera.initialize(); // force immediate snap to ideal position and orientation
        _viewFrustumOffsetCamera.update(1.f/_fps);
        whichCamera = _viewFrustumOffsetCamera;
    }        

    if (OculusManager::isConnected()) {
        displayOculus(whichCamera);
    } else {
        glMatrixMode(GL_MODELVIEW);
        glPushMatrix();
        glLoadIdentity();
        displaySide(whichCamera);
        glPopMatrix();
        
        displayOverlay();
    }
    
    _frameCount++;
}

void Application::resetCamerasOnResizeGL(Camera& camera, int width, int height) {
    float aspectRatio = ((float)width/(float)height); // based on screen resize

    // reset the camera FOV to our preference...
<<<<<<< HEAD
    camera.setFieldOfView(_horizontalFieldOfView);

    if (OculusManager::isConnected()) {
        // more magic numbers; see Oculus SDK docs, p. 32
        camera.setAspectRatio(aspectRatio *= 0.5);
        camera.setFieldOfView(2 * atan((0.0468 * _oculusDistortionScale) / 0.041) * (180 / PIf));
    } else {
        camera.setAspectRatio(aspectRatio);
        camera.setFieldOfView(_horizontalFieldOfView);
    }
}

void Application::resizeGL(int width, int height) {

    // tell both cameras about our new size
    resetCamerasOnResizeGL(_myCamera, width, height);
    resetCamerasOnResizeGL(_viewFrustumOffsetCamera, width, height);

    float aspectRatio = ((float)width/(float)height); // based on screen resize
=======
    _myCamera.setFieldOfView(_fieldOfView);
>>>>>>> a8099c93

    // get the lens details from the current camera
    Camera& camera = _frustumOn->isChecked() ? _viewFrustumOffsetCamera : _myCamera;
    float nearClip = camera.getNearClip();
    float farClip = camera.getFarClip();

    if (OculusManager::isConnected()) {
        // resize the render texture
        if (_oculusTextureID != 0) {
            glBindTexture(GL_TEXTURE_2D, _oculusTextureID);
            glTexImage2D(GL_TEXTURE_2D, 0, GL_RGBA, width, height, 0, GL_RGBA, GL_UNSIGNED_BYTE, 0);
            glBindTexture(GL_TEXTURE_2D, 0);
        }
<<<<<<< HEAD
=======
    } else {
        camera.setAspectRatio(aspectRatio);
        camera.setFieldOfView(fov = _fieldOfView);
>>>>>>> a8099c93
    }

    // Tell our viewFrustum about this change
    _viewFrustum.setAspectRatio(aspectRatio);

    glViewport(0, 0, width, height); // shouldn't this account for the menu???

    glMatrixMode(GL_PROJECTION);
    glLoadIdentity();
    
    // XXXBHG - If we're in view frustum mode, then we need to do this little bit of hackery so that
    // OpenGL won't clip our frustum rendering lines. This is a debug hack for sure! Basically, this makes
    // the near clip a little bit closer (therefor you see more) and the far clip a little bit farther (also,
    // to see more.)
    if (_frustumOn->isChecked()) {
        nearClip -= 0.01f;
        farClip  += 0.01f;
    }
    
    // On window reshape, we need to tell OpenGL about our new setting
    float left, right, bottom, top, nearVal, farVal;
    glm::vec4 nearClipPlane, farClipPlane;
    loadViewFrustum(camera, _viewFrustum);
    _viewFrustum.computeOffAxisFrustum(left, right, bottom, top, nearVal, farVal, nearClipPlane, farClipPlane);
    glFrustum(left, right, bottom, top, nearVal, farVal);
    
    glMatrixMode(GL_MODELVIEW);
    glLoadIdentity();
}

void Application::controlledBroadcastToNodes(unsigned char* broadcastData, size_t dataBytes, 
                                             const char* nodeTypes, int numNodeTypes) {
    Application* self = getInstance();
    for (int i = 0; i < numNodeTypes; ++i) {

        // Intercept data to voxel server when voxels are disabled
        if (nodeTypes[i] == NODE_TYPE_VOXEL_SERVER && ! self->_renderVoxels->isChecked()) {
            continue;
        }

        // Perform the broadcast for one type
        int nReceivingNodes = NodeList::getInstance()->broadcastToNodes(broadcastData, dataBytes, & nodeTypes[i], 1);

        // Feed number of bytes to corresponding channel of the bandwidth meter, if any (done otherwise)
        BandwidthMeter::ChannelIndex channel;
        switch (nodeTypes[i]) {
        case NODE_TYPE_AGENT:
        case NODE_TYPE_AVATAR_MIXER:
            channel = BandwidthMeter::AVATARS;
            break;
        case NODE_TYPE_VOXEL_SERVER:
            channel = BandwidthMeter::VOXELS;
            break;
        default:
            continue;
        }
        self->_bandwidthMeter.outputStream(channel).updateValue(nReceivingNodes * dataBytes); 
    }
}

void Application::sendVoxelServerAddScene() {
    char message[100];
    sprintf(message,"%c%s",'Z',"add scene");
    int messageSize = strlen(message) + 1;
    controlledBroadcastToNodes((unsigned char*)message, messageSize, & NODE_TYPE_VOXEL_SERVER, 1);
}

void Application::keyPressEvent(QKeyEvent* event) {
    if (activeWindow() == _window) {
        if (_chatEntryOn) {
            if (_chatEntry.keyPressEvent(event)) {
                _myAvatar.setKeyState(event->key() == Qt::Key_Backspace || event->key() == Qt::Key_Delete ?
                                      DELETE_KEY_DOWN : INSERT_KEY_DOWN);
                _myAvatar.setChatMessage(string(_chatEntry.getContents().size(), SOLID_BLOCK_CHAR));
                
            } else {
                _myAvatar.setChatMessage(_chatEntry.getContents());
                _chatEntry.clear();
                _chatEntryOn = false;
                setMenuShortcutsEnabled(true);
            }
            return;
        }

        //this is for switching between modes for the leap rave glove test
        if (_simulateLeapHand->isChecked() || _testRaveGlove->isChecked()) {
            _myAvatar.getHand().setRaveGloveEffectsMode((QKeyEvent*)event);
        }

        bool isMeta    = event->modifiers().testFlag(Qt::MetaModifier);
        bool isShifted = event->modifiers().testFlag(Qt::ShiftModifier);
        switch (event->key()) {
            case Qt::Key_BracketLeft:
                _viewFrustumOffsetYaw -= 0.5;
                break;
                
            case Qt::Key_BracketRight:
                _viewFrustumOffsetYaw += 0.5;
                break;
                
            case Qt::Key_BraceLeft:
                _viewFrustumOffsetPitch -= 0.5;
                break;
                
            case Qt::Key_BraceRight:
                _viewFrustumOffsetPitch += 0.5;
                break;
                
            case Qt::Key_ParenLeft:
                _viewFrustumOffsetRoll -= 0.5;
                break;
                
            case Qt::Key_ParenRight:
                _viewFrustumOffsetRoll += 0.5;
                break;
                
            case Qt::Key_Less:
                _viewFrustumOffsetDistance -= 0.5;
                break;
                
            case Qt::Key_Greater:
                _viewFrustumOffsetDistance += 0.5;
                break;
                
            case Qt::Key_Comma:
                _viewFrustumOffsetUp -= 0.05;
                break;
                
            case Qt::Key_Period:
                _viewFrustumOffsetUp += 0.05;
                break;
                
            case Qt::Key_Ampersand:
                _paintOn = !_paintOn;
                setupPaintingVoxel();
                break;
                
            case Qt::Key_AsciiCircum:
                shiftPaintingColor();
                break;
                
            case Qt::Key_Percent:
                sendVoxelServerAddScene();
                break;
                
            case Qt::Key_Semicolon:
                _audio.ping();
                break;
            case Qt::Key_Apostrophe:
                _audioScope.inputPaused = !_audioScope.inputPaused;
                break; 
            case Qt::Key_L:
                _displayLevels = !_displayLevels;
                break;
                
            case Qt::Key_E:
                if (!_myAvatar.getDriveKeys(UP)) {
                    _myAvatar.jump();
                }
                _myAvatar.setDriveKeys(UP, 1);
                break;
                
            case Qt::Key_C:
                if (isShifted)  {
                    _occlusionCulling->trigger();
                } else if (isMeta) {
                    chooseVoxelPaintColor();
                } else {
                    _myAvatar.setDriveKeys(DOWN, 1);
                }
                break;
                
            case Qt::Key_W:
                _myAvatar.setDriveKeys(FWD, 1);
                break;
                
            case Qt::Key_S:
                if (isShifted)  {
                    doTreeStats();
                } else {
                    _myAvatar.setDriveKeys(BACK, 1);
                }
                break;
                
            case Qt::Key_Space:
                resetSensors();
                _audio.reset();
                break;
                
            case Qt::Key_G:
                if (isShifted) {
                    _gravityUse->trigger();
                } else {
                    _eyedropperMode->trigger();
                }
                break;
                
            case Qt::Key_A:
                if (isShifted) {
                    _renderAtmosphereOn->trigger();
                } else {
                    _myAvatar.setDriveKeys(ROT_LEFT, 1);
                }
                break;
                
            case Qt::Key_D:
                _myAvatar.setDriveKeys(ROT_RIGHT, 1);
                break;
                
            case Qt::Key_Return:
            case Qt::Key_Enter:
                _chatEntryOn = true;
                _myAvatar.setKeyState(NO_KEY_DOWN);
                _myAvatar.setChatMessage(string());
                setMenuShortcutsEnabled(false);
                break;
                
            case Qt::Key_Up:
                _myAvatar.setDriveKeys(isShifted ? UP : FWD, 1);
                break;
                
            case Qt::Key_Down:
                _myAvatar.setDriveKeys(isShifted ? DOWN : BACK, 1);
                break;
                
            case Qt::Key_Left:
                _myAvatar.setDriveKeys(isShifted ? LEFT : ROT_LEFT, 1);
                break;
                
            case Qt::Key_Right:
                _myAvatar.setDriveKeys(isShifted ? RIGHT : ROT_RIGHT, 1);
                break;
                
            case Qt::Key_I:
                if (isShifted) {
                    _myCamera.setEyeOffsetOrientation(glm::normalize(
                                                                     glm::quat(glm::vec3(0.002f, 0, 0)) * _myCamera.getEyeOffsetOrientation()));
                } else {
                    _myCamera.setEyeOffsetPosition(_myCamera.getEyeOffsetPosition() + glm::vec3(0, 0.001, 0));
                }
                resizeGL(_glWidget->width(), _glWidget->height());
                break;
                
            case Qt::Key_K:
                if (isShifted) {
                    _myCamera.setEyeOffsetOrientation(glm::normalize(
                                                                     glm::quat(glm::vec3(-0.002f, 0, 0)) * _myCamera.getEyeOffsetOrientation()));
                } else {
                    _myCamera.setEyeOffsetPosition(_myCamera.getEyeOffsetPosition() + glm::vec3(0, -0.001, 0));
                }
                resizeGL(_glWidget->width(), _glWidget->height());
                break;
                
            case Qt::Key_J:
                if (isShifted) {
                    _myCamera.setEyeOffsetOrientation(glm::normalize(
                                                                     glm::quat(glm::vec3(0, 0.002f, 0)) * _myCamera.getEyeOffsetOrientation()));
                } else {
                    _myCamera.setEyeOffsetPosition(_myCamera.getEyeOffsetPosition() + glm::vec3(-0.001, 0, 0));
                }
                resizeGL(_glWidget->width(), _glWidget->height());
                break;
                
            case Qt::Key_M:
                if (isShifted) {
                    _myCamera.setEyeOffsetOrientation(glm::normalize(
                                                                     glm::quat(glm::vec3(0, -0.002f, 0)) * _myCamera.getEyeOffsetOrientation()));
                } else {
                    _myCamera.setEyeOffsetPosition(_myCamera.getEyeOffsetPosition() + glm::vec3(0.001, 0, 0));
                }
                resizeGL(_glWidget->width(), _glWidget->height());
                break;
                
            case Qt::Key_U:
                if (isShifted) {
                    _myCamera.setEyeOffsetOrientation(glm::normalize(
                                                                     glm::quat(glm::vec3(0, 0, -0.002f)) * _myCamera.getEyeOffsetOrientation()));
                } else {
                    _myCamera.setEyeOffsetPosition(_myCamera.getEyeOffsetPosition() + glm::vec3(0, 0, -0.001));
                }
                resizeGL(_glWidget->width(), _glWidget->height());
                break;
                
            case Qt::Key_Y:
                if (isShifted) {
                    _myCamera.setEyeOffsetOrientation(glm::normalize(
                                                                     glm::quat(glm::vec3(0, 0, 0.002f)) * _myCamera.getEyeOffsetOrientation()));
                } else {
                    _myCamera.setEyeOffsetPosition(_myCamera.getEyeOffsetPosition() + glm::vec3(0, 0, 0.001));
                }
                resizeGL(_glWidget->width(), _glWidget->height());
                break;
            case Qt::Key_N:
                _noise->trigger();
                break;
            case Qt::Key_H:
                _lookingInMirror->trigger();
                break;
            case Qt::Key_F:
                if (isShifted)  {
                    _frustumOn->trigger();
                } else {
                    _fullScreenMode->trigger();
                }
                break;
            case Qt::Key_V:
                if (isShifted) {
                    _renderVoxels->trigger();
                } else {
                    _addVoxelMode->trigger();
                }
                break;
            case Qt::Key_P:
                 _manualFirstPerson->trigger();
                 break;
            case Qt::Key_R:
                if (isShifted)  {
                    _frustumRenderModeAction->trigger();
                } else {
                    _deleteVoxelMode->trigger();
                }
                break;
            case Qt::Key_B:
            _colorVoxelMode->trigger();
                break;
            case Qt::Key_O:
                _selectVoxelMode->trigger();
                break;
            case Qt::Key_Slash:
                _renderStatsOn->trigger();
                break;
            case Qt::Key_Backspace:
            case Qt::Key_Delete:
                if (_selectVoxelMode->isChecked()) {
                    deleteVoxelUnderCursor();
                }
                break;
            case Qt::Key_Plus:
                increaseAvatarSize();
                break;
            case Qt::Key_Minus:
                decreaseAvatarSize();
                break;

            case Qt::Key_1:
            case Qt::Key_2:
            case Qt::Key_3:
            case Qt::Key_4:
            case Qt::Key_5:
            case Qt::Key_6:
            case Qt::Key_7:
            case Qt::Key_8:
                _swatch.handleEvent(event->key(), _eyedropperMode->isChecked());
                break;
            default:
                event->ignore();
                break;
        }
    }
}

void Application::keyReleaseEvent(QKeyEvent* event) {
    if (activeWindow() == _window) {
        if (_chatEntryOn) {
            _myAvatar.setKeyState(NO_KEY_DOWN);
            return;
        }
        
        switch (event->key()) {
            case Qt::Key_E:
                _myAvatar.setDriveKeys(UP, 0);
                break;
                
            case Qt::Key_C:
                _myAvatar.setDriveKeys(DOWN, 0);
                break;
                
            case Qt::Key_W:
                _myAvatar.setDriveKeys(FWD, 0);
                break;
                
            case Qt::Key_S:
                _myAvatar.setDriveKeys(BACK, 0);
                break;
                
            case Qt::Key_A:
                _myAvatar.setDriveKeys(ROT_LEFT, 0);
                break;
                
            case Qt::Key_D:
                _myAvatar.setDriveKeys(ROT_RIGHT, 0);
                break;
                
            case Qt::Key_Up:
                _myAvatar.setDriveKeys(FWD, 0);
                _myAvatar.setDriveKeys(UP, 0);
                break;
                
            case Qt::Key_Down:
                _myAvatar.setDriveKeys(BACK, 0);
                _myAvatar.setDriveKeys(DOWN, 0);
                break;
                
            case Qt::Key_Left:
                _myAvatar.setDriveKeys(LEFT, 0);
                _myAvatar.setDriveKeys(ROT_LEFT, 0);
                break;
                
            case Qt::Key_Right:
                _myAvatar.setDriveKeys(RIGHT, 0);
                _myAvatar.setDriveKeys(ROT_RIGHT, 0);
                break;
                
            default:
                event->ignore();
                break;
        }
    }
}

void Application::mouseMoveEvent(QMouseEvent* event) {
    if (activeWindow() == _window) {
        _mouseX = event->x();
        _mouseY = event->y();
        
        // detect drag
        glm::vec3 mouseVoxelPos(_mouseVoxel.x, _mouseVoxel.y, _mouseVoxel.z);
        if (!_justEditedVoxel && mouseVoxelPos != _lastMouseVoxelPos) {
            if (event->buttons().testFlag(Qt::LeftButton)) {
                maybeEditVoxelUnderCursor();
                
            } else if (event->buttons().testFlag(Qt::RightButton) && checkedVoxelModeAction() != 0) {
                deleteVoxelUnderCursor();
            }
        }

        _pieMenu.mouseMoveEvent(_mouseX, _mouseY);
    }
}

const bool MAKE_SOUND_ON_VOXEL_HOVER = false;
const bool MAKE_SOUND_ON_VOXEL_CLICK = true;
const float HOVER_VOXEL_FREQUENCY = 7040.f;
const float HOVER_VOXEL_DECAY = 0.999f;

void Application::mousePressEvent(QMouseEvent* event) {
    if (activeWindow() == _window) {
        if (event->button() == Qt::LeftButton) {
            _mouseX = event->x();
            _mouseY = event->y();
            _mouseDragStartedX = _mouseX;
            _mouseDragStartedY = _mouseY;
            _mouseVoxelDragging = _mouseVoxel;
            _mousePressed = true;

            maybeEditVoxelUnderCursor();

            if (!_palette.isActive()) {
                _pieMenu.mousePressEvent(_mouseX, _mouseY);
            }

            if (MAKE_SOUND_ON_VOXEL_CLICK && _isHoverVoxel && !_isHoverVoxelSounding) {
                _hoverVoxelOriginalColor[0] = _hoverVoxel.red;
                _hoverVoxelOriginalColor[1] = _hoverVoxel.green;
                _hoverVoxelOriginalColor[2] = _hoverVoxel.blue;
                _hoverVoxelOriginalColor[3] = 1;
                _audio.startCollisionSound(1.0, HOVER_VOXEL_FREQUENCY * _hoverVoxel.s * TREE_SCALE, 0.0, HOVER_VOXEL_DECAY);
                _isHoverVoxelSounding = true;
            }
            
        } else if (event->button() == Qt::RightButton && checkedVoxelModeAction() != 0) {
            deleteVoxelUnderCursor();
        }
    }
}

void Application::mouseReleaseEvent(QMouseEvent* event) {
    if (activeWindow() == _window) {
        if (event->button() == Qt::LeftButton) {
            _mouseX = event->x();
            _mouseY = event->y();
            _mousePressed = false;
            checkBandwidthMeterClick();

            _pieMenu.mouseReleaseEvent(_mouseX, _mouseY);
        }
    }
}

void Application::touchUpdateEvent(QTouchEvent* event) {
    bool validTouch = false;
    if (activeWindow() == _window) {
        const QList<QTouchEvent::TouchPoint>& tPoints = event->touchPoints();
        _touchAvgX = 0.0f;
        _touchAvgY = 0.0f;
        int numTouches = tPoints.count();
        if (numTouches > 1) {
            for (int i = 0; i < numTouches; ++i) {
                _touchAvgX += tPoints[i].pos().x();
                _touchAvgY += tPoints[i].pos().y();
            }
            _touchAvgX /= (float)(numTouches);
            _touchAvgY /= (float)(numTouches);
            validTouch = true;
        }
    }
    if (!_isTouchPressed) {
        _touchDragStartedAvgX = _touchAvgX;
        _touchDragStartedAvgY = _touchAvgY;
    }
    _isTouchPressed = validTouch;
}

void Application::touchBeginEvent(QTouchEvent* event) {
    touchUpdateEvent(event);
    _lastTouchAvgX = _touchAvgX;
    _lastTouchAvgY = _touchAvgY;
}

void Application::touchEndEvent(QTouchEvent* event) {
    _touchDragStartedAvgX = _touchAvgX;
    _touchDragStartedAvgY = _touchAvgY;
    _isTouchPressed = false;
}

const bool USE_MOUSEWHEEL = false; 
void Application::wheelEvent(QWheelEvent* event) {
    //  Wheel Events disabled for now because they are also activated by touch look pitch up/down.  
    if (USE_MOUSEWHEEL && (activeWindow() == _window)) {
        if (checkedVoxelModeAction() == 0) {
            event->ignore();
            return;
        }
        if (event->delta() > 0) {
            increaseVoxelSize();
        } else {
            decreaseVoxelSize();
        }
    }
}

void Application::sendPingPackets() {

    const char nodesToPing[] = {NODE_TYPE_VOXEL_SERVER, NODE_TYPE_AUDIO_MIXER, NODE_TYPE_AVATAR_MIXER};

    uint64_t currentTime = usecTimestampNow();
    unsigned char pingPacket[numBytesForPacketHeader((unsigned char*) &PACKET_TYPE_PING) + sizeof(currentTime)];
    int numHeaderBytes = populateTypeAndVersion(pingPacket, PACKET_TYPE_PING);
    
    memcpy(pingPacket + numHeaderBytes, &currentTime, sizeof(currentTime));
    getInstance()->controlledBroadcastToNodes(pingPacket, sizeof(pingPacket),
                                              nodesToPing, sizeof(nodesToPing));
}

void Application::sendAvatarFaceVideoMessage(int frameCount, const QByteArray& data) {
    unsigned char packet[MAX_PACKET_SIZE];
    unsigned char* packetPosition = packet;
    
    packetPosition += populateTypeAndVersion(packetPosition, PACKET_TYPE_AVATAR_FACE_VIDEO);
    
    *(uint16_t*)packetPosition = NodeList::getInstance()->getOwnerID();
    packetPosition += sizeof(uint16_t);
    
    *(uint32_t*)packetPosition = frameCount;
    packetPosition += sizeof(uint32_t);
    
    *(uint32_t*)packetPosition = data.size();
    packetPosition += sizeof(uint32_t);
    
    uint32_t* offsetPosition = (uint32_t*)packetPosition;
    packetPosition += sizeof(uint32_t);
    
    int headerSize = packetPosition - packet;
    
    // break the data up into submessages of the maximum size (at least one, for zero-length packets)
    *offsetPosition = 0;
    do {
        int payloadSize = min(data.size() - (int)*offsetPosition, MAX_PACKET_SIZE - headerSize);
        memcpy(packetPosition, data.constData() + *offsetPosition, payloadSize);
        getInstance()->controlledBroadcastToNodes(packet, headerSize + payloadSize, &NODE_TYPE_AVATAR_MIXER, 1);
        *offsetPosition += payloadSize;
         
    } while (*offsetPosition < data.size());
}

//  Every second, check the frame rates and other stuff
void Application::timer() {
    gettimeofday(&_timerEnd, NULL);

    if (_testPing->isChecked()) {
        sendPingPackets();
    }
        
    _fps = (float)_frameCount / ((float)diffclock(&_timerStart, &_timerEnd) / 1000.f);
    _packetsPerSecond = (float)_packetCount / ((float)diffclock(&_timerStart, &_timerEnd) / 1000.f);
    _bytesPerSecond = (float)_bytesCount / ((float)diffclock(&_timerStart, &_timerEnd) / 1000.f);
    _frameCount = 0;
    _packetCount = 0;
    _bytesCount = 0;
    
    gettimeofday(&_timerStart, NULL);
    
    // if we haven't detected gyros, check for them now
    if (!_serialHeadSensor.isActive()) {
        _serialHeadSensor.pair();
    }
    
    // ask the node list to check in with the domain server
    NodeList::getInstance()->sendDomainServerCheckIn();
}

static glm::vec3 getFaceVector(BoxFace face) {
    switch (face) {
        case MIN_X_FACE:
            return glm::vec3(-1, 0, 0);
        
        case MAX_X_FACE:
            return glm::vec3(1, 0, 0);
        
        case MIN_Y_FACE:
            return glm::vec3(0, -1, 0);
        
        case MAX_Y_FACE:
            return glm::vec3(0, 1, 0);
        
        case MIN_Z_FACE:
            return glm::vec3(0, 0, -1);
            
        case MAX_Z_FACE:
            return glm::vec3(0, 0, 1);
    }
}

void Application::idle() {
    
    timeval check;
    gettimeofday(&check, NULL);
    
    //  Only run simulation code if more than IDLE_SIMULATE_MSECS have passed since last time we ran

    double timeSinceLastUpdate = diffclock(&_lastTimeUpdated, &check);
    if (timeSinceLastUpdate > IDLE_SIMULATE_MSECS) {
        const float BIGGEST_DELTA_TIME_SECS = 0.25f;
        update(glm::clamp((float)timeSinceLastUpdate / 1000.f, 0.f, BIGGEST_DELTA_TIME_SECS));
        _glWidget->updateGL();
        _lastTimeUpdated = check;
        _idleLoopStdev.addValue(timeSinceLastUpdate);
        
        //  Record standard deviation and reset counter if needed
        const int STDEV_SAMPLES = 500;
        if (_idleLoopStdev.getSamples() > STDEV_SAMPLES) {
            _idleLoopMeasuredJitter = _idleLoopStdev.getStDev();
            _idleLoopStdev.reset();
        }

        // After finishing all of the above work, restart the idle timer, allowing 2ms to process events.
        idleTimer->start(2);
    }
}
void Application::terminate() {
    // Close serial port
    // close(serial_fd);
    
    LeapManager::terminate();
    
    if (_settingsAutosave->isChecked()) {
        saveSettings();
        _settings->sync();
    }

    if (_enableNetworkThread) {
        _stopNetworkReceiveThread = true;
        pthread_join(_networkReceiveThread, NULL); 
    }
}

void Application::sendAvatarVoxelURLMessage(const QUrl& url) {
    uint16_t ownerID = NodeList::getInstance()->getOwnerID();
    
    if (ownerID == UNKNOWN_NODE_ID) {
        return; // we don't yet know who we are
    }
    QByteArray message;
    
    char packetHeader[MAX_PACKET_HEADER_BYTES];
    int numBytesPacketHeader = populateTypeAndVersion((unsigned char*) packetHeader, PACKET_TYPE_AVATAR_VOXEL_URL);

    message.append(packetHeader, numBytesPacketHeader);
    message.append((const char*)&ownerID, sizeof(ownerID));
    message.append(url.toEncoded());

    controlledBroadcastToNodes((unsigned char*)message.data(), message.size(), & NODE_TYPE_AVATAR_MIXER, 1);
}

static Avatar* processAvatarMessageHeader(unsigned char*& packetData, size_t& dataBytes) {
    // skip the header
    int numBytesPacketHeader = numBytesForPacketHeader(packetData);
    packetData += numBytesPacketHeader;
    dataBytes -= numBytesPacketHeader;
    
    // read the node id
    uint16_t nodeID = *(uint16_t*)packetData;
    packetData += sizeof(nodeID);
    dataBytes -= sizeof(nodeID);
    
    // make sure the node exists
    Node* node = NodeList::getInstance()->nodeWithID(nodeID);
    if (!node || !node->getLinkedData()) {
        return NULL;
    }
    Avatar* avatar = static_cast<Avatar*>(node->getLinkedData());
    return avatar->isInitialized() ? avatar : NULL;
}

void Application::processAvatarVoxelURLMessage(unsigned char* packetData, size_t dataBytes) {
    Avatar* avatar = processAvatarMessageHeader(packetData, dataBytes);
    if (!avatar) {
        return;
    } 
    QUrl url = QUrl::fromEncoded(QByteArray((char*)packetData, dataBytes));
    
    // invoke the set URL function on the simulate/render thread
    QMetaObject::invokeMethod(avatar->getVoxels(), "setVoxelURL", Q_ARG(QUrl, url));
}

void Application::processAvatarFaceVideoMessage(unsigned char* packetData, size_t dataBytes) {
    Avatar* avatar = processAvatarMessageHeader(packetData, dataBytes);
    if (!avatar) {
        return;
    }
    avatar->getHead().getFace().processVideoMessage(packetData, dataBytes);
}

void Application::checkBandwidthMeterClick() {
    // ... to be called upon button release

    if (_bandwidthDisplayOn->isChecked() &&
        glm::compMax(glm::abs(glm::ivec2(_mouseX - _mouseDragStartedX, _mouseY - _mouseDragStartedY))) <= BANDWIDTH_METER_CLICK_MAX_DRAG_LENGTH &&
        _bandwidthMeter.isWithinArea(_mouseX, _mouseY, _glWidget->width(), _glWidget->height())) {

        // The bandwidth meter is visible, the click didn't get dragged too far and
        // we actually hit the bandwidth meter
        bandwidthDetails();
    }
}

void Application::bandwidthDetails() {

    if (! _bandwidthDialog) {
        _bandwidthDialog = new BandwidthDialog(_glWidget, getBandwidthMeter());
        connect(_bandwidthDialog, SIGNAL(closed()), SLOT(bandwidthDetailsClosed()));

        _bandwidthDialog->show();
    } 
    _bandwidthDialog->raise();
}

void Application::bandwidthDetailsClosed() {

    QDialog* dlg = _bandwidthDialog;
    _bandwidthDialog = NULL;
    delete dlg;
}

void Application::voxelStatsDetails() {
    if (!_voxelStatsDialog) {
        _voxelStatsDialog = new VoxelStatsDialog(_glWidget, &_voxelSceneStats);
        connect(_voxelStatsDialog, SIGNAL(closed()), SLOT(voxelStatsDetailsClosed()));
        _voxelStatsDialog->show();
    } 
    _voxelStatsDialog->raise();
}

void Application::voxelStatsDetailsClosed() {
    QDialog* dlg = _voxelStatsDialog;
    _voxelStatsDialog = NULL;
    delete dlg;
}

void Application::editPreferences() {
    QDialog dialog(_glWidget);
    dialog.setWindowTitle("Interface Preferences");
    QBoxLayout* layout = new QBoxLayout(QBoxLayout::TopToBottom);
    dialog.setLayout(layout);
    
    QFormLayout* form = new QFormLayout();
    layout->addLayout(form, 1);
    
    const int QLINE_MINIMUM_WIDTH = 400;
    
    QLineEdit* domainServerHostname = new QLineEdit(QString(NodeList::getInstance()->getDomainHostname()));
    domainServerHostname->setMinimumWidth(QLINE_MINIMUM_WIDTH);
    form->addRow("Domain server:", domainServerHostname);
    
    QLineEdit* avatarURL = new QLineEdit(_myAvatar.getVoxels()->getVoxelURL().toString());
    avatarURL->setMinimumWidth(QLINE_MINIMUM_WIDTH);
    form->addRow("Avatar URL:", avatarURL);
    
    QSpinBox* fieldOfView = new QSpinBox();
    fieldOfView->setMaximum(180);
    fieldOfView->setMinimum(1);
    fieldOfView->setValue(_fieldOfView);
    form->addRow("Vertical Field of View (Degrees):", fieldOfView);
    
    QDoubleSpinBox* gyroCameraSensitivity = new QDoubleSpinBox();
    gyroCameraSensitivity->setValue(_gyroCameraSensitivity);
    form->addRow("Gyro Camera Sensitivity (0 - 1):", gyroCameraSensitivity);

    QDoubleSpinBox* leanScale = new QDoubleSpinBox();
    leanScale->setValue(_myAvatar.getLeanScale());
    form->addRow("Lean Scale:", leanScale);

    QSpinBox* audioJitterBufferSamples = new QSpinBox();
    audioJitterBufferSamples->setMaximum(10000);
    audioJitterBufferSamples->setMinimum(-10000);
    audioJitterBufferSamples->setValue(_audioJitterBufferSamples);
    form->addRow("Audio Jitter Buffer Samples (0 for automatic):", audioJitterBufferSamples);

    QDialogButtonBox* buttons = new QDialogButtonBox(QDialogButtonBox::Ok | QDialogButtonBox::Cancel);
    dialog.connect(buttons, SIGNAL(accepted()), SLOT(accept()));
    dialog.connect(buttons, SIGNAL(rejected()), SLOT(reject()));
    layout->addWidget(buttons);
    
    if (dialog.exec() != QDialog::Accepted) {
        return;
    }
    
    QByteArray newHostname;
    
    if (domainServerHostname->text().size() > 0) {
        // the user input a new hostname, use that
        newHostname = domainServerHostname->text().toLocal8Bit();
    } else {
        // the user left the field blank, use the default hostname
        newHostname = QByteArray(DEFAULT_DOMAIN_HOSTNAME);
    }
   
    // check if the domain server hostname is new 
    if (memcmp(NodeList::getInstance()->getDomainHostname(), newHostname.constData(), newHostname.size()) != 0) {
        
        NodeList::getInstance()->clear();
        
        // kill the local voxels
        _voxels.killLocalVoxels();
        
        // reset the environment to default
        _environment.resetToDefault();
        
        // set the new hostname
        NodeList::getInstance()->setDomainHostname(newHostname.constData());
    }
    
    QUrl url(avatarURL->text());
    _myAvatar.getVoxels()->setVoxelURL(url);
    sendAvatarVoxelURLMessage(url);
    
    _gyroCameraSensitivity = gyroCameraSensitivity->value();
    _myAvatar.setLeanScale(leanScale->value());
    _audioJitterBufferSamples = audioJitterBufferSamples->value();
    if (!shouldDynamicallySetJitterBuffer()) {
        _audio.setJitterBufferSamples(_audioJitterBufferSamples);
    }
    _fieldOfView = fieldOfView->value();
    resizeGL(_glWidget->width(), _glWidget->height());
    
}

void Application::pair() {
    PairingHandler::sendPairRequest();
}

void Application::setRenderMirrored(bool mirrored) {
    if (mirrored) {
        _manualFirstPerson->setChecked(false);
        _manualThirdPerson->setChecked(false);
    }
}

void Application::setNoise(bool noise) {
    _myAvatar.setNoise(noise);
}

void Application::setFullscreen(bool fullscreen) {
    _window->setWindowState(fullscreen ? (_window->windowState() | Qt::WindowFullScreen) :
        (_window->windowState() & ~Qt::WindowFullScreen));
    updateCursor();
}

void Application::setRenderFirstPerson(bool firstPerson) {
    if (firstPerson) {
        _lookingInMirror->setChecked(false);
        _manualThirdPerson->setChecked(false);
    } else {
        _manualThirdPerson->trigger();
    }
}

void Application::setRenderThirdPerson(bool thirdPerson) {
    if (thirdPerson) {
        _lookingInMirror->setChecked(false);
        _manualFirstPerson->setChecked(false);
    }
}

void Application::increaseAvatarSize() {
    if ((1.f + SCALING_RATIO) * _myAvatar.getNewScale() < MAX_SCALE) {
        _myAvatar.setNewScale((1.f + SCALING_RATIO) * _myAvatar.getNewScale());
        qDebug("Changed scale to %f\n", _myAvatar.getNewScale());
    }
}

void Application::decreaseAvatarSize() {
    if (MIN_SCALE < (1.f - SCALING_RATIO) * _myAvatar.getNewScale()) {
        _myAvatar.setNewScale((1.f - SCALING_RATIO) * _myAvatar.getNewScale());
        qDebug("Changed scale to %f\n", _myAvatar.getNewScale());
    }
}

void Application::resetAvatarSize() {
    _myAvatar.setNewScale(1.f);
    qDebug("Reseted scale to %f\n", _myAvatar.getNewScale());
}

void Application::setFrustumOffset(bool frustumOffset) {
    // reshape so that OpenGL will get the right lens details for the camera of choice  
    resizeGL(_glWidget->width(), _glWidget->height());
}

void Application::cycleFrustumRenderMode() {
    _frustumDrawingMode = (FrustumDrawMode)((_frustumDrawingMode + 1) % FRUSTUM_DRAW_MODE_COUNT);
    updateFrustumRenderModeAction();
}

void Application::setRenderWarnings(bool renderWarnings) {
    _voxels.setRenderPipelineWarnings(renderWarnings);
}

void Application::setRenderVoxels(bool voxelRender) {
    if (!voxelRender) {
        doKillLocalVoxels();
    }
}

void Application::doKillLocalVoxels() {
    _wantToKillLocalVoxels = true;
}

void Application::doRandomizeVoxelColors() {
    _voxels.randomizeVoxelColors();
}

void Application::doFalseRandomizeVoxelColors() {
    _voxels.falseColorizeRandom();
}

void Application::doFalseRandomizeEveryOtherVoxelColors() {
    _voxels.falseColorizeRandomEveryOther();
}

void Application::doFalseColorizeByDistance() {
    loadViewFrustum(_myCamera, _viewFrustum);
    _voxels.falseColorizeDistanceFromView(&_viewFrustum);
}

void Application::doFalseColorizeInView() {
    loadViewFrustum(_myCamera, _viewFrustum);
    // we probably want to make sure the viewFrustum is initialized first
    _voxels.falseColorizeInView(&_viewFrustum);
}

void Application::doFalseColorizeOccluded() {
    CoverageMap::wantDebugging = true;
    _voxels.falseColorizeOccluded();
}

void Application::doFalseColorizeOccludedV2() {
    _voxels.falseColorizeOccludedV2();
}

void Application::doFalseColorizeBySource() {
    _voxels.falseColorizeBySource();
}

void Application::doTrueVoxelColors() {
    _voxels.trueColorize();
}

void Application::doTreeStats() {
    _voxels.collectStatsForTreesAndVBOs();
}

void Application::setWantsLowResMoving(bool wantsLowResMoving) {
    _myAvatar.setWantLowResMoving(wantsLowResMoving);
}

void Application::setWantsMonochrome(bool wantsMonochrome) {
    _myAvatar.setWantColor(!wantsMonochrome);
}

void Application::disableDeltaSending(bool disableDeltaSending) {
    _myAvatar.setWantDelta(!disableDeltaSending);
}

void Application::disableOcclusionCulling(bool disableOcclusionCulling) {
    _myAvatar.setWantOcclusionCulling(!disableOcclusionCulling);
}

void Application::updateVoxelModeActions() {
    // only the sender can be checked
    foreach (QAction* action, _voxelModeActions->actions()) {
        if (action->isChecked() && action != sender()) {
            action->setChecked(false);
        }
    } 
}

void Application::sendVoxelEditMessage(PACKET_TYPE type, VoxelDetail& detail) {
    unsigned char* bufferOut;
    int sizeOut;

    if (createVoxelEditMessage(type, 0, 1, &detail, bufferOut, sizeOut)){
        Application::controlledBroadcastToNodes(bufferOut, sizeOut, & NODE_TYPE_VOXEL_SERVER, 1);
        delete[] bufferOut;
    }
}

const glm::vec3 Application::getMouseVoxelWorldCoordinates(const VoxelDetail _mouseVoxel) {
    return glm::vec3((_mouseVoxel.x + _mouseVoxel.s / 2.f) * TREE_SCALE,
                     (_mouseVoxel.y + _mouseVoxel.s / 2.f) * TREE_SCALE,
                     (_mouseVoxel.z + _mouseVoxel.s / 2.f) * TREE_SCALE);
}

void Application::decreaseVoxelSize() {
    _mouseVoxelScale /= 2;
}

void Application::increaseVoxelSize() {
    _mouseVoxelScale *= 2;
}

void Application::resetSwatchColors() {
    _swatch.reset();
}

static QIcon createSwatchIcon(const QColor& color) {
    QPixmap map(16, 16);
    map.fill(color);
    return QIcon(map);
}

void Application::chooseVoxelPaintColor() {
    QColor selected = QColorDialog::getColor(_voxelPaintColor->data().value<QColor>(), _glWidget, "Voxel Paint Color");
    if (selected.isValid()) {
        _voxelPaintColor->setData(selected);
        _voxelPaintColor->setIcon(createSwatchIcon(selected));
    }
    
    // restore the main window's active state
    _window->activateWindow();
}

const int MAXIMUM_EDIT_VOXEL_MESSAGE_SIZE = 1500;
struct SendVoxelsOperationArgs {
    unsigned char* newBaseOctCode;
    unsigned char messageBuffer[MAXIMUM_EDIT_VOXEL_MESSAGE_SIZE];
    int bufferInUse;
    uint64_t lastSendTime;
    int packetsSent;
    uint64_t bytesSent;
};

bool Application::sendVoxelsOperation(VoxelNode* node, void* extraData) {
    SendVoxelsOperationArgs* args = (SendVoxelsOperationArgs*)extraData;
    if (node->isColored()) {
        unsigned char* nodeOctalCode = node->getOctalCode();
        
        unsigned char* codeColorBuffer = NULL;
        int codeLength  = 0;
        int bytesInCode = 0;
        int codeAndColorLength;

        // If the newBase is NULL, then don't rebase
        if (args->newBaseOctCode) {
            codeColorBuffer = rebaseOctalCode(nodeOctalCode, args->newBaseOctCode, true);
            codeLength  = numberOfThreeBitSectionsInCode(codeColorBuffer);
            bytesInCode = bytesRequiredForCodeLength(codeLength);
            codeAndColorLength = bytesInCode + SIZE_OF_COLOR_DATA;
        } else {
            codeLength  = numberOfThreeBitSectionsInCode(nodeOctalCode);
            bytesInCode = bytesRequiredForCodeLength(codeLength);
            codeAndColorLength = bytesInCode + SIZE_OF_COLOR_DATA;
            codeColorBuffer = new unsigned char[codeAndColorLength];
            memcpy(codeColorBuffer, nodeOctalCode, bytesInCode);
        }

        // copy the colors over
        codeColorBuffer[bytesInCode + RED_INDEX  ] = node->getColor()[RED_INDEX  ];
        codeColorBuffer[bytesInCode + GREEN_INDEX] = node->getColor()[GREEN_INDEX];
        codeColorBuffer[bytesInCode + BLUE_INDEX ] = node->getColor()[BLUE_INDEX ];
        
        // if we have room don't have room in the buffer, then send the previously generated message first
        if (args->bufferInUse + codeAndColorLength > MAXIMUM_EDIT_VOXEL_MESSAGE_SIZE) {

            args->packetsSent++;
            args->bytesSent += args->bufferInUse;

            controlledBroadcastToNodes(args->messageBuffer, args->bufferInUse, & NODE_TYPE_VOXEL_SERVER, 1);
            args->bufferInUse = numBytesForPacketHeader((unsigned char*) &PACKET_TYPE_SET_VOXEL_DESTRUCTIVE)
                + sizeof(unsigned short int); // reset
                
            uint64_t now = usecTimestampNow();
            // dynamically sleep until we need to fire off the next set of voxels
            uint64_t elapsed = now - args->lastSendTime;
            int usecToSleep =  CLIENT_TO_SERVER_VOXEL_SEND_INTERVAL_USECS - elapsed;
            if (usecToSleep > 0) {
                //qDebug("sendVoxelsOperation: packet: %d bytes:%lld elapsed %lld usecs, sleeping for %d usecs!\n",
                //       args->packetsSent, (long long int)args->bytesSent, (long long int)elapsed, usecToSleep);

                Application::getInstance()->timer();

                usleep(usecToSleep);
            } else {
                //qDebug("sendVoxelsOperation: packet: %d bytes:%lld elapsed %lld usecs, no need to sleep!\n",
                //       args->packetsSent, (long long int)args->bytesSent, (long long int)elapsed);
            }
            args->lastSendTime = now;
        }
        
        // copy this node's code color details into our buffer.
        memcpy(&args->messageBuffer[args->bufferInUse], codeColorBuffer, codeAndColorLength);
        args->bufferInUse += codeAndColorLength;
    }
    return true; // keep going
}

void Application::exportVoxels() {
    QString desktopLocation = QStandardPaths::writableLocation(QStandardPaths::DesktopLocation);
    QString suggestedName = desktopLocation.append("/voxels.svo");

    QString fileNameString = QFileDialog::getSaveFileName(_glWidget, tr("Export Voxels"), suggestedName, 
                                                          tr("Sparse Voxel Octree Files (*.svo)"));
    QByteArray fileNameAscii = fileNameString.toLocal8Bit();
    const char* fileName = fileNameAscii.data();
    VoxelNode* selectedNode = _voxels.getVoxelAt(_mouseVoxel.x, _mouseVoxel.y, _mouseVoxel.z, _mouseVoxel.s);
    if (selectedNode) {
        VoxelTree exportTree;
        _voxels.copySubTreeIntoNewTree(selectedNode, &exportTree, true);
        exportTree.writeToSVOFile(fileName);
    }

    // restore the main window's active state
    _window->activateWindow();
}

const char* IMPORT_FILE_TYPES = "Sparse Voxel Octree Files, Square PNG, Schematic Files (*.svo *.png *.schematic)";
void Application::importVoxelsToClipboard() {
    QString desktopLocation = QStandardPaths::writableLocation(QStandardPaths::DesktopLocation);
    QString fileNameString = QFileDialog::getOpenFileName(_glWidget, tr("Import Voxels to Clipboard"), desktopLocation,
                                                          tr(IMPORT_FILE_TYPES));

    QByteArray fileNameAscii = fileNameString.toLocal8Bit();
    const char* fileName = fileNameAscii.data();
    
    _clipboardTree.eraseAllVoxels();
    if (fileNameString.endsWith(".png", Qt::CaseInsensitive)) {
        QImage pngImage = QImage(fileName);
        if (pngImage.height() != pngImage.width()) {
            qDebug("ERROR: Bad PNG size: height != width.\n");
            return;
        }
        
        const uint32_t* pixels;
        if (pngImage.format() == QImage::Format_ARGB32) {
            pixels = reinterpret_cast<const uint32_t*>(pngImage.constBits());
        } else {
            QImage tmp = pngImage.convertToFormat(QImage::Format_ARGB32);
            pixels = reinterpret_cast<const uint32_t*>(tmp.constBits());
        }
        _clipboardTree.readFromSquareARGB32Pixels(pixels, pngImage.height());
    } else if (fileNameString.endsWith(".svo", Qt::CaseInsensitive)) {
        _clipboardTree.readFromSVOFile(fileName);
    } else if (fileNameString.endsWith(".schematic", Qt::CaseInsensitive)) {
        _clipboardTree.readFromSchematicFile(fileName);
    }

    // restore the main window's active state
    _window->activateWindow();
}

void Application::importVoxels() {
    QString desktopLocation = QStandardPaths::writableLocation(QStandardPaths::DesktopLocation);

    QStringList fileNameStringList = QFileDialog::getOpenFileNames(_glWidget, tr("Import Voxels"), desktopLocation, 
                                                          tr(IMPORT_FILE_TYPES));


    // remember the "selected" voxel point before we do any importing...
    float originalX = _mouseVoxel.x;
    float originalZ = _mouseVoxel.z;

    const int PNG_TYPE_NAME_LENGTH = 4;
    const int SVO_TYPE_NAME_LENGTH = 4;
    const int SCH_TYPE_NAME_LENGTH = 10;

    // assume this is where we'll place it if filename doesn't have tiling
    int unspecifiedColumnNum = 1; 
    int unspecifiedRowNum = 1;
    
    // if they select multiple files, but they don't specify the tiling, we
    // will tile them to this size
    int unspecifiedSquare = (sqrt(fileNameStringList.size()) + 0.5);
    qDebug("unspecifiedSquare: %d\n", unspecifiedSquare);
    
    for (int i = 0; i < fileNameStringList.size(); i++) {
        QString fileNameString = fileNameStringList.at(i);
        QString extension;
        QByteArray fileNameAscii = fileNameString.toLocal8Bit();
        const char* fileName = fileNameAscii.data();
    
        int fileTypeNameLength = 0;
        VoxelTree importVoxels;
        if (fileNameString.endsWith(".png", Qt::CaseInsensitive)) {
            extension = QString(".png");
            QImage pngImage = QImage(fileName);
            fileTypeNameLength = PNG_TYPE_NAME_LENGTH;
            if (pngImage.height() != pngImage.width()) {
                qDebug("ERROR: Bad PNG size: height != width.\n");
                return;
            }
        
            const uint32_t* pixels;
            if (pngImage.format() == QImage::Format_ARGB32) {
                pixels = reinterpret_cast<const uint32_t*>(pngImage.constBits());
            } else {
                QImage tmp = pngImage.convertToFormat(QImage::Format_ARGB32);
                pixels = reinterpret_cast<const uint32_t*>(tmp.constBits());
            }
        
            importVoxels.readFromSquareARGB32Pixels(pixels, pngImage.height());        
        } else if (fileNameString.endsWith(".svo", Qt::CaseInsensitive)) {
            extension = QString(".svo");
            importVoxels.readFromSVOFile(fileName);
            fileTypeNameLength = SVO_TYPE_NAME_LENGTH;
        } else if (fileNameString.endsWith(".schematic", Qt::CaseInsensitive)) {
            extension = QString(".schematic");
            importVoxels.readFromSchematicFile(fileName);
            fileTypeNameLength = SCH_TYPE_NAME_LENGTH;
        }

        // Where we plan to place this
        int columnNum = 1; 
        int rowNum = 1;
        bool isTileLocationUnspecified = false;
        
        // If we're in multi-file mode, then look for tiling specification in the file name
        if (fileNameStringList.size() > 1) {
            int indexOfFirstPeriod = fileNameString.indexOf('.');

            //qDebug("indexOfFirstPeriod: %d\n", indexOfFirstPeriod);

            // If the first period, is the extension, then this is not a grid name;
            if (fileNameString.mid(indexOfFirstPeriod, fileNameString.length() - indexOfFirstPeriod) == extension) {
                    qDebug("not a valid grid name... treat like tile Location Unspecified\n");
                isTileLocationUnspecified = true;
            } else {
                QString fileCoord = fileNameString.mid(indexOfFirstPeriod + 1, 
                                                       fileNameString.length() - indexOfFirstPeriod - fileTypeNameLength - 1);

                //qDebug() << "fileCoord: " << fileCoord << "\n";
                indexOfFirstPeriod = fileCoord.indexOf('.');

                //qDebug("indexOfFirstPeriod: %d\n", indexOfFirstPeriod);

                QString columnNumString = fileCoord.right(fileCoord.length() - indexOfFirstPeriod - 1);
                QString rowNumString = fileCoord.left(indexOfFirstPeriod);

                //qDebug() << "columnNumString: " << columnNumString << "\n";
                //qDebug() << "rowNumString: " << rowNumString << "\n";

                columnNum = columnNumString.toFloat();
                rowNum = rowNumString.toFloat();
            
                // If there are no "grid sections" in the filename, then we're going to get
                if (columnNum < 1 || rowNum < 1) {
                    qDebug("not a valid grid name... treat like tile Location Unspecified\n");
                    isTileLocationUnspecified = true;
                }
            }
        }

        if (isTileLocationUnspecified) {
            qDebug("tile Location is Unspecified... \n");
            columnNum = unspecifiedColumnNum; 
            rowNum = unspecifiedRowNum;
        
            unspecifiedColumnNum++;
            if (unspecifiedColumnNum > unspecifiedSquare) {
                unspecifiedColumnNum = 1;
                unspecifiedRowNum++;
            }
        }        
        qDebug("columnNum: %d\t rowNum: %d\n", columnNum, rowNum);

        _mouseVoxel.x = originalX + (columnNum - 1) * _mouseVoxel.s;
        _mouseVoxel.z = originalZ + (rowNum    - 1) * _mouseVoxel.s;
        
        VoxelNode* selectedNode = _voxels.getVoxelAt(_mouseVoxel.x, _mouseVoxel.y, _mouseVoxel.z, _mouseVoxel.s);
    
        // Recurse the Import Voxels tree, where everything is root relative, and send all the colored voxels to 
        // the server as an set voxel message, this will also rebase the voxels to the new location
        unsigned char* calculatedOctCode = NULL;
        SendVoxelsOperationArgs args;
        args.lastSendTime = usecTimestampNow();
        args.packetsSent = 0;
        args.bytesSent = 0;
    
        int numBytesPacketHeader = populateTypeAndVersion(args.messageBuffer, PACKET_TYPE_SET_VOXEL_DESTRUCTIVE);
    
        unsigned short int* sequenceAt = (unsigned short int*)&args.messageBuffer[numBytesPacketHeader];
        *sequenceAt = 0;
        args.bufferInUse = numBytesPacketHeader + sizeof(unsigned short int); // set to command + sequence

        // we only need the selected voxel to get the newBaseOctCode, which we can actually calculate from the
        // voxel size/position details.
        if (selectedNode) {
            args.newBaseOctCode = selectedNode->getOctalCode();
        } else {
            args.newBaseOctCode = calculatedOctCode = pointToVoxel(_mouseVoxel.x, _mouseVoxel.y, _mouseVoxel.z, _mouseVoxel.s);
        }
    
        qDebug("column:%d, row:%d, voxel:%f,%f,%f,%f\n", columnNum, rowNum, _mouseVoxel.x, _mouseVoxel.y, _mouseVoxel.z, _mouseVoxel.s );
        
        // send the insert/paste of these voxels
        importVoxels.recurseTreeWithOperation(sendVoxelsOperation, &args);
    
        // If we have voxels left in the packet, then send the packet
        if (args.bufferInUse > (numBytesPacketHeader + sizeof(unsigned short int))) {
            controlledBroadcastToNodes(args.messageBuffer, args.bufferInUse, & NODE_TYPE_VOXEL_SERVER, 1);


            args.packetsSent++;
            args.bytesSent += args.bufferInUse;

            uint64_t now = usecTimestampNow();
            // dynamically sleep until we need to fire off the next set of voxels
            uint64_t elapsed = now - args.lastSendTime;
            int usecToSleep =  CLIENT_TO_SERVER_VOXEL_SEND_INTERVAL_USECS - elapsed;

            if (usecToSleep > 0) {
                //qDebug("after sendVoxelsOperation: packet: %d bytes:%lld elapsed %lld usecs, sleeping for %d usecs!\n",
                //       args.packetsSent, (long long int)args.bytesSent, (long long int)elapsed, usecToSleep);
                usleep(usecToSleep);
            } else {
                //qDebug("after sendVoxelsOperation: packet: %d bytes:%lld elapsed %lld usecs, no need to sleep!\n",
                //       args.packetsSent, (long long int)args.bytesSent, (long long int)elapsed);
            }
            args.lastSendTime = now;
        }
        
        if (calculatedOctCode) {
            delete[] calculatedOctCode;
        }

    }
    
    // restore the main window's active state
    _window->activateWindow();
}

void Application::cutVoxels() {
    copyVoxels();
    deleteVoxelUnderCursor();
}

void Application::copyVoxels() {
    VoxelNode* selectedNode = _voxels.getVoxelAt(_mouseVoxel.x, _mouseVoxel.y, _mouseVoxel.z, _mouseVoxel.s);
    if (selectedNode) {
        // clear the clipboard first...
        _clipboardTree.eraseAllVoxels();

        // then copy onto it
        _voxels.copySubTreeIntoNewTree(selectedNode, &_clipboardTree, true);
    }
}

void Application::pasteVoxels() {
    unsigned char* calculatedOctCode = NULL;
    VoxelNode* selectedNode = _voxels.getVoxelAt(_mouseVoxel.x, _mouseVoxel.y, _mouseVoxel.z, _mouseVoxel.s);

    // Recurse the clipboard tree, where everything is root relative, and send all the colored voxels to 
    // the server as an set voxel message, this will also rebase the voxels to the new location
    SendVoxelsOperationArgs args;
    args.lastSendTime = usecTimestampNow();
    args.packetsSent = 0;
    args.bytesSent = 0;
    
    int numBytesPacketHeader = populateTypeAndVersion(args.messageBuffer, PACKET_TYPE_SET_VOXEL_DESTRUCTIVE);
    
    unsigned short int* sequenceAt = (unsigned short int*)&args.messageBuffer[numBytesPacketHeader];
    *sequenceAt = 0;
    args.bufferInUse = numBytesPacketHeader + sizeof(unsigned short int); // set to command + sequence

    // we only need the selected voxel to get the newBaseOctCode, which we can actually calculate from the
    // voxel size/position details. If we don't have an actual selectedNode then use the mouseVoxel to create a 
    // target octalCode for where the user is pointing.
    if (selectedNode) {
        args.newBaseOctCode = selectedNode->getOctalCode();
    } else {
        args.newBaseOctCode = calculatedOctCode = pointToVoxel(_mouseVoxel.x, _mouseVoxel.y, _mouseVoxel.z, _mouseVoxel.s);
    }

    _clipboardTree.recurseTreeWithOperation(sendVoxelsOperation, &args);
    
    // If we have voxels left in the packet, then send the packet
    if (args.bufferInUse > (numBytesPacketHeader + sizeof(unsigned short int))) {
        controlledBroadcastToNodes(args.messageBuffer, args.bufferInUse, & NODE_TYPE_VOXEL_SERVER, 1);
        qDebug("sending packet: %d\n", ++args.packetsSent);
        args.bytesSent += args.bufferInUse;
        qDebug("total bytes sent: %lld\n", (long long int)args.bytesSent);
    }
    
    if (calculatedOctCode) {
        delete[] calculatedOctCode;
    }
}

void Application::initMenu() {
    QMenuBar* menuBar = new QMenuBar();
    _window->setMenuBar(menuBar);
    
    QMenu* fileMenu = menuBar->addMenu("File");
    QAction* quitAction = fileMenu->addAction("Quit", this, SLOT(quit()), Qt::CTRL | Qt::Key_Q);
    quitAction->setMenuRole(QAction::QuitRole);

    QMenu* editMenu = menuBar->addMenu("Edit");
    QAction* preferencesAction = editMenu->addAction("Preferences...", this, SLOT(editPreferences()), Qt::CTRL | Qt::Key_Comma);
    preferencesAction->setMenuRole(QAction::PreferencesRole);

    QMenu* pairMenu = menuBar->addMenu("Pair");
    pairMenu->addAction("Pair", this, SLOT(pair()));
    
    QMenu* optionsMenu = menuBar->addMenu("Options");
    (_lookingInMirror = optionsMenu->addAction("Mirror", this, SLOT(setRenderMirrored(bool)), Qt::Key_H))->setCheckable(true);
    
    
    (_noise = optionsMenu->addAction("Noise", this, SLOT(setNoise(bool)), Qt::Key_N))->setCheckable(true);
    (_gyroLook = optionsMenu->addAction("Smooth Gyro Look"))->setCheckable(true);
    _gyroLook->setChecked(true);
    (_showHeadMouse = optionsMenu->addAction("Head Mouse"))->setCheckable(true);
    _showHeadMouse->setChecked(false);
    (_transmitterDrives = optionsMenu->addAction("Transmitter Drive"))->setCheckable(true);
    _transmitterDrives->setChecked(true);
    (_gravityUse = optionsMenu->addAction("Use Gravity"))->setCheckable(true);
    _gravityUse->setChecked(true);
    _gravityUse->setShortcut(Qt::SHIFT | Qt::Key_G);
    (_testPing = optionsMenu->addAction("Test Ping"))->setCheckable(true);
    _testPing->setChecked(true);
    (_fullScreenMode = optionsMenu->addAction("Fullscreen", this, SLOT(setFullscreen(bool)), Qt::Key_F))->setCheckable(true);
    optionsMenu->addAction("Webcam", &_webcam, SLOT(setEnabled(bool)))->setCheckable(true);
    optionsMenu->addAction("Skeleton Tracking", &_webcam, SLOT(setSkeletonTrackingOn(bool)))->setCheckable(true);
    (_wantCollisionsOn = optionsMenu->addAction("Turn collisions On", this, SLOT(toggleWantCollisionsOn())))->setCheckable(true);
    _wantCollisionsOn->setChecked(true);
    optionsMenu->addAction("Cycle Webcam Send Mode", _webcam.getGrabber(), SLOT(cycleVideoSendMode()));
    optionsMenu->addAction("Webcam Texture", _webcam.getGrabber(), SLOT(setDepthOnly(bool)))->setCheckable(true);
    optionsMenu->addAction("Go Home", this, SLOT(goHome()), Qt::CTRL | Qt::Key_G);
    
    QMenu* audioMenu = menuBar->addMenu("Audio");
    (_echoAudioMode = audioMenu->addAction("Echo Audio"))->setCheckable(true);
    _rawAudioMicrophoneMix = audioMenu->addAction("Mix RAW Song", this, SLOT(toggleMixedSong()));
    
    QMenu* renderMenu = menuBar->addMenu("Render");
    (_renderVoxels = renderMenu->addAction("Voxels", this, SLOT(setRenderVoxels(bool)), Qt::SHIFT | Qt::Key_V))->setCheckable(true);
    _renderVoxels->setChecked(true);
    (_renderVoxelTextures = renderMenu->addAction("Voxel Textures"))->setCheckable(true);
    (_renderStarsOn = renderMenu->addAction("Stars"))->setCheckable(true);
    _renderStarsOn->setChecked(true);
    _renderStarsOn->setShortcut(Qt::Key_Asterisk);
    (_renderAtmosphereOn = renderMenu->addAction("Atmosphere"))->setCheckable(true);
    _renderAtmosphereOn->setChecked(true);
    _renderAtmosphereOn->setShortcut(Qt::SHIFT | Qt::Key_A);
    (_renderGroundPlaneOn = renderMenu->addAction("Ground Plane"))->setCheckable(true);
    _renderGroundPlaneOn->setChecked(true);
    (_renderAvatarsOn = renderMenu->addAction("Avatars"))->setCheckable(true);
    _renderAvatarsOn->setChecked(true);
    (_renderAvatarBalls = renderMenu->addAction("Avatar as Balls"))->setCheckable(true);
    _renderAvatarBalls->setChecked(false);
    renderMenu->addAction("Cycle Voxel Mode", _myAvatar.getVoxels(), SLOT(cycleMode()));
    renderMenu->addAction("Cycle Face Mode", &_myAvatar.getHead().getFace(), SLOT(cycleRenderMode()));
    (_renderFrameTimerOn = renderMenu->addAction("Show Timer"))->setCheckable(true);
    _renderFrameTimerOn->setChecked(false);
    (_renderLookatOn = renderMenu->addAction("Lookat Vectors"))->setCheckable(true);
    _renderLookatOn->setChecked(false);
    (_renderLookatIndicatorOn = renderMenu->addAction("Lookat Indicator"))->setCheckable(true);
    _renderLookatIndicatorOn->setChecked(true);
    (_renderParticleSystemOn = renderMenu->addAction("Particle System"))->setCheckable(true);
    (_manualFirstPerson = renderMenu->addAction(
        "First Person", this, SLOT(setRenderFirstPerson(bool)), Qt::Key_P))->setCheckable(true);
    (_manualThirdPerson = renderMenu->addAction(
        "Third Person", this, SLOT(setRenderThirdPerson(bool))))->setCheckable(true);
    renderMenu->addAction("Increase Avatar Size", this, SLOT(increaseAvatarSize()), Qt::Key_Plus);
    renderMenu->addAction("Decrease Avatar Size", this, SLOT(decreaseAvatarSize()), Qt::Key_Minus);
    renderMenu->addAction("Reset Avatar Size", this, SLOT(resetAvatarSize()));

    
    QMenu* toolsMenu = menuBar->addMenu("Tools");
    (_renderStatsOn = toolsMenu->addAction("Stats"))->setCheckable(true);
    _renderStatsOn->setShortcut(Qt::Key_Slash);
    (_logOn = toolsMenu->addAction("Log"))->setCheckable(true);
    _logOn->setChecked(false);
    _logOn->setShortcut(Qt::CTRL | Qt::Key_L);
    (_oscilloscopeOn = toolsMenu->addAction("Audio Oscilloscope"))->setCheckable(true);
    _oscilloscopeOn->setChecked(true);
    (_bandwidthDisplayOn = toolsMenu->addAction("Bandwidth Display"))->setCheckable(true);
    _bandwidthDisplayOn->setChecked(true);
    toolsMenu->addAction("Bandwidth Details", this, SLOT(bandwidthDetails()));
    toolsMenu->addAction("Voxel Stats Details", this, SLOT(voxelStatsDetails()));

 
    QMenu* voxelMenu = menuBar->addMenu("Voxels");
    _voxelModeActions = new QActionGroup(this);
    _voxelModeActions->setExclusive(false); // exclusivity implies one is always checked

    (_addVoxelMode = voxelMenu->addAction(
        "Add Voxel Mode", this, SLOT(updateVoxelModeActions()),    Qt::Key_V))->setCheckable(true);
    _voxelModeActions->addAction(_addVoxelMode);
    (_deleteVoxelMode = voxelMenu->addAction(
        "Delete Voxel Mode", this, SLOT(updateVoxelModeActions()), Qt::Key_R))->setCheckable(true);
    _voxelModeActions->addAction(_deleteVoxelMode);
    (_colorVoxelMode = voxelMenu->addAction(
        "Color Voxel Mode", this, SLOT(updateVoxelModeActions()),  Qt::Key_B))->setCheckable(true);
    _voxelModeActions->addAction(_colorVoxelMode);
    (_selectVoxelMode = voxelMenu->addAction(
        "Select Voxel Mode", this, SLOT(updateVoxelModeActions()), Qt::Key_O))->setCheckable(true);
    _voxelModeActions->addAction(_selectVoxelMode);
    (_eyedropperMode = voxelMenu->addAction(
        "Get Color Mode", this, SLOT(updateVoxelModeActions()),   Qt::Key_G))->setCheckable(true);
    _voxelModeActions->addAction(_eyedropperMode);

    voxelMenu->addAction("Decrease Voxel Size", this, SLOT(decreaseVoxelSize()), QKeySequence::ZoomOut);
    voxelMenu->addAction("Increase Voxel Size", this, SLOT(increaseVoxelSize()), QKeySequence::ZoomIn);
    voxelMenu->addAction("Reset Swatch Colors", this, SLOT(resetSwatchColors()));

    _voxelPaintColor = voxelMenu->addAction("Voxel Paint Color", this, 
                                                      SLOT(chooseVoxelPaintColor()),   Qt::META | Qt::Key_C);
    _swatch.setAction(_voxelPaintColor);

    QColor paintColor(128, 128, 128);
    _voxelPaintColor->setData(paintColor);
    _voxelPaintColor->setIcon(createSwatchIcon(paintColor));
    (_destructiveAddVoxel = voxelMenu->addAction("Create Voxel is Destructive"))->setCheckable(true);
    
    voxelMenu->addAction("Export Voxels", this, SLOT(exportVoxels()), Qt::CTRL | Qt::Key_E);
    voxelMenu->addAction("Import Voxels", this, SLOT(importVoxels()), Qt::CTRL | Qt::Key_I);
    voxelMenu->addAction("Import Voxels to Clipboard", this, SLOT(importVoxelsToClipboard()), Qt::SHIFT | Qt::CTRL | Qt::Key_I);
    voxelMenu->addAction("Cut Voxels",    this, SLOT(cutVoxels()),    Qt::CTRL | Qt::Key_X);
    voxelMenu->addAction("Copy Voxels",   this, SLOT(copyVoxels()),   Qt::CTRL | Qt::Key_C);
    voxelMenu->addAction("Paste Voxels",  this, SLOT(pasteVoxels()),  Qt::CTRL | Qt::Key_V);
    
    QMenu* debugMenu = menuBar->addMenu("Debug");

    QMenu* frustumMenu = debugMenu->addMenu("View Frustum Debugging Tools");
    (_frustumOn = frustumMenu->addAction("Display Frustum"))->setCheckable(true); 
    _frustumOn->setShortcut(Qt::SHIFT | Qt::Key_F);
    _frustumRenderModeAction = frustumMenu->addAction(
        "Render Mode", this, SLOT(cycleFrustumRenderMode()), Qt::SHIFT | Qt::Key_R);
    updateFrustumRenderModeAction();
    
    debugMenu->addAction("Run Timing Tests", this, SLOT(runTests()));
    debugMenu->addAction("Calculate Tree Stats", this, SLOT(doTreeStats()), Qt::SHIFT | Qt::Key_S);

    QMenu* renderDebugMenu = debugMenu->addMenu("Render Debugging Tools");
    renderDebugMenu->addAction("Show Render Pipeline Warnings", this, SLOT(setRenderWarnings(bool)))->setCheckable(true);
    renderDebugMenu->addAction("Kill Local Voxels", this, SLOT(doKillLocalVoxels()), Qt::CTRL | Qt::Key_K);
    renderDebugMenu->addAction("Randomize Voxel TRUE Colors", this, SLOT(doRandomizeVoxelColors()), Qt::CTRL | Qt::Key_R);
    renderDebugMenu->addAction("FALSE Color Voxels Randomly", this, SLOT(doFalseRandomizeVoxelColors()));
    renderDebugMenu->addAction("FALSE Color Voxel Every Other Randomly", this, SLOT(doFalseRandomizeEveryOtherVoxelColors()));
    renderDebugMenu->addAction("FALSE Color Voxels by Distance", this, SLOT(doFalseColorizeByDistance()));
    renderDebugMenu->addAction("FALSE Color Voxel Out of View", this, SLOT(doFalseColorizeInView()));
    renderDebugMenu->addAction("FALSE Color Occluded Voxels", this, SLOT(doFalseColorizeOccluded()), Qt::CTRL | Qt::Key_O);
    renderDebugMenu->addAction("FALSE Color Occluded V2 Voxels", this, SLOT(doFalseColorizeOccludedV2()), Qt::CTRL | Qt::Key_P);
    renderDebugMenu->addAction("FALSE Color By Source", this, SLOT(doFalseColorizeBySource()), Qt::CTRL | Qt::SHIFT | Qt::Key_S);
    renderDebugMenu->addAction("Show TRUE Colors", this, SLOT(doTrueVoxelColors()), Qt::CTRL | Qt::Key_T);

    (_shouldLowPassFilter = debugMenu->addAction("Test: LowPass filter"))->setCheckable(true);

    debugMenu->addAction("Wants Monochrome", this, SLOT(setWantsMonochrome(bool)))->setCheckable(true);
    debugMenu->addAction("Use Lower Resolution While Moving", this, SLOT(setWantsLowResMoving(bool)))->setCheckable(true);
    debugMenu->addAction("Disable Delta Sending", this, SLOT(disableDeltaSending(bool)))->setCheckable(true);
    (_occlusionCulling = debugMenu->addAction("Disable Occlusion Culling", this, SLOT(disableOcclusionCulling(bool)),
                         Qt::SHIFT | Qt::Key_C))->setCheckable(true);

    (_renderCoverageMap = debugMenu->addAction("Render Coverage Map"))->setCheckable(true);
    _renderCoverageMap->setShortcut(Qt::SHIFT | Qt::CTRL | Qt::Key_O);
    (_renderCoverageMapV2 = debugMenu->addAction("Render Coverage Map V2"))->setCheckable(true);
    _renderCoverageMapV2->setShortcut(Qt::SHIFT | Qt::CTRL | Qt::Key_P);

    (_simulateLeapHand = debugMenu->addAction("Simulate Leap Hand"))->setCheckable(true);
    (_testRaveGlove = debugMenu->addAction("Test RaveGlove"))->setCheckable(true);

    QMenu* audioDebugMenu = debugMenu->addMenu("Audio Debugging Tools");
    audioDebugMenu->addAction("Listen Mode Normal", this, SLOT(setListenModeNormal()), Qt::CTRL | Qt::Key_1);
    audioDebugMenu->addAction("Listen Mode Point/Radius", this, SLOT(setListenModePoint()), Qt::CTRL | Qt::Key_2);
    audioDebugMenu->addAction("Listen Mode Single Source", this, SLOT(setListenModeSingleSource()), Qt::CTRL | Qt::Key_3);

    QMenu* settingsMenu = menuBar->addMenu("Settings");
    (_settingsAutosave = settingsMenu->addAction("Autosave"))->setCheckable(true);
    _settingsAutosave->setChecked(true);
    settingsMenu->addAction("Load settings", this, SLOT(loadSettings()));
    settingsMenu->addAction("Save settings", this, SLOT(saveSettings()));
    settingsMenu->addAction("Import settings", this, SLOT(importSettings()));
    settingsMenu->addAction("Export settings", this, SLOT(exportSettings()));
    
    _networkAccessManager = new QNetworkAccessManager(this);
}

void Application::setListenModeNormal() {
    _audio.setListenMode(AudioRingBuffer::NORMAL);
}

void Application::setListenModePoint() {
    _audio.setListenMode(AudioRingBuffer::OMNI_DIRECTIONAL_POINT);
    _audio.setListenRadius(1.0);
}

void Application::setListenModeSingleSource() {
    _audio.setListenMode(AudioRingBuffer::SELECTED_SOURCES);
    _audio.clearListenSources();

    glm::vec3 mouseRayOrigin = _myAvatar.getMouseRayOrigin();
    glm::vec3 mouseRayDirection  = _myAvatar.getMouseRayDirection();
    glm::vec3 eyePositionIgnored;
    uint16_t nodeID;

    if (isLookingAtOtherAvatar(mouseRayOrigin, mouseRayDirection, eyePositionIgnored, nodeID)) {
        _audio.addListenSource(nodeID);
    }
}

void Application::toggleMixedSong() {
    if (_audio.getSongFileBytes() == 0) {
        QString filename = QFileDialog::getOpenFileName(_glWidget,
                                                        tr("Choose RAW Audio file"),
                                                        QStandardPaths::writableLocation(QStandardPaths::DesktopLocation),
                                                        tr("RAW Audio file (*.raw)"));
        
        QByteArray filenameArray = filename.toLocal8Bit();
        _audio.importSongToMixWithMicrophone(filenameArray.data());
        resetSongMixMenuItem();        
    } else {
        _audio.stopMixingSongWithMicrophone();
        resetSongMixMenuItem();
    }
}

void Application::toggleWantCollisionsOn() {
    _myAvatar.setWantCollisionsOn(_wantCollisionsOn->isChecked());
}

void Application::resetSongMixMenuItem() {
    if (_audio.getSongFileBytes() == 0) {
        _rawAudioMicrophoneMix->setText("Mix RAW Song");
    } else {
        _rawAudioMicrophoneMix->setText("Stop Mixing Song");
    }
    
}

void Application::updateFrustumRenderModeAction() {
    switch (_frustumDrawingMode) {
        default:
        case FRUSTUM_DRAW_MODE_ALL: 
            _frustumRenderModeAction->setText("Render Mode - All");
            break;
        case FRUSTUM_DRAW_MODE_VECTORS: 
            _frustumRenderModeAction->setText("Render Mode - Vectors");
            break;
        case FRUSTUM_DRAW_MODE_PLANES:
            _frustumRenderModeAction->setText("Render Mode - Planes");
            break;
        case FRUSTUM_DRAW_MODE_NEAR_PLANE: 
            _frustumRenderModeAction->setText("Render Mode - Near");
            break;
        case FRUSTUM_DRAW_MODE_FAR_PLANE: 
            _frustumRenderModeAction->setText("Render Mode - Far");
            break; 
        case FRUSTUM_DRAW_MODE_KEYHOLE: 
            _frustumRenderModeAction->setText("Render Mode - Keyhole");
            break; 
    }
}

void Application::runTests() {
    runTimingTests();
}

void Application::initDisplay() {
    glEnable(GL_BLEND);
    glBlendFunc(GL_SRC_ALPHA, GL_ONE_MINUS_SRC_ALPHA);
    glShadeModel (GL_SMOOTH);
    glEnable(GL_LIGHTING);
    glEnable(GL_LIGHT0);
    glEnable(GL_DEPTH_TEST);
}

void Application::init() {
    _voxels.init();
    
    _environment.init();
    
    _handControl.setScreenDimensions(_glWidget->width(), _glWidget->height());

    _headMouseX = _mouseX = _glWidget->width() / 2;
    _headMouseY = _mouseY = _glWidget->height() / 2;

    _myAvatar.init();
    _myAvatar.setPosition(START_LOCATION);
    _myCamera.setMode(CAMERA_MODE_FIRST_PERSON);
    _myCamera.setModeShiftRate(1.0f);
    _myAvatar.setDisplayingLookatVectors(false);  
    
    QCursor::setPos(_headMouseX, _headMouseY);
    
    OculusManager::connect();
    if (OculusManager::isConnected()) {
        QMetaObject::invokeMethod(_fullScreenMode, "trigger", Qt::QueuedConnection);
    }
    
    LeapManager::initialize();
    
    gettimeofday(&_timerStart, NULL);
    gettimeofday(&_lastTimeUpdated, NULL);

    loadSettings();
    if (!shouldDynamicallySetJitterBuffer()) {
        _audio.setJitterBufferSamples(_audioJitterBufferSamples);
    }
    
    qDebug("Loaded settings.\n");

    sendAvatarVoxelURLMessage(_myAvatar.getVoxels()->getVoxelURL());

    _palette.init(_glWidget->width(), _glWidget->height());
    _palette.addAction(_addVoxelMode, 0, 0);
    _palette.addAction(_deleteVoxelMode, 0, 1);
    _palette.addTool(&_swatch);
    _palette.addAction(_colorVoxelMode, 0, 2);
    _palette.addAction(_eyedropperMode, 0, 3);
    _palette.addAction(_selectVoxelMode, 0, 4);

    _pieMenu.init("./resources/images/hifi-interface-tools-v2-pie.svg",
                  _glWidget->width(),
                  _glWidget->height());

    _followMode = new QAction(this);
    connect(_followMode, SIGNAL(triggered()), this, SLOT(toggleFollowMode()));
    _pieMenu.addAction(_followMode);
}


const float MAX_AVATAR_EDIT_VELOCITY = 1.0f;
const float MAX_VOXEL_EDIT_DISTANCE = 20.0f;
const float HEAD_SPHERE_RADIUS = 0.07;


static uint16_t DEFAULT_NODE_ID_REF = 1;


Avatar* Application::isLookingAtOtherAvatar(glm::vec3& mouseRayOrigin, glm::vec3& mouseRayDirection,
                                         glm::vec3& eyePosition, uint16_t& nodeID = DEFAULT_NODE_ID_REF) {
                                         
    NodeList* nodeList = NodeList::getInstance();
    for (NodeList::iterator node = nodeList->begin(); node != nodeList->end(); node++) {
        if (node->getLinkedData() != NULL && node->getType() == NODE_TYPE_AGENT) {
            Avatar* avatar = (Avatar *) node->getLinkedData();
            glm::vec3 headPosition = avatar->getHead().getPosition();
            if (rayIntersectsSphere(mouseRayOrigin, mouseRayDirection, headPosition, HEAD_SPHERE_RADIUS * avatar->getScale())) {
                eyePosition = avatar->getHead().getEyePosition();
                _lookatIndicatorScale = avatar->getScale();
                _lookatOtherPosition = headPosition;
                nodeID = avatar->getOwningNode()->getNodeID();
                return avatar;
            }
        }
    }
    return NULL;
}

bool Application::isLookingAtMyAvatar(Avatar* avatar) {
    glm::vec3 theirLookat = avatar->getHead().getLookAtPosition();
    glm::vec3 myHeadPosition = _myAvatar.getHead().getPosition();
    
    if (pointInSphere(theirLookat, myHeadPosition, HEAD_SPHERE_RADIUS * _myAvatar.getScale())) {
        return true;
    }
    return false;
}

void Application::renderLookatIndicator(glm::vec3 pointOfInterest, Camera& whichCamera) {

    const float DISTANCE_FROM_HEAD_SPHERE = 0.1f * _lookatIndicatorScale;
    const float INDICATOR_RADIUS = 0.1f * _lookatIndicatorScale;
    const float YELLOW[] = { 1.0f, 1.0f, 0.0f };
    const int NUM_SEGMENTS = 30;
    glm::vec3 haloOrigin(pointOfInterest.x, pointOfInterest.y + DISTANCE_FROM_HEAD_SPHERE, pointOfInterest.z);
    glColor3f(YELLOW[0], YELLOW[1], YELLOW[2]);
    renderCircle(haloOrigin, INDICATOR_RADIUS, IDENTITY_UP, NUM_SEGMENTS);
}

void Application::renderFollowIndicator() {
    NodeList* nodeList = NodeList::getInstance();

    glLineWidth(5);
    glBegin(GL_LINES);
    for (NodeList::iterator node = nodeList->begin(); node != nodeList->end(); ++node) {
        if (node->getLinkedData() != NULL && node->getType() == NODE_TYPE_AGENT) {
            Avatar* avatar = (Avatar *) node->getLinkedData();
            Avatar* leader = NULL;

            if (avatar->getLeaderID() != UNKNOWN_NODE_ID) {
                if (avatar->getLeaderID() == NodeList::getInstance()->getOwnerID()) {
                    leader = &_myAvatar;
                } else {
                    for (NodeList::iterator it = nodeList->begin(); it != nodeList->end(); ++it) {
                        if(it->getNodeID() == avatar->getLeaderID()
                                && it->getType() == NODE_TYPE_AGENT) {
                            leader = (Avatar*) it->getLinkedData();
                        }
                    }
                }

                if (leader != NULL) {
                    glColor3f(1.f, 0.f, 0.f);
                    glVertex3f((avatar->getHead().getPosition().x + avatar->getPosition().x) / 2.f,
                               (avatar->getHead().getPosition().y + avatar->getPosition().y) / 2.f,
                               (avatar->getHead().getPosition().z + avatar->getPosition().z) / 2.f);
                    glColor3f(0.f, 1.f, 0.f);
                    glVertex3f((leader->getHead().getPosition().x + leader->getPosition().x) / 2.f,
                               (leader->getHead().getPosition().y + leader->getPosition().y) / 2.f,
                               (leader->getHead().getPosition().z + leader->getPosition().z) / 2.f);
                }
            }
        }
    }

    if (_myAvatar.getLeadingAvatar() != NULL) {
        glColor3f(1.f, 0.f, 0.f);
        glVertex3f((_myAvatar.getHead().getPosition().x + _myAvatar.getPosition().x) / 2.f,
                   (_myAvatar.getHead().getPosition().y + _myAvatar.getPosition().y) / 2.f,
                   (_myAvatar.getHead().getPosition().z + _myAvatar.getPosition().z) / 2.f);
        glColor3f(0.f, 1.f, 0.f);
        glVertex3f((_myAvatar.getLeadingAvatar()->getHead().getPosition().x + _myAvatar.getLeadingAvatar()->getPosition().x) / 2.f,
                   (_myAvatar.getLeadingAvatar()->getHead().getPosition().y + _myAvatar.getLeadingAvatar()->getPosition().y) / 2.f,
                   (_myAvatar.getLeadingAvatar()->getHead().getPosition().z + _myAvatar.getLeadingAvatar()->getPosition().z) / 2.f);
    }

    glEnd();
}

void Application::update(float deltaTime) {

    //  Use Transmitter Hand to move hand if connected, else use mouse
    if (_myTransmitter.isConnected()) {
        const float HAND_FORCE_SCALING = 0.01f;
        glm::vec3 estimatedRotation = _myTransmitter.getEstimatedRotation();
        glm::vec3 handForce(-estimatedRotation.z, -estimatedRotation.x, estimatedRotation.y);
        _myAvatar.setMovedHandOffset(handForce *  HAND_FORCE_SCALING);
    } else {
        // update behaviors for avatar hand movement: handControl takes mouse values as input,
        // and gives back 3D values modulated for smooth transitioning between interaction modes.
        _handControl.update(_mouseX, _mouseY);
        _myAvatar.setMovedHandOffset(_handControl.getValues());
    }
    
    // tell my avatar if the mouse is being pressed...
    _myAvatar.setMousePressed(_mousePressed);
    
    // check what's under the mouse and update the mouse voxel
    glm::vec3 mouseRayOrigin, mouseRayDirection;
    _viewFrustum.computePickRay(_mouseX / (float)_glWidget->width(),
        _mouseY / (float)_glWidget->height(), mouseRayOrigin, mouseRayDirection);

    // tell my avatar the posiion and direction of the ray projected ino the world based on the mouse position        
    _myAvatar.setMouseRay(mouseRayOrigin, mouseRayDirection);
    
    // Set where I am looking based on my mouse ray (so that other people can see)
    glm::vec3 lookAtSpot;

    _isLookingAtOtherAvatar = isLookingAtOtherAvatar(mouseRayOrigin, mouseRayDirection, lookAtSpot);
    if (_isLookingAtOtherAvatar) {
        // If the mouse is over another avatar's head...
         _myAvatar.getHead().setLookAtPosition(lookAtSpot);
    } else if (_isHoverVoxel) {
        //  Look at the hovered voxel
        lookAtSpot = getMouseVoxelWorldCoordinates(_hoverVoxel);
        _myAvatar.getHead().setLookAtPosition(lookAtSpot);
    } else {
        //  Just look in direction of the mouse ray
        const float FAR_AWAY_STARE = TREE_SCALE;
        lookAtSpot = mouseRayOrigin + mouseRayDirection * FAR_AWAY_STARE;
        _myAvatar.getHead().setLookAtPosition(lookAtSpot);
    }
    
    //  Find the voxel we are hovering over, and respond if clicked
    float distance;
    BoxFace face;
    
    //  If we have clicked on a voxel, update it's color
    if (_isHoverVoxelSounding) {
        VoxelNode* hoveredNode = _voxels.getVoxelAt(_hoverVoxel.x, _hoverVoxel.y, _hoverVoxel.z, _hoverVoxel.s);
        if (hoveredNode) {
            float bright = _audio.getCollisionSoundMagnitude();
            nodeColor clickColor = { 255 * bright + _hoverVoxelOriginalColor[0] * (1.f - bright),
                                    _hoverVoxelOriginalColor[1] * (1.f - bright),
                                    _hoverVoxelOriginalColor[2] * (1.f - bright), 1 };
            hoveredNode->setColor(clickColor);
            if (bright < 0.01f) {
                hoveredNode->setColor(_hoverVoxelOriginalColor);
                _isHoverVoxelSounding = false;
            }
        } else {
            //  Voxel is not found, clear all
            _isHoverVoxelSounding = false;
            _isHoverVoxel = false; 
        }
    } else {
        //  Check for a new hover voxel
        glm::vec4 oldVoxel(_hoverVoxel.x, _hoverVoxel.y, _hoverVoxel.z, _hoverVoxel.s);
        _isHoverVoxel = _voxels.findRayIntersection(mouseRayOrigin, mouseRayDirection, _hoverVoxel, distance, face);
        if (MAKE_SOUND_ON_VOXEL_HOVER && _isHoverVoxel && glm::vec4(_hoverVoxel.x, _hoverVoxel.y, _hoverVoxel.z, _hoverVoxel.s) != oldVoxel) {
            _hoverVoxelOriginalColor[0] = _hoverVoxel.red;
            _hoverVoxelOriginalColor[1] = _hoverVoxel.green;
            _hoverVoxelOriginalColor[2] = _hoverVoxel.blue;
            _hoverVoxelOriginalColor[3] = 1;
            _audio.startCollisionSound(1.0, HOVER_VOXEL_FREQUENCY * _hoverVoxel.s * TREE_SCALE, 0.0, HOVER_VOXEL_DECAY);
            _isHoverVoxelSounding = true;
        }
    }
    
    //  If we are dragging on a voxel, add thrust according to the amount the mouse is dragging
    const float VOXEL_GRAB_THRUST = 0.0f;
    if (_mousePressed && (_mouseVoxel.s != 0)) {
        glm::vec2 mouseDrag(_mouseX - _mouseDragStartedX, _mouseY - _mouseDragStartedY);
        glm::quat orientation = _myAvatar.getOrientation();
        glm::vec3 front = orientation * IDENTITY_FRONT;
        glm::vec3 up = orientation * IDENTITY_UP;
        glm::vec3 towardVoxel = getMouseVoxelWorldCoordinates(_mouseVoxelDragging)
                                - _myAvatar.getCameraPosition();
        towardVoxel = front * glm::length(towardVoxel);
        glm::vec3 lateralToVoxel = glm::cross(up, glm::normalize(towardVoxel)) * glm::length(towardVoxel);
        _voxelThrust = glm::vec3(0, 0, 0);
        _voxelThrust += towardVoxel * VOXEL_GRAB_THRUST * deltaTime * mouseDrag.y;
        _voxelThrust += lateralToVoxel * VOXEL_GRAB_THRUST * deltaTime * mouseDrag.x;
        
        //  Add thrust from voxel grabbing to the avatar 
        _myAvatar.addThrust(_voxelThrust);

    }
    
    _mouseVoxel.s = 0.0f;
    if (checkedVoxelModeAction() != 0 &&
        (fabs(_myAvatar.getVelocity().x) +
         fabs(_myAvatar.getVelocity().y) +
         fabs(_myAvatar.getVelocity().z)) / 3 < MAX_AVATAR_EDIT_VELOCITY) {
        if (_voxels.findRayIntersection(mouseRayOrigin, mouseRayDirection, _mouseVoxel, distance, face)) {
            if (distance < MAX_VOXEL_EDIT_DISTANCE) {
                // find the nearest voxel with the desired scale
                if (_mouseVoxelScale > _mouseVoxel.s) {
                    // choose the larger voxel that encompasses the one selected
                    _mouseVoxel.x = _mouseVoxelScale * floorf(_mouseVoxel.x / _mouseVoxelScale);
                    _mouseVoxel.y = _mouseVoxelScale * floorf(_mouseVoxel.y / _mouseVoxelScale);
                    _mouseVoxel.z = _mouseVoxelScale * floorf(_mouseVoxel.z / _mouseVoxelScale);
                    _mouseVoxel.s = _mouseVoxelScale;
                    
                } else {
                    glm::vec3 faceVector = getFaceVector(face);
                    if (_mouseVoxelScale < _mouseVoxel.s) {
                        // find the closest contained voxel
                        glm::vec3 pt = (mouseRayOrigin + mouseRayDirection * distance) / (float)TREE_SCALE -
                        faceVector * (_mouseVoxelScale * 0.5f);
                        _mouseVoxel.x = _mouseVoxelScale * floorf(pt.x / _mouseVoxelScale);
                        _mouseVoxel.y = _mouseVoxelScale * floorf(pt.y / _mouseVoxelScale);
                        _mouseVoxel.z = _mouseVoxelScale * floorf(pt.z / _mouseVoxelScale);
                        _mouseVoxel.s = _mouseVoxelScale;
                    }
                    if (_addVoxelMode->isChecked()) {
                        // use the face to determine the side on which to create a neighbor
                        _mouseVoxel.x += faceVector.x * _mouseVoxel.s;
                        _mouseVoxel.y += faceVector.y * _mouseVoxel.s;
                        _mouseVoxel.z += faceVector.z * _mouseVoxel.s;
                    }
                }
            } else {
                _mouseVoxel.s = 0.0f;
            }
        } else if (_addVoxelMode->isChecked() || _selectVoxelMode->isChecked()) {
            // place the voxel a fixed distance away
            float worldMouseVoxelScale = _mouseVoxelScale * TREE_SCALE;
            glm::vec3 pt = mouseRayOrigin + mouseRayDirection * (2.0f + worldMouseVoxelScale * 0.5f);
            _mouseVoxel.x = _mouseVoxelScale * floorf(pt.x / worldMouseVoxelScale);
            _mouseVoxel.y = _mouseVoxelScale * floorf(pt.y / worldMouseVoxelScale);
            _mouseVoxel.z = _mouseVoxelScale * floorf(pt.z / worldMouseVoxelScale);
            _mouseVoxel.s = _mouseVoxelScale;
        }
        
        if (_deleteVoxelMode->isChecked()) {
            // red indicates deletion
            _mouseVoxel.red = 255;
            _mouseVoxel.green = _mouseVoxel.blue = 0;
        } else if (_selectVoxelMode->isChecked()) {
            // yellow indicates deletion
            _mouseVoxel.red = _mouseVoxel.green = 255;
            _mouseVoxel.blue = 0;
        } else { // _addVoxelMode->isChecked() || _colorVoxelMode->isChecked()
            QColor paintColor = _voxelPaintColor->data().value<QColor>();
            _mouseVoxel.red = paintColor.red();
            _mouseVoxel.green = paintColor.green();
            _mouseVoxel.blue = paintColor.blue();
        }
        
        // if we just edited, use the currently selected voxel as the "last" for drag detection
        if (_justEditedVoxel) {
            _lastMouseVoxelPos = glm::vec3(_mouseVoxel.x, _mouseVoxel.y, _mouseVoxel.z);
            _justEditedVoxel = false;
        }
    }
    
    // walking triggers the handControl to stop
    if (_myAvatar.getMode() == AVATAR_MODE_WALKING) {
        _handControl.stop();
    }
       
    //  Update from Touch
    if (_isTouchPressed) {
        float TOUCH_YAW_SCALE = -50.0f;
        float TOUCH_PITCH_SCALE = -50.0f;
        _yawFromTouch += ((_touchAvgX - _lastTouchAvgX) * TOUCH_YAW_SCALE * deltaTime);
        _pitchFromTouch += ((_touchAvgY - _lastTouchAvgY) * TOUCH_PITCH_SCALE * deltaTime);
        
        _lastTouchAvgX = _touchAvgX;
        _lastTouchAvgY = _touchAvgY;
    }
    
    // Leap finger-sensing device
    LeapManager::enableFakeFingers(_simulateLeapHand->isChecked());
    _myAvatar.getHand().setRaveGloveActive(_testRaveGlove->isChecked());
    LeapManager::nextFrame(_myAvatar);
    
     //  Read serial port interface devices
    if (_serialHeadSensor.isActive()) {
        _serialHeadSensor.readData(deltaTime);
    }
    
    //  Update transmitter
    
    //  Sample hardware, update view frustum if needed, and send avatar data to mixer/nodes
    updateAvatar(deltaTime);

    // read incoming packets from network
    if (!_enableNetworkThread) {
        networkReceive(0);
    }
    
    //loop through all the other avatars and simulate them...
    NodeList* nodeList = NodeList::getInstance();
    for(NodeList::iterator node = nodeList->begin(); node != nodeList->end(); node++) {
        node->lock();
        if (node->getLinkedData() != NULL) {
            Avatar *avatar = (Avatar *)node->getLinkedData();
            if (!avatar->isInitialized()) {
                avatar->init();
            }
            avatar->simulate(deltaTime, NULL, 0.f);
            avatar->setMouseRay(mouseRayOrigin, mouseRayDirection);
        }
        node->unlock();
    }

    //  Simulate myself
    if (_gravityUse->isChecked()) {
        _myAvatar.setGravity(_environment.getGravity(_myAvatar.getPosition()));
    }
    else {
        _myAvatar.setGravity(glm::vec3(0.0f, 0.0f, 0.0f));
    }

    if (_transmitterDrives->isChecked() && _myTransmitter.isConnected()) {
        _myAvatar.simulate(deltaTime, &_myTransmitter, _gyroCameraSensitivity);
    } else {
        _myAvatar.simulate(deltaTime, NULL, _gyroCameraSensitivity);
    }
    
    if (!OculusManager::isConnected()) {        
        if (_lookingInMirror->isChecked()) {
            if (_myCamera.getMode() != CAMERA_MODE_MIRROR) {
                _myCamera.setMode(CAMERA_MODE_MIRROR);
                _myCamera.setModeShiftRate(100.0f);
            }
        } else if (_manualFirstPerson->isChecked()) {
            if (_myCamera.getMode() != CAMERA_MODE_FIRST_PERSON) {
                _myCamera.setMode(CAMERA_MODE_FIRST_PERSON);
                _myCamera.setModeShiftRate(1.0f);
            }
        } else if (_manualThirdPerson->isChecked()) {
            if (_myCamera.getMode() != CAMERA_MODE_THIRD_PERSON) {
                _myCamera.setMode(CAMERA_MODE_THIRD_PERSON);
                _myCamera.setModeShiftRate(1.0f);
            }
        } else {
            const float THIRD_PERSON_SHIFT_VELOCITY = 1000.0f;
            const float TIME_BEFORE_SHIFT_INTO_FIRST_PERSON = 0.75f;
            const float TIME_BEFORE_SHIFT_INTO_THIRD_PERSON = 0.1f;
            
            if ((_myAvatar.getElapsedTimeStopped() > TIME_BEFORE_SHIFT_INTO_FIRST_PERSON)
                    && (_myCamera.getMode() != CAMERA_MODE_FIRST_PERSON)) {
                _myCamera.setMode(CAMERA_MODE_FIRST_PERSON);
                _myCamera.setModeShiftRate(1.0f);
            }
            if ((_myAvatar.getSpeed() > THIRD_PERSON_SHIFT_VELOCITY)
                    && (_myAvatar.getElapsedTimeMoving() > TIME_BEFORE_SHIFT_INTO_THIRD_PERSON)
                    && (_myCamera.getMode() != CAMERA_MODE_THIRD_PERSON)) {
                _myCamera.setMode(CAMERA_MODE_THIRD_PERSON);
                _myCamera.setModeShiftRate(1000.0f);
            }
        }
    }
   
    // Update bandwidth dialog, if any
    if (_bandwidthDialog) {
        _bandwidthDialog->update();
    }
    if (_voxelStatsDialog) {
        _voxelStatsDialog->update();
    }

    //  Update audio stats for procedural sounds
    #ifndef _WIN32
    _audio.setLastAcceleration(_myAvatar.getThrust());
    _audio.setLastVelocity(_myAvatar.getVelocity());
    _audio.eventuallyAnalyzePing();
    #endif
    
    if (_renderParticleSystemOn->isChecked()) {
        updateParticleSystem(deltaTime);
    }      
}

void Application::updateAvatar(float deltaTime) {
    
    // rotate body yaw for yaw received from multitouch
    _myAvatar.setOrientation(_myAvatar.getOrientation()
                             * glm::quat(glm::vec3(0, _yawFromTouch * deltaTime, 0)));
    _yawFromTouch = 0.f;
    
    // Update my avatar's state from gyros and/or webcam
    _myAvatar.updateFromGyrosAndOrWebcam(_gyroLook->isChecked(),
                                         _pitchFromTouch);
        
    if (_serialHeadSensor.isActive()) {
      
        //  Grab latest readings from the gyros
        float measuredPitchRate = _serialHeadSensor.getLastPitchRate();
        float measuredYawRate = _serialHeadSensor.getLastYawRate();
        
        //  Update gyro-based mouse (X,Y on screen)
        const float MIN_MOUSE_RATE = 3.0;
        const float HORIZONTAL_PIXELS_PER_DEGREE = 2880.f / 45.f;
        const float VERTICAL_PIXELS_PER_DEGREE = 1800.f / 30.f;
        if (powf(measuredYawRate * measuredYawRate +
                 measuredPitchRate * measuredPitchRate, 0.5) > MIN_MOUSE_RATE) {
            _headMouseX -= measuredYawRate * HORIZONTAL_PIXELS_PER_DEGREE * deltaTime;
            _headMouseY -= measuredPitchRate * VERTICAL_PIXELS_PER_DEGREE * deltaTime;
        }
        _headMouseX = max(_headMouseX, 0);
        _headMouseX = min(_headMouseX, _glWidget->width());
        _headMouseY = max(_headMouseY, 0);
        _headMouseY = min(_headMouseY, _glWidget->height());

        const float MIDPOINT_OF_SCREEN = 0.5;

        // Set lookAtPosition if an avatar is at the center of the screen
        glm::vec3 screenCenterRayOrigin, screenCenterRayDirection;
        _viewFrustum.computePickRay(MIDPOINT_OF_SCREEN, MIDPOINT_OF_SCREEN, screenCenterRayOrigin, screenCenterRayDirection);

        glm::vec3 eyePosition;
        
        _isLookingAtOtherAvatar = isLookingAtOtherAvatar(screenCenterRayOrigin, screenCenterRayDirection, eyePosition);
        if (_isLookingAtOtherAvatar) {
            glm::vec3 myLookAtFromMouse(eyePosition);
            _myAvatar.getHead().setLookAtPosition(myLookAtFromMouse);
        }

    }

    if (OculusManager::isConnected()) {
        float yaw, pitch, roll;
        OculusManager::getEulerAngles(yaw, pitch, roll);
    
        _myAvatar.getHead().setYaw(yaw + _yawFromTouch);
        _myAvatar.getHead().setPitch(pitch + _pitchFromTouch);
        _myAvatar.getHead().setRoll(roll);
    }
     
    //  Get audio loudness data from audio input device
    #ifndef _WIN32
        _myAvatar.getHead().setAudioLoudness(_audio.getLastInputLoudness());
    #endif

    // Update Avatar with latest camera and view frustum data...
    // NOTE: we get this from the view frustum, to make it simpler, since the
    // loadViewFrumstum() method will get the correct details from the camera
    // We could optimize this to not actually load the viewFrustum, since we don't
    // actually need to calculate the view frustum planes to send these details 
    // to the server.
    loadViewFrustum(_myCamera, _viewFrustum);
    _myAvatar.setCameraPosition(_viewFrustum.getPosition());
    _myAvatar.setCameraOrientation(_viewFrustum.getOrientation());
    _myAvatar.setCameraFov(_viewFrustum.getFieldOfView());
    _myAvatar.setCameraAspectRatio(_viewFrustum.getAspectRatio());
    _myAvatar.setCameraNearClip(_viewFrustum.getNearClip());
    _myAvatar.setCameraFarClip(_viewFrustum.getFarClip());
    
    NodeList* nodeList = NodeList::getInstance();
    if (nodeList->getOwnerID() != UNKNOWN_NODE_ID) {
        // if I know my ID, send head/hand data to the avatar mixer and voxel server
        unsigned char broadcastString[MAX_PACKET_SIZE];
        unsigned char* endOfBroadcastStringWrite = broadcastString;
        
        endOfBroadcastStringWrite += populateTypeAndVersion(endOfBroadcastStringWrite, PACKET_TYPE_HEAD_DATA);
        
        endOfBroadcastStringWrite += packNodeId(endOfBroadcastStringWrite, nodeList->getOwnerID());
        
        endOfBroadcastStringWrite += _myAvatar.getBroadcastData(endOfBroadcastStringWrite);

        const char nodeTypesOfInterest[] = { NODE_TYPE_VOXEL_SERVER, NODE_TYPE_AVATAR_MIXER }; 
        controlledBroadcastToNodes(broadcastString, endOfBroadcastStringWrite - broadcastString,
                                   nodeTypesOfInterest, sizeof(nodeTypesOfInterest));
        
        // once in a while, send my voxel url
        const float AVATAR_VOXEL_URL_SEND_INTERVAL = 1.0f; // seconds
        if (shouldDo(AVATAR_VOXEL_URL_SEND_INTERVAL, deltaTime)) {
            sendAvatarVoxelURLMessage(_myAvatar.getVoxels()->getVoxelURL());
        }
    }

    // If I'm in paint mode, send a voxel out to VOXEL server nodes.
    if (_paintOn) {

        glm::vec3 avatarPos = _myAvatar.getPosition();

        // For some reason, we don't want to flip X and Z here.
        _paintingVoxel.x = avatarPos.x / 10.0;
        _paintingVoxel.y = avatarPos.y / 10.0;
        _paintingVoxel.z = avatarPos.z / 10.0;
        
        if (_paintingVoxel.x >= 0.0 && _paintingVoxel.x <= 1.0 &&
            _paintingVoxel.y >= 0.0 && _paintingVoxel.y <= 1.0 &&
            _paintingVoxel.z >= 0.0 && _paintingVoxel.z <= 1.0) {
            
            PACKET_TYPE message = (_destructiveAddVoxel->isChecked() ?
                PACKET_TYPE_SET_VOXEL_DESTRUCTIVE : PACKET_TYPE_SET_VOXEL);
            sendVoxelEditMessage(message, _paintingVoxel);
        }
    }
}

/////////////////////////////////////////////////////////////////////////////////////
// loadViewFrustum()
//
// Description: this will load the view frustum bounds for EITHER the head
//                 or the "myCamera". 
//
void Application::loadViewFrustum(Camera& camera, ViewFrustum& viewFrustum) {
    // We will use these below, from either the camera or head vectors calculated above    
    glm::vec3 position(camera.getPosition());
    float fov         = camera.getFieldOfView();
    float nearClip    = camera.getNearClip();
    float farClip     = camera.getFarClip();

    glm::quat rotation = camera.getRotation();

    // Set the viewFrustum up with the correct position and orientation of the camera    
    viewFrustum.setPosition(position);
    viewFrustum.setOrientation(rotation);
    
    // Also make sure it's got the correct lens details from the camera
    viewFrustum.setFieldOfView(fov);
    viewFrustum.setNearClip(nearClip);
    viewFrustum.setFarClip(farClip);
    viewFrustum.setEyeOffsetPosition(camera.getEyeOffsetPosition());
    viewFrustum.setEyeOffsetOrientation(camera.getEyeOffsetOrientation());

    // Ask the ViewFrustum class to calculate our corners
    viewFrustum.calculate();
}

// this shader is an adaptation (HLSL -> GLSL, removed conditional) of the one in the Oculus sample
// code (Samples/OculusRoomTiny/RenderTiny_D3D1X_Device.cpp), which is under the Apache license
// (http://www.apache.org/licenses/LICENSE-2.0)
static const char* DISTORTION_FRAGMENT_SHADER =
    "#version 120\n"
    "uniform sampler2D texture;"
    "uniform vec2 lensCenter;"
    "uniform vec2 screenCenter;"
    "uniform vec2 scale;"
    "uniform vec2 scaleIn;"
    "uniform vec4 hmdWarpParam;"
    "vec2 hmdWarp(vec2 in01) {"
    "   vec2 theta = (in01 - lensCenter) * scaleIn;"
    "   float rSq = theta.x * theta.x + theta.y * theta.y;"
    "   vec2 theta1 = theta * (hmdWarpParam.x + hmdWarpParam.y * rSq + "
    "                 hmdWarpParam.z * rSq * rSq + hmdWarpParam.w * rSq * rSq * rSq);"
    "   return lensCenter + scale * theta1;"
    "}"
    "void main(void) {"
    "   vec2 tc = hmdWarp(gl_TexCoord[0].st);"
    "   vec2 below = step(screenCenter.st + vec2(-0.25, -0.5), tc.st);"
    "   vec2 above = vec2(1.0, 1.0) - step(screenCenter.st + vec2(0.25, 0.5), tc.st);"
    "   gl_FragColor = mix(vec4(0.0, 0.0, 0.0, 1.0), texture2D(texture, tc), "
    "       above.s * above.t * below.s * below.t);"
    "}";
    
void Application::displayOculus(Camera& whichCamera) {
    // magic numbers ahoy! in order to avoid pulling in the Oculus utility library that calculates
    // the rendering parameters from the hardware stats, i just folded their calculations into
    // constants using the stats for the current-model hardware as contained in the SDK file
    // LibOVR/Src/Util/Util_Render_Stereo.cpp

    // eye 

    // render the left eye view to the left side of the screen
    glMatrixMode(GL_PROJECTION);
    glPushMatrix();
    glLoadIdentity();
    glTranslatef(0.151976, 0, 0); // +h, see Oculus SDK docs p. 26
    gluPerspective(whichCamera.getFieldOfView(), whichCamera.getAspectRatio(),
        whichCamera.getNearClip(), whichCamera.getFarClip());
    
    glViewport(0, 0, _glWidget->width() / 2, _glWidget->height());
    glMatrixMode(GL_MODELVIEW);
    glPushMatrix();
    glLoadIdentity();
    glTranslatef(0.032, 0, 0); // dip/2, see p. 27
    
    displaySide(whichCamera);

    // and the right eye to the right side
    glMatrixMode(GL_PROJECTION);
    glLoadIdentity();
    glTranslatef(-0.151976, 0, 0); // -h
    gluPerspective(whichCamera.getFieldOfView(), whichCamera.getAspectRatio(),
        whichCamera.getNearClip(), whichCamera.getFarClip());
    
    glViewport(_glWidget->width() / 2, 0, _glWidget->width() / 2, _glWidget->height());
    glMatrixMode(GL_MODELVIEW);
    glLoadIdentity();
    glTranslatef(-0.032, 0, 0);
    
    displaySide(whichCamera);

    glPopMatrix();
    
    // restore our normal viewport
    glViewport(0, 0, _glWidget->width(), _glWidget->height());

    if (_oculusTextureID == 0) {
        glGenTextures(1, &_oculusTextureID);
        glBindTexture(GL_TEXTURE_2D, _oculusTextureID);
        glTexImage2D(GL_TEXTURE_2D, 0, GL_RGBA, _glWidget->width(), _glWidget->height(), 0, GL_RGBA, GL_UNSIGNED_BYTE, 0);
        glTexParameterf(GL_TEXTURE_2D, GL_TEXTURE_MIN_FILTER, GL_LINEAR);   
        
        _oculusProgram = new ProgramObject();
        _oculusProgram->addShaderFromSourceCode(QGLShader::Fragment, DISTORTION_FRAGMENT_SHADER);
        _oculusProgram->link();
        
        _textureLocation = _oculusProgram->uniformLocation("texture");
        _lensCenterLocation = _oculusProgram->uniformLocation("lensCenter");
        _screenCenterLocation = _oculusProgram->uniformLocation("screenCenter");
        _scaleLocation = _oculusProgram->uniformLocation("scale");
        _scaleInLocation = _oculusProgram->uniformLocation("scaleIn");
        _hmdWarpParamLocation = _oculusProgram->uniformLocation("hmdWarpParam");
        
    } else {
        glBindTexture(GL_TEXTURE_2D, _oculusTextureID);
    }
    glCopyTexSubImage2D(GL_TEXTURE_2D, 0, 0, 0, 0, 0, _glWidget->width(), _glWidget->height());

    glMatrixMode(GL_PROJECTION);
    glLoadIdentity();
    gluOrtho2D(0, _glWidget->width(), 0, _glWidget->height());           
    glDisable(GL_DEPTH_TEST);
    glDisable(GL_LIGHTING);
    
    // for reference on setting these values, see SDK file Samples/OculusRoomTiny/RenderTiny_Device.cpp
    
    float scaleFactor = 1.0 / _oculusDistortionScale;
    float aspectRatio = (_glWidget->width() * 0.5) / _glWidget->height();
    
    glDisable(GL_BLEND);
    glEnable(GL_TEXTURE_2D);
    _oculusProgram->bind();
    _oculusProgram->setUniformValue(_textureLocation, 0);
    _oculusProgram->setUniformValue(_lensCenterLocation, 0.287994, 0.5); // see SDK docs, p. 29
    _oculusProgram->setUniformValue(_screenCenterLocation, 0.25, 0.5);
    _oculusProgram->setUniformValue(_scaleLocation, 0.25 * scaleFactor, 0.5 * scaleFactor * aspectRatio);
    _oculusProgram->setUniformValue(_scaleInLocation, 4, 2 / aspectRatio);
    _oculusProgram->setUniformValue(_hmdWarpParamLocation, 1.0, 0.22, 0.24, 0);

    glColor3f(1, 0, 1);
    glBegin(GL_QUADS);
    glTexCoord2f(0, 0);
    glVertex2f(0, 0);
    glTexCoord2f(0.5, 0);
    glVertex2f(_glWidget->width()/2, 0);
    glTexCoord2f(0.5, 1);
    glVertex2f(_glWidget->width() / 2, _glWidget->height());
    glTexCoord2f(0, 1);
    glVertex2f(0, _glWidget->height());
    glEnd();
    
    _oculusProgram->setUniformValue(_lensCenterLocation, 0.787994, 0.5);
    _oculusProgram->setUniformValue(_screenCenterLocation, 0.75, 0.5);
    
    glBegin(GL_QUADS);
    glTexCoord2f(0.5, 0);
    glVertex2f(_glWidget->width() / 2, 0);
    glTexCoord2f(1, 0);
    glVertex2f(_glWidget->width(), 0);
    glTexCoord2f(1, 1);
    glVertex2f(_glWidget->width(), _glWidget->height());
    glTexCoord2f(0.5, 1);
    glVertex2f(_glWidget->width() / 2, _glWidget->height());
    glEnd();
    
    glEnable(GL_BLEND);           
    glDisable(GL_TEXTURE_2D);
    glBindTexture(GL_TEXTURE_2D, 0);
    _oculusProgram->release();
    
    glPopMatrix();
}

void Application::setupWorldLight(Camera& whichCamera) {
    
    //  Setup 3D lights (after the camera transform, so that they are positioned in world space)
    glEnable(GL_COLOR_MATERIAL);
    glColorMaterial(GL_FRONT_AND_BACK, GL_AMBIENT_AND_DIFFUSE);
    
    glm::vec3 relativeSunLoc = glm::normalize(_environment.getClosestData(whichCamera.getPosition()).getSunLocation() -
                                              whichCamera.getPosition());
    GLfloat light_position0[] = { relativeSunLoc.x, relativeSunLoc.y, relativeSunLoc.z, 0.0 };
    glLightfv(GL_LIGHT0, GL_POSITION, light_position0);
    GLfloat ambient_color[] = { 0.7, 0.7, 0.8 };
    glLightfv(GL_LIGHT0, GL_AMBIENT, ambient_color);
    GLfloat diffuse_color[] = { 0.8, 0.7, 0.7 };
    glLightfv(GL_LIGHT0, GL_DIFFUSE, diffuse_color);
    GLfloat specular_color[] = { 1.0, 1.0, 1.0, 1.0};
    glLightfv(GL_LIGHT0, GL_SPECULAR, specular_color);
    
    glMaterialfv(GL_FRONT, GL_SPECULAR, specular_color);
    glMateriali(GL_FRONT, GL_SHININESS, 96);
}

void Application::displaySide(Camera& whichCamera) {
    // transform by eye offset

    // flip x if in mirror mode (also requires reversing winding order for backface culling)
    if (_lookingInMirror->isChecked()) {
        glScalef(-1.0f, 1.0f, 1.0f);
        glFrontFace(GL_CW);
    
    } else {
        glFrontFace(GL_CCW);
    }

    glm::vec3 eyeOffsetPos = whichCamera.getEyeOffsetPosition();
    glm::quat eyeOffsetOrient = whichCamera.getEyeOffsetOrientation();
    glm::vec3 eyeOffsetAxis = glm::axis(eyeOffsetOrient);
    glRotatef(-glm::angle(eyeOffsetOrient), eyeOffsetAxis.x, eyeOffsetAxis.y, eyeOffsetAxis.z);
    glTranslatef(-eyeOffsetPos.x, -eyeOffsetPos.y, -eyeOffsetPos.z);

    // transform view according to whichCamera
    // could be myCamera (if in normal mode)
    // or could be viewFrustumOffsetCamera if in offset mode

    glm::quat rotation = whichCamera.getRotation();
    glm::vec3 axis = glm::axis(rotation);
    glRotatef(-glm::angle(rotation), axis.x, axis.y, axis.z);

    glTranslatef(-whichCamera.getPosition().x, -whichCamera.getPosition().y, -whichCamera.getPosition().z);

    //  Setup 3D lights (after the camera transform, so that they are positioned in world space)
    setupWorldLight(whichCamera);
    
    if (_renderStarsOn->isChecked()) {
        if (!_stars.getFileLoaded()) {
            _stars.readInput(STAR_FILE, STAR_CACHE_FILE, 0);
        }
        // should be the first rendering pass - w/o depth buffer / lighting

        // compute starfield alpha based on distance from atmosphere
        float alpha = 1.0f;
        if (_renderAtmosphereOn->isChecked()) {
            const EnvironmentData& closestData = _environment.getClosestData(whichCamera.getPosition());
            float height = glm::distance(whichCamera.getPosition(), closestData.getAtmosphereCenter());
            if (height < closestData.getAtmosphereInnerRadius()) {
                alpha = 0.0f;
                
            } else if (height < closestData.getAtmosphereOuterRadius()) {
                alpha = (height - closestData.getAtmosphereInnerRadius()) /
                    (closestData.getAtmosphereOuterRadius() - closestData.getAtmosphereInnerRadius());
            }
        }

        // finally render the starfield
        _stars.render(whichCamera.getFieldOfView(), whichCamera.getAspectRatio(), whichCamera.getNearClip(), alpha);
    }

    // draw the sky dome
    if (_renderAtmosphereOn->isChecked()) {
        _environment.renderAtmospheres(whichCamera);
    }
    
    glEnable(GL_LIGHTING);
    glEnable(GL_DEPTH_TEST);
    
    //  Enable to show line from me to the voxel I am touching
    //renderLineToTouchedVoxel();
    //renderThrustAtVoxel(_voxelThrust);
    
    // draw a red sphere  
    float sphereRadius = 0.25f;
    glColor3f(1,0,0);
    glPushMatrix();
        glutSolidSphere(sphereRadius, 15, 15);
    glPopMatrix();

    //draw a grid ground plane....
    if (_renderGroundPlaneOn->isChecked()) {
        // draw grass plane with fog
        glEnable(GL_FOG);
        glEnable(GL_NORMALIZE);        
        const float FOG_COLOR[] = { 1.0f, 1.0f, 1.0f, 1.0f };
        glFogfv(GL_FOG_COLOR, FOG_COLOR);
        glFogi(GL_FOG_MODE, GL_EXP2);
        glFogf(GL_FOG_DENSITY, 0.025f);
        glPushMatrix();
            const float GRASS_PLANE_SIZE = 256.0f;
            glTranslatef(-GRASS_PLANE_SIZE * 0.5f, -0.01f, GRASS_PLANE_SIZE * 0.5f);
            glScalef(GRASS_PLANE_SIZE, 1.0f, GRASS_PLANE_SIZE);
            glRotatef(-90.0f, 1.0f, 0.0f, 0.0f);
            glColor3ub(70, 134, 74);
            const int GRASS_DIVISIONS = 40;
            _geometryCache.renderSquare(GRASS_DIVISIONS, GRASS_DIVISIONS);
        glPopMatrix();
        glDisable(GL_FOG);
        glDisable(GL_NORMALIZE);
        
        //renderGroundPlaneGrid(EDGE_SIZE_GROUND_PLANE, _audio.getCollisionSoundMagnitude());
    } 
    //  Draw voxels
    if (_renderVoxels->isChecked()) {
        _voxels.render(_renderVoxelTextures->isChecked());
    }
    
    // indicate what we'll be adding/removing in mouse mode, if anything
    if (_mouseVoxel.s != 0) {
        glDisable(GL_LIGHTING);
        glPushMatrix();
        glScalef(TREE_SCALE, TREE_SCALE, TREE_SCALE);
        renderMouseVoxelGrid(_mouseVoxel.x, _mouseVoxel.y, _mouseVoxel.z, _mouseVoxel.s);
        if (_addVoxelMode->isChecked()) {
            // use a contrasting color so that we can see what we're doing
            glColor3ub(_mouseVoxel.red + 128, _mouseVoxel.green + 128, _mouseVoxel.blue + 128);
        } else {
            glColor3ub(_mouseVoxel.red, _mouseVoxel.green, _mouseVoxel.blue);
        }
        glTranslatef(_mouseVoxel.x + _mouseVoxel.s*0.5f,
                     _mouseVoxel.y + _mouseVoxel.s*0.5f,
                     _mouseVoxel.z + _mouseVoxel.s*0.5f);
        glLineWidth(4.0f);
        glutWireCube(_mouseVoxel.s);
        glLineWidth(1.0f);
        glPopMatrix();
        glEnable(GL_LIGHTING);
    }
    
    _myAvatar.renderScreenTint(SCREEN_TINT_BEFORE_AVATARS, whichCamera);
    
    if (_renderAvatarsOn->isChecked()) {
        //  Render avatars of other nodes
        NodeList* nodeList = NodeList::getInstance();
        
        for (NodeList::iterator node = nodeList->begin(); node != nodeList->end(); node++) {
            node->lock();
            
            if (node->getLinkedData() != NULL && node->getType() == NODE_TYPE_AGENT) {
                Avatar *avatar = (Avatar *)node->getLinkedData();
                if (!avatar->isInitialized()) {
                    avatar->init();
                }
                if (isLookingAtMyAvatar(avatar)) {
                    avatar->getHead().setLookAtPosition(_myCamera.getPosition());
                }
                avatar->render(false, _renderAvatarBalls->isChecked());
                avatar->setDisplayingLookatVectors(_renderLookatOn->isChecked());
            }
            
            node->unlock();
        }
        
        // Render my own Avatar
        if (_myCamera.getMode() != CAMERA_MODE_FIRST_PERSON) {
            if (_myCamera.getMode() == CAMERA_MODE_MIRROR) {
                _myAvatar.getHead().setLookAtPosition(_myCamera.getPosition());
            }
            _myAvatar.render(_lookingInMirror->isChecked(), _renderAvatarBalls->isChecked());
            _myAvatar.setDisplayingLookatVectors(_renderLookatOn->isChecked());

            if (_renderLookatIndicatorOn->isChecked() && _isLookingAtOtherAvatar) {
                renderLookatIndicator(_lookatOtherPosition, whichCamera);
            }
        }
    }

    _myAvatar.renderScreenTint(SCREEN_TINT_AFTER_AVATARS, whichCamera);

    if (_renderParticleSystemOn->isChecked()) {
        if (_particleSystemInitialized) {
            _particleSystem.render();    
        }
    }

    //  Render the world box
    if (!_lookingInMirror->isChecked() && _renderStatsOn->isChecked()) { renderWorldBox(); }
    
    // brad's frustum for debugging
    if (_frustumOn->isChecked()) renderViewFrustum(_viewFrustum);
    
    // render voxel fades if they exist
    if (_voxelFades.size() > 0) {
        for(std::vector<VoxelFade>::iterator fade = _voxelFades.begin(); fade != _voxelFades.end();) {
            fade->render();
            if(fade->isDone()) {
                fade = _voxelFades.erase(fade);
            } else {
                ++fade;
            }
        }
    }
        
    renderFollowIndicator();
}

void Application::displayOverlay() {
    //  Render 2D overlay:  I/O level bar graphs and text  
    glMatrixMode(GL_PROJECTION);
    glPushMatrix();
        glLoadIdentity(); 
        gluOrtho2D(0, _glWidget->width(), _glWidget->height(), 0);
        glDisable(GL_DEPTH_TEST);
        glDisable(GL_LIGHTING);
    
        //  Display a single screen-size quad to create an alpha blended 'collision' flash
        float collisionSoundMagnitude = _audio.getCollisionSoundMagnitude();
        const float VISIBLE_COLLISION_SOUND_MAGNITUDE = 0.5f;
        if (collisionSoundMagnitude > VISIBLE_COLLISION_SOUND_MAGNITUDE) {
                renderCollisionOverlay(_glWidget->width(), _glWidget->height(), _audio.getCollisionSoundMagnitude());
        }
   
        #ifndef _WIN32
        _audio.render(_glWidget->width(), _glWidget->height());
        if (_oscilloscopeOn->isChecked()) {
            _audioScope.render(20, _glWidget->height() - 200);
        }
        #endif

       //noiseTest(_glWidget->width(), _glWidget->height());
    
    if (_showHeadMouse->isChecked() && !_lookingInMirror->isChecked() && USING_INVENSENSE_MPU9150) {
            //  Display small target box at center or head mouse target that can also be used to measure LOD
            glColor3f(1.0, 1.0, 1.0);
            glDisable(GL_LINE_SMOOTH);
            const int PIXEL_BOX = 20;
            glBegin(GL_LINE_STRIP);
            glVertex2f(_headMouseX - PIXEL_BOX/2, _headMouseY - PIXEL_BOX/2);
            glVertex2f(_headMouseX + PIXEL_BOX/2, _headMouseY - PIXEL_BOX/2);
            glVertex2f(_headMouseX + PIXEL_BOX/2, _headMouseY + PIXEL_BOX/2);
            glVertex2f(_headMouseX - PIXEL_BOX/2, _headMouseY + PIXEL_BOX/2);
            glVertex2f(_headMouseX - PIXEL_BOX/2, _headMouseY - PIXEL_BOX/2);
            glEnd();            
            glEnable(GL_LINE_SMOOTH);
        }
        
    //  Show detected levels from the serial I/O ADC channel sensors
    if (_displayLevels) _serialHeadSensor.renderLevels(_glWidget->width(), _glWidget->height());
    
    //  Show hand transmitter data if detected
    if (_myTransmitter.isConnected()) {
        _myTransmitter.renderLevels(_glWidget->width(), _glWidget->height());
    }
    //  Display stats and log text onscreen
    glLineWidth(1.0f);
    glPointSize(1.0f);
    
    if (_renderStatsOn->isChecked()) { displayStats(); }

    // testing rendering coverage map
    if (_renderCoverageMapV2->isChecked()) { renderCoverageMapV2(); }
    if (_renderCoverageMap->isChecked())   { renderCoverageMap(); }
    if (_bandwidthDisplayOn->isChecked()) { _bandwidthMeter.render(_glWidget->width(), _glWidget->height()); }

    if (_logOn->isChecked()) { LogDisplay::instance.render(_glWidget->width(), _glWidget->height()); }

    //  Show chat entry field
    if (_chatEntryOn) {
        _chatEntry.render(_glWidget->width(), _glWidget->height());
    }
    
    //  Show on-screen msec timer
    if (_renderFrameTimerOn->isChecked()) {
        char frameTimer[10];
        uint64_t mSecsNow = floor(usecTimestampNow() / 1000.0 + 0.5);
        sprintf(frameTimer, "%d\n", (int)(mSecsNow % 1000));
        drawtext(_glWidget->width() - 100, _glWidget->height() - 20, 0.30, 0, 1.0, 0, frameTimer, 0, 0, 0);
        drawtext(_glWidget->width() - 102, _glWidget->height() - 22, 0.30, 0, 1.0, 0, frameTimer, 1, 1, 1);
    }


    //  Stats at upper right of screen about who domain server is telling us about
    glPointSize(1.0f);
    char nodes[100];
    
    NodeList* nodeList = NodeList::getInstance();
    int totalAvatars = 0, totalServers = 0;
    
    for (NodeList::iterator node = nodeList->begin(); node != nodeList->end(); node++) {
        node->getType() == NODE_TYPE_AGENT ? totalAvatars++ : totalServers++;
    }
    
    sprintf(nodes, "Servers: %d, Avatars: %d\n", totalServers, totalAvatars);
    drawtext(_glWidget->width() - 150, 20, 0.10, 0, 1.0, 0, nodes, 1, 0, 0);
    
    if (_paintOn) {
    
        char paintMessage[100];
        sprintf(paintMessage,"Painting (%.3f,%.3f,%.3f/%.3f/%d,%d,%d)",
            _paintingVoxel.x, _paintingVoxel.y, _paintingVoxel.z, _paintingVoxel.s,
            (unsigned int)_paintingVoxel.red, (unsigned int)_paintingVoxel.green, (unsigned int)_paintingVoxel.blue);
        drawtext(_glWidget->width() - 350, 50, 0.10, 0, 1.0, 0, paintMessage, 1, 1, 0);
    }
    
    // render the webcam input frame
    _webcam.renderPreview(_glWidget->width(), _glWidget->height());

    _palette.render(_glWidget->width(), _glWidget->height());

    if (_eyedropperMode->isChecked() && _voxelPaintColor->data().value<QColor>() != _swatch.getColor()) {
        QColor color = _voxelPaintColor->data().value<QColor>();
        TextRenderer textRenderer(SANS_FONT_FAMILY, 11, 50);
        const char line1[] = "Assign this color to a swatch";
        const char line2[] = "by choosing a key from 1 to 8.";

        int left = (_glWidget->width() - POPUP_WIDTH - 2 * POPUP_MARGIN) / 2;
        int top = _glWidget->height() / 40;

        glBegin(GL_POLYGON);
        glColor3f(0.0f, 0.0f, 0.0f);
        for (double a = M_PI; a < 1.5f * M_PI; a += POPUP_STEP) {
            glVertex2f(left + POPUP_MARGIN * cos(a)              , top + POPUP_MARGIN * sin(a));
        }
        for (double a = 1.5f * M_PI; a < 2.0f * M_PI; a += POPUP_STEP) {
            glVertex2f(left + POPUP_WIDTH + POPUP_MARGIN * cos(a), top + POPUP_MARGIN * sin(a));
        }
        for (double a = 0.0f; a < 0.5f * M_PI; a += POPUP_STEP) {
            glVertex2f(left + POPUP_WIDTH + POPUP_MARGIN * cos(a), top + POPUP_HEIGHT + POPUP_MARGIN * sin(a));
        }
        for (double a = 0.5f * M_PI; a < 1.0f * M_PI; a += POPUP_STEP) {
            glVertex2f(left + POPUP_MARGIN * cos(a)              , top + POPUP_HEIGHT + POPUP_MARGIN * sin(a));
        }
        glEnd();

        glBegin(GL_QUADS);
        glColor3f(color.redF(),
                  color.greenF(),
                  color.blueF());
        glVertex2f(left               , top);
        glVertex2f(left + SWATCH_WIDTH, top);
        glVertex2f(left + SWATCH_WIDTH, top + SWATCH_HEIGHT);
        glVertex2f(left               , top + SWATCH_HEIGHT);
        glEnd();

        glColor3f(1.0f, 1.0f, 1.0f);
        textRenderer.draw(left + SWATCH_WIDTH + POPUP_MARGIN, top + FIRST_LINE_OFFSET , line1);
        textRenderer.draw(left + SWATCH_WIDTH + POPUP_MARGIN, top + SECOND_LINE_OFFSET, line2);
    }
    else {
        _swatch.checkColor();
    }

    if (_pieMenu.isDisplayed()) {
        _pieMenu.render();
    }

    glPopMatrix();
}

void Application::displayStats() {
    int statsVerticalOffset = 8;

    char stats[200];
    sprintf(stats, "%3.0f FPS, %d Pkts/sec, %3.2f Mbps", 
            _fps, _packetsPerSecond,  (float)_bytesPerSecond * 8.f / 1000000.f);
    drawtext(10, statsVerticalOffset + 15, 0.10f, 0, 1.0, 0, stats);

    if (_testPing->isChecked()) {
        int pingAudio = 0, pingAvatar = 0, pingVoxel = 0, pingVoxelMax = 0;

        NodeList* nodeList = NodeList::getInstance();
        Node* audioMixerNode = nodeList->soloNodeOfType(NODE_TYPE_AUDIO_MIXER);
        Node* avatarMixerNode = nodeList->soloNodeOfType(NODE_TYPE_AVATAR_MIXER);

        pingAudio = audioMixerNode ? audioMixerNode->getPingMs() : 0;
        pingAvatar = avatarMixerNode ? avatarMixerNode->getPingMs() : 0;


        // Now handle voxel servers, since there could be more than one, we average their ping times
        unsigned long totalPingVoxel = 0;
        int voxelServerCount = 0;
        for (NodeList::iterator node = nodeList->begin(); node != nodeList->end(); node++) {
            if (node->getType() == NODE_TYPE_VOXEL_SERVER) {
                totalPingVoxel += node->getPingMs();
                voxelServerCount++;
                if (pingVoxelMax < node->getPingMs()) {
                    pingVoxelMax = node->getPingMs();
                }
            }
        }
        if (voxelServerCount) {
            pingVoxel = totalPingVoxel/voxelServerCount;
        }


        char pingStats[200];
        sprintf(pingStats, "Ping audio/avatar/voxel: %d / %d / %d avg %d max ", pingAudio, pingAvatar, pingVoxel, pingVoxelMax);
        drawtext(10, statsVerticalOffset + 35, 0.10f, 0, 1.0, 0, pingStats);
    }
 
    std::stringstream voxelStats;
    voxelStats.precision(4);
    voxelStats << "Voxels Rendered: " << _voxels.getVoxelsRendered() / 1000.f << "K Updated: " << _voxels.getVoxelsUpdated()/1000.f << "K";
    drawtext(10, statsVerticalOffset + 230, 0.10f, 0, 1.0, 0, (char *)voxelStats.str().c_str());
    
    voxelStats.str("");
    char* voxelDetails = _voxelSceneStats.getItemValue(VoxelSceneStats::ITEM_VOXELS);
    voxelStats << "Voxels Sent from Server: " << voxelDetails;
    drawtext(10, statsVerticalOffset + 250, 0.10f, 0, 1.0, 0, (char *)voxelStats.str().c_str());

    voxelStats.str("");
    voxelDetails = _voxelSceneStats.getItemValue(VoxelSceneStats::ITEM_ELAPSED);
    voxelStats << "Scene Send Time from Server: " << voxelDetails;
    drawtext(10, statsVerticalOffset + 270, 0.10f, 0, 1.0, 0, (char *)voxelStats.str().c_str());

    voxelStats.str("");
    voxelDetails = _voxelSceneStats.getItemValue(VoxelSceneStats::ITEM_ENCODE);
    voxelStats << "Encode Time on Server: " << voxelDetails;
    drawtext(10, statsVerticalOffset + 290, 0.10f, 0, 1.0, 0, (char *)voxelStats.str().c_str());

    voxelStats.str("");
    voxelDetails = _voxelSceneStats.getItemValue(VoxelSceneStats::ITEM_MODE);
    voxelStats << "Sending Mode: " << voxelDetails;
    drawtext(10, statsVerticalOffset + 310, 0.10f, 0, 1.0, 0, (char *)voxelStats.str().c_str());
    
    Node *avatarMixer = NodeList::getInstance()->soloNodeOfType(NODE_TYPE_AVATAR_MIXER);
    char avatarMixerStats[200];
    
    if (avatarMixer) {
        sprintf(avatarMixerStats, "Avatar Mixer: %.f kbps, %.f pps",
                roundf(avatarMixer->getAverageKilobitsPerSecond()),
                roundf(avatarMixer->getAveragePacketsPerSecond()));
    } else {
        sprintf(avatarMixerStats, "No Avatar Mixer");
    }
    
    drawtext(10, statsVerticalOffset + 330, 0.10f, 0, 1.0, 0, avatarMixerStats);
    drawtext(10, statsVerticalOffset + 450, 0.10f, 0, 1.0, 0, (char *)LeapManager::statusString().c_str());
    
    if (_perfStatsOn) {
        // Get the PerfStats group details. We need to allocate and array of char* long enough to hold 1+groups
        char** perfStatLinesArray = new char*[PerfStat::getGroupCount()+1];
        int lines = PerfStat::DumpStats(perfStatLinesArray);
        int atZ = 150; // arbitrary place on screen that looks good
        for (int line=0; line < lines; line++) {
            drawtext(10, statsVerticalOffset + atZ, 0.10f, 0, 1.0, 0, perfStatLinesArray[line]);
            delete perfStatLinesArray[line]; // we're responsible for cleanup
            perfStatLinesArray[line]=NULL;
            atZ+=20; // height of a line
        }
        delete []perfStatLinesArray; // we're responsible for cleanup
    }
}

void Application::renderThrustAtVoxel(const glm::vec3& thrust) {
    if (_mousePressed) {
        glColor3f(1, 0, 0);
        glLineWidth(2.0f);
        glBegin(GL_LINES);
        glm::vec3 voxelTouched = getMouseVoxelWorldCoordinates(_mouseVoxelDragging);
        glVertex3f(voxelTouched.x, voxelTouched.y, voxelTouched.z);
        glVertex3f(voxelTouched.x + thrust.x, voxelTouched.y + thrust.y, voxelTouched.z + thrust.z);
        glEnd();
    }
}

void Application::renderLineToTouchedVoxel() {
    //  Draw a teal line to the voxel I am currently dragging on
    if (_mousePressed) {
        glColor3f(0, 1, 1);
        glLineWidth(2.0f);
        glBegin(GL_LINES);
        glm::vec3 voxelTouched = getMouseVoxelWorldCoordinates(_mouseVoxelDragging);
        glVertex3f(voxelTouched.x, voxelTouched.y, voxelTouched.z);
        glm::vec3 headPosition = _myAvatar.getHeadJointPosition();
        glVertex3fv(&headPosition.x);
        glEnd();
    }
}


glm::vec2 Application::getScaledScreenPoint(glm::vec2 projectedPoint) {
    float horizontalScale = _glWidget->width() / 2.0f;
    float verticalScale   = _glWidget->height() / 2.0f;
    
    // -1,-1 is 0,windowHeight 
    // 1,1 is windowWidth,0
    
    // -1,1                    1,1
    // +-----------------------+ 
    // |           |           |
    // |           |           |
    // | -1,0      |           |
    // |-----------+-----------|
    // |          0,0          |
    // |           |           |
    // |           |           |
    // |           |           |
    // +-----------------------+
    // -1,-1                   1,-1
    
    glm::vec2 screenPoint((projectedPoint.x + 1.0) * horizontalScale, 
        ((projectedPoint.y + 1.0) * -verticalScale) + _glWidget->height());
        
    return screenPoint;
}

// render the coverage map on screen
void Application::renderCoverageMapV2() {
    
    //qDebug("renderCoverageMap()\n");
    
    glDisable(GL_LIGHTING);
    glLineWidth(2.0);
    glBegin(GL_LINES);
    glColor3f(0,1,1);
    
    renderCoverageMapsV2Recursively(&_voxels.myCoverageMapV2);

    glEnd();
    glEnable(GL_LIGHTING);
}

void Application::renderCoverageMapsV2Recursively(CoverageMapV2* map) {
    // render ourselves...
    if (map->isCovered()) {
        BoundingBox box = map->getBoundingBox();

        glm::vec2 firstPoint = getScaledScreenPoint(box.getVertex(0));
        glm::vec2 lastPoint(firstPoint);
    
        for (int i = 1; i < box.getVertexCount(); i++) {
            glm::vec2 thisPoint = getScaledScreenPoint(box.getVertex(i));

            glVertex2f(lastPoint.x, lastPoint.y);
            glVertex2f(thisPoint.x, thisPoint.y);
            lastPoint = thisPoint;
        }

        glVertex2f(lastPoint.x, lastPoint.y);
        glVertex2f(firstPoint.x, firstPoint.y);
    } else {
        // iterate our children and call render on them.
        for (int i = 0; i < CoverageMapV2::NUMBER_OF_CHILDREN; i++) {
            CoverageMapV2* childMap = map->getChild(i);
            if (childMap) {
                renderCoverageMapsV2Recursively(childMap);
            }
        }
    }
}

// render the coverage map on screen
void Application::renderCoverageMap() {
    
    //qDebug("renderCoverageMap()\n");
    
    glDisable(GL_LIGHTING);
    glLineWidth(2.0);
    glBegin(GL_LINES);
    glColor3f(0,0,1);
    
    renderCoverageMapsRecursively(&_voxels.myCoverageMap);

    glEnd();
    glEnable(GL_LIGHTING);
}

void Application::renderCoverageMapsRecursively(CoverageMap* map) {
    for (int i = 0; i < map->getPolygonCount(); i++) {
    
        VoxelProjectedPolygon* polygon = map->getPolygon(i);
        
        if (polygon->getProjectionType()        == (PROJECTION_RIGHT | PROJECTION_NEAR | PROJECTION_BOTTOM)) {
            glColor3f(.5,0,0); // dark red
        } else if (polygon->getProjectionType() == (PROJECTION_NEAR | PROJECTION_RIGHT)) {
            glColor3f(.5,.5,0); // dark yellow
        } else if (polygon->getProjectionType() == (PROJECTION_NEAR | PROJECTION_LEFT)) {
            glColor3f(.5,.5,.5); // gray
        } else if (polygon->getProjectionType() == (PROJECTION_NEAR | PROJECTION_LEFT | PROJECTION_BOTTOM)) {
            glColor3f(.5,0,.5); // dark magenta
        } else if (polygon->getProjectionType() == (PROJECTION_NEAR | PROJECTION_BOTTOM)) {
            glColor3f(.75,0,0); // red
        } else if (polygon->getProjectionType() == (PROJECTION_NEAR | PROJECTION_TOP)) {
            glColor3f(1,0,1); // magenta
        } else if (polygon->getProjectionType() == (PROJECTION_NEAR | PROJECTION_LEFT | PROJECTION_TOP)) {
            glColor3f(0,0,1); // Blue
        } else if (polygon->getProjectionType() == (PROJECTION_NEAR | PROJECTION_RIGHT | PROJECTION_TOP)) {
            glColor3f(0,1,0); // green
        } else if (polygon->getProjectionType() == (PROJECTION_NEAR)) {
            glColor3f(1,1,0); // yellow
        } else if (polygon->getProjectionType() == (PROJECTION_FAR | PROJECTION_RIGHT | PROJECTION_BOTTOM)) {
            glColor3f(0,.5,.5); // dark cyan
        } else {
            glColor3f(1,0,0);
        }

        glm::vec2 firstPoint = getScaledScreenPoint(polygon->getVertex(0));
        glm::vec2 lastPoint(firstPoint);
    
        for (int i = 1; i < polygon->getVertexCount(); i++) {
            glm::vec2 thisPoint = getScaledScreenPoint(polygon->getVertex(i));

            glVertex2f(lastPoint.x, lastPoint.y);
            glVertex2f(thisPoint.x, thisPoint.y);
            lastPoint = thisPoint;
        }

        glVertex2f(lastPoint.x, lastPoint.y);
        glVertex2f(firstPoint.x, firstPoint.y);
    }

    // iterate our children and call render on them.
    for (int i = 0; i < CoverageMapV2::NUMBER_OF_CHILDREN; i++) {
        CoverageMap* childMap = map->getChild(i);
        if (childMap) {
            renderCoverageMapsRecursively(childMap);
        }
    }
}



/////////////////////////////////////////////////////////////////////////////////////
// renderViewFrustum()
//
// Description: this will render the view frustum bounds for EITHER the head
//                 or the "myCamera". 
//
// Frustum rendering mode. For debug purposes, we allow drawing the frustum in a couple of different ways.
// We can draw it with each of these parts:
//    * Origin Direction/Up/Right vectors - these will be drawn at the point of the camera
//    * Near plane - this plane is drawn very close to the origin point.
//    * Right/Left planes - these two planes are drawn between the near and far planes.
//    * Far plane - the plane is drawn in the distance.
// Modes - the following modes, will draw the following parts.
//    * All - draws all the parts listed above
//    * Planes - draws the planes but not the origin vectors
//    * Origin Vectors - draws the origin vectors ONLY
//    * Near Plane - draws only the near plane
//    * Far Plane - draws only the far plane
void Application::renderViewFrustum(ViewFrustum& viewFrustum) {
    // Load it with the latest details!
    loadViewFrustum(_myCamera, viewFrustum);
    
    glm::vec3 position  = viewFrustum.getOffsetPosition();
    glm::vec3 direction = viewFrustum.getOffsetDirection();
    glm::vec3 up        = viewFrustum.getOffsetUp();
    glm::vec3 right     = viewFrustum.getOffsetRight();
    
    //  Get ready to draw some lines
    glDisable(GL_LIGHTING);
    glColor4f(1.0, 1.0, 1.0, 1.0);
    glLineWidth(1.0);
    glBegin(GL_LINES);

    if (_frustumDrawingMode == FRUSTUM_DRAW_MODE_ALL || _frustumDrawingMode == FRUSTUM_DRAW_MODE_VECTORS) {
        // Calculate the origin direction vectors
        glm::vec3 lookingAt      = position + (direction * 0.2f);
        glm::vec3 lookingAtUp    = position + (up * 0.2f);
        glm::vec3 lookingAtRight = position + (right * 0.2f);

        // Looking At = white
        glColor3f(1,1,1);
        glVertex3f(position.x, position.y, position.z);
        glVertex3f(lookingAt.x, lookingAt.y, lookingAt.z);

        // Looking At Up = purple
        glColor3f(1,0,1);
        glVertex3f(position.x, position.y, position.z);
        glVertex3f(lookingAtUp.x, lookingAtUp.y, lookingAtUp.z);

        // Looking At Right = cyan
        glColor3f(0,1,1);
        glVertex3f(position.x, position.y, position.z);
        glVertex3f(lookingAtRight.x, lookingAtRight.y, lookingAtRight.z);
    }

    if (_frustumDrawingMode == FRUSTUM_DRAW_MODE_ALL || _frustumDrawingMode == FRUSTUM_DRAW_MODE_PLANES
            || _frustumDrawingMode == FRUSTUM_DRAW_MODE_NEAR_PLANE) {
        // Drawing the bounds of the frustum
        // viewFrustum.getNear plane - bottom edge 
        glColor3f(1,0,0);
        glVertex3f(viewFrustum.getNearBottomLeft().x, viewFrustum.getNearBottomLeft().y, viewFrustum.getNearBottomLeft().z);
        glVertex3f(viewFrustum.getNearBottomRight().x, viewFrustum.getNearBottomRight().y, viewFrustum.getNearBottomRight().z);

        // viewFrustum.getNear plane - top edge
        glVertex3f(viewFrustum.getNearTopLeft().x, viewFrustum.getNearTopLeft().y, viewFrustum.getNearTopLeft().z);
        glVertex3f(viewFrustum.getNearTopRight().x, viewFrustum.getNearTopRight().y, viewFrustum.getNearTopRight().z);

        // viewFrustum.getNear plane - right edge
        glVertex3f(viewFrustum.getNearBottomRight().x, viewFrustum.getNearBottomRight().y, viewFrustum.getNearBottomRight().z);
        glVertex3f(viewFrustum.getNearTopRight().x, viewFrustum.getNearTopRight().y, viewFrustum.getNearTopRight().z);

        // viewFrustum.getNear plane - left edge
        glVertex3f(viewFrustum.getNearBottomLeft().x, viewFrustum.getNearBottomLeft().y, viewFrustum.getNearBottomLeft().z);
        glVertex3f(viewFrustum.getNearTopLeft().x, viewFrustum.getNearTopLeft().y, viewFrustum.getNearTopLeft().z);
    }

    if (_frustumDrawingMode == FRUSTUM_DRAW_MODE_ALL || _frustumDrawingMode == FRUSTUM_DRAW_MODE_PLANES
            || _frustumDrawingMode == FRUSTUM_DRAW_MODE_FAR_PLANE) {
        // viewFrustum.getFar plane - bottom edge 
        glColor3f(0,1,0); // GREEN!!!
        glVertex3f(viewFrustum.getFarBottomLeft().x, viewFrustum.getFarBottomLeft().y, viewFrustum.getFarBottomLeft().z);
        glVertex3f(viewFrustum.getFarBottomRight().x, viewFrustum.getFarBottomRight().y, viewFrustum.getFarBottomRight().z);

        // viewFrustum.getFar plane - top edge
        glVertex3f(viewFrustum.getFarTopLeft().x, viewFrustum.getFarTopLeft().y, viewFrustum.getFarTopLeft().z);
        glVertex3f(viewFrustum.getFarTopRight().x, viewFrustum.getFarTopRight().y, viewFrustum.getFarTopRight().z);

        // viewFrustum.getFar plane - right edge
        glVertex3f(viewFrustum.getFarBottomRight().x, viewFrustum.getFarBottomRight().y, viewFrustum.getFarBottomRight().z);
        glVertex3f(viewFrustum.getFarTopRight().x, viewFrustum.getFarTopRight().y, viewFrustum.getFarTopRight().z);

        // viewFrustum.getFar plane - left edge
        glVertex3f(viewFrustum.getFarBottomLeft().x, viewFrustum.getFarBottomLeft().y, viewFrustum.getFarBottomLeft().z);
        glVertex3f(viewFrustum.getFarTopLeft().x, viewFrustum.getFarTopLeft().y, viewFrustum.getFarTopLeft().z);
    }

    if (_frustumDrawingMode == FRUSTUM_DRAW_MODE_ALL || _frustumDrawingMode == FRUSTUM_DRAW_MODE_PLANES) {
        // RIGHT PLANE IS CYAN
        // right plane - bottom edge - viewFrustum.getNear to distant 
        glColor3f(0,1,1);
        glVertex3f(viewFrustum.getNearBottomRight().x, viewFrustum.getNearBottomRight().y, viewFrustum.getNearBottomRight().z);
        glVertex3f(viewFrustum.getFarBottomRight().x, viewFrustum.getFarBottomRight().y, viewFrustum.getFarBottomRight().z);

        // right plane - top edge - viewFrustum.getNear to distant
        glVertex3f(viewFrustum.getNearTopRight().x, viewFrustum.getNearTopRight().y, viewFrustum.getNearTopRight().z);
        glVertex3f(viewFrustum.getFarTopRight().x, viewFrustum.getFarTopRight().y, viewFrustum.getFarTopRight().z);

        // LEFT PLANE IS BLUE
        // left plane - bottom edge - viewFrustum.getNear to distant
        glColor3f(0,0,1);
        glVertex3f(viewFrustum.getNearBottomLeft().x, viewFrustum.getNearBottomLeft().y, viewFrustum.getNearBottomLeft().z);
        glVertex3f(viewFrustum.getFarBottomLeft().x, viewFrustum.getFarBottomLeft().y, viewFrustum.getFarBottomLeft().z);

        // left plane - top edge - viewFrustum.getNear to distant
        glVertex3f(viewFrustum.getNearTopLeft().x, viewFrustum.getNearTopLeft().y, viewFrustum.getNearTopLeft().z);
        glVertex3f(viewFrustum.getFarTopLeft().x, viewFrustum.getFarTopLeft().y, viewFrustum.getFarTopLeft().z);
    }
    glEnd();
    glEnable(GL_LIGHTING);

    if (_frustumDrawingMode == FRUSTUM_DRAW_MODE_ALL || _frustumDrawingMode == FRUSTUM_DRAW_MODE_KEYHOLE) {
        // Draw the keyhole
        float keyholeRadius = viewFrustum.getKeyholeRadius();
        if (keyholeRadius > 0.0f) {
            glPushMatrix();
            glColor4f(1, 1, 0, 1);
            glTranslatef(position.x, position.y, position.z); // where we actually want it!
            glutWireSphere(keyholeRadius, 20, 20);
            glPopMatrix();
        }
    }
}

void Application::setupPaintingVoxel() {
    glm::vec3 avatarPos = _myAvatar.getPosition();

    _paintingVoxel.x = avatarPos.z/-10.0;    // voxel space x is negative z head space
    _paintingVoxel.y = avatarPos.y/-10.0;  // voxel space y is negative y head space
    _paintingVoxel.z = avatarPos.x/-10.0;  // voxel space z is negative x head space
    _paintingVoxel.s = 1.0/256;
    
    shiftPaintingColor();
}

void Application::shiftPaintingColor() {
    // About the color of the paintbrush... first determine the dominant color
    _dominantColor = (_dominantColor + 1) % 3; // 0=red,1=green,2=blue
    _paintingVoxel.red   = (_dominantColor == 0) ? randIntInRange(200, 255) : randIntInRange(40, 100);
    _paintingVoxel.green = (_dominantColor == 1) ? randIntInRange(200, 255) : randIntInRange(40, 100);
    _paintingVoxel.blue  = (_dominantColor == 2) ? randIntInRange(200, 255) : randIntInRange(40, 100);
}


void Application::injectVoxelAddedSoundEffect() {
    AudioInjector* voxelInjector = AudioInjectionManager::injectorWithCapacity(11025);
    
    if (voxelInjector) {
        voxelInjector->setPosition(glm::vec3(_mouseVoxel.x, _mouseVoxel.y, _mouseVoxel.z));
        //voxelInjector->setBearing(-1 * _myAvatar.getAbsoluteHeadYaw());
        voxelInjector->setVolume (16 * pow (_mouseVoxel.s, 2) / .0000001); //255 is max, and also default value
    
        /* for (int i = 0; i
         < 22050; i++) {
         if (i % 4 == 0) {
         voxelInjector->addSample(4000);
         } else if (i % 4 == 1) {
         voxelInjector->addSample(0);
         } else if (i % 4 == 2) {
         voxelInjector->addSample(-4000);
         } else {
         voxelInjector->addSample(0);
         }
         */
    
        const float BIG_VOXEL_MIN_SIZE = .01f;
    
        for (int i = 0; i < 11025; i++) {
        
            /*
             A440 square wave
             if (sin(i * 2 * PIE / 50)>=0) {
             voxelInjector->addSample(4000);
             } else {
             voxelInjector->addSample(-4000);
             }
             */
        
            if (_mouseVoxel.s > BIG_VOXEL_MIN_SIZE) {
                voxelInjector->addSample(20000 * sin((i * 2 * PIE) / (500 * sin((i + 1) / 200))));
            } else {
                voxelInjector->addSample(16000 * sin(i / (1.5 * log (_mouseVoxel.s / .0001) * ((i + 11025) / 5512.5)))); //808
            }
        }
    
        //voxelInjector->addSample(32500 * sin(i/(2 * 1 * ((i+5000)/5512.5)))); //80
        //voxelInjector->addSample(20000 * sin(i/(6 * (_mouseVoxel.s/.001) *((i+5512.5)/5512.5)))); //808
        //voxelInjector->addSample(20000 * sin(i/(6 * ((i+5512.5)/5512.5)))); //808
        //voxelInjector->addSample(4000 * sin(i * 2 * PIE /50)); //A440 sine wave
        //voxelInjector->addSample(4000 * sin(i * 2 * PIE /50) * sin (i/500)); //A440 sine wave with amplitude modulation
    
        //FM library
        //voxelInjector->addSample(20000 * sin((i * 2 * PIE) /(500*sin((i+1)/200))));  //FM 1 dubstep
        //voxelInjector->addSample(20000 * sin((i * 2 * PIE) /(300*sin((i+1)/5.0))));  //FM 2 flange sweep
        //voxelInjector->addSample(10000 * sin((i * 2 * PIE) /(500*sin((i+1)/500.0))));  //FM 3 resonant pulse

        AudioInjectionManager::threadInjector(voxelInjector);
    }
}

bool Application::maybeEditVoxelUnderCursor() {
    if (_addVoxelMode->isChecked() || _colorVoxelMode->isChecked()) {
        if (_mouseVoxel.s != 0) {
            PACKET_TYPE message = (_destructiveAddVoxel->isChecked() ?
                PACKET_TYPE_SET_VOXEL_DESTRUCTIVE : PACKET_TYPE_SET_VOXEL);
            sendVoxelEditMessage(message, _mouseVoxel);
            
            // create the voxel locally so it appears immediately
            _voxels.createVoxel(_mouseVoxel.x, _mouseVoxel.y, _mouseVoxel.z, _mouseVoxel.s,
                                _mouseVoxel.red, _mouseVoxel.green, _mouseVoxel.blue, _destructiveAddVoxel->isChecked());

            // Implement voxel fade effect
            VoxelFade fade(VoxelFade::FADE_OUT, 1.0f, 1.0f, 1.0f);
            const float VOXEL_BOUNDS_ADJUST = 0.01f;
            float slightlyBigger = _mouseVoxel.s * VOXEL_BOUNDS_ADJUST;
            fade.voxelDetails.x = _mouseVoxel.x - slightlyBigger;
            fade.voxelDetails.y = _mouseVoxel.y - slightlyBigger;
            fade.voxelDetails.z = _mouseVoxel.z - slightlyBigger;
            fade.voxelDetails.s = _mouseVoxel.s + slightlyBigger + slightlyBigger;
            _voxelFades.push_back(fade);
            
            // inject a sound effect
            injectVoxelAddedSoundEffect();
            
            // remember the position for drag detection
            _justEditedVoxel = true;
            
        }
    } else if (_deleteVoxelMode->isChecked()) {
        deleteVoxelUnderCursor();
        VoxelFade fade(VoxelFade::FADE_OUT, 1.0f, 1.0f, 1.0f);
        const float VOXEL_BOUNDS_ADJUST = 0.01f;
        float slightlyBigger = _mouseVoxel.s * VOXEL_BOUNDS_ADJUST;
        fade.voxelDetails.x = _mouseVoxel.x - slightlyBigger;
        fade.voxelDetails.y = _mouseVoxel.y - slightlyBigger;
        fade.voxelDetails.z = _mouseVoxel.z - slightlyBigger;
        fade.voxelDetails.s = _mouseVoxel.s + slightlyBigger + slightlyBigger;
        _voxelFades.push_back(fade);
        
    } else if (_eyedropperMode->isChecked()) {
        eyedropperVoxelUnderCursor();
    } else {
        return false;
    }

    return true;
}

void Application::deleteVoxelUnderCursor() {
    if (_mouseVoxel.s != 0) {
        // sending delete to the server is sufficient, server will send new version so we see updates soon enough
        sendVoxelEditMessage(PACKET_TYPE_ERASE_VOXEL, _mouseVoxel);
        AudioInjector* voxelInjector = AudioInjectionManager::injectorWithCapacity(5000);
        
        if (voxelInjector) {
            voxelInjector->setPosition(glm::vec3(_mouseVoxel.x, _mouseVoxel.y, _mouseVoxel.z));
            //voxelInjector->setBearing(0); //straight down the z axis
            voxelInjector->setVolume (255); //255 is max, and also default value
            
            
            for (int i = 0; i < 5000; i++) {
                voxelInjector->addSample(10000 * sin((i * 2 * PIE) / (500 * sin((i + 1) / 500.0))));  //FM 3 resonant pulse
                //voxelInjector->addSample(20000 * sin((i) /((4 / _mouseVoxel.s) * sin((i)/(20 * _mouseVoxel.s / .001)))));  //FM 2 comb filter
            }
            
            AudioInjectionManager::threadInjector(voxelInjector);
        }
    }
    // remember the position for drag detection
    _justEditedVoxel = true;
}

void Application::eyedropperVoxelUnderCursor() {
    VoxelNode* selectedNode = _voxels.getVoxelAt(_mouseVoxel.x, _mouseVoxel.y, _mouseVoxel.z, _mouseVoxel.s);
    if (selectedNode && selectedNode->isColored()) {
        QColor selectedColor(selectedNode->getColor()[RED_INDEX], 
                             selectedNode->getColor()[GREEN_INDEX], 
                             selectedNode->getColor()[BLUE_INDEX]);

        if (selectedColor.isValid()) {
            _voxelPaintColor->setData(selectedColor);
            _voxelPaintColor->setIcon(createSwatchIcon(selectedColor));
        }
    }
}

void Application::goHome() {
    qDebug("Going Home!\n");
    _myAvatar.setPosition(START_LOCATION);
}


void Application::toggleFollowMode() {
    glm::vec3 mouseRayOrigin, mouseRayDirection;
    _viewFrustum.computePickRay(_pieMenu.getX() / (float)_glWidget->width(),
                                _pieMenu.getY() / (float)_glWidget->height(),
                                mouseRayOrigin, mouseRayDirection);
    glm::vec3 eyePositionIgnored;
    uint16_t  nodeIDIgnored;
    Avatar* leadingAvatar = isLookingAtOtherAvatar(mouseRayOrigin,
                                                   mouseRayDirection,
                                                   eyePositionIgnored,
                                                   nodeIDIgnored);

    _myAvatar.follow(leadingAvatar);
}

void Application::resetSensors() {
    _headMouseX = _mouseX = _glWidget->width() / 2;
    _headMouseY = _mouseY = _glWidget->height() / 2;
    
    if (_serialHeadSensor.isActive()) {
        _serialHeadSensor.resetAverages();
    }
    _webcam.reset();
    QCursor::setPos(_headMouseX, _headMouseY);
    _myAvatar.reset();
    _myTransmitter.resetLevels();
    _myAvatar.setVelocity(glm::vec3(0,0,0));
    _myAvatar.setThrust(glm::vec3(0,0,0));
}

static void setShortcutsEnabled(QWidget* widget, bool enabled) {
    foreach (QAction* action, widget->actions()) {
        QKeySequence shortcut = action->shortcut();
        if (!shortcut.isEmpty() && (shortcut[0] & (Qt::CTRL | Qt::ALT | Qt::META)) == 0) {
            // it's a shortcut that may coincide with a "regular" key, so switch its context
            action->setShortcutContext(enabled ? Qt::WindowShortcut : Qt::WidgetShortcut);
        }
    }
    foreach (QObject* child, widget->children()) {
        if (child->isWidgetType()) {
            setShortcutsEnabled(static_cast<QWidget*>(child), enabled);
        }
    }
}

void Application::setMenuShortcutsEnabled(bool enabled) {
    setShortcutsEnabled(_window->menuBar(), enabled);
}

void Application::updateCursor() {
    _glWidget->setCursor(OculusManager::isConnected() && _window->windowState().testFlag(Qt::WindowFullScreen) ?
        Qt::BlankCursor : Qt::ArrowCursor);
}

// when QActionGroup is set to non-exclusive, it doesn't return anything as checked;
// hence, we must check ourselves
QAction* Application::checkedVoxelModeAction() const {
    foreach (QAction* action, _voxelModeActions->actions()) {
        if (action->isChecked()) {
            return action;
        }
    }
    return 0;
}

void Application::attachNewHeadToNode(Node* newNode) {
    if (newNode->getLinkedData() == NULL) {
        newNode->setLinkedData(new Avatar(newNode));
    }
}

void Application::nodeAdded(Node* node) {
}

void Application::nodeKilled(Node* node) {
    if (node->getType() == NODE_TYPE_VOXEL_SERVER) {
        uint16_t nodeID = node->getNodeID();
        // see if this is the first we've heard of this node...
        if (_voxelServerJurisdictions.find(nodeID) != _voxelServerJurisdictions.end()) {
            VoxelPositionSize jurisditionDetails;
            jurisditionDetails = _voxelServerJurisdictions[nodeID];

            printf("voxel server going away...... v[%f, %f, %f, %f]\n",
                jurisditionDetails.x, jurisditionDetails.y, jurisditionDetails.z, jurisditionDetails.s);
                
            // Add the jurisditionDetails object to the list of "fade outs"
            VoxelFade fade(VoxelFade::FADE_OUT, NODE_KILLED_RED, NODE_KILLED_GREEN, NODE_KILLED_BLUE);
            fade.voxelDetails = jurisditionDetails;
            _voxelFades.push_back(fade);
        }
    }
}

int Application::parseVoxelStats(unsigned char* messageData, ssize_t messageLength, sockaddr senderAddress) {

    // parse the incoming stats data, and stick it into our averaging stats object for now... even though this
    // means mixing in stats from potentially multiple servers.
    int statsMessageLength = _voxelSceneStats.unpackFromMessage(messageData, messageLength);

    // But, also identify the sender, and keep track of the contained jurisdiction root for this server
    Node* voxelServer = NodeList::getInstance()->nodeWithAddress(&senderAddress);
    
    // quick fix for crash... why would voxelServer be NULL?
    if (voxelServer) {
        uint16_t nodeID = voxelServer->getNodeID();

        VoxelPositionSize jurisditionDetails;
        voxelDetailsForCode(_voxelSceneStats.getJurisdictionRoot(), jurisditionDetails);
        
        // see if this is the first we've heard of this node...
        if (_voxelServerJurisdictions.find(nodeID) == _voxelServerJurisdictions.end()) {
            printf("stats from new voxel server... v[%f, %f, %f, %f]\n",
                jurisditionDetails.x, jurisditionDetails.y, jurisditionDetails.z, jurisditionDetails.s);

            // Add the jurisditionDetails object to the list of "fade outs"
            VoxelFade fade(VoxelFade::FADE_OUT, NODE_ADDED_RED, NODE_ADDED_GREEN, NODE_ADDED_BLUE);
            fade.voxelDetails = jurisditionDetails;
            _voxelFades.push_back(fade);
        }
        // store jurisdiction details for later use
        _voxelServerJurisdictions[nodeID] = jurisditionDetails;
    }
    return statsMessageLength;
}

//  Receive packets from other nodes/servers and decide what to do with them!
void* Application::networkReceive(void* args) {
    sockaddr senderAddress;
    ssize_t bytesReceived;
    
    Application* app = Application::getInstance();
    while (!app->_stopNetworkReceiveThread) {
        // check to see if the UI thread asked us to kill the voxel tree. since we're the only thread allowed to do that
        if (app->_wantToKillLocalVoxels) {
            app->_voxels.killLocalVoxels();
            app->_wantToKillLocalVoxels = false;
        }       
    
        if (NodeList::getInstance()->getNodeSocket()->receive(&senderAddress, app->_incomingPacket, &bytesReceived)) {
        
            app->_packetCount++;
            app->_bytesCount += bytesReceived;
            
            if (packetVersionMatch(app->_incomingPacket)) {
                // only process this packet if we have a match on the packet version
                switch (app->_incomingPacket[0]) {
                    case PACKET_TYPE_TRANSMITTER_DATA_V2:
                        //  V2 = IOS transmitter app
                        app->_myTransmitter.processIncomingData(app->_incomingPacket, bytesReceived);
                        
                        break;
                    case PACKET_TYPE_MIXED_AUDIO:
                        app->_audio.addReceivedAudioToBuffer(app->_incomingPacket, bytesReceived);
                        break;
                    case PACKET_TYPE_VOXEL_DATA:
                    case PACKET_TYPE_VOXEL_DATA_MONOCHROME:
                    case PACKET_TYPE_Z_COMMAND:
                    case PACKET_TYPE_ERASE_VOXEL:
                    case PACKET_TYPE_VOXEL_STATS:
                    case PACKET_TYPE_ENVIRONMENT_DATA: {
                    
                        unsigned char* messageData = app->_incomingPacket;
                        ssize_t messageLength = bytesReceived;

                        // note: PACKET_TYPE_VOXEL_STATS can have PACKET_TYPE_VOXEL_DATA or PACKET_TYPE_VOXEL_DATA_MONOCHROME
                        // immediately following them inside the same packet. So, we process the PACKET_TYPE_VOXEL_STATS first
                        // then process any remaining bytes as if it was another packet
                        if (messageData[0] == PACKET_TYPE_VOXEL_STATS) {
                            
                            int statsMessageLength = app->parseVoxelStats(messageData, messageLength, senderAddress);
                            if (messageLength > statsMessageLength) {
                                messageData += statsMessageLength;
                                messageLength -= statsMessageLength;
                                if (!packetVersionMatch(messageData)) {
                                    break; // bail since piggyback data doesn't match our versioning
                                }
                            } else {
                                break; // bail since no piggyback data
                            }
                        } // fall through to piggyback message
                        
                        if (app->_renderVoxels->isChecked()) {
                            Node* voxelServer = NodeList::getInstance()->nodeWithAddress(&senderAddress);
                            if (voxelServer && socketMatch(voxelServer->getActiveSocket(), &senderAddress)) {
                                voxelServer->lock();
                                if (messageData[0] == PACKET_TYPE_ENVIRONMENT_DATA) {
                                    app->_environment.parseData(&senderAddress, messageData, messageLength);
                                } else {
                                    app->_voxels.setDataSourceID(voxelServer->getNodeID());
                                    app->_voxels.parseData(messageData, messageLength);
                                    app->_voxels.setDataSourceID(UNKNOWN_NODE_ID);
                                }
                                voxelServer->unlock();
                            }
                        }
                        break;
                    }
                    case PACKET_TYPE_BULK_AVATAR_DATA:
                        NodeList::getInstance()->processBulkNodeData(&senderAddress,
                                                                     app->_incomingPacket,
                                                                     bytesReceived);
                        getInstance()->_bandwidthMeter.inputStream(BandwidthMeter::AVATARS).updateValue(bytesReceived);
                        break;
                    case PACKET_TYPE_AVATAR_VOXEL_URL:
                        processAvatarVoxelURLMessage(app->_incomingPacket, bytesReceived);
                        getInstance()->_bandwidthMeter.inputStream(BandwidthMeter::AVATARS).updateValue(bytesReceived);
                        break;
                    case PACKET_TYPE_AVATAR_FACE_VIDEO:
                        processAvatarFaceVideoMessage(app->_incomingPacket, bytesReceived);
                        getInstance()->_bandwidthMeter.inputStream(BandwidthMeter::AVATARS).updateValue(bytesReceived);
                        break;
                    default:
                        NodeList::getInstance()->processNodeData(&senderAddress, app->_incomingPacket, bytesReceived);
                        break;
                }
            }
        } else if (!app->_enableNetworkThread) {
            break;
        }
    }
    
    if (app->_enableNetworkThread) {
        pthread_exit(0); 
    }
    return NULL; 
}

void Application::scanMenuBar(settingsAction modifySetting, QSettings* set) {
  if (!_window->menuBar())  {
        return;
    }

    QList<QMenu*> menus = _window->menuBar()->findChildren<QMenu *>();

    for (QList<QMenu *>::const_iterator it = menus.begin(); menus.end() != it; ++it) {
        scanMenu(*it, modifySetting, set);
    }
}

void Application::scanMenu(QMenu* menu, settingsAction modifySetting, QSettings* set) {
    QList<QAction*> actions = menu->actions();

    set->beginGroup(menu->title());
    for (QList<QAction *>::const_iterator it = actions.begin(); actions.end() != it; ++it) {
        if ((*it)->menu()) {
            scanMenu((*it)->menu(), modifySetting, set);
        }
        if ((*it)->isCheckable()) {
            modifySetting(set, *it);
        }
    }
    set->endGroup();
}

void Application::loadAction(QSettings* set, QAction* action) {
    if (action->isChecked() != set->value(action->text(), action->isChecked()).toBool()) {
        action->trigger();
    }
}

void Application::saveAction(QSettings* set, QAction* action) {
    set->setValue(action->text(),  action->isChecked());
}

void Application::loadSettings(QSettings* settings) {
    if (!settings) {
        settings = getSettings();
    }

    _gyroCameraSensitivity = loadSetting(settings, "gyroCameraSensitivity", 0.5f);
    _audioJitterBufferSamples = loadSetting(settings, "audioJitterBufferSamples", 0);
    _fieldOfView = loadSetting(settings, "fieldOfView", DEFAULT_FIELD_OF_VIEW_DEGREES);

    settings->beginGroup("View Frustum Offset Camera");
    // in case settings is corrupt or missing loadSetting() will check for NaN
    _viewFrustumOffsetYaw      = loadSetting(settings, "viewFrustumOffsetYaw"     , 0.0f);
    _viewFrustumOffsetPitch    = loadSetting(settings, "viewFrustumOffsetPitch"   , 0.0f);
    _viewFrustumOffsetRoll     = loadSetting(settings, "viewFrustumOffsetRoll"    , 0.0f);
    _viewFrustumOffsetDistance = loadSetting(settings, "viewFrustumOffsetDistance", 0.0f);
    _viewFrustumOffsetUp       = loadSetting(settings, "viewFrustumOffsetUp"      , 0.0f);
    settings->endGroup();

    scanMenuBar(&Application::loadAction, settings);
    getAvatar()->loadData(settings);
    _swatch.loadData(settings);
}


void Application::saveSettings(QSettings* settings) {
    if (!settings) { 
        settings = getSettings();
    }
    
    settings->setValue("gyroCameraSensitivity", _gyroCameraSensitivity);
    settings->setValue("audioJitterBufferSamples", _audioJitterBufferSamples);
    settings->setValue("fieldOfView", _fieldOfView);
    settings->beginGroup("View Frustum Offset Camera");
    settings->setValue("viewFrustumOffsetYaw",      _viewFrustumOffsetYaw);
    settings->setValue("viewFrustumOffsetPitch",    _viewFrustumOffsetPitch);
    settings->setValue("viewFrustumOffsetRoll",     _viewFrustumOffsetRoll);
    settings->setValue("viewFrustumOffsetDistance", _viewFrustumOffsetDistance);
    settings->setValue("viewFrustumOffsetUp",       _viewFrustumOffsetUp);
    settings->endGroup();
    
    scanMenuBar(&Application::saveAction, settings);
    getAvatar()->saveData(settings);
    _swatch.saveData(settings);
    
    // ask the NodeList to save its data
    NodeList::getInstance()->saveData(settings);
}

void Application::importSettings() {
    QString locationDir(QStandardPaths::displayName(QStandardPaths::DesktopLocation));
    QString fileName = QFileDialog::getOpenFileName(_window,
                                                    tr("Open .ini config file"),
                                                    locationDir,
                                                    tr("Text files (*.ini)"));
    if (fileName != "") {
        QSettings tmp(fileName, QSettings::IniFormat);
        loadSettings(&tmp);
    }
}

void Application::exportSettings() {
    QString locationDir(QStandardPaths::displayName(QStandardPaths::DesktopLocation));
    QString fileName = QFileDialog::getSaveFileName(_window,
                                                   tr("Save .ini config file"),
						    locationDir,
                                                   tr("Text files (*.ini)"));
    if (fileName != "") {
        QSettings tmp(fileName, QSettings::IniFormat);
        saveSettings(&tmp);
        tmp.sync();
    }
}


void Application::updateParticleSystem(float deltaTime) {

    if (!_particleSystemInitialized) {
    
        const int   LIFESPAN_IN_SECONDS  = 100000.0f;
        const float EMIT_RATE_IN_SECONDS = 10000.0;
        // create a stable test emitter and spit out a bunch of particles
        _coolDemoParticleEmitter = _particleSystem.addEmitter();
                
        if (_coolDemoParticleEmitter != -1) {
                
            _particleSystem.setShowingEmitter(_coolDemoParticleEmitter, true);
            glm::vec3 particleEmitterPosition = glm::vec3(5.0f, 1.0f, 5.0f);   
            
            _particleSystem.setEmitterPosition        (_coolDemoParticleEmitter, particleEmitterPosition);
            _particleSystem.setEmitterParticleLifespan(_coolDemoParticleEmitter, LIFESPAN_IN_SECONDS);
            _particleSystem.setEmitterThrust          (_coolDemoParticleEmitter, 0.0f);
            _particleSystem.setEmitterRate            (_coolDemoParticleEmitter, EMIT_RATE_IN_SECONDS); // to emit a pile o particles now
        }
        
        // signal that the particle system has been initialized 
        _particleSystemInitialized = true;         
    } else {
        // update the particle system
         
        static bool emitting = true;
        static float effectsTimer = 0.0f;
        effectsTimer += deltaTime;
        
        if (_coolDemoParticleEmitter != -1) {
                       
            _particleSystem.setEmitterDirection(_coolDemoParticleEmitter, glm::vec3(0.0f, 1.0f, 0.0f));
            
            ParticleSystem::ParticleAttributes attributes;

            attributes.radius                  = 0.01f;
            attributes.color                   = glm::vec4( 1.0f, 1.0f, 1.0f, 1.0f);
            attributes.gravity                 = 0.0f   + 0.05f  * sinf( effectsTimer * 0.52f );
            attributes.airFriction             = 2.5    + 2.0f   * sinf( effectsTimer * 0.32f );
            attributes.jitter                  = 0.05f  + 0.05f  * sinf( effectsTimer * 0.42f );
            attributes.emitterAttraction       = 0.015f + 0.015f * cosf( effectsTimer * 0.6f  );
            attributes.tornadoForce            = 0.0f   + 0.03f  * sinf( effectsTimer * 0.7f  );
            attributes.neighborAttraction      = 0.1f   + 0.1f   * cosf( effectsTimer * 0.8f  );
            attributes.neighborRepulsion       = 0.2f   + 0.2f   * sinf( effectsTimer * 0.4f  );
            attributes.bounce                  = 1.0f;
            attributes.usingCollisionSphere    = true;
            attributes.collisionSpherePosition = glm::vec3( 5.0f, 0.5f, 5.0f );
            attributes.collisionSphereRadius   = 0.5f;
            attributes.usingCollisionPlane     = true;
            attributes.collisionPlanePosition  = glm::vec3( 5.0f, 0.0f, 5.0f );
            attributes.collisionPlaneNormal    = glm::vec3( 0.0f, 1.0f, 0.0f );
            
            if (attributes.gravity < 0.0f) {
                attributes.gravity = 0.0f;
            }
            
            _particleSystem.setParticleAttributes(_coolDemoParticleEmitter, attributes);            
        }
        
        _particleSystem.setUpDirection(glm::vec3(0.0f, 1.0f, 0.0f));  
        _particleSystem.simulate(deltaTime); 
        
        const float EMIT_RATE_IN_SECONDS = 0.0;

        if (_coolDemoParticleEmitter != -1) {
            if (emitting) {
                _particleSystem.setEmitterRate(_coolDemoParticleEmitter, EMIT_RATE_IN_SECONDS); // stop emitter
                emitting = false;
            }
        }
    }
}


<|MERGE_RESOLUTION|>--- conflicted
+++ resolved
@@ -439,7 +439,7 @@
     // myCamera is. But we also want to do meaningful camera transforms on OpenGL for the offset camera
     Camera whichCamera = _myCamera;
 
-    if (_frustumOn->isChecked()) {
+    if (_viewFrustumFromOffset->isChecked() && _frustumOn->isChecked()) {
 
         // set the camera to third-person view but offset so we can see the frustum
         _viewFrustumOffsetCamera.setTargetPosition(_myCamera.getTargetPosition());
@@ -467,52 +467,32 @@
     _frameCount++;
 }
 
-void Application::resetCamerasOnResizeGL(Camera& camera, int width, int height) {
+void Application::resizeGL(int width, int height) {
     float aspectRatio = ((float)width/(float)height); // based on screen resize
 
     // reset the camera FOV to our preference...
-<<<<<<< HEAD
-    camera.setFieldOfView(_horizontalFieldOfView);
+    _myCamera.setFieldOfView(_fieldOfView);
+
+    // get the lens details from the current camera
+    Camera& camera = _viewFrustumFromOffset->isChecked() ? _viewFrustumOffsetCamera : _myCamera;
+    float nearClip = camera.getNearClip();
+    float farClip = camera.getFarClip();
+    float fov;
 
     if (OculusManager::isConnected()) {
         // more magic numbers; see Oculus SDK docs, p. 32
         camera.setAspectRatio(aspectRatio *= 0.5);
-        camera.setFieldOfView(2 * atan((0.0468 * _oculusDistortionScale) / 0.041) * (180 / PIf));
-    } else {
-        camera.setAspectRatio(aspectRatio);
-        camera.setFieldOfView(_horizontalFieldOfView);
-    }
-}
-
-void Application::resizeGL(int width, int height) {
-
-    // tell both cameras about our new size
-    resetCamerasOnResizeGL(_myCamera, width, height);
-    resetCamerasOnResizeGL(_viewFrustumOffsetCamera, width, height);
-
-    float aspectRatio = ((float)width/(float)height); // based on screen resize
-=======
-    _myCamera.setFieldOfView(_fieldOfView);
->>>>>>> a8099c93
-
-    // get the lens details from the current camera
-    Camera& camera = _frustumOn->isChecked() ? _viewFrustumOffsetCamera : _myCamera;
-    float nearClip = camera.getNearClip();
-    float farClip = camera.getFarClip();
-
-    if (OculusManager::isConnected()) {
+        camera.setFieldOfView(fov = 2 * atan((0.0468 * _oculusDistortionScale) / 0.041) * (180 / PIf));
+        
         // resize the render texture
         if (_oculusTextureID != 0) {
             glBindTexture(GL_TEXTURE_2D, _oculusTextureID);
             glTexImage2D(GL_TEXTURE_2D, 0, GL_RGBA, width, height, 0, GL_RGBA, GL_UNSIGNED_BYTE, 0);
             glBindTexture(GL_TEXTURE_2D, 0);
         }
-<<<<<<< HEAD
-=======
     } else {
         camera.setAspectRatio(aspectRatio);
         camera.setFieldOfView(fov = _fieldOfView);
->>>>>>> a8099c93
     }
 
     // Tell our viewFrustum about this change
@@ -839,7 +819,11 @@
             _colorVoxelMode->trigger();
                 break;
             case Qt::Key_O:
-                _selectVoxelMode->trigger();
+                if (isShifted)  {
+                    _viewFrustumFromOffset->trigger();
+                } else {
+                    _selectVoxelMode->trigger();
+                }
                 break;
             case Qt::Key_Slash:
                 _renderStatsOn->trigger();
@@ -2076,6 +2060,8 @@
     QMenu* frustumMenu = debugMenu->addMenu("View Frustum Debugging Tools");
     (_frustumOn = frustumMenu->addAction("Display Frustum"))->setCheckable(true); 
     _frustumOn->setShortcut(Qt::SHIFT | Qt::Key_F);
+    (_viewFrustumFromOffset = frustumMenu->addAction(
+        "Use Offset Camera", this, SLOT(setFrustumOffset(bool)), Qt::SHIFT | Qt::Key_O))->setCheckable(true); 
     _frustumRenderModeAction = frustumMenu->addAction(
         "Render Mode", this, SLOT(cycleFrustumRenderMode()), Qt::SHIFT | Qt::Key_R);
     updateFrustumRenderModeAction();
