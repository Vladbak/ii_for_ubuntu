//
//  Application.cpp
//  interface/src
//
//  Created by Andrzej Kapolka on 5/10/13.
//  Copyright 2013 High Fidelity, Inc.
//
//  Distributed under the Apache License, Version 2.0.
//  See the accompanying file LICENSE or http://www.apache.org/licenses/LICENSE-2.0.html
//

#include "Application.h"

#include <gl/Config.h>
#include <glm/glm.hpp>
#include <glm/gtx/component_wise.hpp>
#include <glm/gtx/quaternion.hpp>
#include <glm/gtx/vector_angle.hpp>
#include <glm/gtc/type_ptr.hpp>

#include <QtCore/QAbstractNativeEventFilter>
#include <QtCore/QMimeData>
#include <QtCore/QThreadPool>

#include <QtGui/QScreen>
#include <QtGui/QWindow>
#include <QtGui/QDesktopServices>

#include <QtNetwork/QLocalSocket>
#include <QtNetwork/QLocalServer>

#include <QtQml/QQmlContext>
#include <QtQml/QQmlEngine>
#include <QtQuick/QQuickWindow>

#include <QtWidgets/QDesktopWidget>
#include <QtWidgets/QMessageBox>

#include <QtMultimedia/QMediaPlayer>

#include <QProcessEnvironment>

#include <gl/QOpenGLContextWrapper.h>

#include <ResourceScriptingInterface.h>
#include <AccountManager.h>
#include <AddressManager.h>
#include <AnimDebugDraw.h>
#include <BuildInfo.h>
#include <AssetClient.h>
#include <AutoUpdater.h>
#include <AudioInjectorManager.h>
#include <CursorManager.h>
#include <DebugDraw.h>
#include <DeferredLightingEffect.h>
#include <display-plugins/DisplayPlugin.h>
#include <EntityScriptingInterface.h>
#include <ErrorDialog.h>
#include <Finally.h>
#include <FramebufferCache.h>
#include <gpu/Batch.h>
#include <gpu/Context.h>
#include <gpu/gl/GLBackend.h>
#include <HFActionEvent.h>
#include <HFBackEvent.h>
#include <InfoView.h>
#include <input-plugins/InputPlugin.h>
#include <controllers/UserInputMapper.h>
#include <controllers/StateController.h>
#include <LogHandler.h>
#include <MainWindow.h>
#include <MessagesClient.h>
#include <ModelEntityItem.h>
#include <NetworkAccessManager.h>
#include <NetworkingConstants.h>
#include <ObjectMotionState.h>
#include <OctalCode.h>
#include <OctreeSceneStats.h>
#include <OffscreenUi.h>
#include <gl/OffscreenGLCanvas.h>
#include <PathUtils.h>
#include <PerfStat.h>
#include <PhysicsEngine.h>
#include <PhysicsHelpers.h>
#include <plugins/PluginContainer.h>
#include <plugins/PluginManager.h>
#include <RenderableWebEntityItem.h>
#include <RenderShadowTask.h>
#include <RenderDeferredTask.h>
#include <ResourceCache.h>
#include <SceneScriptingInterface.h>
#include <RecordingScriptingInterface.h>
#include <ScriptCache.h>
#include <SoundCache.h>
#include <ScriptEngines.h>
#include <Tooltip.h>
#include <udt/PacketHeaders.h>
#include <UserActivityLogger.h>
#include <recording/Deck.h>
#include <recording/Recorder.h>
#include <shared/StringHelpers.h>
#include <QmlWebWindowClass.h>
#include <Preferences.h>
#include <display-plugins/CompositorHelper.h>


#include "AudioClient.h"
#include "audio/AudioScope.h"
#include "avatar/AvatarManager.h"
#include "CrashHandler.h"
#include "devices/DdeFaceTracker.h"
#include "devices/EyeTracker.h"
#include "devices/Faceshift.h"
#include "devices/Leapmotion.h"
#include "DiscoverabilityManager.h"
#include "GLCanvas.h"
#include "InterfaceActionFactory.h"
#include "InterfaceLogging.h"
#include "LODManager.h"
#include "ModelPackager.h"
#include "PluginContainerProxy.h"
#include "scripting/AccountScriptingInterface.h"
#include "scripting/AssetMappingsScriptingInterface.h"
#include "scripting/AudioDeviceScriptingInterface.h"
#include "scripting/ClipboardScriptingInterface.h"
#include "scripting/DesktopScriptingInterface.h"
#include "scripting/GlobalServicesScriptingInterface.h"
#include "scripting/HMDScriptingInterface.h"
#include "scripting/LocationScriptingInterface.h"
#include "scripting/MenuScriptingInterface.h"
#include "scripting/SettingsScriptingInterface.h"
#include "scripting/WebWindowClass.h"
#include "scripting/WindowScriptingInterface.h"
#include "scripting/ControllerScriptingInterface.h"
#include "scripting/RatesScriptingInterface.h"
#if defined(Q_OS_MAC) || defined(Q_OS_WIN)
#include "SpeechRecognizer.h"
#endif
/* UTII
#include "Stars.h"
*/
#include "ui/AddressBarDialog.h"
#include "ui/AvatarInputs.h"
#include "ui/DialogsManager.h"
#include "ui/LoginDialog.h"
#include "ui/LoadingScreen.h"
#include "ui/overlays/Cube3DOverlay.h"
#include "ui/Snapshot.h"
#include "ui/StandAloneJSConsole.h"
#include "ui/Stats.h"
/* UTII: WE DONT NEED THIS CODE
#include "ui/UpdateDialog.h"
*/
#include "Util.h"
#include "InterfaceParentFinder.h"

#include "FrameTimingsScriptingInterface.h"

// On Windows PC, NVidia Optimus laptop, we want to enable NVIDIA GPU
// FIXME seems to be broken.
#if defined(Q_OS_WIN)
extern "C" {
 _declspec(dllexport) DWORD NvOptimusEnablement = 0x00000001;
}
#endif

using namespace std;

static QTimer locationUpdateTimer;
static QTimer identityPacketTimer;
static QTimer pingTimer;

static const QString SNAPSHOT_EXTENSION  = ".jpg";
static const QString SVO_EXTENSION  = ".svo";
static const QString SVO_JSON_EXTENSION  = ".svo.json";
static const QString JS_EXTENSION  = ".js";
static const QString FST_EXTENSION  = ".fst";
static const QString FBX_EXTENSION  = ".fbx";
static const QString OBJ_EXTENSION  = ".obj";
static const QString AVA_JSON_EXTENSION = ".ava.json";

static const int MIRROR_VIEW_TOP_PADDING = 5;
static const int MIRROR_VIEW_LEFT_PADDING = 10;
static const int MIRROR_VIEW_WIDTH = 265;
static const int MIRROR_VIEW_HEIGHT = 215;
static const float MIRROR_FULLSCREEN_DISTANCE = 0.389f;
static const float MIRROR_REARVIEW_DISTANCE = 0.722f;
static const float MIRROR_REARVIEW_BODY_DISTANCE = 2.56f;
static const float MIRROR_FIELD_OF_VIEW = 30.0f;

static const quint64 TOO_LONG_SINCE_LAST_SEND_DOWNSTREAM_AUDIO_STATS = 1 * USECS_PER_SECOND;

static const QString INFO_HELP_PATH = "html/utii-welcome.html";
static const QString INFO_EDIT_ENTITIES_PATH = "html/edit-commands.html";

static const unsigned int THROTTLED_SIM_FRAMERATE = 15;
static const int THROTTLED_SIM_FRAME_PERIOD_MS = MSECS_PER_SECOND / THROTTLED_SIM_FRAMERATE;

static const uint32_t INVALID_FRAME = UINT32_MAX;

static const float PHYSICS_READY_RANGE = 3.0f; // how far from avatar to check for entities that aren't ready for simulation

static const QString DESKTOP_LOCATION = QStandardPaths::writableLocation(QStandardPaths::DesktopLocation);

<<<<<<< HEAD
const QString DEFAULT_SCRIPTS_JS_URL = "http://hifi-assets.e-spaces.com/scripts/defaultScripts.js";
=======
static const QString INPUT_DEVICE_MENU_PREFIX = "Device: ";
>>>>>>> e92f1a8c
Setting::Handle<int> maxOctreePacketsPerSecond("maxOctreePPS", DEFAULT_MAX_OCTREE_PPS);

const QHash<QString, Application::AcceptURLMethod> Application::_acceptedExtensions {
    { SNAPSHOT_EXTENSION, &Application::acceptSnapshot },
    { SVO_EXTENSION, &Application::importSVOFromURL },
    { SVO_JSON_EXTENSION, &Application::importSVOFromURL },
    { JS_EXTENSION, &Application::askToLoadScript },
    { FST_EXTENSION, &Application::askToSetAvatarUrl },
    { AVA_JSON_EXTENSION, &Application::askToWearAvatarAttachmentUrl }
};

class DeadlockWatchdogThread : public QThread {
public:
    static const unsigned long HEARTBEAT_UPDATE_INTERVAL_SECS = 1;
    static const unsigned long MAX_HEARTBEAT_AGE_USECS = 30 * USECS_PER_SECOND;
    static const int WARNING_ELAPSED_HEARTBEAT = 500 * USECS_PER_MSEC; // warn if elapsed heartbeat average is large
    static const int HEARTBEAT_SAMPLES = 100000; // ~5 seconds worth of samples

    // Set the heartbeat on launch
    DeadlockWatchdogThread() {
        setObjectName("Deadlock Watchdog");
        // Give the heartbeat an initial value
        _heartbeat = usecTimestampNow();
        connect(qApp, &QCoreApplication::aboutToQuit, [this] {
            _quit = true;
        });
    }

    static void updateHeartbeat() {
        auto now = usecTimestampNow();
        auto elapsed = now - _heartbeat;
        _movingAverage.addSample(elapsed);
        _heartbeat = now;
    }

    static void deadlockDetectionCrash() {
        uint32_t* crashTrigger = nullptr;
        *crashTrigger = 0xDEAD10CC;
    }

    void run() override {
        while (!_quit) {
            QThread::sleep(HEARTBEAT_UPDATE_INTERVAL_SECS);

            uint64_t lastHeartbeat = _heartbeat; // sample atomic _heartbeat, because we could context switch away and have it updated on us
            uint64_t now = usecTimestampNow();
            auto lastHeartbeatAge = (now > lastHeartbeat) ? now - lastHeartbeat : 0;
            auto elapsedMovingAverage = _movingAverage.getAverage();

            if (elapsedMovingAverage > _maxElapsedAverage) {
                qDebug() << "DEADLOCK WATCHDOG WARNING:"
                    << "lastHeartbeatAge:" << lastHeartbeatAge
                    << "elapsedMovingAverage:" << elapsedMovingAverage
                    << "maxElapsed:" << _maxElapsed
                    << "PREVIOUS maxElapsedAverage:" << _maxElapsedAverage
                    << "NEW maxElapsedAverage:" << elapsedMovingAverage << "** NEW MAX ELAPSED AVERAGE **"
                    << "samples:" << _movingAverage.getSamples();
                _maxElapsedAverage = elapsedMovingAverage;
            }
            if (lastHeartbeatAge > _maxElapsed) {
                qDebug() << "DEADLOCK WATCHDOG WARNING:"
                    << "lastHeartbeatAge:" << lastHeartbeatAge
                    << "elapsedMovingAverage:" << elapsedMovingAverage
                    << "PREVIOUS maxElapsed:" << _maxElapsed
                    << "NEW maxElapsed:" << lastHeartbeatAge << "** NEW MAX ELAPSED **"
                    << "maxElapsedAverage:" << _maxElapsedAverage
                    << "samples:" << _movingAverage.getSamples();
                _maxElapsed = lastHeartbeatAge;
            }
            if (elapsedMovingAverage > WARNING_ELAPSED_HEARTBEAT) {
                qDebug() << "DEADLOCK WATCHDOG WARNING:"
                    << "lastHeartbeatAge:" << lastHeartbeatAge
                    << "elapsedMovingAverage:" << elapsedMovingAverage << "** OVER EXPECTED VALUE **"
                    << "maxElapsed:" << _maxElapsed
                    << "maxElapsedAverage:" << _maxElapsedAverage
                    << "samples:" << _movingAverage.getSamples();
            }

            if (lastHeartbeatAge > MAX_HEARTBEAT_AGE_USECS) {
                qDebug() << "DEADLOCK DETECTED -- "
                         << "lastHeartbeatAge:" << lastHeartbeatAge
                         << "[ lastHeartbeat :" << lastHeartbeat
                         << "now:" << now << " ]"
                         << "elapsedMovingAverage:" << elapsedMovingAverage
                         << "maxElapsed:" << _maxElapsed
                         << "maxElapsedAverage:" << _maxElapsedAverage
                         << "samples:" << _movingAverage.getSamples();

                // Don't actually crash in debug builds, in case this apparent deadlock is simply from
                // the developer actively debugging code
#ifdef NDEBUG
                deadlockDetectionCrash();
#endif
        }
    }
    }

    static std::atomic<uint64_t> _heartbeat;
    static std::atomic<uint64_t> _maxElapsed;
    static std::atomic<int> _maxElapsedAverage;
    static ThreadSafeMovingAverage<int, HEARTBEAT_SAMPLES> _movingAverage;

    bool _quit { false };
};

std::atomic<uint64_t> DeadlockWatchdogThread::_heartbeat;
std::atomic<uint64_t> DeadlockWatchdogThread::_maxElapsed;
std::atomic<int> DeadlockWatchdogThread::_maxElapsedAverage;
ThreadSafeMovingAverage<int, DeadlockWatchdogThread::HEARTBEAT_SAMPLES> DeadlockWatchdogThread::_movingAverage;

#ifdef Q_OS_WIN
class MyNativeEventFilter : public QAbstractNativeEventFilter {
public:
    static MyNativeEventFilter& getInstance() {
        static MyNativeEventFilter staticInstance;
        return staticInstance;
    }

    bool nativeEventFilter(const QByteArray &eventType, void* msg, long* result) Q_DECL_OVERRIDE {
        if (eventType == "windows_generic_MSG") {
            MSG* message = (MSG*)msg;

            if (message->message == UWM_IDENTIFY_INSTANCES) {
                *result = UWM_IDENTIFY_INSTANCES;
                return true;
            }

            if (message->message == UWM_SHOW_APPLICATION) {
                MainWindow* applicationWindow = qApp->getWindow();
                if (applicationWindow->isMinimized()) {
                    applicationWindow->showNormal();  // Restores to windowed or maximized state appropriately.
                }
                qApp->setActiveWindow(applicationWindow);  // Flashes the taskbar icon if not focus.
                return true;
            }

            if (message->message == WM_COPYDATA) {
                COPYDATASTRUCT* pcds = (COPYDATASTRUCT*)(message->lParam);
                QUrl url = QUrl((const char*)(pcds->lpData));
                if (url.isValid() && url.scheme() == HIFI_URL_SCHEME) {
                    DependencyManager::get<AddressManager>()->handleLookupString(url.toString());
                    return true;
                }
            }
        }
        return false;
    }
};
#endif

class LambdaEvent : public QEvent {
    std::function<void()> _fun;
public:
    LambdaEvent(const std::function<void()> & fun) :
    QEvent(static_cast<QEvent::Type>(Application::Lambda)), _fun(fun) {
    }
    LambdaEvent(std::function<void()> && fun) :
    QEvent(static_cast<QEvent::Type>(Application::Lambda)), _fun(fun) {
    }
    void call() const { _fun(); }
};

void messageHandler(QtMsgType type, const QMessageLogContext& context, const QString& message) {
    QString logMessage = LogHandler::getInstance().printMessage((LogMsgType) type, context, message);

    if (!logMessage.isEmpty()) {
#ifdef Q_OS_WIN
        OutputDebugStringA(logMessage.toLocal8Bit().constData());
        OutputDebugStringA("\n");
#endif
        qApp->getLogger()->addMessage(qPrintable(logMessage + "\n"));
    }
}

static const QString STATE_IN_HMD = "InHMD";
static const QString STATE_SNAP_TURN = "SnapTurn";
static const QString STATE_GROUNDED = "Grounded";
static const QString STATE_NAV_FOCUSED = "NavigationFocused";

bool setupEssentials(int& argc, char** argv) {
    unsigned int listenPort = 0; // bind to an ephemeral port by default
    const char** constArgv = const_cast<const char**>(argv);
    const char* portStr = getCmdOption(argc, constArgv, "--listenPort");
    if (portStr) {
        listenPort = atoi(portStr);
    }
    // Set build version
    QCoreApplication::setApplicationVersion(BuildInfo::VERSION);

    Setting::preInit();

    bool previousSessionCrashed = CrashHandler::checkForResetSettings();
    CrashHandler::writeRunningMarkerFiler();
    qAddPostRoutine(CrashHandler::deleteRunningMarkerFile);

    DependencyManager::registerInheritance<LimitedNodeList, NodeList>();
    DependencyManager::registerInheritance<AvatarHashMap, AvatarManager>();
    DependencyManager::registerInheritance<EntityActionFactoryInterface, InterfaceActionFactory>();
    DependencyManager::registerInheritance<SpatialParentFinder, InterfaceParentFinder>();

    Setting::init();

    // Set dependencies
    DependencyManager::set<AccountManager>(std::bind(&Application::getUserAgent, qApp));
    DependencyManager::set<ScriptEngines>();
    DependencyManager::set<Preferences>();
    DependencyManager::set<recording::Deck>();
    DependencyManager::set<recording::Recorder>();
    DependencyManager::set<AddressManager>();
    DependencyManager::set<NodeList>(NodeType::Agent, listenPort);
    DependencyManager::set<GeometryCache>();
    DependencyManager::set<ModelCache>();
    DependencyManager::set<ScriptCache>();
    DependencyManager::set<SoundCache>();
    DependencyManager::set<Faceshift>();
    DependencyManager::set<DdeFaceTracker>();
    DependencyManager::set<EyeTracker>();
    DependencyManager::set<AudioClient>();
    DependencyManager::set<AudioScope>();
    DependencyManager::set<DeferredLightingEffect>();
    DependencyManager::set<TextureCache>();
    DependencyManager::set<FramebufferCache>();
    DependencyManager::set<AnimationCache>();
    DependencyManager::set<ModelBlender>();
    DependencyManager::set<AvatarManager>();
    DependencyManager::set<LODManager>();
    DependencyManager::set<StandAloneJSConsole>();
    DependencyManager::set<DialogsManager>();
    DependencyManager::set<BandwidthRecorder>();
    DependencyManager::set<ResourceCacheSharedItems>();
    DependencyManager::set<DesktopScriptingInterface>();
    DependencyManager::set<EntityScriptingInterface>(true);
    DependencyManager::set<RecordingScriptingInterface>();
    DependencyManager::set<WindowScriptingInterface>();
    DependencyManager::set<HMDScriptingInterface>();
    DependencyManager::set<ResourceScriptingInterface>();


#if defined(Q_OS_MAC) || defined(Q_OS_WIN)
    DependencyManager::set<SpeechRecognizer>();
#endif
    DependencyManager::set<DiscoverabilityManager>();
    DependencyManager::set<SceneScriptingInterface>();
    DependencyManager::set<OffscreenUi>();
    DependencyManager::set<AutoUpdater>();
    DependencyManager::set<PathUtils>();
    DependencyManager::set<InterfaceActionFactory>();
    DependencyManager::set<AudioInjectorManager>();
    DependencyManager::set<MessagesClient>();
    controller::StateController::setStateVariables({ { STATE_IN_HMD, STATE_SNAP_TURN, STATE_GROUNDED, STATE_NAV_FOCUSED } });
    DependencyManager::set<UserInputMapper>();
    DependencyManager::set<controller::ScriptingInterface, ControllerScriptingInterface>();
    DependencyManager::set<InterfaceParentFinder>();
    DependencyManager::set<EntityTreeRenderer>(true, qApp, qApp);
    DependencyManager::set<CompositorHelper>();
    return previousSessionCrashed;
}

// FIXME move to header, or better yet, design some kind of UI manager
// to take care of highlighting keyboard focused items, rather than
// continuing to overburden Application.cpp
Cube3DOverlay* _keyboardFocusHighlight{ nullptr };
int _keyboardFocusHighlightID{ -1 };
PluginContainer* _pluginContainer;


// FIXME hack access to the internal share context for the Chromium helper
// Normally we'd want to use QWebEngine::initialize(), but we can't because
// our primary context is a QGLWidget, which can't easily be initialized to share
// from a QOpenGLContext.
//
// So instead we create a new offscreen context to share with the QGLWidget,
// and manually set THAT to be the shared context for the Chromium helper
OffscreenGLCanvas* _chromiumShareContext { nullptr };
Q_GUI_EXPORT void qt_gl_set_global_share_context(QOpenGLContext *context);

Setting::Handle<int> sessionRunTime{ "sessionRunTime", 0 };

Application::Application(int& argc, char** argv, QElapsedTimer& startupTimer) :
    QApplication(argc, argv),
    _window(new MainWindow(desktop())),
    _sessionRunTimer(startupTimer),
    _previousSessionCrashed(setupEssentials(argc, argv)),
    _undoStackScriptingInterface(&_undoStack),
    _entitySimulation(new PhysicalEntitySimulation()),
    _physicsEngine(new PhysicsEngine(Vectors::ZERO)),
    _entityClipboardRenderer(false, this, this),
    _entityClipboard(new EntityTree()),
    _lastQueriedTime(usecTimestampNow()),
    _mirrorViewRect(QRect(MIRROR_VIEW_LEFT_PADDING, MIRROR_VIEW_TOP_PADDING, MIRROR_VIEW_WIDTH, MIRROR_VIEW_HEIGHT)),
    _previousScriptLocation("LastScriptLocation", DESKTOP_LOCATION),
    _fieldOfView("fieldOfView", DEFAULT_FIELD_OF_VIEW_DEGREES),
    _scaleMirror(1.0f),
    _rotateMirror(0.0f),
    _raiseMirror(0.0f),
    _enableProcessOctreeThread(true),
    _lastNackTime(usecTimestampNow()),
    _lastSendDownstreamAudioStats(usecTimestampNow()),
    _aboutToQuit(false),
    _notifiedPacketVersionMismatchThisDomain(false),
    _maxOctreePPS(maxOctreePacketsPerSecond.get()),
    _lastFaceTrackerUpdate(0)
{
    // FIXME this may be excessively conservative.  On the other hand
    // maybe I'm used to having an 8-core machine
    // Perhaps find the ideal thread count  and subtract 2 or 3 
    // (main thread, present thread, random OS load)
    // More threads == faster concurrent loads, but also more concurrent 
    // load on the GPU until we can serialize GPU transfers (off the main thread)
    QThreadPool::globalInstance()->setMaxThreadCount(2);
    thread()->setPriority(QThread::HighPriority);
    thread()->setObjectName("Main Thread");

    setInstance(this);

    auto controllerScriptingInterface = DependencyManager::get<controller::ScriptingInterface>().data();
    _controllerScriptingInterface = dynamic_cast<ControllerScriptingInterface*>(controllerScriptingInterface);

    _entityClipboard->createRootElement();

    _pluginContainer = new PluginContainerProxy();
#ifdef Q_OS_WIN
    installNativeEventFilter(&MyNativeEventFilter::getInstance());
#endif

    _logger = new FileLogger(this);  // After setting organization name in order to get correct directory

    qInstallMessageHandler(messageHandler);

    QFontDatabase::addApplicationFont(PathUtils::resourcesPath() + "styles/Inconsolata.otf");
    _window->setWindowTitle("Infinity Island");

    Model::setAbstractViewStateInterface(this); // The model class will sometimes need to know view state details from us

    auto nodeList = DependencyManager::get<NodeList>();

    // Set up a watchdog thread to intentionally crash the application on deadlocks
    _deadlockWatchdogThread = new DeadlockWatchdogThread();
    _deadlockWatchdogThread->start();

    qCDebug(interfaceapp) << "[VERSION] Build sequence:" << qPrintable(applicationVersion());

    _bookmarks = new Bookmarks();  // Before setting up the menu

    // start the nodeThread so its event loop is running
    QThread* nodeThread = new QThread(this);
    nodeThread->setObjectName("NodeList Thread");
    nodeThread->start();

    // make sure the node thread is given highest priority
    nodeThread->setPriority(QThread::TimeCriticalPriority);

    // setup a timer for domain-server check ins
    QTimer* domainCheckInTimer = new QTimer(nodeList.data());
    connect(domainCheckInTimer, &QTimer::timeout, nodeList.data(), &NodeList::sendDomainServerCheckIn);
    domainCheckInTimer->start(DOMAIN_SERVER_CHECK_IN_MSECS);

    // put the NodeList and datagram processing on the node thread
    nodeList->moveToThread(nodeThread);

    // put the audio processing on a separate thread
    QThread* audioThread = new QThread();
    audioThread->setObjectName("Audio Thread");

    auto audioIO = DependencyManager::get<AudioClient>();
    audioIO->setPositionGetter([]{
        auto avatarManager = DependencyManager::get<AvatarManager>();
        auto myAvatar = avatarManager ? avatarManager->getMyAvatar() : nullptr;

        return myAvatar ? myAvatar->getPositionForAudio() : Vectors::ZERO;
    });
    audioIO->setOrientationGetter([]{
        auto avatarManager = DependencyManager::get<AvatarManager>();
        auto myAvatar = avatarManager ? avatarManager->getMyAvatar() : nullptr;

        return myAvatar ? myAvatar->getOrientationForAudio() : Quaternions::IDENTITY;
    });

    audioIO->moveToThread(audioThread);
    recording::Frame::registerFrameHandler(AudioConstants::getAudioFrameName(), [=](recording::Frame::ConstPointer frame) {
        audioIO->handleRecordedAudioInput(frame->data);
    });

    connect(audioIO.data(), &AudioClient::inputReceived, [](const QByteArray& audio){
        static auto recorder = DependencyManager::get<recording::Recorder>();
        if (recorder->isRecording()) {
            static const recording::FrameType AUDIO_FRAME_TYPE = recording::Frame::registerFrameType(AudioConstants::getAudioFrameName());
            recorder->recordFrame(AUDIO_FRAME_TYPE, audio);
        }
    });

    auto& audioScriptingInterface = AudioScriptingInterface::getInstance();
    connect(audioThread, &QThread::started, audioIO.data(), &AudioClient::start);
    connect(audioIO.data(), &AudioClient::destroyed, audioThread, &QThread::quit);
    connect(audioThread, &QThread::finished, audioThread, &QThread::deleteLater);
    connect(audioIO.data(), &AudioClient::muteToggled, this, &Application::audioMuteToggled);
    connect(audioIO.data(), &AudioClient::mutedByMixer, &audioScriptingInterface, &AudioScriptingInterface::mutedByMixer);
    connect(audioIO.data(), &AudioClient::receivedFirstPacket, &audioScriptingInterface, &AudioScriptingInterface::receivedFirstPacket);
    connect(audioIO.data(), &AudioClient::disconnected, &audioScriptingInterface, &AudioScriptingInterface::disconnected);
    connect(audioIO.data(), &AudioClient::muteEnvironmentRequested, [](glm::vec3 position, float radius) {
        auto audioClient = DependencyManager::get<AudioClient>();
        auto myAvatarPosition = DependencyManager::get<AvatarManager>()->getMyAvatar()->getPosition();
        float distance = glm::distance(myAvatarPosition, position);
        bool shouldMute = !audioClient->isMuted() && (distance < radius);

        if (shouldMute) {
            audioClient->toggleMute();
            AudioScriptingInterface::getInstance().environmentMuted();
        }
    });

    audioThread->start();

    ResourceManager::init();
    // Make sure we don't time out during slow operations at startup
    updateHeartbeat();

    // Setup MessagesClient
    auto messagesClient = DependencyManager::get<MessagesClient>();
    QThread* messagesThread = new QThread;
    messagesThread->setObjectName("Messages Client Thread");
    messagesClient->moveToThread(messagesThread);
    connect(messagesThread, &QThread::started, messagesClient.data(), &MessagesClient::init);
    messagesThread->start();

    const DomainHandler& domainHandler = nodeList->getDomainHandler();

    connect(&domainHandler, SIGNAL(hostnameChanged(const QString&)), SLOT(domainChanged(const QString&)));
    connect(&domainHandler, SIGNAL(resetting()), SLOT(resettingDomain()));
    connect(&domainHandler, SIGNAL(connectedToDomain(const QString&)), SLOT(updateWindowTitle()));
    connect(&domainHandler, SIGNAL(disconnectedFromDomain()), SLOT(updateWindowTitle()));
    connect(&domainHandler, SIGNAL(disconnectedFromDomain()), SLOT(clearDomainOctreeDetails()));
    connect(&domainHandler, &DomainHandler::resetting, nodeList.data(), &NodeList::resetDomainServerCheckInVersion);
    connect(&domainHandler, &DomainHandler::domainConnectionRefused, this, &Application::domainConnectionRefused);

    // update our location every 5 seconds in the metaverse server, assuming that we are authenticated with one
    const qint64 DATA_SERVER_LOCATION_CHANGE_UPDATE_MSECS = 5 * MSECS_PER_SECOND;

    auto discoverabilityManager = DependencyManager::get<DiscoverabilityManager>();
    connect(&locationUpdateTimer, &QTimer::timeout, discoverabilityManager.data(), &DiscoverabilityManager::updateLocation);
    connect(&locationUpdateTimer, &QTimer::timeout, 
        DependencyManager::get<AddressManager>().data(), &AddressManager::storeCurrentAddress);
    locationUpdateTimer.start(DATA_SERVER_LOCATION_CHANGE_UPDATE_MSECS);

    // if we get a domain change, immediately attempt update location in metaverse server
    connect(&nodeList->getDomainHandler(), &DomainHandler::connectedToDomain,
        discoverabilityManager.data(), &DiscoverabilityManager::updateLocation);

    // send a location update immediately
    discoverabilityManager->updateLocation();

    connect(nodeList.data(), &NodeList::nodeAdded, this, &Application::nodeAdded);
    connect(nodeList.data(), &NodeList::nodeKilled, this, &Application::nodeKilled);
    connect(nodeList.data(), &NodeList::nodeActivated, this, &Application::nodeActivated);
    connect(nodeList.data(), &NodeList::uuidChanged, getMyAvatar(), &MyAvatar::setSessionUUID);
    connect(nodeList.data(), &NodeList::uuidChanged, this, &Application::setSessionUUID);
    connect(nodeList.data(), &NodeList::limitOfSilentDomainCheckInsReached, this, &Application::limitOfSilentDomainCheckInsReached);
    connect(nodeList.data(), &NodeList::packetVersionMismatch, this, &Application::notifyPacketVersionMismatch);

    // connect to appropriate slots on AccountManager
<<<<<<< HEAD
    AccountManager& accountManager = AccountManager::getInstance();

    //UTII: we dont need to keep track of the account balance
    //const qint64 BALANCE_UPDATE_INTERVAL_MSECS = 5 * MSECS_PER_SEC;

    //connect(&balanceUpdateTimer, &QTimer::timeout, &accountManager, &AccountManager::updateBalance);
    //balanceUpdateTimer.start(BALANCE_UPDATE_INTERVAL_MSECS);

    //connect(&accountManager, &AccountManager::balanceChanged, this, &Application::updateWindowTitle);
=======
    auto accountManager = DependencyManager::get<AccountManager>();
>>>>>>> e92f1a8c

    auto dialogsManager = DependencyManager::get<DialogsManager>();
    connect(accountManager.data(), &AccountManager::authRequired, dialogsManager.data(), &DialogsManager::showLoginDialog);
    connect(accountManager.data(), &AccountManager::usernameChanged, this, &Application::updateWindowTitle);

    // set the account manager's root URL and trigger a login request if we don't have the access token
<<<<<<< HEAD
    accountManager.setIsAgent(true);
    accountManager.setAuthURL(NetworkingConstants::UTII_AUTH_SERVER_URL);
=======
    accountManager->setIsAgent(true);
    accountManager->setAuthURL(NetworkingConstants::METAVERSE_SERVER_URL);
>>>>>>> e92f1a8c

    // sessionRunTime will be reset soon by loadSettings. Grab it now to get previous session value.
    // The value will be 0 if the user blew away settings this session, which is both a feature and a bug.
    UserActivityLogger::getInstance().launch(applicationVersion(), _previousSessionCrashed, sessionRunTime.get());

    auto addressManager = DependencyManager::get<AddressManager>();

    // use our MyAvatar position and quat for address manager path
    addressManager->setPositionGetter([this]{ return getMyAvatar()->getPosition(); });
    addressManager->setOrientationGetter([this]{ return getMyAvatar()->getOrientation(); });

    connect(addressManager.data(), &AddressManager::hostChanged, this, &Application::updateWindowTitle);
    connect(this, &QCoreApplication::aboutToQuit, addressManager.data(), &AddressManager::storeCurrentAddress);
    
    // Save avatar location immediately after a teleport.
    connect(getMyAvatar(), &MyAvatar::positionGoneTo,
        DependencyManager::get<AddressManager>().data(), &AddressManager::storeCurrentAddress);

    auto scriptEngines = DependencyManager::get<ScriptEngines>().data();
    scriptEngines->registerScriptInitializer([this](ScriptEngine* engine){
        registerScriptEngineWithApplicationServices(engine);
    });

    connect(scriptEngines, &ScriptEngines::scriptCountChanged, scriptEngines, [this] {
        auto scriptEngines = DependencyManager::get<ScriptEngines>();
        if (scriptEngines->getRunningScripts().isEmpty()) {
            getMyAvatar()->clearScriptableSettings();
        }
    }, Qt::QueuedConnection);

    connect(scriptEngines, &ScriptEngines::scriptsReloading, scriptEngines, [this] {
        getEntities()->reloadEntityScripts();
    }, Qt::QueuedConnection);

    connect(scriptEngines, &ScriptEngines::scriptLoadError, 
        scriptEngines, [](const QString& filename, const QString& error){
        OffscreenUi::warning(nullptr, "Error Loading Script", filename + " failed to load.");
    }, Qt::QueuedConnection);

#ifdef _WIN32
    WSADATA WsaData;
    int wsaresult = WSAStartup(MAKEWORD(2, 2), &WsaData);
#endif

    // tell the NodeList instance who to tell the domain server we care about
    nodeList->addSetOfNodeTypesToNodeInterestSet(NodeSet() << NodeType::AudioMixer << NodeType::AvatarMixer
        << NodeType::EntityServer << NodeType::AssetServer << NodeType::MessagesMixer);

    // connect to the packet sent signal of the _entityEditSender
    connect(&_entityEditSender, &EntityEditPacketSender::packetSent, this, &Application::packetSent);

    // send the identity packet for our avatar each second to our avatar mixer
    connect(&identityPacketTimer, &QTimer::timeout, getMyAvatar(), &MyAvatar::sendIdentityPacket);
    identityPacketTimer.start(AVATAR_IDENTITY_PACKET_SEND_INTERVAL_MSECS);

    ResourceCache::setRequestLimit(3);

    _glWidget = new GLCanvas();
    getApplicationCompositor().setRenderingWidget(_glWidget);
    _window->setCentralWidget(_glWidget);

    _window->restoreGeometry();
    _window->setVisible(true);

    _glWidget->setFocusPolicy(Qt::StrongFocus);
    _glWidget->setFocus();

#ifdef Q_OS_MAC
    auto cursorTarget = _window; // OSX doesn't seem to provide for hiding the cursor only on the GL widget
#else
    // On windows and linux, hiding the top level cursor also means it's invisible when hovering over the 
    // window menu, which is a pain, so only hide it for the GL surface
    auto cursorTarget = _glWidget;
#endif
    cursorTarget->setCursor(Qt::BlankCursor);

    // enable mouse tracking; otherwise, we only get drag events
    _glWidget->setMouseTracking(true);
    _glWidget->makeCurrent();
    _glWidget->initializeGL();

    _chromiumShareContext = new OffscreenGLCanvas();
    _chromiumShareContext->create(_glWidget->context()->contextHandle());
    _chromiumShareContext->makeCurrent();
    qt_gl_set_global_share_context(_chromiumShareContext->getContext());

    _offscreenContext = new OffscreenGLCanvas();
    _offscreenContext->create(_glWidget->context()->contextHandle());
    _offscreenContext->makeCurrent();
    initializeGL();
    _offscreenContext->makeCurrent();
    // Make sure we don't time out during slow operations at startup
    updateHeartbeat();

    // Tell our entity edit sender about our known jurisdictions
    _entityEditSender.setServerJurisdictions(&_entityServerJurisdictions);
    _entityEditSender.setMyAvatar(getMyAvatar());

    // For now we're going to set the PPS for outbound packets to be super high, this is
    // probably not the right long term solution. But for now, we're going to do this to
    // allow you to move an entity around in your hand
    _entityEditSender.setPacketsPerSecond(3000); // super high!!

    _overlays.init(); // do this before scripts load
    // Make sure we don't time out during slow operations at startup
    updateHeartbeat();

    connect(this, SIGNAL(aboutToQuit()), this, SLOT(aboutToQuit()));

    // hook up bandwidth estimator
    QSharedPointer<BandwidthRecorder> bandwidthRecorder = DependencyManager::get<BandwidthRecorder>();
    connect(nodeList.data(), &LimitedNodeList::dataSent,
        bandwidthRecorder.data(), &BandwidthRecorder::updateOutboundData);
    connect(&nodeList->getPacketReceiver(), &PacketReceiver::dataReceived,
        bandwidthRecorder.data(), &BandwidthRecorder::updateInboundData);

    // FIXME -- I'm a little concerned about this.
    connect(getMyAvatar()->getSkeletonModel().get(), &SkeletonModel::skeletonLoaded,
        this, &Application::checkSkeleton, Qt::QueuedConnection);

    // Setup the userInputMapper with the actions
    auto userInputMapper = DependencyManager::get<UserInputMapper>();
    connect(userInputMapper.data(), &UserInputMapper::actionEvent, [this](int action, float state) {
        using namespace controller;
        auto offscreenUi = DependencyManager::get<OffscreenUi>();
        if (offscreenUi->navigationFocused()) {
            auto actionEnum = static_cast<Action>(action);
            int key = Qt::Key_unknown;
            static int lastKey = Qt::Key_unknown;
            bool navAxis = false;
            switch (actionEnum) {
                case Action::UI_NAV_VERTICAL:
                    navAxis = true;
                    if (state > 0.0f) {
                        key = Qt::Key_Up;
                    } else if (state < 0.0f) {
                        key = Qt::Key_Down;
                    }
                    break;

                case Action::UI_NAV_LATERAL:
                    navAxis = true;
                    if (state > 0.0f) {
                        key = Qt::Key_Right;
                    } else if (state < 0.0f) {
                        key = Qt::Key_Left;
                    }
                    break;

                case Action::UI_NAV_GROUP:
                    navAxis = true;
                    if (state > 0.0f) {
                        key = Qt::Key_Tab;
                    } else if (state < 0.0f) {
                        key = Qt::Key_Backtab;
                    }
                    break;

                case Action::UI_NAV_BACK:
                    key = Qt::Key_Escape;
                    break;

                case Action::UI_NAV_SELECT:
                    key = Qt::Key_Return;
                    break;
                default:
                    break;
            }

            if (navAxis) {
                if (lastKey != Qt::Key_unknown) {
                    QKeyEvent event(QEvent::KeyRelease, lastKey, Qt::NoModifier);
                    sendEvent(offscreenUi->getWindow(), &event);
                    lastKey = Qt::Key_unknown;
                }

                if (key != Qt::Key_unknown) {
                    QKeyEvent event(QEvent::KeyPress, key, Qt::NoModifier);
                    sendEvent(offscreenUi->getWindow(), &event);
                    lastKey = key;
                }
            } else if (key != Qt::Key_unknown) {
                if (state) {
                    QKeyEvent event(QEvent::KeyPress, key, Qt::NoModifier);
                    sendEvent(offscreenUi->getWindow(), &event);
                } else {
                    QKeyEvent event(QEvent::KeyRelease, key, Qt::NoModifier);
                    sendEvent(offscreenUi->getWindow(), &event);
                }
                return;
            }
        }

        if (action == controller::toInt(controller::Action::RETICLE_CLICK)) {
            auto reticlePos = getApplicationCompositor().getReticlePosition();
            QPoint localPos(reticlePos.x, reticlePos.y); // both hmd and desktop already handle this in our coordinates.
            if (state) {
                QMouseEvent mousePress(QEvent::MouseButtonPress, localPos, Qt::LeftButton, Qt::LeftButton, Qt::NoModifier);
                sendEvent(_glWidget, &mousePress);
                _reticleClickPressed = true;
            } else {
                QMouseEvent mouseRelease(QEvent::MouseButtonRelease, localPos, Qt::LeftButton, Qt::NoButton, Qt::NoModifier);
                sendEvent(_glWidget, &mouseRelease);
                _reticleClickPressed = false;
            }
            return; // nothing else to do
        }

        if (state) {
            if (action == controller::toInt(controller::Action::TOGGLE_MUTE)) {
                DependencyManager::get<AudioClient>()->toggleMute();
            } else if (action == controller::toInt(controller::Action::CYCLE_CAMERA)) {
                cycleCamera();
            } else if (action == controller::toInt(controller::Action::UI_NAV_SELECT)) {
                if (!offscreenUi->navigationFocused()) {
                    auto reticlePosition = getApplicationCompositor().getReticlePosition();
                    offscreenUi->toggleMenu(QPoint(reticlePosition.x, reticlePosition.y));
                }
            } else if (action == controller::toInt(controller::Action::CONTEXT_MENU)) {
                auto reticlePosition = getApplicationCompositor().getReticlePosition();
                offscreenUi->toggleMenu(QPoint(reticlePosition.x, reticlePosition.y));
            } else if (action == controller::toInt(controller::Action::UI_NAV_SELECT)) {
                if (!offscreenUi->navigationFocused()) {
                    auto reticlePosition = getApplicationCompositor().getReticlePosition();
                    offscreenUi->toggleMenu(QPoint(reticlePosition.x, reticlePosition.y));
                }
            } else if (action == controller::toInt(controller::Action::RETICLE_X)) {
                auto oldPos = getApplicationCompositor().getReticlePosition();
                getApplicationCompositor().setReticlePosition({ oldPos.x + state, oldPos.y });
            } else if (action == controller::toInt(controller::Action::RETICLE_Y)) {
                auto oldPos = getApplicationCompositor().getReticlePosition();
                getApplicationCompositor().setReticlePosition({ oldPos.x, oldPos.y + state });
            } else if (action == controller::toInt(controller::Action::TOGGLE_OVERLAY)) {
                toggleOverlays();
            }
        }
    });

    _applicationStateDevice = userInputMapper->getStateDevice();

    _applicationStateDevice->setInputVariant(STATE_IN_HMD, []() -> float {
        return qApp->isHMDMode() ? 1 : 0;
    });
    _applicationStateDevice->setInputVariant(STATE_SNAP_TURN, []() -> float {
        return qApp->getMyAvatar()->getSnapTurn() ? 1 : 0;
    });
    _applicationStateDevice->setInputVariant(STATE_GROUNDED, []() -> float {
        return qApp->getMyAvatar()->getCharacterController()->onGround() ? 1 : 0;
    });
    _applicationStateDevice->setInputVariant(STATE_NAV_FOCUSED, []() -> float {
        return DependencyManager::get<OffscreenUi>()->navigationFocused() ? 1 : 0;
    });

    // Setup the keyboardMouseDevice and the user input mapper with the default bindings
    userInputMapper->registerDevice(_keyboardMouseDevice->getInputDevice());

    // force the model the look at the correct directory (weird order of operations issue)
    scriptEngines->setScriptsLocation(scriptEngines->getScriptsLocation());
    // do this as late as possible so that all required subsystems are initialized
    scriptEngines->loadScripts();
    // Make sure we don't time out during slow operations at startup
    updateHeartbeat();

    loadSettings();
    // Make sure we don't time out during slow operations at startup
    updateHeartbeat();

    int SAVE_SETTINGS_INTERVAL = 10 * MSECS_PER_SECOND; // Let's save every seconds for now
    connect(&_settingsTimer, &QTimer::timeout, this, &Application::saveSettings);
    connect(&_settingsThread, SIGNAL(started()), &_settingsTimer, SLOT(start()));
    connect(&_settingsThread, SIGNAL(finished()), &_settingsTimer, SLOT(stop()));
    _settingsTimer.moveToThread(&_settingsThread);
    _settingsTimer.setSingleShot(false);
    _settingsTimer.setInterval(SAVE_SETTINGS_INTERVAL);
    _settingsThread.start();

    if (Menu::getInstance()->isOptionChecked(MenuOption::FirstPerson)) {
        getMyAvatar()->setBoomLength(MyAvatar::ZOOM_MIN);  // So that camera doesn't auto-switch to third person.
    } else if (Menu::getInstance()->isOptionChecked(MenuOption::IndependentMode)) {
        Menu::getInstance()->setIsOptionChecked(MenuOption::ThirdPerson, true);
        cameraMenuChanged();
    } else if (Menu::getInstance()->isOptionChecked(MenuOption::CameraEntityMode)) {
        Menu::getInstance()->setIsOptionChecked(MenuOption::ThirdPerson, true);
        cameraMenuChanged();
    }

    // set the local loopback interface for local sounds from audio scripts
    AudioScriptingInterface::getInstance().setLocalAudioInterface(audioIO.data());

    this->installEventFilter(this);

    // initialize our face trackers after loading the menu settings
    auto faceshiftTracker = DependencyManager::get<Faceshift>();
    faceshiftTracker->init();
    connect(faceshiftTracker.data(), &FaceTracker::muteToggled, this, &Application::faceTrackerMuteToggled);
#ifdef HAVE_DDE
    auto ddeTracker = DependencyManager::get<DdeFaceTracker>();
    ddeTracker->init();
    connect(ddeTracker.data(), &FaceTracker::muteToggled, this, &Application::faceTrackerMuteToggled);
#endif

#ifdef HAVE_IVIEWHMD
    auto eyeTracker = DependencyManager::get<EyeTracker>();
    eyeTracker->init();
    setActiveEyeTracker();
#endif

    /* UTII: WE DONT NEED THIS CODE
    auto applicationUpdater = DependencyManager::get<AutoUpdater>();
    connect(applicationUpdater.data(), &AutoUpdater::newVersionIsAvailable, dialogsManager.data(), &DialogsManager::showUpdateDialog);
    applicationUpdater->checkForUpdate();
    */

    // Now that menu is initialized we can sync myAvatar with it's state.
    getMyAvatar()->updateMotionBehaviorFromMenu();

// FIXME spacemouse code still needs cleanup
#if 0
    // the 3Dconnexion device wants to be initialized after a window is displayed.
    SpacemouseManager::getInstance().init();
#endif

    // If the user clicks an an entity, we will check that it's an unlocked web entity, and if so, set the focus to it
    auto entityScriptingInterface = DependencyManager::get<EntityScriptingInterface>();
    connect(entityScriptingInterface.data(), &EntityScriptingInterface::clickDownOnEntity,
        [this, entityScriptingInterface](const EntityItemID& entityItemID, const MouseEvent& event) {
        if (_keyboardFocusedItem != entityItemID) {
            _keyboardFocusedItem = UNKNOWN_ENTITY_ID;
            auto properties = entityScriptingInterface->getEntityProperties(entityItemID);
            if (EntityTypes::Web == properties.getType() && !properties.getLocked() && properties.getVisible()) {
                auto entity = entityScriptingInterface->getEntityTree()->findEntityByID(entityItemID);
                RenderableWebEntityItem* webEntity = dynamic_cast<RenderableWebEntityItem*>(entity.get());
                if (webEntity) {
                    webEntity->setProxyWindow(_window->windowHandle());
                    if (Menu::getInstance()->isOptionChecked(INPUT_DEVICE_MENU_PREFIX + KeyboardMouseDevice::NAME)) {
                        _keyboardMouseDevice->pluginFocusOutEvent();
                    }
                    _keyboardFocusedItem = entityItemID;
                    _lastAcceptedKeyPress = usecTimestampNow();
                    if (_keyboardFocusHighlightID < 0 || !getOverlays().isAddedOverlay(_keyboardFocusHighlightID)) {
                        _keyboardFocusHighlight = new Cube3DOverlay();
                        _keyboardFocusHighlight->setAlpha(1.0f);
                        _keyboardFocusHighlight->setBorderSize(1.0f);
                        _keyboardFocusHighlight->setColor({ 0xFF, 0xEF, 0x00 });
                        _keyboardFocusHighlight->setIsSolid(false);
                        _keyboardFocusHighlight->setPulseMin(0.5);
                        _keyboardFocusHighlight->setPulseMax(1.0);
                        _keyboardFocusHighlight->setColorPulse(1.0);
                        _keyboardFocusHighlight->setIgnoreRayIntersection(true);
                        _keyboardFocusHighlight->setDrawInFront(true);
                    }
                    _keyboardFocusHighlight->setRotation(webEntity->getRotation());
                    _keyboardFocusHighlight->setPosition(webEntity->getPosition());
                    _keyboardFocusHighlight->setDimensions(webEntity->getDimensions() * 1.05f);
                    _keyboardFocusHighlight->setVisible(true);
                    _keyboardFocusHighlightID = getOverlays().addOverlay(_keyboardFocusHighlight);
                }
            }
            if (_keyboardFocusedItem == UNKNOWN_ENTITY_ID && _keyboardFocusHighlight) {
                _keyboardFocusHighlight->setVisible(false);
            }

        }
    });

    connect(entityScriptingInterface.data(), &EntityScriptingInterface::deletingEntity,
        [=](const EntityItemID& entityItemID) {
        if (entityItemID == _keyboardFocusedItem) {
            _keyboardFocusedItem = UNKNOWN_ENTITY_ID;
            if (_keyboardFocusHighlight) {
                _keyboardFocusHighlight->setVisible(false);
            }
        }
    });

    // If the user clicks somewhere where there is NO entity at all, we will release focus
    connect(getEntities(), &EntityTreeRenderer::mousePressOffEntity,
        [=](const RayToEntityIntersectionResult& entityItemID, const QMouseEvent* event) {
        _keyboardFocusedItem = UNKNOWN_ENTITY_ID;
        if (_keyboardFocusHighlight) {
            _keyboardFocusHighlight->setVisible(false);
        }
    });

    connect(this, &Application::aboutToQuit, [=]() {
        _keyboardFocusedItem = UNKNOWN_ENTITY_ID;
        if (_keyboardFocusHighlight) {
            _keyboardFocusHighlight->setVisible(false);
        }
    });

    // Make sure we don't time out during slow operations at startup
    updateHeartbeat();

    OctreeEditPacketSender* packetSender = entityScriptingInterface->getPacketSender();
    EntityEditPacketSender* entityPacketSender = static_cast<EntityEditPacketSender*>(packetSender);
    entityPacketSender->setMyAvatar(getMyAvatar());

    connect(this, &Application::applicationStateChanged, this, &Application::activeChanged);
    qCDebug(interfaceapp, "Startup time: %4.2f seconds.", (double)startupTimer.elapsed() / 1000.0);

<<<<<<< HEAD
    _idleTimer = new QTimer(this);
    connect(_idleTimer, &QTimer::timeout, [=] {
        idle(usecTimestampNow());
    });
    connect(this, &Application::beforeAboutToQuit, [=] {
        disconnect(_idleTimer);
    });
    // Setting the interval to zero forces this to get called whenever there are no messages
    // in the queue, which can be pretty damn frequent.  Hence the idle function has a bunch 
    // of logic to abort early if it's being called too often.
    _idleTimer->start(0);

    LoadingScreen::show();
=======
    // After all of the constructor is completed, then set firstRun to false.
    Setting::Handle<bool> firstRun{ Settings::firstRun, true };
    firstRun.set(false);
>>>>>>> e92f1a8c
}

void Application::domainConnectionRefused(const QString& reasonMessage, int reasonCode) {
    switch (static_cast<DomainHandler::ConnectionRefusedReason>(reasonCode)) {
        case DomainHandler::ConnectionRefusedReason::ProtocolMismatch:
            notifyPacketVersionMismatch();
            break;
        case DomainHandler::ConnectionRefusedReason::TooManyUsers:
        case DomainHandler::ConnectionRefusedReason::Unknown: {
            QString message = "Unable to connect to the location you are visiting.\n";
            message += reasonMessage;
            OffscreenUi::warning("", message);
            break;
        }
        default:
            // nothing to do.
            break;
    }
}

QString Application::getUserAgent() {
    if (QThread::currentThread() != thread()) {
        QString userAgent;

        QMetaObject::invokeMethod(this, "getUserAgent", Qt::BlockingQueuedConnection, Q_RETURN_ARG(QString, userAgent));

        return userAgent;
    }

    QString userAgent = "Mozilla/5.0 (HighFidelityInterface/" + BuildInfo::VERSION + "; "
        + QSysInfo::productType() + " " + QSysInfo::productVersion() + ")";

    auto formatPluginName = [](QString name) -> QString { return name.trimmed().replace(" ", "-");  };

    // For each plugin, add to userAgent
    auto displayPlugins = PluginManager::getInstance()->getDisplayPlugins();
    for (auto& dp : displayPlugins) {
        if (dp->isActive() && dp->isHmd()) {
            userAgent += " " + formatPluginName(dp->getName());
        }
    }
    auto inputPlugins= PluginManager::getInstance()->getInputPlugins();
    for (auto& ip : inputPlugins) {
        if (ip->isActive()) {
            userAgent += " " + formatPluginName(ip->getName());
        }
    }

    return userAgent;
}



void Application::checkChangeCursor() {
    QMutexLocker locker(&_changeCursorLock);
    if (_cursorNeedsChanging) {
#ifdef Q_OS_MAC
        auto cursorTarget = _window; // OSX doesn't seem to provide for hiding the cursor only on the GL widget
#else
        // On windows and linux, hiding the top level cursor also means it's invisible when hovering over the 
        // window menu, which is a pain, so only hide it for the GL surface
        auto cursorTarget = _glWidget;
#endif
        cursorTarget->setCursor(_desiredCursor);

        _cursorNeedsChanging = false;
    }
}

void Application::showCursor(const QCursor& cursor) {
    QMutexLocker locker(&_changeCursorLock);
    _desiredCursor = cursor;
    _cursorNeedsChanging = true;
}

void Application::updateHeartbeat() const {
    static_cast<DeadlockWatchdogThread*>(_deadlockWatchdogThread)->updateHeartbeat();
}

void Application::aboutToQuit() {
    emit beforeAboutToQuit();

    foreach(auto inputPlugin, PluginManager::getInstance()->getInputPlugins()) {
        QString name = INPUT_DEVICE_MENU_PREFIX + inputPlugin->getName();
        QAction* action = Menu::getInstance()->getActionForOption(name);
        if (action->isChecked()) {
            inputPlugin->deactivate();
        }
    }

    getActiveDisplayPlugin()->deactivate();

    // Hide Running Scripts dialog so that it gets destroyed in an orderly manner; prevents warnings at shutdown.
    DependencyManager::get<OffscreenUi>()->hide("RunningScripts");

    _aboutToQuit = true;

    cleanupBeforeQuit();
}

void Application::cleanupBeforeQuit() {
    // add a logline indicating if QTWEBENGINE_REMOTE_DEBUGGING is set or not
    QString webengineRemoteDebugging = QProcessEnvironment::systemEnvironment().value("QTWEBENGINE_REMOTE_DEBUGGING", "false");
    qCDebug(interfaceapp) << "QTWEBENGINE_REMOTE_DEBUGGING =" << webengineRemoteDebugging;

    // Stop third party processes so that they're not left running in the event of a subsequent shutdown crash.
#ifdef HAVE_DDE
    DependencyManager::get<DdeFaceTracker>()->setEnabled(false);
#endif
#ifdef HAVE_IVIEWHMD
    DependencyManager::get<EyeTracker>()->setEnabled(false, true);
#endif
    AnimDebugDraw::getInstance().shutdown();

    // FIXME: once we move to shared pointer for the INputDevice we shoud remove this naked delete:
    _applicationStateDevice.reset();

    if (_keyboardFocusHighlightID > 0) {
        getOverlays().deleteOverlay(_keyboardFocusHighlightID);
        _keyboardFocusHighlightID = -1;
    }
    _keyboardFocusHighlight = nullptr;

    auto nodeList = DependencyManager::get<NodeList>();

    // send the domain a disconnect packet, force stoppage of domain-server check-ins
    nodeList->getDomainHandler().disconnect();
    nodeList->setIsShuttingDown(true);

    // tell the packet receiver we're shutting down, so it can drop packets
    nodeList->getPacketReceiver().setShouldDropPackets(true);

    getEntities()->shutdown(); // tell the entities system we're shutting down, so it will stop running scripts

    // Clear any queued processing (I/O, FBX/OBJ/Texture parsing)
    QThreadPool::globalInstance()->clear();

    DependencyManager::get<ScriptEngines>()->saveScripts();
    DependencyManager::get<ScriptEngines>()->shutdownScripting(); // stop all currently running global scripts
    DependencyManager::destroy<ScriptEngines>(); 

    // Cleanup all overlays after the scripts, as scripts might add more
    _overlays.cleanupAllOverlays();

    // first stop all timers directly or by invokeMethod
    // depending on what thread they run in
    locationUpdateTimer.stop();
    identityPacketTimer.stop();
    pingTimer.stop();
    QMetaObject::invokeMethod(&_settingsTimer, "stop", Qt::BlockingQueuedConnection);

    // save state
    _settingsThread.quit();
    saveSettings();
    _window->saveGeometry();

    // stop the AudioClient
    QMetaObject::invokeMethod(DependencyManager::get<AudioClient>().data(),
                              "stop", Qt::BlockingQueuedConnection);

    // destroy the AudioClient so it and its thread have a chance to go down safely
    DependencyManager::destroy<AudioClient>();

    // destroy the AudioInjectorManager so it and its thread have a chance to go down safely
    // this will also stop any ongoing network injectors
    DependencyManager::destroy<AudioInjectorManager>();

    // Destroy third party processes after scripts have finished using them.
#ifdef HAVE_DDE
    DependencyManager::destroy<DdeFaceTracker>();
#endif
#ifdef HAVE_IVIEWHMD
    DependencyManager::destroy<EyeTracker>();
#endif

    DependencyManager::destroy<OffscreenUi>();
}

Application::~Application() {
    _entityClipboard->eraseAllOctreeElements();
    _entityClipboard.reset();

    EntityTreePointer tree = getEntities()->getTree();
    tree->setSimulation(nullptr);

    _octreeProcessor.terminate();
    _entityEditSender.terminate();

    _physicsEngine->setCharacterController(nullptr);

    // remove avatars from physics engine
    DependencyManager::get<AvatarManager>()->clearAllAvatars();
    VectorOfMotionStates motionStates;
    DependencyManager::get<AvatarManager>()->getObjectsToRemoveFromPhysics(motionStates);
    _physicsEngine->removeObjects(motionStates);

    DependencyManager::destroy<OffscreenUi>();
    DependencyManager::destroy<AvatarManager>();
    DependencyManager::destroy<AnimationCache>();
    DependencyManager::destroy<FramebufferCache>();
    DependencyManager::destroy<TextureCache>();
    DependencyManager::destroy<ModelCache>();
    DependencyManager::destroy<GeometryCache>();
    DependencyManager::destroy<ScriptCache>();
    DependencyManager::destroy<SoundCache>();

    ResourceManager::cleanup();

    QThread* nodeThread = DependencyManager::get<NodeList>()->thread();

    // remove the NodeList from the DependencyManager
    DependencyManager::destroy<NodeList>();

    // ask the node thread to quit and wait until it is done
    nodeThread->quit();
    nodeThread->wait();

    Leapmotion::destroy();

#if 0
    ConnexionClient::getInstance().destroy();
#endif
    // The window takes ownership of the menu, so this has the side effect of destroying it.
    _window->setMenuBar(nullptr);

    _window->deleteLater();

    qInstallMessageHandler(nullptr); // NOTE: Do this as late as possible so we continue to get our log messages
}

void Application::initializeGL() {
    qCDebug(interfaceapp) << "Created Display Window.";

    // initialize glut for shape drawing; Qt apparently initializes it on OS X
    if (_isGLInitialized) {
        return;
    } else {
        _isGLInitialized = true;
    }

    gpu::Context::init<gpu::gl::GLBackend>();
    _gpuContext = std::make_shared<gpu::Context>();
    // The gpu context can make child contexts for transfers, so 
    // we need to restore primary rendering context
    _offscreenContext->makeCurrent();

    initDisplay();
    qCDebug(interfaceapp, "Initialized Display.");

    // Set up the render engine
    render::CullFunctor cullFunctor = LODManager::shouldRender;
    _renderEngine->addJob<RenderShadowTask>("RenderShadowTask", cullFunctor);
    _renderEngine->addJob<RenderDeferredTask>("RenderDeferredTask", cullFunctor);
    _renderEngine->load();
    _renderEngine->registerScene(_main3DScene);
    // TODO: Load a cached config file

    // The UI can't be created until the primary OpenGL
    // context is created, because it needs to share
    // texture resources
    // Needs to happen AFTER the render engine initialization to access its configuration
    initializeUi();
    qCDebug(interfaceapp, "Initialized Offscreen UI.");
    _offscreenContext->makeCurrent();

    // call Menu getInstance static method to set up the menu
    // Needs to happen AFTER the QML UI initialization
    _window->setMenuBar(Menu::getInstance());

    init();
    qCDebug(interfaceapp, "init() complete.");

    // create thread for parsing of octree data independent of the main network and rendering threads
    _octreeProcessor.initialize(_enableProcessOctreeThread);
    connect(&_octreeProcessor, &OctreePacketProcessor::packetVersionMismatch, this, &Application::notifyPacketVersionMismatch);
    _entityEditSender.initialize(_enableProcessOctreeThread);

    _idleLoopStdev.reset();

    // update before the first render
<<<<<<< HEAD
    update(1.0f / _fps);

    //InfoView::show(INFO_HELP_PATH, true);
=======
    update(0);
>>>>>>> e92f1a8c
}

FrameTimingsScriptingInterface _frameTimingsScriptingInterface;

extern void setupPreferences();

void Application::initializeUi() {
    AddressBarDialog::registerType();
    ErrorDialog::registerType();
    LoginDialog::registerType();
    Tooltip::registerType();
    /* UTII: WE DONT NEED THIS CODE
    UpdateDialog::registerType();
    */
    LoadingScreen::registerType();
    qmlRegisterType<Preference>("Hifi", 1, 0, "Preference");


    auto offscreenUi = DependencyManager::get<OffscreenUi>();
    offscreenUi->create(_offscreenContext->getContext());

    auto rootContext = offscreenUi->getRootContext();

    offscreenUi->setProxyWindow(_window->windowHandle());
    offscreenUi->setBaseUrl(QUrl::fromLocalFile(PathUtils::resourcesPath() + "/qml/"));
    // OffscreenUi is a subclass of OffscreenQmlSurface specifically designed to
    // support the window management and scripting proxies for VR use
    offscreenUi->createDesktop(QString("hifi/Desktop.qml"));

    // FIXME either expose so that dialogs can set this themselves or
    // do better detection in the offscreen UI of what has focus
    offscreenUi->setNavigationFocused(false);

    auto engine = rootContext->engine();
    connect(engine, &QQmlEngine::quit, [] {
        qApp->quit();
    });

    setupPreferences();

    // For some reason there is already an "Application" object in the QML context, 
    // though I can't find it. Hence, "ApplicationInterface"
    rootContext->setContextProperty("SnapshotUploader", new SnapshotUploader());
    rootContext->setContextProperty("ApplicationInterface", this); 
    rootContext->setContextProperty("Audio", &AudioScriptingInterface::getInstance());
    rootContext->setContextProperty("Controller", DependencyManager::get<controller::ScriptingInterface>().data());
    rootContext->setContextProperty("Entities", DependencyManager::get<EntityScriptingInterface>().data());
    rootContext->setContextProperty("MyAvatar", getMyAvatar());
    rootContext->setContextProperty("Messages", DependencyManager::get<MessagesClient>().data());
    rootContext->setContextProperty("Recording", DependencyManager::get<RecordingScriptingInterface>().data());
    rootContext->setContextProperty("Preferences", DependencyManager::get<Preferences>().data());
    rootContext->setContextProperty("AddressManager", DependencyManager::get<AddressManager>().data());
    rootContext->setContextProperty("FrameTimings", &_frameTimingsScriptingInterface);
    rootContext->setContextProperty("Rates", new RatesScriptingInterface(this));

    rootContext->setContextProperty("TREE_SCALE", TREE_SCALE);
    rootContext->setContextProperty("Quat", new Quat());
    rootContext->setContextProperty("Vec3", new Vec3());
    rootContext->setContextProperty("Uuid", new ScriptUUID());
    rootContext->setContextProperty("Assets", new AssetMappingsScriptingInterface());

    rootContext->setContextProperty("AvatarList", DependencyManager::get<AvatarManager>().data());

    rootContext->setContextProperty("Camera", &_myCamera);

#if defined(Q_OS_MAC) || defined(Q_OS_WIN)
    rootContext->setContextProperty("SpeechRecognizer", DependencyManager::get<SpeechRecognizer>().data());
#endif

    rootContext->setContextProperty("Overlays", &_overlays);
    rootContext->setContextProperty("Window", DependencyManager::get<WindowScriptingInterface>().data());
    rootContext->setContextProperty("Menu", MenuScriptingInterface::getInstance());
    rootContext->setContextProperty("Stats", Stats::getInstance());
    rootContext->setContextProperty("Settings", SettingsScriptingInterface::getInstance());
    rootContext->setContextProperty("ScriptDiscoveryService", DependencyManager::get<ScriptEngines>().data());
    rootContext->setContextProperty("AudioDevice", AudioDeviceScriptingInterface::getInstance());

    // Caches
    rootContext->setContextProperty("AnimationCache", DependencyManager::get<AnimationCache>().data());
    rootContext->setContextProperty("TextureCache", DependencyManager::get<TextureCache>().data());
    rootContext->setContextProperty("ModelCache", DependencyManager::get<ModelCache>().data());
    rootContext->setContextProperty("SoundCache", DependencyManager::get<SoundCache>().data());

    rootContext->setContextProperty("Account", AccountScriptingInterface::getInstance());
    rootContext->setContextProperty("DialogsManager", _dialogsManagerScriptingInterface);
    rootContext->setContextProperty("GlobalServices", GlobalServicesScriptingInterface::getInstance());
    rootContext->setContextProperty("FaceTracker", DependencyManager::get<DdeFaceTracker>().data());
    rootContext->setContextProperty("AvatarManager", DependencyManager::get<AvatarManager>().data());
    rootContext->setContextProperty("UndoStack", &_undoStackScriptingInterface);
    rootContext->setContextProperty("LODManager", DependencyManager::get<LODManager>().data());
    rootContext->setContextProperty("Paths", DependencyManager::get<PathUtils>().data());
    rootContext->setContextProperty("HMD", DependencyManager::get<HMDScriptingInterface>().data());
    rootContext->setContextProperty("Scene", DependencyManager::get<SceneScriptingInterface>().data());
    rootContext->setContextProperty("Render", _renderEngine->getConfiguration().get());
    rootContext->setContextProperty("Reticle", getApplicationCompositor().getReticleInterface());

    rootContext->setContextProperty("ApplicationCompositor", &getApplicationCompositor());
    

    _glWidget->installEventFilter(offscreenUi.data());
    offscreenUi->setMouseTranslator([=](const QPointF& pt) {
        QPointF result = pt;
        auto displayPlugin = getActiveDisplayPlugin();
        if (displayPlugin->isHmd()) {
            getApplicationCompositor().handleRealMouseMoveEvent(false);
            auto resultVec = getApplicationCompositor().getReticlePosition();
            result = QPointF(resultVec.x, resultVec.y);
        }
        return result.toPoint();
    });
    offscreenUi->resume();
    connect(_window, &MainWindow::windowGeometryChanged, [this](const QRect& r){
        static qreal oldDevicePixelRatio = 0;
        qreal devicePixelRatio = getActiveDisplayPlugin()->devicePixelRatio();
        if (devicePixelRatio != oldDevicePixelRatio) {
            oldDevicePixelRatio = devicePixelRatio;
            qDebug() << "Device pixel ratio changed, triggering GL resize";
            resizeGL();
        }
    });

    // This will set up the input plugins UI
    _activeInputPlugins.clear();
    foreach(auto inputPlugin, PluginManager::getInstance()->getInputPlugins()) {
        if (KeyboardMouseDevice::NAME == inputPlugin->getName()) {
            _keyboardMouseDevice = std::dynamic_pointer_cast<KeyboardMouseDevice>(inputPlugin);
        }
    }
    _window->setMenuBar(new Menu());
    updateInputModes();

    auto compositorHelper = DependencyManager::get<CompositorHelper>();
    connect(compositorHelper.data(), &CompositorHelper::allowMouseCaptureChanged, [=] {
        if (isHMDMode()) {
            showCursor(compositorHelper->getAllowMouseCapture() ? Qt::BlankCursor : Qt::ArrowCursor);
}
    });
}

void Application::paintGL() {
    // Some plugins process message events, allowing paintGL to be called reentrantly.
    if (_inPaint || _aboutToQuit) {
        return;
    }

    _inPaint = true;
    Finally clearFlag([this] { _inPaint = false; });

    _frameCount++;
    _frameCounter.increment();

    auto lastPaintBegin = usecTimestampNow();
    PROFILE_RANGE_EX(__FUNCTION__, 0xff0000ff, (uint64_t)_frameCount);
    PerformanceTimer perfTimer("paintGL");

    if (nullptr == _displayPlugin) {
        return;
    }

    auto displayPlugin = getActiveDisplayPlugin();
    // FIXME not needed anymore?
    _offscreenContext->makeCurrent();

    // If a display plugin loses it's underlying support, it 
    // needs to be able to signal us to not use it
    if (!displayPlugin->beginFrameRender(_frameCount)) {
        _inPaint = false;
        updateDisplayMode();
        return;
    }

    // update the avatar with a fresh HMD pose
    getMyAvatar()->updateFromHMDSensorMatrix(getHMDSensorPose());

    auto lodManager = DependencyManager::get<LODManager>();

    {
        QMutexLocker viewLocker(&_viewMutex);
        _viewFrustum.calculate();
    }
    RenderArgs renderArgs(_gpuContext, getEntities(), lodManager->getOctreeSizeScale(),
                          lodManager->getBoundaryLevelAdjust(), RenderArgs::DEFAULT_RENDER_MODE,
                          RenderArgs::MONO, RenderArgs::RENDER_DEBUG_NONE);
    {
        QMutexLocker viewLocker(&_viewMutex);
        renderArgs.setViewFrustum(_viewFrustum);
    }

    PerformanceWarning::setSuppressShortTimings(Menu::getInstance()->isOptionChecked(MenuOption::SuppressShortTimings));
    bool showWarnings = Menu::getInstance()->isOptionChecked(MenuOption::PipelineWarnings);
    PerformanceWarning warn(showWarnings, "Application::paintGL()");
    resizeGL();

    // Before anything else, let's sync up the gpuContext with the true glcontext used in case anything happened
    {
        PerformanceTimer perfTimer("syncCache");
        renderArgs._context->syncCache();
    }

    auto inputs = AvatarInputs::getInstance();
    if (inputs->mirrorVisible()) {
        PerformanceTimer perfTimer("Mirror");
        auto primaryFbo = DependencyManager::get<FramebufferCache>()->getPrimaryFramebuffer();

        renderArgs._renderMode = RenderArgs::MIRROR_RENDER_MODE;
        renderArgs._blitFramebuffer = DependencyManager::get<FramebufferCache>()->getSelfieFramebuffer();

        _mirrorViewRect.moveTo(inputs->x(), inputs->y());

        renderRearViewMirror(&renderArgs, _mirrorViewRect, inputs->mirrorZoomed());

        renderArgs._blitFramebuffer.reset();
        renderArgs._renderMode = RenderArgs::DEFAULT_RENDER_MODE;
    }

    {
        PerformanceTimer perfTimer("renderOverlay");
        // NOTE: There is no batch associated with this renderArgs
        // the ApplicationOverlay class assumes it's viewport is setup to be the device size
        QSize size = getDeviceSize();
        renderArgs._viewport = glm::ivec4(0, 0, size.width(), size.height());
        _applicationOverlay.renderOverlay(&renderArgs);
        auto overlayTexture = _applicationOverlay.acquireOverlay();
        if (overlayTexture) {
            displayPlugin->submitOverlayTexture(overlayTexture);
    }
    }

    glm::vec3 boomOffset;
    {
        PerformanceTimer perfTimer("CameraUpdates");

        auto myAvatar = getMyAvatar();
        boomOffset = myAvatar->getScale() * myAvatar->getBoomLength() * -IDENTITY_FRONT;

        if (_myCamera.getMode() == CAMERA_MODE_FIRST_PERSON || _myCamera.getMode() == CAMERA_MODE_THIRD_PERSON) {
            Menu::getInstance()->setIsOptionChecked(MenuOption::FirstPerson, myAvatar->getBoomLength() <= MyAvatar::ZOOM_MIN);
            Menu::getInstance()->setIsOptionChecked(MenuOption::ThirdPerson, !(myAvatar->getBoomLength() <= MyAvatar::ZOOM_MIN));
            cameraMenuChanged();
        }

        // The render mode is default or mirror if the camera is in mirror mode, assigned further below
        renderArgs._renderMode = RenderArgs::DEFAULT_RENDER_MODE;

        // Always use the default eye position, not the actual head eye position.
        // Using the latter will cause the camera to wobble with idle animations,
        // or with changes from the face tracker
        if (_myCamera.getMode() == CAMERA_MODE_FIRST_PERSON) {
            if (isHMDMode()) {
                mat4 camMat = myAvatar->getSensorToWorldMatrix() * myAvatar->getHMDSensorMatrix();
                _myCamera.setPosition(extractTranslation(camMat));
                _myCamera.setRotation(glm::quat_cast(camMat));
            } else {
                _myCamera.setPosition(myAvatar->getDefaultEyePosition());
                _myCamera.setRotation(myAvatar->getHead()->getCameraOrientation());
            }
        } else if (_myCamera.getMode() == CAMERA_MODE_THIRD_PERSON) {
            if (isHMDMode()) {
                auto hmdWorldMat = myAvatar->getSensorToWorldMatrix() * myAvatar->getHMDSensorMatrix();
                _myCamera.setRotation(glm::normalize(glm::quat_cast(hmdWorldMat)));
                _myCamera.setPosition(extractTranslation(hmdWorldMat) +
                    myAvatar->getOrientation() * boomOffset);
            } else {
                _myCamera.setRotation(myAvatar->getHead()->getOrientation());
                if (Menu::getInstance()->isOptionChecked(MenuOption::CenterPlayerInView)) {
                    _myCamera.setPosition(myAvatar->getDefaultEyePosition()
                        + _myCamera.getRotation() * boomOffset);
                } else {
                    _myCamera.setPosition(myAvatar->getDefaultEyePosition()
                        + myAvatar->getOrientation() * boomOffset);
                }
            }
        } else if (_myCamera.getMode() == CAMERA_MODE_MIRROR) {
            if (isHMDMode()) {
                auto mirrorBodyOrientation = myAvatar->getWorldAlignedOrientation() * glm::quat(glm::vec3(0.0f, PI + _rotateMirror, 0.0f));

                glm::quat hmdRotation = extractRotation(myAvatar->getHMDSensorMatrix());
                // Mirror HMD yaw and roll
                glm::vec3 mirrorHmdEulers = glm::eulerAngles(hmdRotation);
                mirrorHmdEulers.y = -mirrorHmdEulers.y;
                mirrorHmdEulers.z = -mirrorHmdEulers.z;
                glm::quat mirrorHmdRotation = glm::quat(mirrorHmdEulers);

                glm::quat worldMirrorRotation = mirrorBodyOrientation * mirrorHmdRotation;

                _myCamera.setRotation(worldMirrorRotation);

                glm::vec3 hmdOffset = extractTranslation(myAvatar->getHMDSensorMatrix());
                // Mirror HMD lateral offsets
                hmdOffset.x = -hmdOffset.x;

                _myCamera.setPosition(myAvatar->getDefaultEyePosition()
                    + glm::vec3(0, _raiseMirror * myAvatar->getUniformScale(), 0)
                   + mirrorBodyOrientation * glm::vec3(0.0f, 0.0f, 1.0f) * MIRROR_FULLSCREEN_DISTANCE * _scaleMirror
                   + mirrorBodyOrientation * hmdOffset);
            } else {
                _myCamera.setRotation(myAvatar->getWorldAlignedOrientation()
                    * glm::quat(glm::vec3(0.0f, PI + _rotateMirror, 0.0f)));
                _myCamera.setPosition(myAvatar->getDefaultEyePosition()
                    + glm::vec3(0, _raiseMirror * myAvatar->getUniformScale(), 0)
                    + (myAvatar->getOrientation() * glm::quat(glm::vec3(0.0f, _rotateMirror, 0.0f))) *
                    glm::vec3(0.0f, 0.0f, -1.0f) * MIRROR_FULLSCREEN_DISTANCE * _scaleMirror);
            }
            renderArgs._renderMode = RenderArgs::MIRROR_RENDER_MODE;
        } else if (_myCamera.getMode() == CAMERA_MODE_ENTITY) {
            EntityItemPointer cameraEntity = _myCamera.getCameraEntityPointer();
            if (cameraEntity != nullptr) {
                if (isHMDMode()) {
                    glm::quat hmdRotation = extractRotation(myAvatar->getHMDSensorMatrix());
                    _myCamera.setRotation(cameraEntity->getRotation() * hmdRotation);
                    glm::vec3 hmdOffset = extractTranslation(myAvatar->getHMDSensorMatrix());
                    _myCamera.setPosition(cameraEntity->getPosition() + (hmdRotation * hmdOffset));
                } else {
                    _myCamera.setRotation(cameraEntity->getRotation());
                    _myCamera.setPosition(cameraEntity->getPosition());
                }
            }
        }
        // Update camera position
        if (!isHMDMode()) {
            _myCamera.update(1.0f / _frameCounter.rate());
        }
    }

    getApplicationCompositor().setFrameInfo(_frameCount, _myCamera.getTransform());

    // Primary rendering pass
    auto framebufferCache = DependencyManager::get<FramebufferCache>();
    const QSize size = framebufferCache->getFrameBufferSize();

    // Final framebuffer that will be handled to the display-plugin
    auto finalFramebuffer = framebufferCache->getFramebuffer();

    {
        PROFILE_RANGE(__FUNCTION__ "/mainRender");
        PerformanceTimer perfTimer("mainRender");
        renderArgs._boomOffset = boomOffset;
        // Viewport is assigned to the size of the framebuffer
        renderArgs._viewport = ivec4(0, 0, size.width(), size.height());
        if (displayPlugin->isStereo()) {
            // Stereo modes will typically have a larger projection matrix overall,
            // so we ask for the 'mono' projection matrix, which for stereo and HMD
            // plugins will imply the combined projection for both eyes.
            //
            // This is properly implemented for the Oculus plugins, but for OpenVR
            // and Stereo displays I'm not sure how to get / calculate it, so we're
            // just relying on the left FOV in each case and hoping that the
            // overall culling margin of error doesn't cause popping in the
            // right eye.  There are FIXMEs in the relevant plugins
            _myCamera.setProjection(displayPlugin->getCullingProjection(_myCamera.getProjection()));
            renderArgs._context->enableStereo(true);
            mat4 eyeOffsets[2];
            mat4 eyeProjections[2];
            auto baseProjection = renderArgs.getViewFrustum().getProjection();
            auto hmdInterface = DependencyManager::get<HMDScriptingInterface>();
            float IPDScale = hmdInterface->getIPDScale();
            mat4 headPose = displayPlugin->getHeadPose();

            // FIXME we probably don't need to set the projection matrix every frame,
            // only when the display plugin changes (or in non-HMD modes when the user
            // changes the FOV manually, which right now I don't think they can.
            for_each_eye([&](Eye eye) {
                // For providing the stereo eye views, the HMD head pose has already been
                // applied to the avatar, so we need to get the difference between the head
                // pose applied to the avatar and the per eye pose, and use THAT as
                // the per-eye stereo matrix adjustment.
                mat4 eyeToHead = displayPlugin->getEyeToHeadTransform(eye);
                // Grab the translation
                vec3 eyeOffset = glm::vec3(eyeToHead[3]);
                // Apply IPD scaling
                mat4 eyeOffsetTransform = glm::translate(mat4(), eyeOffset * -1.0f * IPDScale);
                eyeOffsets[eye] = eyeOffsetTransform;

                // Tell the plugin what pose we're using to render.  In this case we're just using the
                // unmodified head pose because the only plugin that cares (the Oculus plugin) uses it
                // for rotational timewarp.  If we move to support positonal timewarp, we need to
                // ensure this contains the full pose composed with the eye offsets.
                displayPlugin->setEyeRenderPose(_frameCount, eye, headPose * glm::inverse(eyeOffsetTransform));

                eyeProjections[eye] = displayPlugin->getEyeProjection(eye, baseProjection);
            });
            renderArgs._context->setStereoProjections(eyeProjections);
            renderArgs._context->setStereoViews(eyeOffsets);
        }
        renderArgs._blitFramebuffer = finalFramebuffer;
        displaySide(&renderArgs, _myCamera);

        renderArgs._blitFramebuffer.reset();
        renderArgs._context->enableStereo(false);
    }

    // deliver final composited scene to the display plugin
    {
        PROFILE_RANGE(__FUNCTION__ "/pluginOutput");
        PerformanceTimer perfTimer("pluginOutput");

        auto finalTexture = finalFramebuffer->getRenderBuffer(0);
        Q_ASSERT(!_lockedFramebufferMap.contains(finalTexture));
        _lockedFramebufferMap[finalTexture] = finalFramebuffer;

        Q_ASSERT(isCurrentContext(_offscreenContext->getContext()));
        {
            PROFILE_RANGE(__FUNCTION__ "/pluginSubmitScene");
            PerformanceTimer perfTimer("pluginSubmitScene");
            displayPlugin->submitSceneTexture(_frameCount, finalTexture);
        }
        Q_ASSERT(isCurrentContext(_offscreenContext->getContext()));
    }

    {
        Stats::getInstance()->setRenderDetails(renderArgs._details);
        // Reset the gpu::Context Stages
        // Back to the default framebuffer;
        gpu::doInBatch(renderArgs._context, [&](gpu::Batch& batch) {
            batch.resetStages();
        });
    }

    uint64_t lastPaintDuration = usecTimestampNow() - lastPaintBegin;
    _frameTimingsScriptingInterface.addValue(lastPaintDuration);
}

void Application::runTests() {
    runTimingTests();
    runUnitTests();
}

void Application::audioMuteToggled() const {
    QAction* muteAction = Menu::getInstance()->getActionForOption(MenuOption::MuteAudio);
    Q_CHECK_PTR(muteAction);
    muteAction->setChecked(DependencyManager::get<AudioClient>()->isMuted());
}

void Application::faceTrackerMuteToggled() {

    QAction* muteAction = Menu::getInstance()->getActionForOption(MenuOption::MuteFaceTracking);
    Q_CHECK_PTR(muteAction);
    bool isMuted = getSelectedFaceTracker()->isMuted();
    muteAction->setChecked(isMuted);
    getSelectedFaceTracker()->setEnabled(!isMuted);
    Menu::getInstance()->getActionForOption(MenuOption::CalibrateCamera)->setEnabled(!isMuted);
}

void Application::setFieldOfView(float fov) {
    if (fov != _fieldOfView.get()) {
        _fieldOfView.set(fov);
        resizeGL();
    }
}

void Application::aboutApp() {
    InfoView::show(INFO_HELP_PATH);
}

void Application::showHelp() {
    InfoView::show(INFO_EDIT_ENTITIES_PATH);
}

void Application::resizeEvent(QResizeEvent* event) {
    resizeGL();
}

void Application::resizeGL() {
    PROFILE_RANGE(__FUNCTION__);
    if (nullptr == _displayPlugin) {
        return;
    }

    auto displayPlugin = getActiveDisplayPlugin();
    // Set the desired FBO texture size. If it hasn't changed, this does nothing.
    // Otherwise, it must rebuild the FBOs
    uvec2 framebufferSize = displayPlugin->getRecommendedRenderSize();
    uvec2 renderSize = uvec2(vec2(framebufferSize) * getRenderResolutionScale());
    if (_renderResolution != renderSize) {
        _renderResolution = renderSize;
        DependencyManager::get<FramebufferCache>()->setFrameBufferSize(fromGlm(renderSize));
    }

    // FIXME the aspect ratio for stereo displays is incorrect based on this.
    float aspectRatio = displayPlugin->getRecommendedAspectRatio();
    _myCamera.setProjection(glm::perspective(glm::radians(_fieldOfView.get()), aspectRatio,
                                             DEFAULT_NEAR_CLIP, DEFAULT_FAR_CLIP));
    // Possible change in aspect ratio
    {
        QMutexLocker viewLocker(&_viewMutex);
        loadViewFrustum(_myCamera, _viewFrustum);
    }

    auto offscreenUi = DependencyManager::get<OffscreenUi>();
    auto uiSize = displayPlugin->getRecommendedUiSize();
    // Bit of a hack since there's no device pixel ratio change event I can find.
    static qreal lastDevicePixelRatio = 0;
    qreal devicePixelRatio = _window->devicePixelRatio();
    if (offscreenUi->size() != fromGlm(uiSize) || devicePixelRatio != lastDevicePixelRatio) {
        offscreenUi->resize(fromGlm(uiSize));
        _offscreenContext->makeCurrent();
        lastDevicePixelRatio = devicePixelRatio;
    }
}

bool Application::importSVOFromURL(const QString& urlString) {
    emit svoImportRequested(urlString);
    return true;
}

bool Application::event(QEvent* event) {

    if (!Menu::getInstance()) {
        return false;
    }

    // Presentation/painting logic
    // TODO: Decouple presentation and painting loops
    static bool isPaintingThrottled = false;
    if ((int)event->type() == (int)Present) {
        if (isPaintingThrottled) {
            // If painting (triggered by presentation) is hogging the main thread,
            // repost as low priority to avoid hanging the GUI.
            // This has the effect of allowing presentation to exceed the paint budget by X times and
            // only dropping every (1/X) frames, instead of every ceil(X) frames
            // (e.g. at a 60FPS target, painting for 17us would fall to 58.82FPS instead of 30FPS).
            removePostedEvents(this, Present);
            postEvent(this, new QEvent(static_cast<QEvent::Type>(Present)), Qt::LowEventPriority);
            isPaintingThrottled = false;
            return true;
        }

        float nsecsElapsed = (float)_lastTimeUpdated.nsecsElapsed();
        if (shouldPaint(nsecsElapsed)) {
            _lastTimeUpdated.start();
            idle(nsecsElapsed);
            postEvent(this, new QEvent(static_cast<QEvent::Type>(Paint)), Qt::HighEventPriority);
        }
        isPaintingThrottled = true;

        return true;
    } else if ((int)event->type() == (int)Paint) {
        // NOTE: This must be updated as close to painting as possible,
        //       or AvatarInputs will mysteriously move to the bottom-right
        AvatarInputs::getInstance()->update();

        paintGL();

        isPaintingThrottled = false;

        return true;
    }

    if ((int)event->type() == (int)Lambda) {
        static_cast<LambdaEvent*>(event)->call();
        return true;
    }

    if (!_keyboardFocusedItem.isInvalidID()) {
        switch (event->type()) {
            case QEvent::KeyPress:
            case QEvent::KeyRelease: {
                auto entityScriptingInterface = DependencyManager::get<EntityScriptingInterface>();
                auto entity = entityScriptingInterface->getEntityTree()->findEntityByID(_keyboardFocusedItem);
                RenderableWebEntityItem* webEntity = dynamic_cast<RenderableWebEntityItem*>(entity.get());
                if (webEntity && webEntity->getEventHandler()) {
                    event->setAccepted(false);
                    QCoreApplication::sendEvent(webEntity->getEventHandler(), event);
                    if (event->isAccepted()) {
                        _lastAcceptedKeyPress = usecTimestampNow();
                        return true;
                    }
                }
                break;
            }

            default:
                break;
        }
    }

    switch (event->type()) {
        case QEvent::MouseMove:
            mouseMoveEvent(static_cast<QMouseEvent*>(event));
            return true;
        case QEvent::MouseButtonPress:
            mousePressEvent(static_cast<QMouseEvent*>(event));
            return true;
        case QEvent::MouseButtonDblClick:
            mouseDoublePressEvent(static_cast<QMouseEvent*>(event));
            return true;
        case QEvent::MouseButtonRelease:
            mouseReleaseEvent(static_cast<QMouseEvent*>(event));
            return true;
        case QEvent::KeyPress:
            keyPressEvent(static_cast<QKeyEvent*>(event));
            return true;
        case QEvent::KeyRelease:
            keyReleaseEvent(static_cast<QKeyEvent*>(event));
            return true;
        case QEvent::FocusOut:
            focusOutEvent(static_cast<QFocusEvent*>(event));
            return true;
        case QEvent::TouchBegin:
            touchBeginEvent(static_cast<QTouchEvent*>(event));
            event->accept();
            return true;
        case QEvent::TouchEnd:
            touchEndEvent(static_cast<QTouchEvent*>(event));
            return true;
        case QEvent::TouchUpdate:
            touchUpdateEvent(static_cast<QTouchEvent*>(event));
            return true;
        case QEvent::Wheel:
            wheelEvent(static_cast<QWheelEvent*>(event));
            return true;
        case QEvent::Drop:
            dropEvent(static_cast<QDropEvent*>(event));
            return true;
        default:
            break;
    }

    // handle custom URL
    if (event->type() == QEvent::FileOpen) {

        QFileOpenEvent* fileEvent = static_cast<QFileOpenEvent*>(event);

        QUrl url = fileEvent->url();

        if (!url.isEmpty()) {
            QString urlString = url.toString();
            if (canAcceptURL(urlString)) {
                return acceptURL(urlString);
            }
        }
        return false;
    }

    if (HFActionEvent::types().contains(event->type())) {
        _controllerScriptingInterface->handleMetaEvent(static_cast<HFMetaEvent*>(event));
    }

    return QApplication::event(event);
}

bool Application::eventFilter(QObject* object, QEvent* event) {

    if (event->type() == QEvent::Leave) {
        getApplicationCompositor().handleLeaveEvent();
    }

    if (event->type() == QEvent::ShortcutOverride) {
        if (DependencyManager::get<OffscreenUi>()->shouldSwallowShortcut(event)) {
            event->accept();
            return true;
        }

        // Filter out captured keys before they're used for shortcut actions.
        if (_controllerScriptingInterface->isKeyCaptured(static_cast<QKeyEvent*>(event))) {
            event->accept();
            return true;
        }
    }

    return false;
}

static bool _altPressed{ false };

void Application::keyPressEvent(QKeyEvent* event) {
    _altPressed = event->key() == Qt::Key_Alt;
    _keysPressed.insert(event->key());

    _controllerScriptingInterface->emitKeyPressEvent(event); // send events to any registered scripts

    // if one of our scripts have asked to capture this event, then stop processing it
    if (_controllerScriptingInterface->isKeyCaptured(event)) {
        return;
    }

    if (hasFocus()) {
        if (Menu::getInstance()->isOptionChecked(INPUT_DEVICE_MENU_PREFIX + KeyboardMouseDevice::NAME)) {
            _keyboardMouseDevice->keyPressEvent(event);
        }

        bool isShifted = event->modifiers().testFlag(Qt::ShiftModifier);
        bool isMeta = event->modifiers().testFlag(Qt::ControlModifier);
        bool isOption = event->modifiers().testFlag(Qt::AltModifier);
        switch (event->key()) {
            case Qt::Key_Enter:
            case Qt::Key_Return:
                if (isOption) {
                    if (_window->isFullScreen()) {
                        _pluginContainer->unsetFullscreen();
                    } else {
                        _pluginContainer->setFullscreen(nullptr);
                    }
                } else {
                    Menu::getInstance()->triggerOption(MenuOption::AddressBar);
                }
                break;

            case Qt::Key_1:
            case Qt::Key_2:
            case Qt::Key_3:
            case Qt::Key_4:
            case Qt::Key_5:
            case Qt::Key_6:
            case Qt::Key_7:
                if (isMeta || isOption) {
                    unsigned int index = static_cast<unsigned int>(event->key() - Qt::Key_1);
                    auto displayPlugins = PluginManager::getInstance()->getDisplayPlugins();
                    if (index < displayPlugins.size()) {
                        auto targetPlugin = displayPlugins.at(index);
                        QString targetName = targetPlugin->getName();
                        auto menu = Menu::getInstance();
                        QAction* action = menu->getActionForOption(targetName);
                        if (action && !action->isChecked()) {
                            action->trigger();
                        }
                    }
                }
                break;

            case Qt::Key_X:
                if (isShifted && isMeta) {
                    auto offscreenUi = DependencyManager::get<OffscreenUi>();
                    offscreenUi->getRootContext()->engine()->clearComponentCache();
                    //OffscreenUi::information("Debugging", "Component cache cleared");
                    // placeholder for dialogs being converted to QML.
                }
                break;

            case Qt::Key_Y:
                if (isShifted && isMeta) {
                    getActiveDisplayPlugin()->cycleDebugOutput();
                }
                break;

            case Qt::Key_B:
                if (isMeta) {
                    auto offscreenUi = DependencyManager::get<OffscreenUi>();
                    offscreenUi->load("Browser.qml");
                }
                break;

            case Qt::Key_L:
                if (isShifted && isMeta) {
                    Menu::getInstance()->triggerOption(MenuOption::Log);
                } else if (isMeta) {
                    Menu::getInstance()->triggerOption(MenuOption::AddressBar);
                } else if (isShifted) {
                    Menu::getInstance()->triggerOption(MenuOption::LodTools);
                }
                break;

            case Qt::Key_F: {
                _physicsEngine->dumpNextStats();
                break;
            }
/* UTII
            case Qt::Key_Asterisk:
                Menu::getInstance()->triggerOption(MenuOption::Stars);
                break;
*/
            case Qt::Key_S:
                if (isShifted && isMeta && !isOption) {
                    Menu::getInstance()->triggerOption(MenuOption::SuppressShortTimings);
                } else if (isOption && !isShifted && !isMeta) {
                    Menu::getInstance()->triggerOption(MenuOption::ScriptEditor);
                } else if (!isOption && !isShifted && isMeta) {
                    takeSnapshot();
                }
                break;

            case Qt::Key_Apostrophe: {
                if (isMeta) {
                    auto cursor = Cursor::Manager::instance().getCursor();
                    auto curIcon = cursor->getIcon();
                    if (curIcon == Cursor::Icon::DEFAULT) {
                        cursor->setIcon(Cursor::Icon::LINK);
                    } else {
                        cursor->setIcon(Cursor::Icon::DEFAULT);
                    }
                } else {
                    resetSensors(true);
                }
                break;
            }

            case Qt::Key_Backslash:
                Menu::getInstance()->triggerOption(MenuOption::Chat);
                break;

            case Qt::Key_Up:
                if (_myCamera.getMode() == CAMERA_MODE_MIRROR) {
                    if (!isShifted) {
                        _scaleMirror *= 0.95f;
                    } else {
                        _raiseMirror += 0.05f;
                    }
                }
                break;

            case Qt::Key_Down:
                if (_myCamera.getMode() == CAMERA_MODE_MIRROR) {
                    if (!isShifted) {
                        _scaleMirror *= 1.05f;
                    } else {
                        _raiseMirror -= 0.05f;
                    }
                }
                break;

            case Qt::Key_Left:
                if (_myCamera.getMode() == CAMERA_MODE_MIRROR) {
                    _rotateMirror += PI / 20.0f;
                }
                break;

            case Qt::Key_Right:
                if (_myCamera.getMode() == CAMERA_MODE_MIRROR) {
                    _rotateMirror -= PI / 20.0f;
                }
                break;

#if 0
            case Qt::Key_I:
                if (isShifted) {
                    _myCamera.setEyeOffsetOrientation(glm::normalize(
                                                                     glm::quat(glm::vec3(0.002f, 0, 0)) * _myCamera.getEyeOffsetOrientation()));
                } else {
                    _myCamera.setEyeOffsetPosition(_myCamera.getEyeOffsetPosition() + glm::vec3(0, 0.001, 0));
                }
                updateProjectionMatrix();
                break;

            case Qt::Key_K:
                if (isShifted) {
                    _myCamera.setEyeOffsetOrientation(glm::normalize(
                                                                     glm::quat(glm::vec3(-0.002f, 0, 0)) * _myCamera.getEyeOffsetOrientation()));
                } else {
                    _myCamera.setEyeOffsetPosition(_myCamera.getEyeOffsetPosition() + glm::vec3(0, -0.001, 0));
                }
                updateProjectionMatrix();
                break;

            case Qt::Key_J:
                if (isShifted) {
                    QMutexLocker viewLocker(&_viewMutex);
                    _viewFrustum.setFocalLength(_viewFrustum.getFocalLength() - 0.1f);
                } else {
                    _myCamera.setEyeOffsetPosition(_myCamera.getEyeOffsetPosition() + glm::vec3(-0.001, 0, 0));
                }
                updateProjectionMatrix();
                break;

            case Qt::Key_M:
                if (isShifted) {
                    QMutexLocker viewLocker(&_viewMutex);
                    _viewFrustum.setFocalLength(_viewFrustum.getFocalLength() + 0.1f);
                } else {
                    _myCamera.setEyeOffsetPosition(_myCamera.getEyeOffsetPosition() + glm::vec3(0.001, 0, 0));
                }
                updateProjectionMatrix();
                break;

            case Qt::Key_U:
                if (isShifted) {
                    _myCamera.setEyeOffsetOrientation(glm::normalize(
                                                                     glm::quat(glm::vec3(0, 0, -0.002f)) * _myCamera.getEyeOffsetOrientation()));
                } else {
                    _myCamera.setEyeOffsetPosition(_myCamera.getEyeOffsetPosition() + glm::vec3(0, 0, -0.001));
                }
                updateProjectionMatrix();
                break;

            case Qt::Key_Y:
                if (isShifted) {
                    _myCamera.setEyeOffsetOrientation(glm::normalize(
                                                                     glm::quat(glm::vec3(0, 0, 0.002f)) * _myCamera.getEyeOffsetOrientation()));
                } else {
                    _myCamera.setEyeOffsetPosition(_myCamera.getEyeOffsetPosition() + glm::vec3(0, 0, 0.001));
                }
                updateProjectionMatrix();
                break;
#endif

            case Qt::Key_H:
                if (isShifted) {
                    Menu::getInstance()->triggerOption(MenuOption::MiniMirror);
                } else {
                    // whenever switching to/from full screen mirror from the keyboard, remember
                    // the state you were in before full screen mirror, and return to that.
                    auto previousMode = _myCamera.getMode();
                    if (previousMode != CAMERA_MODE_MIRROR) {
                        switch (previousMode) {
                            case CAMERA_MODE_FIRST_PERSON:
                                _returnFromFullScreenMirrorTo = MenuOption::FirstPerson;
                                break;
                            case CAMERA_MODE_THIRD_PERSON:
                                _returnFromFullScreenMirrorTo = MenuOption::ThirdPerson;
                                break;

                            // FIXME - it's not clear that these modes make sense to return to...
                            case CAMERA_MODE_INDEPENDENT:
                                _returnFromFullScreenMirrorTo = MenuOption::IndependentMode;
                                break;
                            case CAMERA_MODE_ENTITY:
                                _returnFromFullScreenMirrorTo = MenuOption::CameraEntityMode;
                                break;

                            default:
                                _returnFromFullScreenMirrorTo = MenuOption::ThirdPerson;
                                break;
                        }
                    }

                    bool isMirrorChecked = Menu::getInstance()->isOptionChecked(MenuOption::FullscreenMirror);
                    Menu::getInstance()->setIsOptionChecked(MenuOption::FullscreenMirror, !isMirrorChecked);
                    if (isMirrorChecked) {

                        // if we got here without coming in from a non-Full Screen mirror case, then our
                        // _returnFromFullScreenMirrorTo is unknown. In that case we'll go to the old 
                        // behavior of returning to ThirdPerson
                        if (_returnFromFullScreenMirrorTo.isEmpty()) {
                            _returnFromFullScreenMirrorTo = MenuOption::ThirdPerson;
                    }
                        Menu::getInstance()->setIsOptionChecked(_returnFromFullScreenMirrorTo, true);
                    }
                    cameraMenuChanged();
                }
                break;
            case Qt::Key_P: {
                bool isFirstPersonChecked = Menu::getInstance()->isOptionChecked(MenuOption::FirstPerson);
                Menu::getInstance()->setIsOptionChecked(MenuOption::FirstPerson, !isFirstPersonChecked);
                Menu::getInstance()->setIsOptionChecked(MenuOption::ThirdPerson, isFirstPersonChecked);
                 cameraMenuChanged();
                 break;
            }

            case Qt::Key_Slash:
                Menu::getInstance()->triggerOption(MenuOption::Stats);
                break;

            case Qt::Key_Plus: {
                if (isMeta && event->modifiers().testFlag(Qt::KeypadModifier)) {
                    auto& cursorManager = Cursor::Manager::instance();
                    cursorManager.setScale(cursorManager.getScale() * 1.1f);
                } else {
                    getMyAvatar()->increaseSize();
                }
                break;
            }

            case Qt::Key_Minus: {
                if (isMeta && event->modifiers().testFlag(Qt::KeypadModifier)) {
                    auto& cursorManager = Cursor::Manager::instance();
                    cursorManager.setScale(cursorManager.getScale() / 1.1f);
                } else {
                    getMyAvatar()->decreaseSize();
                }
                break;
            }

            case Qt::Key_Equal:
                getMyAvatar()->resetSize();
                break;
            case Qt::Key_Space: {
                if (!event->isAutoRepeat()) {
                    // FIXME -- I don't think we've tested the HFActionEvent in a while... this looks possibly dubious
                    // this starts an HFActionEvent
                    HFActionEvent startActionEvent(HFActionEvent::startType(),
                                                   computePickRay(getMouse().x, getMouse().y));
                    sendEvent(this, &startActionEvent);
                }

                break;
            }
            case Qt::Key_Escape: {
                getActiveDisplayPlugin()->abandonCalibration();
                if (!event->isAutoRepeat()) {
                    // this starts the HFCancelEvent
                    HFBackEvent startBackEvent(HFBackEvent::startType());
                    sendEvent(this, &startBackEvent);
                }

                break;
            }

            default:
                event->ignore();
                break;
        }
    }
}



void Application::keyReleaseEvent(QKeyEvent* event) {
    if (event->key() == Qt::Key_Alt && _altPressed && hasFocus()) {
        auto offscreenUi = DependencyManager::get<OffscreenUi>();
        auto reticlePosition = getApplicationCompositor().getReticlePosition();
        offscreenUi->toggleMenu(QPoint(reticlePosition.x, reticlePosition.y));
    }

    _keysPressed.remove(event->key());

    _controllerScriptingInterface->emitKeyReleaseEvent(event); // send events to any registered scripts

    // if one of our scripts have asked to capture this event, then stop processing it
    if (_controllerScriptingInterface->isKeyCaptured(event)) {
        return;
    }

    if (Menu::getInstance()->isOptionChecked(INPUT_DEVICE_MENU_PREFIX + KeyboardMouseDevice::NAME)) {
        _keyboardMouseDevice->keyReleaseEvent(event);
    }

    switch (event->key()) {
        case Qt::Key_Space: {
            if (!event->isAutoRepeat()) {
                // FIXME -- I don't think we've tested the HFActionEvent in a while... this looks possibly dubious
                // this ends the HFActionEvent
                HFActionEvent endActionEvent(HFActionEvent::endType(),
                                             computePickRay(getMouse().x, getMouse().y));
                sendEvent(this, &endActionEvent);
            }
            break;
        }
        case Qt::Key_Escape: {
            if (!event->isAutoRepeat()) {
                // this ends the HFCancelEvent
                HFBackEvent endBackEvent(HFBackEvent::endType());
                sendEvent(this, &endBackEvent);
            }
            break;
        }
        default:
            event->ignore();
            break;
    }
}

void Application::focusOutEvent(QFocusEvent* event) {
    auto inputPlugins = PluginManager::getInstance()->getInputPlugins();
    foreach(auto inputPlugin, inputPlugins) {
        QString name = INPUT_DEVICE_MENU_PREFIX + inputPlugin->getName();
        QAction* action = Menu::getInstance()->getActionForOption(name);
        if (action && action->isChecked()) {
            inputPlugin->pluginFocusOutEvent();
        }
    }

// FIXME spacemouse code still needs cleanup
#if 0
    //SpacemouseDevice::getInstance().focusOutEvent();
    //SpacemouseManager::getInstance().getDevice()->focusOutEvent();
    SpacemouseManager::getInstance().ManagerFocusOutEvent();
#endif

    // synthesize events for keys currently pressed, since we may not get their release events
    foreach (int key, _keysPressed) {
        QKeyEvent keyEvent(QEvent::KeyRelease, key, Qt::NoModifier);
        keyReleaseEvent(&keyEvent);
    }
    _keysPressed.clear();
}

void Application::maybeToggleMenuVisible(QMouseEvent* event) const {
#ifndef Q_OS_MAC
    // If in full screen, and our main windows menu bar is hidden, and we're close to the top of the QMainWindow
    // then show the menubar.
    if (_window->isFullScreen()) {
        QMenuBar* menuBar = _window->menuBar();
        if (menuBar) {
            static const int MENU_TOGGLE_AREA = 10;
            if (!menuBar->isVisible()) {
                if (event->pos().y() <= MENU_TOGGLE_AREA) {
                    menuBar->setVisible(true);
                }
            }  else {
                if (event->pos().y() > MENU_TOGGLE_AREA) {
                    menuBar->setVisible(false);
                }
            }
        }
    }
#endif
}

void Application::mouseMoveEvent(QMouseEvent* event) {
    PROFILE_RANGE(__FUNCTION__);

    if (_aboutToQuit) {
        return;
    }

    maybeToggleMenuVisible(event);

    auto& compositor = getApplicationCompositor();
    // if this is a real mouse event, and we're in HMD mode, then we should use it to move the 
    // compositor reticle
        // handleRealMouseMoveEvent() will return true, if we shouldn't process the event further
    if (!compositor.fakeEventActive() && compositor.handleRealMouseMoveEvent()) {
            return; // bail
        }

    auto offscreenUi = DependencyManager::get<OffscreenUi>();
    auto eventPosition = compositor.getMouseEventPosition(event);
    QPointF transformedPos = offscreenUi->mapToVirtualScreen(eventPosition, _glWidget);
    auto button = event->button();
    auto buttons = event->buttons();
    // Determine if the ReticleClick Action is 1 and if so, fake include the LeftMouseButton
    if (_reticleClickPressed) {
        if (button == Qt::NoButton) {
            button = Qt::LeftButton;
        }
        buttons |= Qt::LeftButton;
    }

    QMouseEvent mappedEvent(event->type(),
        transformedPos,
        event->screenPos(), button,
        buttons, event->modifiers());

    getEntities()->mouseMoveEvent(&mappedEvent);
    _controllerScriptingInterface->emitMouseMoveEvent(&mappedEvent); // send events to any registered scripts

    // if one of our scripts have asked to capture this event, then stop processing it
    if (_controllerScriptingInterface->isMouseCaptured()) {
        return;
    }

    if (Menu::getInstance()->isOptionChecked(INPUT_DEVICE_MENU_PREFIX + KeyboardMouseDevice::NAME)) {
        _keyboardMouseDevice->mouseMoveEvent(event);
    }

}

void Application::mousePressEvent(QMouseEvent* event) {
    // Inhibit the menu if the user is using alt-mouse dragging
    _altPressed = false;

    auto offscreenUi = DependencyManager::get<OffscreenUi>();
    // If we get a mouse press event it means it wasn't consumed by the offscreen UI,
    // hence, we should defocus all of the offscreen UI windows, in order to allow
    // keyboard shortcuts not to be swallowed by them.  In particular, WebEngineViews
    // will consume all keyboard events.
    offscreenUi->unfocusWindows();

    auto eventPosition = getApplicationCompositor().getMouseEventPosition(event);
    QPointF transformedPos = offscreenUi->mapToVirtualScreen(eventPosition, _glWidget);
    QMouseEvent mappedEvent(event->type(),
        transformedPos,
        event->screenPos(), event->button(),
        event->buttons(), event->modifiers());

    if (!_aboutToQuit) {
        getEntities()->mousePressEvent(&mappedEvent);
    }

    _controllerScriptingInterface->emitMousePressEvent(&mappedEvent); // send events to any registered scripts

    // if one of our scripts have asked to capture this event, then stop processing it
    if (_controllerScriptingInterface->isMouseCaptured()) {
        return;
    }


    if (hasFocus()) {
        if (Menu::getInstance()->isOptionChecked(INPUT_DEVICE_MENU_PREFIX + KeyboardMouseDevice::NAME)) {
            _keyboardMouseDevice->mousePressEvent(event);
        }

        if (event->button() == Qt::LeftButton) {
            // nobody handled this - make it an action event on the _window object
            HFActionEvent actionEvent(HFActionEvent::startType(),
                computePickRay(mappedEvent.x(), mappedEvent.y()));
            sendEvent(this, &actionEvent);

        }
    }
}

void Application::mouseDoublePressEvent(QMouseEvent* event) const {
    // if one of our scripts have asked to capture this event, then stop processing it
    if (_controllerScriptingInterface->isMouseCaptured()) {
        return;
    }

    _controllerScriptingInterface->emitMouseDoublePressEvent(event);
}

void Application::mouseReleaseEvent(QMouseEvent* event) {

    auto offscreenUi = DependencyManager::get<OffscreenUi>();
    auto eventPosition = getApplicationCompositor().getMouseEventPosition(event);
    QPointF transformedPos = offscreenUi->mapToVirtualScreen(eventPosition, _glWidget);
    QMouseEvent mappedEvent(event->type(),
        transformedPos,
        event->screenPos(), event->button(),
        event->buttons(), event->modifiers());

    if (!_aboutToQuit) {
        getEntities()->mouseReleaseEvent(&mappedEvent);
    }

    _controllerScriptingInterface->emitMouseReleaseEvent(&mappedEvent); // send events to any registered scripts

    // if one of our scripts have asked to capture this event, then stop processing it
    if (_controllerScriptingInterface->isMouseCaptured()) {
        return;
    }

    if (hasFocus()) {
        if (Menu::getInstance()->isOptionChecked(INPUT_DEVICE_MENU_PREFIX + KeyboardMouseDevice::NAME)) {
            _keyboardMouseDevice->mouseReleaseEvent(event);
        }

        if (event->button() == Qt::LeftButton) {
            // fire an action end event
            HFActionEvent actionEvent(HFActionEvent::endType(),
                computePickRay(mappedEvent.x(), mappedEvent.y()));
            sendEvent(this, &actionEvent);
        }
    }
}

void Application::touchUpdateEvent(QTouchEvent* event) {
    _altPressed = false;

    if (event->type() == QEvent::TouchUpdate) {
        TouchEvent thisEvent(*event, _lastTouchEvent);
        _controllerScriptingInterface->emitTouchUpdateEvent(thisEvent); // send events to any registered scripts
        _lastTouchEvent = thisEvent;
    }

    // if one of our scripts have asked to capture this event, then stop processing it
    if (_controllerScriptingInterface->isTouchCaptured()) {
        return;
    }

    if (Menu::getInstance()->isOptionChecked(INPUT_DEVICE_MENU_PREFIX + KeyboardMouseDevice::NAME)) {
        _keyboardMouseDevice->touchUpdateEvent(event);
    }
}

void Application::touchBeginEvent(QTouchEvent* event) {
    _altPressed = false;
    TouchEvent thisEvent(*event); // on touch begin, we don't compare to last event
    _controllerScriptingInterface->emitTouchBeginEvent(thisEvent); // send events to any registered scripts

    _lastTouchEvent = thisEvent; // and we reset our last event to this event before we call our update
    touchUpdateEvent(event);

    // if one of our scripts have asked to capture this event, then stop processing it
    if (_controllerScriptingInterface->isTouchCaptured()) {
        return;
    }

    if (Menu::getInstance()->isOptionChecked(INPUT_DEVICE_MENU_PREFIX + KeyboardMouseDevice::NAME)) {
        _keyboardMouseDevice->touchBeginEvent(event);
    }

}

void Application::touchEndEvent(QTouchEvent* event) {
    _altPressed = false;
    TouchEvent thisEvent(*event, _lastTouchEvent);
    _controllerScriptingInterface->emitTouchEndEvent(thisEvent); // send events to any registered scripts
    _lastTouchEvent = thisEvent;

    // if one of our scripts have asked to capture this event, then stop processing it
    if (_controllerScriptingInterface->isTouchCaptured()) {
        return;
    }

    if (Menu::getInstance()->isOptionChecked(INPUT_DEVICE_MENU_PREFIX + KeyboardMouseDevice::NAME)) {
        _keyboardMouseDevice->touchEndEvent(event);
    }

    // put any application specific touch behavior below here..
}

void Application::wheelEvent(QWheelEvent* event) const {
    _altPressed = false;
    _controllerScriptingInterface->emitWheelEvent(event); // send events to any registered scripts

    // if one of our scripts have asked to capture this event, then stop processing it
    if (_controllerScriptingInterface->isWheelCaptured()) {
        return;
    }

    if (Menu::getInstance()->isOptionChecked(INPUT_DEVICE_MENU_PREFIX + KeyboardMouseDevice::NAME)) {
        _keyboardMouseDevice->wheelEvent(event);
    }
}

void Application::dropEvent(QDropEvent *event) {
    const QMimeData* mimeData = event->mimeData();
    for (auto& url : mimeData->urls()) {
        QString urlString = url.toString();
        if (acceptURL(urlString, true)) {
            event->acceptProposedAction();
        }
    }
}

void Application::dragEnterEvent(QDragEnterEvent* event) {
    event->acceptProposedAction();
}

bool Application::acceptSnapshot(const QString& urlString) {
    QUrl url(urlString);
    QString snapshotPath = url.toLocalFile();

    SnapshotMetaData* snapshotData = Snapshot::parseSnapshotData(snapshotPath);
    if (snapshotData) {
        if (!snapshotData->getURL().toString().isEmpty()) {
            DependencyManager::get<AddressManager>()->handleLookupString(snapshotData->getURL().toString());
        }
    } else {
        OffscreenUi::warning("", "No location details were found in the file\n" +
                             snapshotPath + "\nTry dragging in an authentic Hifi snapshot.");
    }
    return true;
}

static uint32_t _renderedFrameIndex { INVALID_FRAME };

bool Application::shouldPaint(float nsecsElapsed) {
    if (_aboutToQuit) {
        return false;
    }

    auto displayPlugin = getActiveDisplayPlugin();

#ifdef DEBUG_PAINT_DELAY
    static uint64_t paintDelaySamples{ 0 };
    static uint64_t paintDelayUsecs{ 0 };

    paintDelayUsecs += displayPlugin->getPaintDelayUsecs();

    static const int PAINT_DELAY_THROTTLE = 1000;
    if (++paintDelaySamples % PAINT_DELAY_THROTTLE == 0) {
        qCDebug(interfaceapp).nospace() <<
            "Paint delay (" << paintDelaySamples << " samples): " <<
            (float)paintDelaySamples / paintDelayUsecs << "us";
    }
<<<<<<< HEAD
    
=======
#endif

    float msecondsSinceLastUpdate = nsecsElapsed / NSECS_PER_USEC / USECS_PER_MSEC;

    // Throttle if requested
    if (displayPlugin->isThrottled() && (msecondsSinceLastUpdate < THROTTLED_SIM_FRAME_PERIOD_MS)) {
        return false;
    }

    // Sync up the _renderedFrameIndex
    _renderedFrameIndex = displayPlugin->presentCount();

    return true;
}

void Application::idle(float nsecsElapsed) {

    // Update the deadlock watchdog
    updateHeartbeat();

    auto offscreenUi = DependencyManager::get<OffscreenUi>();

>>>>>>> e92f1a8c
    // These tasks need to be done on our first idle, because we don't want the showing of
    // overlay subwindows to do a showDesktop() until after the first time through
    static bool firstIdle = true;
    if (firstIdle) {
        firstIdle = false;
        connect(offscreenUi.data(), &OffscreenUi::showDesktop, this, &Application::showDesktop);
        _overlayConductor.setEnabled(Menu::getInstance()->isOptionChecked(MenuOption::Overlays));
    }

    PROFILE_RANGE(__FUNCTION__);

    float secondsSinceLastUpdate = nsecsElapsed / NSECS_PER_MSEC / MSECS_PER_SECOND;

    // If the offscreen Ui has something active that is NOT the root, then assume it has keyboard focus.
    if (_keyboardDeviceHasFocus && offscreenUi && offscreenUi->getWindow()->activeFocusItem() != offscreenUi->getRootItem()) {
        _keyboardMouseDevice->pluginFocusOutEvent();
        _keyboardDeviceHasFocus = false;
    } else if (offscreenUi && offscreenUi->getWindow()->activeFocusItem() == offscreenUi->getRootItem()) {
        _keyboardDeviceHasFocus = true;
    }

<<<<<<< HEAD
    auto displayPlugin = getActiveDisplayPlugin();
    // depending on whether we're throttling or not.
    // Once rendering is off on another thread we should be able to have Application::idle run at start(0) in
    // perpetuity and not expect events to get backed up.
    bool isThrottled = displayPlugin->isThrottled();
    //  Only run simulation code if more than the targetFramePeriod have passed since last time we ran
    // This attempts to lock the simulation at 60 updates per second, regardless of framerate
    float timeSinceLastUpdateUs = (float)_lastTimeUpdated.nsecsElapsed() / NSECS_PER_USEC;
    float secondsSinceLastUpdate = timeSinceLastUpdateUs / USECS_PER_SECOND;

    if (isThrottled && (timeSinceLastUpdateUs / USECS_PER_MSEC) < THROTTLED_SIM_FRAME_PERIOD_MS) {
        // Throttling both rendering and idle
        return; // bail early, we're throttled and not enough time has elapsed
    }

    auto presentCount = displayPlugin->presentCount();
    if (presentCount < _renderedFrameIndex) {
        _renderedFrameIndex = INVALID_FRAME;
    }

    // Don't saturate the main thread with rendering and simulation,
    // unless display plugin has increased by at least one frame
        if (_renderedFrameIndex == INVALID_FRAME || presentCount > _renderedFrameIndex) {
            // Record what present frame we're on
            _renderedFrameIndex = presentCount;

        // request a paint, get to it as soon as possible: high priority
            postEvent(this, new QEvent(static_cast<QEvent::Type>(Paint)), Qt::HighEventPriority);
    } else {
        // there's no use in simulating or rendering faster then the present rate.
        return;
    }

    PROFILE_RANGE(__FUNCTION__);

    // We're going to execute idle processing, so restart the last idle timer
    _lastTimeUpdated.start();

=======
>>>>>>> e92f1a8c
    checkChangeCursor();

    Stats::getInstance()->updateStats();

    _simCounter.increment();

    PerformanceTimer perfTimer("idle");
    // Drop focus from _keyboardFocusedItem if no keyboard messages for 30 seconds
    if (!_keyboardFocusedItem.isInvalidID()) {
        const quint64 LOSE_FOCUS_AFTER_ELAPSED_TIME = 30 * USECS_PER_SECOND; // if idle for 30 seconds, drop focus
        quint64 elapsedSinceAcceptedKeyPress = usecTimestampNow() - _lastAcceptedKeyPress;
        if (elapsedSinceAcceptedKeyPress > LOSE_FOCUS_AFTER_ELAPSED_TIME) {
            _keyboardFocusedItem = UNKNOWN_ENTITY_ID;
        }
    }

    // Normally we check PipelineWarnings, but since idle will often take more than 10ms we only show these idle timing
    // details if we're in ExtraDebugging mode. However, the ::update() and its subcomponents will show their timing
    // details normally.
    bool showWarnings = getLogger()->extraDebugging();
    PerformanceWarning warn(showWarnings, "idle()");

    {
        PerformanceTimer perfTimer("update");
        PerformanceWarning warn(showWarnings, "Application::idle()... update()");
        static const float BIGGEST_DELTA_TIME_SECS = 0.25f;
        update(glm::clamp(secondsSinceLastUpdate, 0.0f, BIGGEST_DELTA_TIME_SECS));
    }
    {
        PerformanceTimer perfTimer("pluginIdle");
        PerformanceWarning warn(showWarnings, "Application::idle()... pluginIdle()");
        getActiveDisplayPlugin()->idle();
        auto inputPlugins = PluginManager::getInstance()->getInputPlugins();
        foreach(auto inputPlugin, inputPlugins) {
            QString name = INPUT_DEVICE_MENU_PREFIX + inputPlugin->getName();
            QAction* action = Menu::getInstance()->getActionForOption(name);
            if (action && action->isChecked()) {
                inputPlugin->idle();
            }
        }
    }
    {
        PerformanceTimer perfTimer("rest");
        PerformanceWarning warn(showWarnings, "Application::idle()... rest of it");
        _idleLoopStdev.addValue(secondsSinceLastUpdate);

        //  Record standard deviation and reset counter if needed
        const int STDEV_SAMPLES = 500;
        if (_idleLoopStdev.getSamples() > STDEV_SAMPLES) {
            _idleLoopMeasuredJitter = _idleLoopStdev.getStDev();
            _idleLoopStdev.reset();
        }
    }

    _overlayConductor.update(secondsSinceLastUpdate);
}

void Application::setLowVelocityFilter(bool lowVelocityFilter) {
    controller::InputDevice::setLowVelocityFilter(lowVelocityFilter);
}

ivec2 Application::getMouse() const {
    return getApplicationCompositor().getReticlePosition();
}

FaceTracker* Application::getActiveFaceTracker() {
    auto faceshift = DependencyManager::get<Faceshift>();
    auto dde = DependencyManager::get<DdeFaceTracker>();

    return (dde->isActive() ? static_cast<FaceTracker*>(dde.data()) :
            (faceshift->isActive() ? static_cast<FaceTracker*>(faceshift.data()) : nullptr));
}

FaceTracker* Application::getSelectedFaceTracker() {
    FaceTracker* faceTracker = nullptr;
#ifdef HAVE_FACESHIFT
    if (Menu::getInstance()->isOptionChecked(MenuOption::Faceshift)) {
        faceTracker = DependencyManager::get<Faceshift>().data();
    }
#endif
#ifdef HAVE_DDE
    if (Menu::getInstance()->isOptionChecked(MenuOption::UseCamera)) {
        faceTracker = DependencyManager::get<DdeFaceTracker>().data();
    }
#endif
    return faceTracker;
}

void Application::setActiveFaceTracker() const {
#if defined(HAVE_FACESHIFT) || defined(HAVE_DDE)
    bool isMuted = Menu::getInstance()->isOptionChecked(MenuOption::MuteFaceTracking);
#endif
#ifdef HAVE_FACESHIFT
    auto faceshiftTracker = DependencyManager::get<Faceshift>();
    faceshiftTracker->setIsMuted(isMuted);
    faceshiftTracker->setEnabled(Menu::getInstance()->isOptionChecked(MenuOption::Faceshift) && !isMuted);
#endif
#ifdef HAVE_DDE
    bool isUsingDDE = Menu::getInstance()->isOptionChecked(MenuOption::UseCamera);
    Menu::getInstance()->getActionForOption(MenuOption::BinaryEyelidControl)->setVisible(isUsingDDE);
    Menu::getInstance()->getActionForOption(MenuOption::CoupleEyelids)->setVisible(isUsingDDE);
    Menu::getInstance()->getActionForOption(MenuOption::UseAudioForMouth)->setVisible(isUsingDDE);
    Menu::getInstance()->getActionForOption(MenuOption::VelocityFilter)->setVisible(isUsingDDE);
    Menu::getInstance()->getActionForOption(MenuOption::CalibrateCamera)->setVisible(isUsingDDE);
    auto ddeTracker = DependencyManager::get<DdeFaceTracker>();
    ddeTracker->setIsMuted(isMuted);
    ddeTracker->setEnabled(isUsingDDE && !isMuted);
#endif
}

#ifdef HAVE_IVIEWHMD
void Application::setActiveEyeTracker() {
    auto eyeTracker = DependencyManager::get<EyeTracker>();
    if (!eyeTracker->isInitialized()) {
        return;
    }

    bool isEyeTracking = Menu::getInstance()->isOptionChecked(MenuOption::SMIEyeTracking);
    bool isSimulating = Menu::getInstance()->isOptionChecked(MenuOption::SimulateEyeTracking);
    eyeTracker->setEnabled(isEyeTracking, isSimulating);

    Menu::getInstance()->getActionForOption(MenuOption::OnePointCalibration)->setEnabled(isEyeTracking && !isSimulating);
    Menu::getInstance()->getActionForOption(MenuOption::ThreePointCalibration)->setEnabled(isEyeTracking && !isSimulating);
    Menu::getInstance()->getActionForOption(MenuOption::FivePointCalibration)->setEnabled(isEyeTracking && !isSimulating);
}

void Application::calibrateEyeTracker1Point() {
    DependencyManager::get<EyeTracker>()->calibrate(1);
}

void Application::calibrateEyeTracker3Points() {
    DependencyManager::get<EyeTracker>()->calibrate(3);
}

void Application::calibrateEyeTracker5Points() {
    DependencyManager::get<EyeTracker>()->calibrate(5);
}
#endif

bool Application::exportEntities(const QString& filename, const QVector<EntityItemID>& entityIDs, const glm::vec3* givenOffset) {
    QHash<EntityItemID, EntityItemPointer> entities;

    auto entityTree = getEntities()->getTree();
    auto exportTree = std::make_shared<EntityTree>();
    exportTree->createRootElement();
    glm::vec3 root(TREE_SCALE, TREE_SCALE, TREE_SCALE);
    bool success = true;
    entityTree->withReadLock([&] {
        for (auto entityID : entityIDs) { // Gather entities and properties.
        auto entityItem = entityTree->findEntityByEntityItemID(entityID);
        if (!entityItem) {
                qCWarning(interfaceapp) << "Skipping export of" << entityID << "that is not in scene.";
            continue;
        }

            if (!givenOffset) {
                EntityItemID parentID = entityItem->getParentID();
                if (parentID.isInvalidID() || !entityIDs.contains(parentID) || !entityTree->findEntityByEntityItemID(parentID)) {
                    auto position = entityItem->getPosition(); // If parent wasn't selected, we want absolute position, which isn't in properties.
        root.x = glm::min(root.x, position.x);
        root.y = glm::min(root.y, position.y);
        root.z = glm::min(root.z, position.z);
    }
            }
            entities[entityID] = entityItem;
        }

    if (entities.size() == 0) {
            success = false;
            return;
    }

        if (givenOffset) {
            root = *givenOffset;
        }
        for (EntityItemPointer& entityDatum : entities) {
            auto properties = entityDatum->getProperties();
            EntityItemID parentID = properties.getParentID();
            if (parentID.isInvalidID()) {
        properties.setPosition(properties.getPosition() - root);
    }
            else if (!entities.contains(parentID)) {
                entityDatum->globalizeProperties(properties, "Parent %3 of %2 %1 is not selected for export.", -root);
            } // else valid parent -- don't offset
            exportTree->addEntity(entityDatum->getEntityItemID(), properties);
        }
    });
    if (success) {
    exportTree->writeToJSONFile(filename.toLocal8Bit().constData());

    // restore the main window's active state
    _window->activateWindow();
}
    return success;
}

bool Application::exportEntities(const QString& filename, float x, float y, float z, float scale) {
    glm::vec3 offset(x, y, z);
    QVector<EntityItemPointer> entities;
    QVector<EntityItemID> ids;
    auto entityTree = getEntities()->getTree();
    entityTree->withReadLock([&] {
        entityTree->findEntities(AACube(offset, scale), entities);
        foreach(EntityItemPointer entity, entities) {
            ids << entity->getEntityItemID();
        }
    });
    return exportEntities(filename, ids, &offset);
    }

void Application::loadSettings() {

    sessionRunTime.set(0); // Just clean living. We're about to saveSettings, which will update value.
    DependencyManager::get<AudioClient>()->loadSettings();
    DependencyManager::get<LODManager>()->loadSettings();

    // DONT CHECK IN
    //DependencyManager::get<LODManager>()->setAutomaticLODAdjust(false);

    Menu::getInstance()->loadSettings();
    getMyAvatar()->loadData();

    _settingsLoaded = true;
}

void Application::saveSettings() const {
    sessionRunTime.set(_sessionRunTimer.elapsed() / MSECS_PER_SECOND);
    DependencyManager::get<AudioClient>()->saveSettings();
    DependencyManager::get<LODManager>()->saveSettings();

    Menu::getInstance()->saveSettings();
    getMyAvatar()->saveData();
    PluginManager::getInstance()->saveSettings();
}

bool Application::importEntities(const QString& urlOrFilename) {
    bool success = false;
    _entityClipboard->withWriteLock([&] {
    _entityClipboard->eraseAllOctreeElements();

        success = _entityClipboard->readFromURL(urlOrFilename);
    if (success) {
        _entityClipboard->reaverageOctreeElements();
    }
    });
    return success;
}

QVector<EntityItemID> Application::pasteEntities(float x, float y, float z) {
    return _entityClipboard->sendEntities(&_entityEditSender, getEntities()->getTree(), x, y, z);
}

void Application::initDisplay() {
}

void Application::init() {
    // Make sure Login state is up to date
    DependencyManager::get<DialogsManager>()->toggleLoginDialog();

    DependencyManager::get<DeferredLightingEffect>()->init();

    DependencyManager::get<AvatarManager>()->init();
    _myCamera.setMode(CAMERA_MODE_FIRST_PERSON);

    _mirrorCamera.setMode(CAMERA_MODE_MIRROR);

    _timerStart.start();
    _lastTimeUpdated.start();

    // when --url in command line, teleport to location
    const QString HIFI_URL_COMMAND_LINE_KEY = "--url";
    int urlIndex = arguments().indexOf(HIFI_URL_COMMAND_LINE_KEY);
    QString addressLookupString;
    if (urlIndex != -1) {
        addressLookupString = arguments().value(urlIndex + 1);
    }

    Setting::Handle<bool> firstRun { Settings::firstRun, true };
    if (addressLookupString.isEmpty() && firstRun.get()) {
        qDebug() << "First run and no URL passed... attempting to go to Home or Entry...";
        DependencyManager::get<AddressManager>()->ifLocalSandboxRunningElse([](){
            qDebug() << "Home sandbox appears to be running, going to Home.";
            DependencyManager::get<AddressManager>()->goToLocalSandbox();
        }, 
        [](){
            qDebug() << "Home sandbox does not appear to be running, going to Entry.";
            DependencyManager::get<AddressManager>()->goToEntry();
        });
    } else {
        qDebug() << "Not first run... going to" << qPrintable(addressLookupString.isEmpty() ? QString("previous location") : addressLookupString);
        DependencyManager::get<AddressManager>()->loadSettings(addressLookupString);
    }

    qCDebug(interfaceapp) << "Loaded settings";

    Leapmotion::init();

    // fire off an immediate domain-server check in now that settings are loaded
    DependencyManager::get<NodeList>()->sendDomainServerCheckIn();

    getEntities()->init();
    {
        QMutexLocker viewLocker(&_viewMutex);
        getEntities()->setViewFrustum(_viewFrustum);
    }

    ObjectMotionState::setShapeManager(&_shapeManager);
    _physicsEngine->init();

    EntityTreePointer tree = getEntities()->getTree();
    _entitySimulation->init(tree, _physicsEngine, &_entityEditSender);
    tree->setSimulation(_entitySimulation);

    auto entityScriptingInterface = DependencyManager::get<EntityScriptingInterface>();

    // connect the _entityCollisionSystem to our EntityTreeRenderer since that's what handles running entity scripts
    connect(_entitySimulation.get(), &EntitySimulation::entityCollisionWithEntity,
            getEntities(), &EntityTreeRenderer::entityCollisionWithEntity);

    // connect the _entities (EntityTreeRenderer) to our script engine's EntityScriptingInterface for firing
    // of events related clicking, hovering over, and entering entities
    getEntities()->connectSignalsToSlots(entityScriptingInterface.data());

    _entityClipboardRenderer.init();
    {
        QMutexLocker viewLocker(&_viewMutex);
        _entityClipboardRenderer.setViewFrustum(_viewFrustum);
    }
    _entityClipboardRenderer.setTree(_entityClipboard);

    // Make sure any new sounds are loaded as soon as know about them.
    connect(tree.get(), &EntityTree::newCollisionSoundURL, this, [this](QUrl newURL, EntityItemID id) {
        EntityTreePointer tree = getEntities()->getTree();
        if (auto entity = tree->findEntityByEntityItemID(id)) {
            auto sound = DependencyManager::get<SoundCache>()->getSound(newURL);
            entity->setCollisionSound(sound);
        }
    }, Qt::QueuedConnection);
    connect(getMyAvatar(), &MyAvatar::newCollisionSoundURL, this, [this](QUrl newURL) {
        if (auto avatar = getMyAvatar()) {
            auto sound = DependencyManager::get<SoundCache>()->getSound(newURL);
            avatar->setCollisionSound(sound);
        }
    }, Qt::QueuedConnection);
}

void Application::updateLOD() const {
    PerformanceTimer perfTimer("LOD");
    // adjust it unless we were asked to disable this feature, or if we're currently in throttleRendering mode
    if (!isThrottleRendering()) {
        DependencyManager::get<LODManager>()->autoAdjustLOD(_frameCounter.rate());
    } else {
        DependencyManager::get<LODManager>()->resetLODAdjust();
    }
}

void Application::pushPostUpdateLambda(void* key, std::function<void()> func) {
    std::unique_lock<std::mutex> guard(_postUpdateLambdasLock);
    _postUpdateLambdas[key] = func;
}

// Called during Application::update immediately before AvatarManager::updateMyAvatar, updating my data that is then sent to everyone.
// (Maybe this code should be moved there?)
// The principal result is to call updateLookAtTargetAvatar() and then setLookAtPosition().
// Note that it is called BEFORE we update position or joints based on sensors, etc.
void Application::updateMyAvatarLookAtPosition() {
    PerformanceTimer perfTimer("lookAt");
    bool showWarnings = Menu::getInstance()->isOptionChecked(MenuOption::PipelineWarnings);
    PerformanceWarning warn(showWarnings, "Application::updateMyAvatarLookAtPosition()");

    auto myAvatar = getMyAvatar();
    myAvatar->updateLookAtTargetAvatar();
    FaceTracker* faceTracker = getActiveFaceTracker();
    auto eyeTracker = DependencyManager::get<EyeTracker>();

    bool isLookingAtSomeone = false;
    bool isHMD = qApp->isHMDMode();
    glm::vec3 lookAtSpot;
    if (eyeTracker->isTracking() && (isHMD || eyeTracker->isSimulating())) {
        //  Look at the point that the user is looking at.
        glm::vec3 lookAtPosition = eyeTracker->getLookAtPosition();
        if (_myCamera.getMode() == CAMERA_MODE_MIRROR) {
            lookAtPosition.x = -lookAtPosition.x;
        }
        if (isHMD) {
            glm::mat4 headPose = getActiveDisplayPlugin()->getHeadPose();
            glm::quat hmdRotation = glm::quat_cast(headPose);
            lookAtSpot = _myCamera.getPosition() + myAvatar->getOrientation() * (hmdRotation * lookAtPosition);
        } else {
            lookAtSpot = myAvatar->getHead()->getEyePosition()
                + (myAvatar->getHead()->getFinalOrientationInWorldFrame() * lookAtPosition);
        }
    } else {
        AvatarSharedPointer lookingAt = myAvatar->getLookAtTargetAvatar().lock();
        if (lookingAt && myAvatar != lookingAt.get()) {
            //  If I am looking at someone else, look directly at one of their eyes
            isLookingAtSomeone = true;
            auto lookingAtHead = static_pointer_cast<Avatar>(lookingAt)->getHead();

            const float MAXIMUM_FACE_ANGLE = 65.0f * RADIANS_PER_DEGREE;
            glm::vec3 lookingAtFaceOrientation = lookingAtHead->getFinalOrientationInWorldFrame() * IDENTITY_FRONT;
            glm::vec3 fromLookingAtToMe = glm::normalize(myAvatar->getHead()->getEyePosition()
                - lookingAtHead->getEyePosition());
            float faceAngle = glm::angle(lookingAtFaceOrientation, fromLookingAtToMe);

            if (faceAngle < MAXIMUM_FACE_ANGLE) {
                // Randomly look back and forth between look targets
                eyeContactTarget target = Menu::getInstance()->isOptionChecked(MenuOption::FixGaze) ?
                LEFT_EYE : myAvatar->getEyeContactTarget();
                switch (target) {
                    case LEFT_EYE:
                        lookAtSpot = lookingAtHead->getLeftEyePosition();
                        break;
                    case RIGHT_EYE:
                        lookAtSpot = lookingAtHead->getRightEyePosition();
                        break;
                    case MOUTH:
                        lookAtSpot = lookingAtHead->getMouthPosition();
                        break;
                }
            } else {
                // Just look at their head (mid point between eyes)
                lookAtSpot = lookingAtHead->getEyePosition();
            }
        } else {
            //  I am not looking at anyone else, so just look forward
            if (isHMD) {
                glm::mat4 worldHMDMat = myAvatar->getSensorToWorldMatrix() * myAvatar->getHMDSensorMatrix();
                lookAtSpot = transformPoint(worldHMDMat, glm::vec3(0.0f, 0.0f, -TREE_SCALE));
            } else {
                lookAtSpot = myAvatar->getHead()->getEyePosition() +
                    (myAvatar->getHead()->getFinalOrientationInWorldFrame() * glm::vec3(0.0f, 0.0f, -TREE_SCALE));
            }
        }

        // Deflect the eyes a bit to match the detected gaze from the face tracker if active.
        if (faceTracker && !faceTracker->isMuted()) {
            float eyePitch = faceTracker->getEstimatedEyePitch();
            float eyeYaw = faceTracker->getEstimatedEyeYaw();
            const float GAZE_DEFLECTION_REDUCTION_DURING_EYE_CONTACT = 0.1f;
            glm::vec3 origin = myAvatar->getHead()->getEyePosition();
            float deflection = faceTracker->getEyeDeflection();
            if (isLookingAtSomeone) {
                deflection *= GAZE_DEFLECTION_REDUCTION_DURING_EYE_CONTACT;
            }
            lookAtSpot = origin + _myCamera.getRotation() * glm::quat(glm::radians(glm::vec3(
                eyePitch * deflection, eyeYaw * deflection, 0.0f))) *
                glm::inverse(_myCamera.getRotation()) * (lookAtSpot - origin);
        }
    }

    myAvatar->getHead()->setLookAtPosition(lookAtSpot);
}

void Application::updateThreads(float deltaTime) {
    PerformanceTimer perfTimer("updateThreads");
    bool showWarnings = Menu::getInstance()->isOptionChecked(MenuOption::PipelineWarnings);
    PerformanceWarning warn(showWarnings, "Application::updateThreads()");

    // parse voxel packets
    if (!_enableProcessOctreeThread) {
        _octreeProcessor.threadRoutine();
        _entityEditSender.threadRoutine();
    }
}

void Application::toggleOverlays() {
    auto newOverlaysVisible = !_overlayConductor.getEnabled();
    Menu::getInstance()->setIsOptionChecked(MenuOption::Overlays, newOverlaysVisible);
    _overlayConductor.setEnabled(newOverlaysVisible);
}

void Application::setOverlaysVisible(bool visible) {
    _overlayConductor.setEnabled(visible);
}

void Application::cycleCamera() {
    auto menu = Menu::getInstance();
    if (menu->isOptionChecked(MenuOption::FullscreenMirror)) {

        menu->setIsOptionChecked(MenuOption::FullscreenMirror, false);
        menu->setIsOptionChecked(MenuOption::FirstPerson, true);

    } else if (menu->isOptionChecked(MenuOption::FirstPerson)) {

        menu->setIsOptionChecked(MenuOption::FirstPerson, false);
        menu->setIsOptionChecked(MenuOption::ThirdPerson, true);

    } else if (menu->isOptionChecked(MenuOption::ThirdPerson)) {

        menu->setIsOptionChecked(MenuOption::ThirdPerson, false);
        menu->setIsOptionChecked(MenuOption::FullscreenMirror, true);

    } else if (menu->isOptionChecked(MenuOption::IndependentMode) || menu->isOptionChecked(MenuOption::CameraEntityMode)) {
        // do nothing if in independent or camera entity modes
        return;
    }
    cameraMenuChanged(); // handle the menu change
}

void Application::cameraMenuChanged() {
    if (Menu::getInstance()->isOptionChecked(MenuOption::FullscreenMirror)) {
        if (_myCamera.getMode() != CAMERA_MODE_MIRROR) {
            _myCamera.setMode(CAMERA_MODE_MIRROR);
        }
    } else if (Menu::getInstance()->isOptionChecked(MenuOption::FirstPerson)) {
        if (_myCamera.getMode() != CAMERA_MODE_FIRST_PERSON) {
            _myCamera.setMode(CAMERA_MODE_FIRST_PERSON);
            getMyAvatar()->setBoomLength(MyAvatar::ZOOM_MIN);
        }
    } else if (Menu::getInstance()->isOptionChecked(MenuOption::ThirdPerson)) {
        if (_myCamera.getMode() != CAMERA_MODE_THIRD_PERSON) {
            _myCamera.setMode(CAMERA_MODE_THIRD_PERSON);
            if (getMyAvatar()->getBoomLength() == MyAvatar::ZOOM_MIN) {
                getMyAvatar()->setBoomLength(MyAvatar::ZOOM_DEFAULT);
            }
        }
    } else if (Menu::getInstance()->isOptionChecked(MenuOption::IndependentMode)) {
        if (_myCamera.getMode() != CAMERA_MODE_INDEPENDENT) {
            _myCamera.setMode(CAMERA_MODE_INDEPENDENT);
        }
    } else if (Menu::getInstance()->isOptionChecked(MenuOption::CameraEntityMode)) {
        if (_myCamera.getMode() != CAMERA_MODE_ENTITY) {
            _myCamera.setMode(CAMERA_MODE_ENTITY);
        }
    }
}

void Application::resetPhysicsReadyInformation() {
    // we've changed domains or cleared out caches or something.  we no longer know enough about the
    // collision information of nearby entities to make running bullet be safe.
    _fullSceneReceivedCounter = 0;
    _fullSceneCounterAtLastPhysicsCheck = 0;
    _nearbyEntitiesCountAtLastPhysicsCheck = 0;
    _nearbyEntitiesStabilityCount = 0;
    _physicsEnabled = false;
}


void Application::reloadResourceCaches() {
    resetPhysicsReadyInformation();
    {
        QMutexLocker viewLocker(&_viewMutex);
        _viewFrustum.setPosition(glm::vec3(0.0f, 0.0f, TREE_SCALE));
        _viewFrustum.setOrientation(glm::quat());
    }
    // Clear entities out of view frustum
    queryOctree(NodeType::EntityServer, PacketType::EntityQuery, _entityServerJurisdictions);

    DependencyManager::get<AssetClient>()->clearCache();

    DependencyManager::get<AnimationCache>()->refreshAll();
    DependencyManager::get<ModelCache>()->refreshAll();
    DependencyManager::get<SoundCache>()->refreshAll();
    DependencyManager::get<TextureCache>()->refreshAll();

    DependencyManager::get<NodeList>()->reset();  // Force redownload of .fst models

    getMyAvatar()->resetFullAvatarURL();
}

void Application::rotationModeChanged() const {
    if (!Menu::getInstance()->isOptionChecked(MenuOption::CenterPlayerInView)) {
        getMyAvatar()->setHeadPitch(0);
    }
}

void Application::updateDialogs(float deltaTime) const {
    PerformanceTimer perfTimer("updateDialogs");
    bool showWarnings = Menu::getInstance()->isOptionChecked(MenuOption::PipelineWarnings);
    PerformanceWarning warn(showWarnings, "Application::updateDialogs()");
    auto dialogsManager = DependencyManager::get<DialogsManager>();

    // Update audio stats dialog, if any
    AudioStatsDialog* audioStatsDialog = dialogsManager->getAudioStatsDialog();
    if(audioStatsDialog) {
        audioStatsDialog->update();
    }

    // Update bandwidth dialog, if any
    BandwidthDialog* bandwidthDialog = dialogsManager->getBandwidthDialog();
    if (bandwidthDialog) {
        bandwidthDialog->update();
    }

    QPointer<OctreeStatsDialog> octreeStatsDialog = dialogsManager->getOctreeStatsDialog();
    if (octreeStatsDialog) {
        octreeStatsDialog->update();
    }
}

void Application::update(float deltaTime) {

    PROFILE_RANGE_EX(__FUNCTION__, 0xffff0000, (uint64_t)_frameCount + 1);

    bool showWarnings = Menu::getInstance()->isOptionChecked(MenuOption::PipelineWarnings);
    PerformanceWarning warn(showWarnings, "Application::update()");

    updateLOD();

    if (!_physicsEnabled) {
        // we haven't yet enabled physics.  we wait until we think we have all the collision information
        // for nearby entities before starting bullet up.
        quint64 now = usecTimestampNow();
        bool timeout = false;
        const int PHYSICS_CHECK_TIMEOUT = 2 * USECS_PER_SECOND;
        if (_lastPhysicsCheckTime > 0 && now - _lastPhysicsCheckTime > PHYSICS_CHECK_TIMEOUT) {
            timeout = true;
        }

        if (timeout || _fullSceneReceivedCounter > _fullSceneCounterAtLastPhysicsCheck) {
            // we've received a new full-scene octree stats packet, or it's been long enough to try again anyway
            _lastPhysicsCheckTime = now;
            _fullSceneCounterAtLastPhysicsCheck = _fullSceneReceivedCounter;

            // process octree stats packets are sent in between full sends of a scene (this isn't currently true).
            // We keep physics disabled until we've received a full scene and everything near the avatar in that
            // scene is ready to compute its collision shape.
            if (nearbyEntitiesAreReadyForPhysics()) {
                _physicsEnabled = true;
                getMyAvatar()->updateMotionBehaviorFromMenu();
            } else {
                auto characterController = getMyAvatar()->getCharacterController();
                if (characterController) {
                    // if we have a character controller, disable it here so the avatar doesn't get stuck due to
                    // a non-loading collision hull.
                    characterController->setEnabled(false);
                }
            }
        }
    }

    {
        PerformanceTimer perfTimer("devices");
        DeviceTracker::updateAll();

        FaceTracker* tracker = getSelectedFaceTracker();
        if (tracker && Menu::getInstance()->isOptionChecked(MenuOption::MuteFaceTracking) != tracker->isMuted()) {
            tracker->toggleMute();
        }

        tracker = getActiveFaceTracker();
        if (tracker && !tracker->isMuted()) {
            tracker->update(deltaTime);

            // Auto-mute microphone after losing face tracking?
            if (tracker->isTracking()) {
                _lastFaceTrackerUpdate = usecTimestampNow();
            } else {
                const quint64 MUTE_MICROPHONE_AFTER_USECS = 5000000;  //5 secs
                Menu* menu = Menu::getInstance();
                if (menu->isOptionChecked(MenuOption::AutoMuteAudio) && !menu->isOptionChecked(MenuOption::MuteAudio)) {
                    if (_lastFaceTrackerUpdate > 0
                        && ((usecTimestampNow() - _lastFaceTrackerUpdate) > MUTE_MICROPHONE_AFTER_USECS)) {
                        menu->triggerOption(MenuOption::MuteAudio);
                        _lastFaceTrackerUpdate = 0;
                    }
                } else {
                    _lastFaceTrackerUpdate = 0;
                }
            }
        } else {
            _lastFaceTrackerUpdate = 0;
        }

    }

    auto myAvatar = getMyAvatar();
    auto userInputMapper = DependencyManager::get<UserInputMapper>();

    controller::InputCalibrationData calibrationData = {
        myAvatar->getSensorToWorldMatrix(),
        createMatFromQuatAndPos(myAvatar->getOrientation(), myAvatar->getPosition()),
        myAvatar->getHMDSensorMatrix()
    };

    InputPluginPointer keyboardMousePlugin;
    for (auto inputPlugin : PluginManager::getInstance()->getInputPlugins()) {
        if (inputPlugin->getName() == KeyboardMouseDevice::NAME) {
            keyboardMousePlugin = inputPlugin;
        } else if (inputPlugin->isActive()) {
            inputPlugin->pluginUpdate(deltaTime, calibrationData);
        }
    }

    userInputMapper->update(deltaTime);

    if (keyboardMousePlugin && keyboardMousePlugin->isActive()) {
        keyboardMousePlugin->pluginUpdate(deltaTime, calibrationData);
    }

    _controllerScriptingInterface->updateInputControllers();

    // Transfer the user inputs to the driveKeys
    // FIXME can we drop drive keys and just have the avatar read the action states directly?
    myAvatar->clearDriveKeys();
    if (_myCamera.getMode() != CAMERA_MODE_INDEPENDENT) {
        if (!_controllerScriptingInterface->areActionsCaptured()) {
            myAvatar->setDriveKeys(TRANSLATE_Z, -1.0f * userInputMapper->getActionState(controller::Action::TRANSLATE_Z));
            myAvatar->setDriveKeys(TRANSLATE_Y, userInputMapper->getActionState(controller::Action::TRANSLATE_Y));
            myAvatar->setDriveKeys(TRANSLATE_X, userInputMapper->getActionState(controller::Action::TRANSLATE_X));
            if (deltaTime > FLT_EPSILON) {
                myAvatar->setDriveKeys(PITCH, -1.0f * userInputMapper->getActionState(controller::Action::PITCH));
                myAvatar->setDriveKeys(YAW, -1.0f * userInputMapper->getActionState(controller::Action::YAW));
                myAvatar->setDriveKeys(STEP_YAW, -1.0f * userInputMapper->getActionState(controller::Action::STEP_YAW));
            }
        }
        myAvatar->setDriveKeys(ZOOM, userInputMapper->getActionState(controller::Action::TRANSLATE_CAMERA_Z));
    }

    controller::Pose leftHandPose = userInputMapper->getPoseState(controller::Action::LEFT_HAND);
    controller::Pose rightHandPose = userInputMapper->getPoseState(controller::Action::RIGHT_HAND);
    auto myAvatarMatrix = createMatFromQuatAndPos(myAvatar->getOrientation(), myAvatar->getPosition());
    auto worldToSensorMatrix = glm::inverse(myAvatar->getSensorToWorldMatrix());
    auto avatarToSensorMatrix = worldToSensorMatrix * myAvatarMatrix;
    myAvatar->setHandControllerPosesInSensorFrame(leftHandPose.transform(avatarToSensorMatrix), rightHandPose.transform(avatarToSensorMatrix));

    updateThreads(deltaTime); // If running non-threaded, then give the threads some time to process...
    updateDialogs(deltaTime); // update various stats dialogs if present

    QSharedPointer<AvatarManager> avatarManager = DependencyManager::get<AvatarManager>();

    if (_physicsEnabled) {
        PROFILE_RANGE_EX("Physics", 0xffff0000, (uint64_t)getActiveDisplayPlugin()->presentCount());

        PerformanceTimer perfTimer("physics");

        {
            PROFILE_RANGE_EX("UpdateStats", 0xffffff00, (uint64_t)getActiveDisplayPlugin()->presentCount());

            PerformanceTimer perfTimer("updateStates)");
            static VectorOfMotionStates motionStates;
            _entitySimulation->getObjectsToRemoveFromPhysics(motionStates);
            _physicsEngine->removeObjects(motionStates);
            _entitySimulation->deleteObjectsRemovedFromPhysics();

            getEntities()->getTree()->withReadLock([&] {
                _entitySimulation->getObjectsToAddToPhysics(motionStates);
                _physicsEngine->addObjects(motionStates);

            });
            getEntities()->getTree()->withReadLock([&] {
                _entitySimulation->getObjectsToChange(motionStates);
                VectorOfMotionStates stillNeedChange = _physicsEngine->changeObjects(motionStates);
                _entitySimulation->setObjectsToChange(stillNeedChange);
            });

            _entitySimulation->applyActionChanges();

             avatarManager->getObjectsToRemoveFromPhysics(motionStates);
            _physicsEngine->removeObjects(motionStates);
            avatarManager->getObjectsToAddToPhysics(motionStates);
            _physicsEngine->addObjects(motionStates);
            avatarManager->getObjectsToChange(motionStates);
            _physicsEngine->changeObjects(motionStates);

            myAvatar->prepareForPhysicsSimulation();
            _physicsEngine->forEachAction([&](EntityActionPointer action) {
                action->prepareForPhysicsSimulation();
            });
        }
        {
            PROFILE_RANGE_EX("StepSimulation", 0xffff8000, (uint64_t)getActiveDisplayPlugin()->presentCount());
            PerformanceTimer perfTimer("stepSimulation");
            getEntities()->getTree()->withWriteLock([&] {
                _physicsEngine->stepSimulation();
            });
        }
        {
            PROFILE_RANGE_EX("HarvestChanges", 0xffffff00, (uint64_t)getActiveDisplayPlugin()->presentCount());
            PerformanceTimer perfTimer("harvestChanges");
            if (_physicsEngine->hasOutgoingChanges()) {
                getEntities()->getTree()->withWriteLock([&] {
                    PerformanceTimer perfTimer("handleOutgoingChanges");
                    const VectorOfMotionStates& outgoingChanges = _physicsEngine->getOutgoingChanges();
                    _entitySimulation->handleOutgoingChanges(outgoingChanges);
                    avatarManager->handleOutgoingChanges(outgoingChanges);
                });

                auto collisionEvents = _physicsEngine->getCollisionEvents();
                avatarManager->handleCollisionEvents(collisionEvents);

                _physicsEngine->dumpStatsIfNecessary();

                if (!_aboutToQuit) {
                    PerformanceTimer perfTimer("entities");
                    // Collision events (and their scripts) must not be handled when we're locked, above. (That would risk
                    // deadlock.)
                    _entitySimulation->handleCollisionEvents(collisionEvents);

                    // NOTE: the getEntities()->update() call below will wait for lock
                    // and will simulate entity motion (the EntityTree has been given an EntitySimulation).
                    getEntities()->update(); // update the models...
                }

                myAvatar->harvestResultsFromPhysicsSimulation(deltaTime);
            }
        }
    }

    // AvatarManager update
    {
        PerformanceTimer perfTimer("AvatarManger");
        _avatarSimCounter.increment();

        {
            PROFILE_RANGE_EX("OtherAvatars", 0xffff00ff, (uint64_t)getActiveDisplayPlugin()->presentCount());
        avatarManager->updateOtherAvatars(deltaTime);
        }

        qApp->updateMyAvatarLookAtPosition();

        {
            PROFILE_RANGE_EX("MyAvatar", 0xffff00ff, (uint64_t)getActiveDisplayPlugin()->presentCount());
        avatarManager->updateMyAvatar(deltaTime);
    }
    }

    {
        PROFILE_RANGE_EX("Overlays", 0xffff0000, (uint64_t)getActiveDisplayPlugin()->presentCount());
        PerformanceTimer perfTimer("overlays");
        _overlays.update(deltaTime);
    }

    // Update _viewFrustum with latest camera and view frustum data...
    // NOTE: we get this from the view frustum, to make it simpler, since the
    // loadViewFrumstum() method will get the correct details from the camera
    // We could optimize this to not actually load the viewFrustum, since we don't
    // actually need to calculate the view frustum planes to send these details
    // to the server.
    {
        QMutexLocker viewLocker(&_viewMutex);
        loadViewFrustum(_myCamera, _viewFrustum);
    }

    quint64 now = usecTimestampNow();

    // Update my voxel servers with my current voxel query...
    {
        PROFILE_RANGE_EX("QueryOctree", 0xffff0000, (uint64_t)getActiveDisplayPlugin()->presentCount());
        QMutexLocker viewLocker(&_viewMutex);
        PerformanceTimer perfTimer("queryOctree");
        quint64 sinceLastQuery = now - _lastQueriedTime;
        const quint64 TOO_LONG_SINCE_LAST_QUERY = 3 * USECS_PER_SECOND;
        bool queryIsDue = sinceLastQuery > TOO_LONG_SINCE_LAST_QUERY;
        bool viewIsDifferentEnough = !_lastQueriedViewFrustum.isVerySimilar(_viewFrustum);
        // if it's been a while since our last query or the view has significantly changed then send a query, otherwise suppress it
        if (queryIsDue || viewIsDifferentEnough) {
            _lastQueriedTime = now;
            if (DependencyManager::get<SceneScriptingInterface>()->shouldRenderEntities()) {
                queryOctree(NodeType::EntityServer, PacketType::EntityQuery, _entityServerJurisdictions);
            }
            _lastQueriedViewFrustum = _viewFrustum;
        }
    }

    // sent nack packets containing missing sequence numbers of received packets from nodes
    {
        quint64 sinceLastNack = now - _lastNackTime;
        const quint64 TOO_LONG_SINCE_LAST_NACK = 1 * USECS_PER_SECOND;
        if (sinceLastNack > TOO_LONG_SINCE_LAST_NACK) {
            _lastNackTime = now;
            sendNackPackets();
        }
    }

    // send packet containing downstream audio stats to the AudioMixer
    {
        quint64 sinceLastNack = now - _lastSendDownstreamAudioStats;
        if (sinceLastNack > TOO_LONG_SINCE_LAST_SEND_DOWNSTREAM_AUDIO_STATS) {
            _lastSendDownstreamAudioStats = now;

            QMetaObject::invokeMethod(DependencyManager::get<AudioClient>().data(), "sendDownstreamAudioStatsPacket", Qt::QueuedConnection);
        }
    }

    avatarManager->postUpdate(deltaTime);

    {
        PROFILE_RANGE_EX("PreRenderLambdas", 0xffff0000, (uint64_t)0);

        std::unique_lock<std::mutex> guard(_postUpdateLambdasLock);
        for (auto& iter : _postUpdateLambdas) {
            iter.second();
<<<<<<< HEAD
}
        _preRenderLambdas.clear();
=======
        }
        _postUpdateLambdas.clear();
>>>>>>> e92f1a8c
    }

    AnimDebugDraw::getInstance().update();
}


int Application::sendNackPackets() {

    // iterates through all nodes in NodeList
    auto nodeList = DependencyManager::get<NodeList>();

    int packetsSent = 0;

    nodeList->eachNode([&](const SharedNodePointer& node){

        if (node->getActiveSocket() && node->getType() == NodeType::EntityServer) {

            auto nackPacketList = NLPacketList::create(PacketType::OctreeDataNack);

            QUuid nodeUUID = node->getUUID();

            // if there are octree packets from this node that are waiting to be processed,
            // don't send a NACK since the missing packets may be among those waiting packets.
            if (_octreeProcessor.hasPacketsToProcessFrom(nodeUUID)) {
                return;
            }

            QSet<OCTREE_PACKET_SEQUENCE> missingSequenceNumbers;
            _octreeServerSceneStats.withReadLock([&] {
                // retrieve octree scene stats of this node
                if (_octreeServerSceneStats.find(nodeUUID) == _octreeServerSceneStats.end()) {
                    return;
                }
                // get sequence number stats of node, prune its missing set, and make a copy of the missing set
                SequenceNumberStats& sequenceNumberStats = _octreeServerSceneStats[nodeUUID].getIncomingOctreeSequenceNumberStats();
                sequenceNumberStats.pruneMissingSet();
                missingSequenceNumbers = sequenceNumberStats.getMissingSet();
            });

            // construct nack packet(s) for this node
            foreach(const OCTREE_PACKET_SEQUENCE& missingNumber, missingSequenceNumbers) {
                nackPacketList->writePrimitive(missingNumber);
            }

            if (nackPacketList->getNumPackets()) {
                packetsSent += (int)nackPacketList->getNumPackets();

                // send the packet list
                nodeList->sendPacketList(std::move(nackPacketList), *node);
            }
        }
    });


    return packetsSent;
}

void Application::queryOctree(NodeType_t serverType, PacketType packetType, NodeToJurisdictionMap& jurisdictions, bool forceResend) {

    if (!_settingsLoaded) {
        return; // bail early if settings are not loaded
    }

    //qCDebug(interfaceapp) << ">>> inside... queryOctree()... _viewFrustum.getFieldOfView()=" << _viewFrustum.getFieldOfView();
    bool wantExtraDebugging = getLogger()->extraDebugging();

    ViewFrustum viewFrustum;
    copyViewFrustum(viewFrustum);
    _octreeQuery.setCameraPosition(viewFrustum.getPosition());
    _octreeQuery.setCameraOrientation(viewFrustum.getOrientation());
    _octreeQuery.setCameraFov(viewFrustum.getFieldOfView());
    _octreeQuery.setCameraAspectRatio(viewFrustum.getAspectRatio());
    _octreeQuery.setCameraNearClip(viewFrustum.getNearClip());
    _octreeQuery.setCameraFarClip(viewFrustum.getFarClip());
    _octreeQuery.setCameraEyeOffsetPosition(glm::vec3());
    _octreeQuery.setCameraCenterRadius(viewFrustum.getCenterRadius());
    auto lodManager = DependencyManager::get<LODManager>();
    _octreeQuery.setOctreeSizeScale(lodManager->getOctreeSizeScale());
    _octreeQuery.setBoundaryLevelAdjust(lodManager->getBoundaryLevelAdjust());

    // Iterate all of the nodes, and get a count of how many octree servers we have...
    int totalServers = 0;
    int inViewServers = 0;
    int unknownJurisdictionServers = 0;

    auto nodeList = DependencyManager::get<NodeList>();

    nodeList->eachNode([&](const SharedNodePointer& node) {
        // only send to the NodeTypes that are serverType
        if (node->getActiveSocket() && node->getType() == serverType) {
            totalServers++;

            // get the server bounds for this server
            QUuid nodeUUID = node->getUUID();

            // if we haven't heard from this voxel server, go ahead and send it a query, so we
            // can get the jurisdiction...
            if (jurisdictions.find(nodeUUID) == jurisdictions.end()) {
                unknownJurisdictionServers++;
            } else {
                const JurisdictionMap& map = (jurisdictions)[nodeUUID];

                auto rootCode = map.getRootOctalCode();

                if (rootCode) {
                    VoxelPositionSize rootDetails;
                    voxelDetailsForCode(rootCode.get(), rootDetails);
                    AACube serverBounds(glm::vec3(rootDetails.x * TREE_SCALE,
                                                  rootDetails.y * TREE_SCALE,
                                                  rootDetails.z * TREE_SCALE) - glm::vec3(HALF_TREE_SCALE),
                                        rootDetails.s * TREE_SCALE);
                    if (viewFrustum.cubeIntersectsKeyhole(serverBounds)) {
                        inViewServers++;
                    }
                }
            }
        }
    });

    if (wantExtraDebugging) {
        qCDebug(interfaceapp, "Servers: total %d, in view %d, unknown jurisdiction %d",
            totalServers, inViewServers, unknownJurisdictionServers);
    }

    int perServerPPS = 0;
    const int SMALL_BUDGET = 10;
    int perUnknownServer = SMALL_BUDGET;
    int totalPPS = getMaxOctreePacketsPerSecond();

    // determine PPS based on number of servers
    if (inViewServers >= 1) {
        // set our preferred PPS to be exactly evenly divided among all of the voxel servers... and allocate 1 PPS
        // for each unknown jurisdiction server
        perServerPPS = (totalPPS / inViewServers) - (unknownJurisdictionServers * perUnknownServer);
    } else {
        if (unknownJurisdictionServers > 0) {
            perUnknownServer = (totalPPS / unknownJurisdictionServers);
        }
    }

    if (wantExtraDebugging) {
        qCDebug(interfaceapp, "perServerPPS: %d perUnknownServer: %d", perServerPPS, perUnknownServer);
    }

    auto queryPacket = NLPacket::create(packetType);

    nodeList->eachNode([&](const SharedNodePointer& node){
        // only send to the NodeTypes that are serverType
        if (node->getActiveSocket() && node->getType() == serverType) {

            // get the server bounds for this server
            QUuid nodeUUID = node->getUUID();

            bool inView = false;
            bool unknownView = false;

            // if we haven't heard from this voxel server, go ahead and send it a query, so we
            // can get the jurisdiction...
            if (jurisdictions.find(nodeUUID) == jurisdictions.end()) {
                unknownView = true; // assume it's in view
                if (wantExtraDebugging) {
                    qCDebug(interfaceapp) << "no known jurisdiction for node " << *node << ", assume it's visible.";
                }
            } else {
                const JurisdictionMap& map = (jurisdictions)[nodeUUID];

                auto rootCode = map.getRootOctalCode();

                if (rootCode) {
                    VoxelPositionSize rootDetails;
                    voxelDetailsForCode(rootCode.get(), rootDetails);
                    AACube serverBounds(glm::vec3(rootDetails.x * TREE_SCALE,
                                                  rootDetails.y * TREE_SCALE,
                                                  rootDetails.z * TREE_SCALE) - glm::vec3(HALF_TREE_SCALE),
                                        rootDetails.s * TREE_SCALE);


<<<<<<< HEAD
                    inView = _viewFrustum.cubeIntersectsKeyhole(serverBounds);
                    } else {
                    if (wantExtraDebugging) {
                        qCDebug(interfaceapp) << "Jurisdiction without RootCode for node " << *node << ". That's unusual!";
                    }
=======
                    inView = viewFrustum.cubeIntersectsKeyhole(serverBounds);
                } else if (wantExtraDebugging) {
                    qCDebug(interfaceapp) << "Jurisdiction without RootCode for node " << *node << ". That's unusual!";
>>>>>>> e92f1a8c
                }
            }

            if (inView) {
                _octreeQuery.setMaxQueryPacketsPerSecond(perServerPPS);
            } else if (unknownView) {
                if (wantExtraDebugging) {
                    qCDebug(interfaceapp) << "no known jurisdiction for node " << *node << ", give it budget of "
                                            << perUnknownServer << " to send us jurisdiction.";
                }

                // set the query's position/orientation to be degenerate in a manner that will get the scene quickly
                // If there's only one server, then don't do this, and just let the normal voxel query pass through
                // as expected... this way, we will actually get a valid scene if there is one to be seen
                if (totalServers > 1) {
                    _octreeQuery.setCameraPosition(glm::vec3(-0.1,-0.1,-0.1));
                    const glm::quat OFF_IN_NEGATIVE_SPACE = glm::quat(-0.5, 0, -0.5, 1.0);
                    _octreeQuery.setCameraOrientation(OFF_IN_NEGATIVE_SPACE);
                    _octreeQuery.setCameraNearClip(0.1f);
                    _octreeQuery.setCameraFarClip(0.1f);
                    if (wantExtraDebugging) {
                        qCDebug(interfaceapp) << "Using 'minimal' camera position for node" << *node;
                    }
                } else {
                    if (wantExtraDebugging) {
                        qCDebug(interfaceapp) << "Using regular camera position for node" << *node;
                    }
                }
                _octreeQuery.setMaxQueryPacketsPerSecond(perUnknownServer);
            } else {
                _octreeQuery.setMaxQueryPacketsPerSecond(0);
            }

            // if asked to forceResend, then set the query's position/orientation to be degenerate in a manner 
            // that will cause our next query to be guarenteed to be different and the server will resend to us
            if (forceResend) {
                _octreeQuery.setCameraPosition(glm::vec3(-0.1, -0.1, -0.1));
                const glm::quat OFF_IN_NEGATIVE_SPACE = glm::quat(-0.5, 0, -0.5, 1.0);
                _octreeQuery.setCameraOrientation(OFF_IN_NEGATIVE_SPACE);
                _octreeQuery.setCameraNearClip(0.1f);
                _octreeQuery.setCameraFarClip(0.1f);
            }

            // encode the query data
            int packetSize = _octreeQuery.getBroadcastData(reinterpret_cast<unsigned char*>(queryPacket->getPayload()));
            queryPacket->setPayloadSize(packetSize);

            // make sure we still have an active socket
            nodeList->sendUnreliablePacket(*queryPacket, *node);
        }
    });
}


bool Application::isHMDMode() const {
    return getActiveDisplayPlugin()->isHmd();
}

float Application::getTargetFrameRate() const { return getActiveDisplayPlugin()->getTargetFrameRate(); }

QRect Application::getDesirableApplicationGeometry() const {
    QRect applicationGeometry = getWindow()->geometry();

    // If our parent window is on the HMD, then don't use its geometry, instead use
    // the "main screen" geometry.
    HMDToolsDialog* hmdTools = DependencyManager::get<DialogsManager>()->getHMDToolsDialog();
    if (hmdTools && hmdTools->hasHMDScreen()) {
        QScreen* hmdScreen = hmdTools->getHMDScreen();
        QWindow* appWindow = getWindow()->windowHandle();
        QScreen* appScreen = appWindow->screen();

        // if our app's screen is the hmd screen, we don't want to place the
        // running scripts widget on it. So we need to pick a better screen.
        // we will use the screen for the HMDTools since it's a guaranteed
        // better screen.
        if (appScreen == hmdScreen) {
            QScreen* betterScreen = hmdTools->windowHandle()->screen();
            applicationGeometry = betterScreen->geometry();
        }
    }
    return applicationGeometry;
}

/////////////////////////////////////////////////////////////////////////////////////
// loadViewFrustum()
//
// Description: this will load the view frustum bounds for EITHER the head
//                 or the "myCamera".
//
void Application::loadViewFrustum(Camera& camera, ViewFrustum& viewFrustum) {
    PerformanceTimer perfTimer("loadViewFrustum");
    PROFILE_RANGE(__FUNCTION__);
    // We will use these below, from either the camera or head vectors calculated above
    viewFrustum.setProjection(camera.getProjection());

    // Set the viewFrustum up with the correct position and orientation of the camera
    viewFrustum.setPosition(camera.getPosition());
    viewFrustum.setOrientation(camera.getRotation());

    // Ask the ViewFrustum class to calculate our corners
    viewFrustum.calculate();
}

glm::vec3 Application::getSunDirection() const {
    // Sun direction is in fact just the location of the sun relative to the origin
    auto skyStage = DependencyManager::get<SceneScriptingInterface>()->getSkyStage();
    return skyStage->getSunLight()->getDirection();
}

// FIXME, preprocessor guard this check to occur only in DEBUG builds
static QThread * activeRenderingThread = nullptr;

PickRay Application::computePickRay(float x, float y) const {
    vec2 pickPoint { x, y };
    PickRay result;
    if (isHMDMode()) {
        getApplicationCompositor().computeHmdPickRay(pickPoint, result.origin, result.direction);
    } else {
        pickPoint /= getCanvasSize();
        QMutexLocker viewLocker(&_viewMutex);
        _viewFrustum.computePickRay(pickPoint.x, pickPoint.y, result.origin, result.direction);
    }
    return result;
}

MyAvatar* Application::getMyAvatar() const {
    return DependencyManager::get<AvatarManager>()->getMyAvatar();
}

glm::vec3 Application::getAvatarPosition() const {
    return getMyAvatar()->getPosition();
}

void Application::copyViewFrustum(ViewFrustum& viewOut) const {
    QMutexLocker viewLocker(&_viewMutex);
    viewOut = _viewFrustum;
}

void Application::copyDisplayViewFrustum(ViewFrustum& viewOut) const {
    QMutexLocker viewLocker(&_viewMutex);
    viewOut = _displayViewFrustum;
}

void Application::copyShadowViewFrustum(ViewFrustum& viewOut) const {
    QMutexLocker viewLocker(&_viewMutex);
    viewOut = _shadowViewFrustum;
}

// WorldBox Render Data & rendering functions

class WorldBoxRenderData {
public:
    typedef render::Payload<WorldBoxRenderData> Payload;
    typedef Payload::DataPointer Pointer;

    int _val = 0;
    static render::ItemID _item; // unique WorldBoxRenderData
};

render::ItemID WorldBoxRenderData::_item { render::Item::INVALID_ITEM_ID };

namespace render {
    template <> const ItemKey payloadGetKey(const WorldBoxRenderData::Pointer& stuff) { return ItemKey::Builder::opaqueShape(); }
    template <> const Item::Bound payloadGetBound(const WorldBoxRenderData::Pointer& stuff) { return Item::Bound(); }
    template <> void payloadRender(const WorldBoxRenderData::Pointer& stuff, RenderArgs* args) {
        if (args->_renderMode != RenderArgs::MIRROR_RENDER_MODE && Menu::getInstance()->isOptionChecked(MenuOption::WorldAxes)) {
            PerformanceTimer perfTimer("worldBox");

            auto& batch = *args->_batch;
            DependencyManager::get<GeometryCache>()->bindSimpleProgram(batch);
            renderWorldBox(batch);
        }
    }
}

// Background Render Data & rendering functions
class BackgroundRenderData {
public:
    typedef render::Payload<BackgroundRenderData> Payload;
    typedef Payload::DataPointer Pointer;
	/* UTII
    Stars _stars;
	*/
    static render::ItemID _item; // unique WorldBoxRenderData
};

render::ItemID BackgroundRenderData::_item = 0;

namespace render {
    template <> const ItemKey payloadGetKey(const BackgroundRenderData::Pointer& stuff) {
        return ItemKey::Builder::background();
    }

    template <> const Item::Bound payloadGetBound(const BackgroundRenderData::Pointer& stuff) {
        return Item::Bound();
    }

    template <> void payloadRender(const BackgroundRenderData::Pointer& background, RenderArgs* args) {
        Q_ASSERT(args->_batch);
        gpu::Batch& batch = *args->_batch;

        // Background rendering decision
        auto skyStage = DependencyManager::get<SceneScriptingInterface>()->getSkyStage();
        auto backgroundMode = skyStage->getBackgroundMode();

        switch (backgroundMode) {
            case model::SunSkyStage::SKY_BOX: {
                auto skybox = skyStage->getSkybox();
                if (skybox) {
                    PerformanceTimer perfTimer("skybox");
                    skybox->render(batch, args->getViewFrustum());
                    break;
                }
            }
            /* UTII: we don't need this
            // Fall through: if no skybox is available, render the SKY_DOME
            case model::SunSkyStage::SKY_DOME:  {
                if (Menu::getInstance()->isOptionChecked(MenuOption::Stars)) {
                    PerformanceTimer perfTimer("stars");
                    PerformanceWarning warn(Menu::getInstance()->isOptionChecked(MenuOption::PipelineWarnings),
                        "Application::payloadRender<BackgroundRenderData>() ... My god, it's full of stars...");
                    // should be the first rendering pass - w/o depth buffer / lighting

                    static const float alpha = 1.0f;
                    background->_stars.render(args, alpha);
                }
            }
                break;
            */
            case model::SunSkyStage::NO_BACKGROUND:
            default:
                // this line intentionally left blank
                break;
        }
    }
}


void Application::displaySide(RenderArgs* renderArgs, Camera& theCamera, bool selfAvatarOnly) {

    // FIXME: This preDisplayRender call is temporary until we create a separate render::scene for the mirror rendering.
    // Then we can move this logic into the Avatar::simulate call.
    auto myAvatar = getMyAvatar();
    myAvatar->preDisplaySide(renderArgs);

    activeRenderingThread = QThread::currentThread();
    PROFILE_RANGE(__FUNCTION__);
    PerformanceTimer perfTimer("display");
    PerformanceWarning warn(Menu::getInstance()->isOptionChecked(MenuOption::PipelineWarnings), "Application::displaySide()");

    // load the view frustum
    {
        QMutexLocker viewLocker(&_viewMutex);
        loadViewFrustum(theCamera, _displayViewFrustum);
    }

    // TODO fix shadows and make them use the GPU library

    // The pending changes collecting the changes here
    render::PendingChanges pendingChanges;

    // FIXME: Move this out of here!, Background / skybox should be driven by the enityt content just like the other entities
    // Background rendering decision
    if (!render::Item::isValidID(BackgroundRenderData::_item)) {
        auto backgroundRenderData = make_shared<BackgroundRenderData>();
        auto backgroundRenderPayload = make_shared<BackgroundRenderData::Payload>(backgroundRenderData);
        BackgroundRenderData::_item = _main3DScene->allocateID();
        pendingChanges.resetItem(BackgroundRenderData::_item, backgroundRenderPayload);
    }

    // Assuming nothing get's rendered through that
    if (!selfAvatarOnly) {
        if (DependencyManager::get<SceneScriptingInterface>()->shouldRenderEntities()) {
            // render models...
            PerformanceTimer perfTimer("entities");
            PerformanceWarning warn(Menu::getInstance()->isOptionChecked(MenuOption::PipelineWarnings),
                "Application::displaySide() ... entities...");

            RenderArgs::DebugFlags renderDebugFlags = RenderArgs::RENDER_DEBUG_NONE;

            if (Menu::getInstance()->isOptionChecked(MenuOption::PhysicsShowHulls)) {
                renderDebugFlags = static_cast<RenderArgs::DebugFlags>(renderDebugFlags |
                    static_cast<int>(RenderArgs::RENDER_DEBUG_HULLS));
            }
            renderArgs->_debugFlags = renderDebugFlags;
            //ViveControllerManager::getInstance().updateRendering(renderArgs, _main3DScene, pendingChanges);
        }
    }

    // FIXME: Move this out of here!, WorldBox should be driven by the entity content just like the other entities
    // Make sure the WorldBox is in the scene
    if (!render::Item::isValidID(WorldBoxRenderData::_item)) {
        auto worldBoxRenderData = make_shared<WorldBoxRenderData>();
        auto worldBoxRenderPayload = make_shared<WorldBoxRenderData::Payload>(worldBoxRenderData);

        WorldBoxRenderData::_item = _main3DScene->allocateID();

        pendingChanges.resetItem(WorldBoxRenderData::_item, worldBoxRenderPayload);
    } else {
        pendingChanges.updateItem<WorldBoxRenderData>(WorldBoxRenderData::_item,
            [](WorldBoxRenderData& payload) {
            payload._val++;
        });
    }

    // Setup the current Zone Entity lighting
    {
        auto stage = DependencyManager::get<SceneScriptingInterface>()->getSkyStage();
        DependencyManager::get<DeferredLightingEffect>()->setGlobalLight(stage->getSunLight());
        }

    {
        PerformanceTimer perfTimer("SceneProcessPendingChanges");
        _main3DScene->enqueuePendingChanges(pendingChanges);

        _main3DScene->processPendingChangesQueue();
    }

    // For now every frame pass the renderContext
    {
        PerformanceTimer perfTimer("EngineRun");

        {
            QMutexLocker viewLocker(&_viewMutex);
            renderArgs->setViewFrustum(_displayViewFrustum);
        }
        _renderEngine->getRenderContext()->args = renderArgs;

        // Before the deferred pass, let's try to use the render engine
        _renderEngine->run();
    }

    activeRenderingThread = nullptr;
}

void Application::renderRearViewMirror(RenderArgs* renderArgs, const QRect& region, bool isZoomed) {
    auto originalViewport = renderArgs->_viewport;
    // Grab current viewport to reset it at the end

    float aspect = (float)region.width() / region.height();
    float fov = MIRROR_FIELD_OF_VIEW;

    auto myAvatar = getMyAvatar();

    // bool eyeRelativeCamera = false;
    if (!isZoomed) {
        _mirrorCamera.setPosition(myAvatar->getChestPosition() +
                                  myAvatar->getOrientation() * glm::vec3(0.0f, 0.0f, -1.0f) * MIRROR_REARVIEW_BODY_DISTANCE * myAvatar->getScale());

    } else { // HEAD zoom level
        // FIXME note that the positioning of the camera relative to the avatar can suffer limited
        // precision as the user's position moves further away from the origin.  Thus at
        // /1e7,1e7,1e7 (well outside the buildable volume) the mirror camera veers and sways
        // wildly as you rotate your avatar because the floating point values are becoming
        // larger, squeezing out the available digits of precision you have available at the
        // human scale for camera positioning.

        // Previously there was a hack to correct this using the mechanism of repositioning
        // the avatar at the origin of the world for the purposes of rendering the mirror,
        // but it resulted in failing to render the avatar's head model in the mirror view
        // when in first person mode.  Presumably this was because of some missed culling logic
        // that was not accounted for in the hack.

        // This was removed in commit 71e59cfa88c6563749594e25494102fe01db38e9 but could be further
        // investigated in order to adapt the technique while fixing the head rendering issue,
        // but the complexity of the hack suggests that a better approach
        _mirrorCamera.setPosition(myAvatar->getDefaultEyePosition() +
                                    myAvatar->getOrientation() * glm::vec3(0.0f, 0.0f, -1.0f) * MIRROR_REARVIEW_DISTANCE * myAvatar->getScale());
    }
    _mirrorCamera.setProjection(glm::perspective(glm::radians(fov), aspect, DEFAULT_NEAR_CLIP, DEFAULT_FAR_CLIP));
    _mirrorCamera.setRotation(myAvatar->getWorldAlignedOrientation() * glm::quat(glm::vec3(0.0f, PI, 0.0f)));


    // set the bounds of rear mirror view
    // the region is in device independent coordinates; must convert to device
    float ratio = (float)QApplication::desktop()->windowHandle()->devicePixelRatio() * getRenderResolutionScale();
    int width = region.width() * ratio;
    int height = region.height() * ratio;
    gpu::Vec4i viewport = gpu::Vec4i(0, 0, width, height);
    renderArgs->_viewport = viewport;

    // render rear mirror view
    displaySide(renderArgs, _mirrorCamera, true);

    renderArgs->_viewport =  originalViewport;
}

void Application::resetSensors(bool andReload) {
    DependencyManager::get<Faceshift>()->reset();
    DependencyManager::get<DdeFaceTracker>()->reset();
    DependencyManager::get<EyeTracker>()->reset();
    getActiveDisplayPlugin()->resetSensors();
    getMyAvatar()->reset(andReload);
    QMetaObject::invokeMethod(DependencyManager::get<AudioClient>().data(), "reset", Qt::QueuedConnection);
}

void Application::updateWindowTitle() const {

    QString buildVersion = " (build " + applicationVersion() + ")";
    auto nodeList = DependencyManager::get<NodeList>();

    QString connectionStatus = nodeList->getDomainHandler().isConnected() ? "" : " (NOT CONNECTED) ";
    QString username = DependencyManager::get<AccountManager>()->getAccountInfo().getUsername();
    QString currentPlaceName = DependencyManager::get<AddressManager>()->getHost();

    if (currentPlaceName.isEmpty()) {
        currentPlaceName = nodeList->getDomainHandler().getHostname();
    }

    QString title = QString() + (!username.isEmpty() ? username + " @ " : QString())
        + currentPlaceName + connectionStatus + buildVersion;

#ifndef WIN32
    // crashes with vs2013/win32
    qCDebug(interfaceapp, "Application title set to: %s", title.toStdString().c_str());
#endif
    _window->setWindowTitle(title);
}

void Application::clearDomainOctreeDetails() {

    // if we're about to quit, we really don't need to do any of these things...
    if (_aboutToQuit) {
        return;
    }

    qCDebug(interfaceapp) << "Clearing domain octree details...";

    resetPhysicsReadyInformation();
    getMyAvatar()->setAvatarEntityDataChanged(true); // to recreate worn entities

    // reset our node to stats and node to jurisdiction maps... since these must be changing...
    _entityServerJurisdictions.withWriteLock([&] {
        _entityServerJurisdictions.clear();
    });

    _octreeServerSceneStats.withWriteLock([&] {
        _octreeServerSceneStats.clear();
    });

    // reset the model renderer
    getEntities()->clear();

    auto skyStage = DependencyManager::get<SceneScriptingInterface>()->getSkyStage();
    skyStage->setBackgroundMode(model::SunSkyStage::SKY_DOME);

    _recentlyClearedDomain = true;
}

void Application::domainChanged(const QString& domainHostname) {
    updateWindowTitle();
    // disable physics until we have enough information about our new location to not cause craziness.
    resetPhysicsReadyInformation();
}


void Application::resettingDomain() {
        _notifiedPacketVersionMismatchThisDomain = false;
    }

void Application::nodeAdded(SharedNodePointer node) const {
    if (node->getType() == NodeType::AvatarMixer) {
        // new avatar mixer, send off our identity packet right away
        getMyAvatar()->sendIdentityPacket();
    }
}

void Application::nodeActivated(SharedNodePointer node) {
    if (node->getType() == NodeType::AssetServer) {
        // asset server just connected - check if we have the asset browser showing

        auto offscreenUi = DependencyManager::get<OffscreenUi>();
        auto assetDialog = offscreenUi->getRootItem()->findChild<QQuickItem*>("AssetServer");

        if (assetDialog) {
            auto nodeList = DependencyManager::get<NodeList>();

            if (nodeList->getThisNodeCanRez()) {
                // call reload on the shown asset browser dialog to get the mappings (if permissions allow)
                QMetaObject::invokeMethod(assetDialog, "reload");
            } else {
                // we switched to an Asset Server that we can't modify, hide the Asset Browser
                assetDialog->setVisible(false);
            }
        }
    }

    // If we get a new EntityServer activated, do a "forceRedraw" query. This will send a degenerate
    // query so that the server will think our next non-degenerate query is "different enough" to send
    // us a full scene
    if (_recentlyClearedDomain && node->getType() == NodeType::EntityServer) {
        _recentlyClearedDomain = false;
        if (DependencyManager::get<SceneScriptingInterface>()->shouldRenderEntities()) {
            queryOctree(NodeType::EntityServer, PacketType::EntityQuery, _entityServerJurisdictions, true);
        }
    }

}

void Application::nodeKilled(SharedNodePointer node) {
    // These are here because connecting NodeList::nodeKilled to OctreePacketProcessor::nodeKilled doesn't work:
    // OctreePacketProcessor::nodeKilled is not being called when NodeList::nodeKilled is emitted.
    // This may have to do with GenericThread::threadRoutine() blocking the QThread event loop

    _octreeProcessor.nodeKilled(node);

    _entityEditSender.nodeKilled(node);

    if (node->getType() == NodeType::AudioMixer) {
        QMetaObject::invokeMethod(DependencyManager::get<AudioClient>().data(), "audioMixerKilled");
    } else if (node->getType() == NodeType::EntityServer) {
        QUuid nodeUUID = node->getUUID();
        // see if this is the first we've heard of this node...
        _entityServerJurisdictions.withReadLock([&] {
            if (_entityServerJurisdictions.find(nodeUUID) == _entityServerJurisdictions.end()) {
                return;
            }

            auto rootCode = _entityServerJurisdictions[nodeUUID].getRootOctalCode();
            VoxelPositionSize rootDetails;
            voxelDetailsForCode(rootCode.get(), rootDetails);

            qCDebug(interfaceapp, "model server going away...... v[%f, %f, %f, %f]",
                (double)rootDetails.x, (double)rootDetails.y, (double)rootDetails.z, (double)rootDetails.s);

        });

        // If the model server is going away, remove it from our jurisdiction map so we don't send voxels to a dead server
        _entityServerJurisdictions.withWriteLock([&] {
            _entityServerJurisdictions.erase(_entityServerJurisdictions.find(nodeUUID));
        });

        // also clean up scene stats for that server
        _octreeServerSceneStats.withWriteLock([&] {
            if (_octreeServerSceneStats.find(nodeUUID) != _octreeServerSceneStats.end()) {
                _octreeServerSceneStats.erase(nodeUUID);
            }
        });
    } else if (node->getType() == NodeType::AvatarMixer) {
        // our avatar mixer has gone away - clear the hash of avatars
        DependencyManager::get<AvatarManager>()->clearOtherAvatars();
    } else if (node->getType() == NodeType::AssetServer) {
        // asset server going away - check if we have the asset browser showing

        auto offscreenUi = DependencyManager::get<OffscreenUi>();
        auto assetDialog = offscreenUi->getRootItem()->findChild<QQuickItem*>("AssetServer");

        if (assetDialog) {
            // call reload on the shown asset browser dialog
            QMetaObject::invokeMethod(assetDialog, "clear");
    }
}
<<<<<<< HEAD
}
=======

>>>>>>> e92f1a8c
void Application::trackIncomingOctreePacket(ReceivedMessage& message, SharedNodePointer sendingNode, bool wasStatsPacket) {
    // Attempt to identify the sender from its address.
    if (sendingNode) {
        const QUuid& nodeUUID = sendingNode->getUUID();

        // now that we know the node ID, let's add these stats to the stats for that node...
        _octreeServerSceneStats.withWriteLock([&] {
            if (_octreeServerSceneStats.find(nodeUUID) != _octreeServerSceneStats.end()) {
                OctreeSceneStats& stats = _octreeServerSceneStats[nodeUUID];
                stats.trackIncomingOctreePacket(message, wasStatsPacket, sendingNode->getClockSkewUsec());
            }
        });
    }
}

bool Application::nearbyEntitiesAreReadyForPhysics() {
    // this is used to avoid the following scenario:
    // A table has some items sitting on top of it.  The items are at rest, meaning they aren't active in bullet.
    // Someone logs in close to the table.  They receive information about the items on the table before they
    // receive information about the table.  The items are very close to the avatar's capsule, so they become
    // activated in bullet.  This causes them to fall to the floor, because the table's shape isn't yet in bullet.
    EntityTreePointer entityTree = getEntities()->getTree();
    if (!entityTree) {
        return false;
    }

    QVector<EntityItemPointer> entities;
    entityTree->withReadLock([&] {
        AABox box(getMyAvatar()->getPosition() - glm::vec3(PHYSICS_READY_RANGE), glm::vec3(2 * PHYSICS_READY_RANGE));
        entityTree->findEntities(box, entities);
    });

    // For reasons I haven't found, we don't necessarily have the full scene when we receive a stats packet.  Apply
    // a heuristic to try to decide when we actually know about all of the nearby entities.
    uint32_t nearbyCount = entities.size();
    if (nearbyCount == _nearbyEntitiesCountAtLastPhysicsCheck) {
        _nearbyEntitiesStabilityCount++;
    } else {
        _nearbyEntitiesStabilityCount = 0;
    }
    _nearbyEntitiesCountAtLastPhysicsCheck = nearbyCount;

    const uint32_t MINIMUM_NEARBY_ENTITIES_STABILITY_COUNT = 3;
    if (_nearbyEntitiesStabilityCount >= MINIMUM_NEARBY_ENTITIES_STABILITY_COUNT) {
        // We've seen the same number of nearby entities for several stats packets in a row.  assume we've got all
        // the local entities.
        foreach (EntityItemPointer entity, entities) {
            if (entity->shouldBePhysical() && !entity->isReadyToComputeShape()) {
                static QString repeatedMessage =
                    LogHandler::getInstance().addRepeatedMessageRegex("Physics disabled until entity loads: .*");
                qCDebug(interfaceapp) << "Physics disabled until entity loads: " << entity->getID() << entity->getName();
                return false;
            }
        }
        return true;
    }
    return false;
}

int Application::processOctreeStats(ReceivedMessage& message, SharedNodePointer sendingNode) {
    // But, also identify the sender, and keep track of the contained jurisdiction root for this server

    // parse the incoming stats datas stick it in a temporary object for now, while we
    // determine which server it belongs to
    int statsMessageLength = 0;

    const QUuid& nodeUUID = sendingNode->getUUID();

    // now that we know the node ID, let's add these stats to the stats for that node...
    _octreeServerSceneStats.withWriteLock([&] {
        OctreeSceneStats& octreeStats = _octreeServerSceneStats[nodeUUID];
        statsMessageLength = octreeStats.unpackFromPacket(message);

        if (octreeStats.isFullScene()) {
            _fullSceneReceivedCounter++;
        }

        // see if this is the first we've heard of this node...
        NodeToJurisdictionMap* jurisdiction = nullptr;
        QString serverType;
        if (sendingNode->getType() == NodeType::EntityServer) {
            jurisdiction = &_entityServerJurisdictions;
            serverType = "Entity";
        }

        bool found = false;

        jurisdiction->withReadLock([&] {
            if (jurisdiction->find(nodeUUID) != jurisdiction->end()) {
                found = true;
                return;
            }

            VoxelPositionSize rootDetails;
            voxelDetailsForCode(octreeStats.getJurisdictionRoot().get(), rootDetails);

            qCDebug(interfaceapp, "stats from new %s server... [%f, %f, %f, %f]",
                qPrintable(serverType),
                (double)rootDetails.x, (double)rootDetails.y, (double)rootDetails.z, (double)rootDetails.s);
        });

        if (!found) {
            // store jurisdiction details for later use
            // This is bit of fiddling is because JurisdictionMap assumes it is the owner of the values used to construct it
            // but OctreeSceneStats thinks it's just returning a reference to its contents. So we need to make a copy of the
            // details from the OctreeSceneStats to construct the JurisdictionMap
            JurisdictionMap jurisdictionMap;
            jurisdictionMap.copyContents(octreeStats.getJurisdictionRoot(), octreeStats.getJurisdictionEndNodes());
            jurisdiction->withWriteLock([&] {
                (*jurisdiction)[nodeUUID] = jurisdictionMap;
            });
        }
    });

    return statsMessageLength;
}

void Application::packetSent(quint64 length) {
}

void Application::registerScriptEngineWithApplicationServices(ScriptEngine* scriptEngine) {
    // setup the packet senders and jurisdiction listeners of the script engine's scripting interfaces so
    // we can use the same ones from the application.
    auto entityScriptingInterface = DependencyManager::get<EntityScriptingInterface>();
    entityScriptingInterface->setPacketSender(&_entityEditSender);
    entityScriptingInterface->setEntityTree(getEntities()->getTree());

    // AvatarManager has some custom types
    AvatarManager::registerMetaTypes(scriptEngine);

    scriptEngine->registerGlobalObject("Rates", new RatesScriptingInterface(this));

    // hook our avatar and avatar hash map object into this script engine
    scriptEngine->registerGlobalObject("MyAvatar", getMyAvatar());
    qScriptRegisterMetaType(scriptEngine, audioListenModeToScriptValue, audioListenModeFromScriptValue);

    scriptEngine->registerGlobalObject("AvatarList", DependencyManager::get<AvatarManager>().data());

    scriptEngine->registerGlobalObject("Camera", &_myCamera);

#if defined(Q_OS_MAC) || defined(Q_OS_WIN)
    scriptEngine->registerGlobalObject("SpeechRecognizer", DependencyManager::get<SpeechRecognizer>().data());
#endif

    ClipboardScriptingInterface* clipboardScriptable = new ClipboardScriptingInterface();
    scriptEngine->registerGlobalObject("Clipboard", clipboardScriptable);
    connect(scriptEngine, &ScriptEngine::finished, clipboardScriptable, &ClipboardScriptingInterface::deleteLater);

    scriptEngine->registerGlobalObject("Overlays", &_overlays);
    qScriptRegisterMetaType(scriptEngine, OverlayPropertyResultToScriptValue, OverlayPropertyResultFromScriptValue);
    qScriptRegisterMetaType(scriptEngine, RayToOverlayIntersectionResultToScriptValue,
                            RayToOverlayIntersectionResultFromScriptValue);

    scriptEngine->registerGlobalObject("Desktop", DependencyManager::get<DesktopScriptingInterface>().data());

    scriptEngine->registerGlobalObject("Window", DependencyManager::get<WindowScriptingInterface>().data());
    scriptEngine->registerGetterSetter("location", LocationScriptingInterface::locationGetter,
                        LocationScriptingInterface::locationSetter, "Window");
    // register `location` on the global object.
    scriptEngine->registerGetterSetter("location", LocationScriptingInterface::locationGetter,
                                       LocationScriptingInterface::locationSetter);

    scriptEngine->registerFunction("WebWindow", WebWindowClass::constructor, 1);
    scriptEngine->registerFunction("OverlayWebWindow", QmlWebWindowClass::constructor);
    scriptEngine->registerFunction("OverlayWindow", QmlWindowClass::constructor);

    scriptEngine->registerGlobalObject("Menu", MenuScriptingInterface::getInstance());
    scriptEngine->registerGlobalObject("Stats", Stats::getInstance());
    scriptEngine->registerGlobalObject("Settings", SettingsScriptingInterface::getInstance());
    scriptEngine->registerGlobalObject("AudioDevice", AudioDeviceScriptingInterface::getInstance());

    // Caches
    scriptEngine->registerGlobalObject("AnimationCache", DependencyManager::get<AnimationCache>().data());
    scriptEngine->registerGlobalObject("TextureCache", DependencyManager::get<TextureCache>().data());
    scriptEngine->registerGlobalObject("ModelCache", DependencyManager::get<ModelCache>().data());
    scriptEngine->registerGlobalObject("SoundCache", DependencyManager::get<SoundCache>().data());

    scriptEngine->registerGlobalObject("Account", AccountScriptingInterface::getInstance());
    scriptEngine->registerGlobalObject("DialogsManager", _dialogsManagerScriptingInterface);

    scriptEngine->registerGlobalObject("GlobalServices", GlobalServicesScriptingInterface::getInstance());
    qScriptRegisterMetaType(scriptEngine, DownloadInfoResultToScriptValue, DownloadInfoResultFromScriptValue);

    scriptEngine->registerGlobalObject("FaceTracker", DependencyManager::get<DdeFaceTracker>().data());

    scriptEngine->registerGlobalObject("AvatarManager", DependencyManager::get<AvatarManager>().data());

    scriptEngine->registerGlobalObject("UndoStack", &_undoStackScriptingInterface);

    scriptEngine->registerGlobalObject("LODManager", DependencyManager::get<LODManager>().data());

    scriptEngine->registerGlobalObject("Paths", DependencyManager::get<PathUtils>().data());

    scriptEngine->registerGlobalObject("HMD", DependencyManager::get<HMDScriptingInterface>().data());
    scriptEngine->registerFunction("HMD", "getHUDLookAtPosition2D", HMDScriptingInterface::getHUDLookAtPosition2D, 0);
    scriptEngine->registerFunction("HMD", "getHUDLookAtPosition3D", HMDScriptingInterface::getHUDLookAtPosition3D, 0);

    scriptEngine->registerGlobalObject("Scene", DependencyManager::get<SceneScriptingInterface>().data());
    scriptEngine->registerGlobalObject("Render", _renderEngine->getConfiguration().get());

    scriptEngine->registerGlobalObject("ScriptDiscoveryService", DependencyManager::get<ScriptEngines>().data());
    scriptEngine->registerGlobalObject("Reticle", getApplicationCompositor().getReticleInterface());
}

bool Application::canAcceptURL(const QString& urlString) const {
    QUrl url(urlString);
    if (urlString.startsWith(HIFI_URL_SCHEME)) {
        return true;
    }
    QHashIterator<QString, AcceptURLMethod> i(_acceptedExtensions);
    QString lowerPath = url.path().toLower();
    while (i.hasNext()) {
        i.next();
        if (lowerPath.endsWith(i.key(), Qt::CaseInsensitive)) {
            return true;
        }
    }
    return false;
}

bool Application::acceptURL(const QString& urlString, bool defaultUpload) {
    if (urlString.startsWith(HIFI_URL_SCHEME)) {
        // this is a hifi URL - have the AddressManager handle it
        QMetaObject::invokeMethod(DependencyManager::get<AddressManager>().data(), "handleLookupString",
                                  Qt::AutoConnection, Q_ARG(const QString&, urlString));
        return true;
    }

    QUrl url(urlString);
    QHashIterator<QString, AcceptURLMethod> i(_acceptedExtensions);
    QString lowerPath = url.path().toLower();
    while (i.hasNext()) {
        i.next();
        if (lowerPath.endsWith(i.key(), Qt::CaseInsensitive)) {
            AcceptURLMethod method = i.value();
            return (this->*method)(urlString);
        }
    }

    if (defaultUpload) {
        toggleAssetServerWidget(urlString);
}
    return defaultUpload;
}

void Application::setSessionUUID(const QUuid& sessionUUID) const {
    Physics::setSessionUUID(sessionUUID);
}


// If we're not getting anything back from the domain server checkin, it might be that the domain speaks an 
// older version of the DomainConnectRequest protocol. We will attempt to send and older version of DomainConnectRequest.
// We won't actually complete the connection, but if the server responds, we know that it needs to be upgraded (or we
// need to be downgraded to talk to it).
void Application::limitOfSilentDomainCheckInsReached() {
    auto nodeList = DependencyManager::get<NodeList>();
    nodeList->downgradeDomainServerCheckInVersion(); // attempt to use an older domain checkin version
    nodeList->reset();
}

bool Application::askToSetAvatarUrl(const QString& url) {
    QUrl realUrl(url);
    if (realUrl.isLocalFile()) {
        OffscreenUi::warning("", "You can not use local files for avatar components.");
        return false;
    }

    // Download the FST file, to attempt to determine its model type
    QVariantHash fstMapping = FSTReader::downloadMapping(url);

    FSTReader::ModelType modelType = FSTReader::predictModelType(fstMapping);

    QString modelName = fstMapping["name"].toString();
    QString modelLicense = fstMapping["license"].toString();

    bool agreeToLicence = true; // assume true
    if (!modelLicense.isEmpty()) {
        // word wrap the licence text to fit in a reasonable shaped message box.
        const int MAX_CHARACTERS_PER_LINE = 90;
        modelLicense = simpleWordWrap(modelLicense, MAX_CHARACTERS_PER_LINE);

        agreeToLicence = QMessageBox::Yes == OffscreenUi::question("Avatar Usage License",
            modelLicense + "\nDo you argee to these terms?",
            QMessageBox::Yes | QMessageBox::No, QMessageBox::Yes);
    }

    bool ok = false;

<<<<<<< HEAD
        case FSTReader::HEAD_AND_BODY_MODEL:
             ok = QMessageBox::Ok == OffscreenUi::question("Set Avatar",
							   "Would you like to use '" + modelName + "' for your avatar?",
							   QMessageBox::Ok | QMessageBox::Cancel, QMessageBox::Ok);
        break;
=======
    if (!agreeToLicence) {
        qCDebug(interfaceapp) << "Declined to agree to avatar license: " << url;
    } else {
        switch (modelType) {
>>>>>>> e92f1a8c

            case FSTReader::HEAD_AND_BODY_MODEL:
                 ok = QMessageBox::Ok == OffscreenUi::question("Set Avatar",
                                   "Would you like to use '" + modelName + "' for your avatar?",
                                   QMessageBox::Ok | QMessageBox::Cancel, QMessageBox::Ok);
            break;

            default:
                OffscreenUi::warning("", modelName + "Does not support a head and body as required.");
            break;
        }
    }

    if (ok) {
        getMyAvatar()->useFullAvatarURL(url, modelName);
        emit fullAvatarURLChanged(url, modelName);
    } else {
        qCDebug(interfaceapp) << "Declined to use the avatar: " << url;
    }

    return true;
}


bool Application::askToLoadScript(const QString& scriptFilenameOrURL) {
    QMessageBox::StandardButton reply;
    QString message = "Would you like to run this script:\n" + scriptFilenameOrURL;
    reply = OffscreenUi::question(getWindow(), "Run Script", message, QMessageBox::Yes | QMessageBox::No);

    if (reply == QMessageBox::Yes) {
        qCDebug(interfaceapp) << "Chose to run the script: " << scriptFilenameOrURL;
        DependencyManager::get<ScriptEngines>()->loadScript(scriptFilenameOrURL);
    } else {
        qCDebug(interfaceapp) << "Declined to run the script: " << scriptFilenameOrURL;
    }
    return true;
}

bool Application::askToWearAvatarAttachmentUrl(const QString& url) {

    QNetworkAccessManager& networkAccessManager = NetworkAccessManager::getInstance();
    QNetworkRequest networkRequest = QNetworkRequest(url);
    networkRequest.setHeader(QNetworkRequest::UserAgentHeader, HIGH_FIDELITY_USER_AGENT);
    QNetworkReply* reply = networkAccessManager.get(networkRequest);
    int requestNumber = ++_avatarAttachmentRequest;
    connect(reply, &QNetworkReply::finished, [this, reply, url, requestNumber]() {

        if (requestNumber != _avatarAttachmentRequest) {
            // this request has been superseded by another more recent request
            reply->deleteLater();
            return;
        }

        QNetworkReply::NetworkError networkError = reply->error();
        if (networkError == QNetworkReply::NoError) {
            // download success
            QByteArray contents = reply->readAll();

            QJsonParseError jsonError;
            auto doc = QJsonDocument::fromJson(contents, &jsonError);
            if (jsonError.error == QJsonParseError::NoError) {

                auto jsonObject = doc.object();

                // retrieve optional name field from JSON
                QString name = tr("Unnamed Attachment");
                auto nameValue = jsonObject.value("name");
                if (nameValue.isString()) {
                    name = nameValue.toString();
                }

                // display confirmation dialog
                if (displayAvatarAttachmentConfirmationDialog(name)) {

                    // add attachment to avatar
                    auto myAvatar = getMyAvatar();
                    assert(myAvatar);
                    auto attachmentDataVec = myAvatar->getAttachmentData();
                    AttachmentData attachmentData;
                    attachmentData.fromJson(jsonObject);
                    attachmentDataVec.push_back(attachmentData);
                    myAvatar->setAttachmentData(attachmentDataVec);

                } else {
                    qCDebug(interfaceapp) << "User declined to wear the avatar attachment: " << url;
                }

            } else {
                // json parse error
                auto avatarAttachmentParseErrorString = tr("Error parsing attachment JSON from url: \"%1\"");
                displayAvatarAttachmentWarning(avatarAttachmentParseErrorString.arg(url));
            }
        } else {
            // download failure
            auto avatarAttachmentDownloadErrorString = tr("Error downloading attachment JSON from url: \"%1\"");
            displayAvatarAttachmentWarning(avatarAttachmentDownloadErrorString.arg(url));
        }
        reply->deleteLater();
    });
    return true;
}

void Application::displayAvatarAttachmentWarning(const QString& message) const {
    auto avatarAttachmentWarningTitle = tr("Avatar Attachment Failure");
    OffscreenUi::warning(avatarAttachmentWarningTitle, message);
}

bool Application::displayAvatarAttachmentConfirmationDialog(const QString& name) const {
    auto avatarAttachmentConfirmationTitle = tr("Avatar Attachment Confirmation");
    auto avatarAttachmentConfirmationMessage = tr("Would you like to wear '%1' on your avatar?").arg(name);
    auto reply = OffscreenUi::question(avatarAttachmentConfirmationTitle,
                                       avatarAttachmentConfirmationMessage,
                                       QMessageBox::Ok | QMessageBox::Cancel);
    if (QMessageBox::Ok == reply) {
        return true;
    } else {
        return false;
    }
}

void Application::toggleRunningScriptsWidget() const {
    static const QUrl url("hifi/dialogs/RunningScripts.qml");
    DependencyManager::get<OffscreenUi>()->show(url, "RunningScripts");
    //if (_runningScriptsWidget->isVisible()) {
    //    if (_runningScriptsWidget->hasFocus()) {
    //        _runningScriptsWidget->hide();
    //    } else {
    //        _runningScriptsWidget->raise();
    //        setActiveWindow(_runningScriptsWidget);
    //        _runningScriptsWidget->setFocus();
    //    }
    //} else {
    //    _runningScriptsWidget->show();
    //    _runningScriptsWidget->setFocus();
    //}
}

void Application::toggleAssetServerWidget(QString filePath) {
    if (!DependencyManager::get<NodeList>()->getThisNodeCanRez()) {
        return;
    }

    static const QUrl url { "AssetServer.qml" };

    auto startUpload = [=](QQmlContext* context, QObject* newObject){
        if (!filePath.isEmpty()) {
            emit uploadRequest(filePath);
        }
    };
    DependencyManager::get<OffscreenUi>()->show(url, "AssetServer", startUpload);
    startUpload(nullptr, nullptr);
}

void Application::packageModel() {
    ModelPackager::package();
}

void Application::openUrl(const QUrl& url) const {
    if (!url.isEmpty()) {
        if (url.scheme() == HIFI_URL_SCHEME) {
            DependencyManager::get<AddressManager>()->handleLookupString(url.toString());
        } else {
            // address manager did not handle - ask QDesktopServices to handle
            QDesktopServices::openUrl(url);
        }
    }
}

void Application::loadDialog() {
    auto scriptEngines = DependencyManager::get<ScriptEngines>();
    QString fileNameString = OffscreenUi::getOpenFileName(
        _glWidget, tr("Open Script"), getPreviousScriptLocation(), tr("JavaScript Files (*.js)"));
    if (!fileNameString.isEmpty() && QFile(fileNameString).exists()) {
        setPreviousScriptLocation(QFileInfo(fileNameString).absolutePath());
        DependencyManager::get<ScriptEngines>()->loadScript(fileNameString, true, false, false, true);  // Don't load from cache
    }
}

QString Application::getPreviousScriptLocation() {
    QString result = _previousScriptLocation.get();
    return result;
}

void Application::setPreviousScriptLocation(const QString& location) {
    _previousScriptLocation.set(location);
}

void Application::loadScriptURLDialog() const {
    auto newScript = OffscreenUi::getText(nullptr, "Open and Run Script", "Script URL");
    if (!newScript.isEmpty()) {
        DependencyManager::get<ScriptEngines>()->loadScript(newScript);
    }
}

void Application::toggleLogDialog() {
    if (! _logDialog) {
        _logDialog = new LogDialog(_glWidget, getLogger());
    }

    if (_logDialog->isVisible()) {
        _logDialog->hide();
    } else {
        _logDialog->show();
    }
}

void Application::takeSnapshot() {
    QMediaPlayer* player = new QMediaPlayer();
    QFileInfo inf = QFileInfo(PathUtils::resourcesPath() + "sounds/snap.wav");
    player->setMedia(QUrl::fromLocalFile(inf.absoluteFilePath()));
    player->play();

    QString fileName = Snapshot::saveSnapshot(getActiveDisplayPlugin()->getScreenshot());

    auto accountManager = DependencyManager::get<AccountManager>();
    if (!accountManager->isLoggedIn()) {
        return;
    }

    DependencyManager::get<OffscreenUi>()->load("hifi/dialogs/SnapshotShareDialog.qml", [=](QQmlContext*, QObject* dialog) {
        dialog->setProperty("source", QUrl::fromLocalFile(fileName));
        connect(dialog, SIGNAL(uploadSnapshot(const QString& snapshot)), this, SLOT(uploadSnapshot(const QString& snapshot)));
    });
}

float Application::getRenderResolutionScale() const {
    if (Menu::getInstance()->isOptionChecked(MenuOption::RenderResolutionOne)) {
        return 1.0f;
    } else if (Menu::getInstance()->isOptionChecked(MenuOption::RenderResolutionTwoThird)) {
        return 0.666f;
    } else if (Menu::getInstance()->isOptionChecked(MenuOption::RenderResolutionHalf)) {
        return 0.5f;
    } else if (Menu::getInstance()->isOptionChecked(MenuOption::RenderResolutionThird)) {
        return 0.333f;
    } else if (Menu::getInstance()->isOptionChecked(MenuOption::RenderResolutionQuarter)) {
        return 0.25f;
    } else {
        return 1.0f;
    }
}

void Application::notifyPacketVersionMismatch() {
    if (!_notifiedPacketVersionMismatchThisDomain) {
        _notifiedPacketVersionMismatchThisDomain = true;

        QString message = "The location you are visiting is running an incompatible server version.\n";
        message += "Content may not display properly.";

        OffscreenUi::warning("", message);
    }
}

void Application::checkSkeleton() const {
    if (getMyAvatar()->getSkeletonModel()->isActive() && !getMyAvatar()->getSkeletonModel()->hasSkeleton()) {
        qCDebug(interfaceapp) << "MyAvatar model has no skeleton";

        QString message = "Your selected avatar body has no skeleton.\n\nThe default body will be loaded...";
        OffscreenUi::warning("", message);

        getMyAvatar()->useFullAvatarURL(AvatarData::defaultFullAvatarModelUrl(), DEFAULT_FULL_AVATAR_MODEL_NAME);
    } else {
        _physicsEngine->setCharacterController(getMyAvatar()->getCharacterController());
    }
}

void Application::activeChanged(Qt::ApplicationState state) {
    switch (state) {
        case Qt::ApplicationActive:
            _isForeground = true;
            break;

        case Qt::ApplicationSuspended:
        case Qt::ApplicationHidden:
        case Qt::ApplicationInactive:
        default:
            _isForeground = false;
            break;
    }
}

void Application::postLambdaEvent(std::function<void()> f) {
    if (this->thread() == QThread::currentThread()) {
        f();
    } else {
        QCoreApplication::postEvent(this, new LambdaEvent(f));
    }
}

void Application::initPlugins() {
}

void Application::shutdownPlugins() {
}

glm::uvec2 Application::getCanvasSize() const {
    return glm::uvec2(_glWidget->width(), _glWidget->height());
}

QRect Application::getRenderingGeometry() const {
    auto geometry = _glWidget->geometry(); 
    auto topLeft = geometry.topLeft();
    auto topLeftScreen = _glWidget->mapToGlobal(topLeft);
    geometry.moveTopLeft(topLeftScreen);
    return geometry;
}

glm::uvec2 Application::getUiSize() const {
    static const uint MIN_SIZE = 1;
    glm::uvec2 result(MIN_SIZE);
    if (_displayPlugin) {
        result = getActiveDisplayPlugin()->getRecommendedUiSize();
    }
    return result;
}

QRect Application::getRecommendedOverlayRect() const {
    auto uiSize = getUiSize();
    QRect result(0, 0, uiSize.x, uiSize.y);
    if (_displayPlugin) {
        result = getActiveDisplayPlugin()->getRecommendedOverlayRect();
    }
    return result;
}

QSize Application::getDeviceSize() const {
    static const int MIN_SIZE = 1;
    QSize result(MIN_SIZE, MIN_SIZE);
    if (_displayPlugin) {
        result = fromGlm(getActiveDisplayPlugin()->getRecommendedRenderSize());
    }
    return result;
}

bool Application::isThrottleRendering() const {
    if (_displayPlugin) {
        return getActiveDisplayPlugin()->isThrottled();
    }
    return false;
}

bool Application::hasFocus() const {
    if (_displayPlugin) {
        return getActiveDisplayPlugin()->hasFocus();
    }
    return (QApplication::activeWindow() != nullptr);
}

glm::vec2 Application::getViewportDimensions() const {
    return toGlm(getDeviceSize());
}

void Application::setMaxOctreePacketsPerSecond(int maxOctreePPS) {
    if (maxOctreePPS != _maxOctreePPS) {
        _maxOctreePPS = maxOctreePPS;
        maxOctreePacketsPerSecond.set(_maxOctreePPS);
    }
}

int Application::getMaxOctreePacketsPerSecond() const {
    return _maxOctreePPS;
}

qreal Application::getDevicePixelRatio() {
    return (_window && _window->windowHandle()) ? _window->windowHandle()->devicePixelRatio() : 1.0;
}

<<<<<<< HEAD
DisplayPlugin* Application::getActiveDisplayPlugin() {
    DisplayPlugin* result = nullptr;
    if (QThread::currentThread() == thread()) {
        if (nullptr == _displayPlugin) {
        updateDisplayMode();
        Q_ASSERT(_displayPlugin);
    }
        result = _displayPlugin.get();
    } else {
        std::unique_lock<std::mutex> lock(_displayPluginLock);
        result = _displayPlugin.get();
}
    return result;
}
=======
DisplayPluginPointer Application::getActiveDisplayPlugin() const {
    if (QThread::currentThread() != thread()) {
        std::unique_lock<std::mutex> lock(_displayPluginLock);
        return _displayPlugin;
    }
>>>>>>> e92f1a8c

    if (!_displayPlugin) {
        const_cast<Application*>(this)->updateDisplayMode();
        Q_ASSERT(_displayPlugin);
    }
    return _displayPlugin;
}


static void addDisplayPluginToMenu(DisplayPluginPointer displayPlugin, bool active = false) {
    auto menu = Menu::getInstance();
    QString name = displayPlugin->getName();
    auto grouping = displayPlugin->getGrouping();
    QString groupingMenu { "" };
    Q_ASSERT(!menu->menuItemExists(MenuOption::OutputMenu, name));

    // assign the meny grouping based on plugin grouping
    switch (grouping) {
        case Plugin::ADVANCED:
            groupingMenu = "Advanced";
            break;
        case Plugin::DEVELOPER:
            groupingMenu = "Developer";
            break;
        default:
            groupingMenu = "Standard"; 
            break;
    }

    static QActionGroup* displayPluginGroup = nullptr;
    if (!displayPluginGroup) {
        displayPluginGroup = new QActionGroup(menu);
        displayPluginGroup->setExclusive(true);
    }
    auto parent = menu->getMenu(MenuOption::OutputMenu);
    auto action = menu->addActionToQMenuAndActionHash(parent,
        name, 0, qApp,
        SLOT(updateDisplayMode()),
        QAction::NoRole, Menu::UNSPECIFIED_POSITION, groupingMenu);

    action->setCheckable(true);
    action->setChecked(active);
    displayPluginGroup->addAction(action);
    Q_ASSERT(menu->menuItemExists(MenuOption::OutputMenu, name));
}

void Application::updateDisplayMode() {
    // Unsafe to call this method from anything but the main thread
    if (QThread::currentThread() != thread()) {
        qFatal("Attempted to switch display plugins from a non-main thread");
    }

    // Some plugins *cough* Oculus *cough* process message events from inside their
    // display function, and we don't want to change the display plugin underneath
    // the paintGL call, so we need to guard against that
    // The current oculus runtime doesn't do this anymore
    if (_inPaint) {
        qFatal("Attempted to switch display plugins while in painting");
    }

    auto menu = Menu::getInstance();
    auto displayPlugins = PluginManager::getInstance()->getDisplayPlugins();

    static std::once_flag once;
    std::call_once(once, [&] {
        bool first = true;

        // first sort the plugins into groupings: standard, advanced, developer
        DisplayPluginList standard;
        DisplayPluginList advanced;
        DisplayPluginList developer;
        foreach(auto displayPlugin, displayPlugins) {
            auto grouping = displayPlugin->getGrouping();
            switch (grouping) {
                case Plugin::ADVANCED:
                    advanced.push_back(displayPlugin);
                    break;
                case Plugin::DEVELOPER:
                    developer.push_back(displayPlugin);
                    break;
                default:
                    standard.push_back(displayPlugin);
                    break;
            }
        }

        // concatenate the groupings into a single list in the order: standard, advanced, developer
        standard.insert(std::end(standard), std::begin(advanced), std::end(advanced));
        standard.insert(std::end(standard), std::begin(developer), std::end(developer));

        foreach(auto displayPlugin, standard) {
            addDisplayPluginToMenu(displayPlugin, first);
            auto displayPluginName = displayPlugin->getName();
            QObject::connect(displayPlugin.get(), &DisplayPlugin::recommendedFramebufferSizeChanged, [this](const QSize & size) {
                resizeGL();
            });
            QObject::connect(displayPlugin.get(), &DisplayPlugin::outputDeviceLost, [this, displayPluginName] {
                PluginManager::getInstance()->disableDisplayPlugin(displayPluginName);
                auto menu = Menu::getInstance();
                if (menu->menuItemExists(MenuOption::OutputMenu, displayPluginName)) {
                    menu->removeMenuItem(MenuOption::OutputMenu, displayPluginName);
                }
            });
            first = false;
        }

        // after all plugins have been added to the menu, add a separator to the menu
        auto menu = Menu::getInstance();
        auto parent = menu->getMenu(MenuOption::OutputMenu);
        parent->addSeparator();
    });


    // Default to the first item on the list, in case none of the menu items match
    DisplayPluginPointer newDisplayPlugin = displayPlugins.at(0);
    foreach(DisplayPluginPointer displayPlugin, PluginManager::getInstance()->getDisplayPlugins()) {
        QString name = displayPlugin->getName();
        QAction* action = menu->getActionForOption(name);
        // Menu might have been removed if the display plugin lost
        if (!action) {
            continue;
        }
        if (action->isChecked()) {
            newDisplayPlugin = displayPlugin;
            break;
        }
    }

    if (newDisplayPlugin == _displayPlugin) {
        return;
    }

    auto offscreenUi = DependencyManager::get<OffscreenUi>();

    // Make the switch atomic from the perspective of other threads
    {
        std::unique_lock<std::mutex> lock(_displayPluginLock);

        auto oldDisplayPlugin = _displayPlugin;
    if (_displayPlugin) {
        _displayPlugin->deactivate();
    }

    // FIXME probably excessive and useless context switching
        _offscreenContext->makeCurrent();

        bool active = newDisplayPlugin->activate();

        if (!active) {
            // If the new plugin fails to activate, fallback to last display
            qWarning() << "Failed to activate display: " << newDisplayPlugin->getName();
            newDisplayPlugin = oldDisplayPlugin;

            if (newDisplayPlugin) {
                qWarning() << "Falling back to last display: " << newDisplayPlugin->getName();
                active = newDisplayPlugin->activate();
            }

            // If there is no last display, or
            // If the last display fails to activate, fallback to desktop
            if (!active) {
                newDisplayPlugin = displayPlugins.at(0);
                qWarning() << "Falling back to display: " << newDisplayPlugin->getName();
                active = newDisplayPlugin->activate();
            }

            if (!active) {
                qFatal("Failed to activate fallback plugin");
            }
        }

        _offscreenContext->makeCurrent();
        offscreenUi->resize(fromGlm(newDisplayPlugin->getRecommendedUiSize()));
        _offscreenContext->makeCurrent();
    getApplicationCompositor().setDisplayPlugin(newDisplayPlugin);
    _displayPlugin = newDisplayPlugin;
    }


    emit activeDisplayPluginChanged();

    // reset the avatar, to set head and hand palms back to a reasonable default pose.
    getMyAvatar()->reset(false);

    Q_ASSERT_X(_displayPlugin, "Application::updateDisplayMode", "could not find an activated display plugin");
}

static void addInputPluginToMenu(InputPluginPointer inputPlugin) {
    auto menu = Menu::getInstance();
    QString name = INPUT_DEVICE_MENU_PREFIX + inputPlugin->getName();
    Q_ASSERT(!menu->menuItemExists(MenuOption::InputMenu, name));

    static QActionGroup* inputPluginGroup = nullptr;
    if (!inputPluginGroup) {
        inputPluginGroup = new QActionGroup(menu);
        inputPluginGroup->setExclusive(false);
    }

    auto parent = menu->getMenu(MenuOption::InputMenu);
    auto action = menu->addCheckableActionToQMenuAndActionHash(parent,
        name, 0, true, qApp,
        SLOT(updateInputModes()));

    inputPluginGroup->addAction(action);
    Q_ASSERT(menu->menuItemExists(MenuOption::InputMenu, name));
}


void Application::updateInputModes() {
    auto menu = Menu::getInstance();
    auto inputPlugins = PluginManager::getInstance()->getInputPlugins();
    static std::once_flag once;
    std::call_once(once, [&] {
        foreach(auto inputPlugin, inputPlugins) {
            addInputPluginToMenu(inputPlugin);
        }
    });
    auto offscreenUi = DependencyManager::get<OffscreenUi>();

    InputPluginList newInputPlugins;
    InputPluginList removedInputPlugins;
    foreach(auto inputPlugin, inputPlugins) {
        QString name = INPUT_DEVICE_MENU_PREFIX + inputPlugin->getName();
        QAction* action = menu->getActionForOption(name);

        auto it = std::find(std::begin(_activeInputPlugins), std::end(_activeInputPlugins), inputPlugin);
        if (action->isChecked() && it == std::end(_activeInputPlugins)) {
            _activeInputPlugins.push_back(inputPlugin);
            newInputPlugins.push_back(inputPlugin);
        } else if (!action->isChecked() && it != std::end(_activeInputPlugins)) {
            _activeInputPlugins.erase(it);
            removedInputPlugins.push_back(inputPlugin);
        }
    }

    // A plugin was checked
    if (newInputPlugins.size() > 0) {
        foreach(auto newInputPlugin, newInputPlugins) {
            newInputPlugin->activate();
            //newInputPlugin->installEventFilter(qApp);
            //newInputPlugin->installEventFilter(offscreenUi.data());
        }
    }
    if (removedInputPlugins.size() > 0) { // A plugin was unchecked
        foreach(auto removedInputPlugin, removedInputPlugins) {
            removedInputPlugin->deactivate();
            //removedInputPlugin->removeEventFilter(qApp);
            //removedInputPlugin->removeEventFilter(offscreenUi.data());
        }
    }

    //if (newInputPlugins.size() > 0 || removedInputPlugins.size() > 0) {
    //    if (!_currentInputPluginActions.isEmpty()) {
    //        auto menu = Menu::getInstance();
    //        foreach(auto itemInfo, _currentInputPluginActions) {
    //            menu->removeMenuItem(itemInfo.first, itemInfo.second);
    //        }
    //        _currentInputPluginActions.clear();
    //    }
    //}
}

mat4 Application::getEyeProjection(int eye) const {
    QMutexLocker viewLocker(&_viewMutex);
    if (isHMDMode()) {
        return getActiveDisplayPlugin()->getEyeProjection((Eye)eye, _viewFrustum.getProjection());
    }
    return _viewFrustum.getProjection();
}

mat4 Application::getEyeOffset(int eye) const {
    // FIXME invert?
    return getActiveDisplayPlugin()->getEyeToHeadTransform((Eye)eye);
}

mat4 Application::getHMDSensorPose() const {
    if (isHMDMode()) {
        return getActiveDisplayPlugin()->getHeadPose();
    }
    return mat4();
}

void Application::deadlockApplication() {
    qCDebug(interfaceapp) << "Intentionally deadlocked Interface";
    // Using a loop that will *technically* eventually exit (in ~600 billion years)
    // to avoid compiler warnings about a loop that will never exit
    for (uint64_t i = 1; i != 0; ++i) {
        QThread::sleep(1);
    }
}

void Application::setActiveDisplayPlugin(const QString& pluginName) {
    auto menu = Menu::getInstance();
    foreach(DisplayPluginPointer displayPlugin, PluginManager::getInstance()->getDisplayPlugins()) {
        QString name = displayPlugin->getName();
        QAction* action = menu->getActionForOption(name);
        if (pluginName == name) {
            action->setChecked(true);
        }
    }
    updateDisplayMode();
}

void Application::handleLocalServerConnection() const {
    auto server = qobject_cast<QLocalServer*>(sender());

    qDebug() << "Got connection on local server from additional instance - waiting for parameters";

    auto socket = server->nextPendingConnection();

    connect(socket, &QLocalSocket::readyRead, this, &Application::readArgumentsFromLocalSocket);

    qApp->getWindow()->raise();
    qApp->getWindow()->activateWindow();
}

void Application::readArgumentsFromLocalSocket() const {
    auto socket = qobject_cast<QLocalSocket*>(sender());

    auto message = socket->readAll();
    socket->deleteLater();

    qDebug() << "Read from connection: " << message;

    // If we received a message, try to open it as a URL
    if (message.length() > 0) {
        qApp->openUrl(QString::fromUtf8(message));
    }
}

void Application::showDesktop() {
    if (!_overlayConductor.getEnabled()) {
        _overlayConductor.setEnabled(true);
    }
}

CompositorHelper& Application::getApplicationCompositor() const {
    return *DependencyManager::get<CompositorHelper>();
}<|MERGE_RESOLUTION|>--- conflicted
+++ resolved
@@ -202,11 +202,7 @@
 
 static const QString DESKTOP_LOCATION = QStandardPaths::writableLocation(QStandardPaths::DesktopLocation);
 
-<<<<<<< HEAD
-const QString DEFAULT_SCRIPTS_JS_URL = "http://hifi-assets.e-spaces.com/scripts/defaultScripts.js";
-=======
 static const QString INPUT_DEVICE_MENU_PREFIX = "Device: ";
->>>>>>> e92f1a8c
 Setting::Handle<int> maxOctreePacketsPerSecond("maxOctreePPS", DEFAULT_MAX_OCTREE_PPS);
 
 const QHash<QString, Application::AcceptURLMethod> Application::_acceptedExtensions {
@@ -279,7 +275,7 @@
             if (elapsedMovingAverage > WARNING_ELAPSED_HEARTBEAT) {
                 qDebug() << "DEADLOCK WATCHDOG WARNING:"
                     << "lastHeartbeatAge:" << lastHeartbeatAge
-                    << "elapsedMovingAverage:" << elapsedMovingAverage << "** OVER EXPECTED VALUE **"
+                    << "elapsedMovingAverage:" << elapsedMovingAverage << "** OVER EXPECTED VALUE**"
                     << "maxElapsed:" << _maxElapsed
                     << "maxElapsedAverage:" << _maxElapsedAverage
                     << "samples:" << _movingAverage.getSamples();
@@ -667,32 +663,15 @@
     connect(nodeList.data(), &NodeList::packetVersionMismatch, this, &Application::notifyPacketVersionMismatch);
 
     // connect to appropriate slots on AccountManager
-<<<<<<< HEAD
-    AccountManager& accountManager = AccountManager::getInstance();
-
-    //UTII: we dont need to keep track of the account balance
-    //const qint64 BALANCE_UPDATE_INTERVAL_MSECS = 5 * MSECS_PER_SEC;
-
-    //connect(&balanceUpdateTimer, &QTimer::timeout, &accountManager, &AccountManager::updateBalance);
-    //balanceUpdateTimer.start(BALANCE_UPDATE_INTERVAL_MSECS);
-
-    //connect(&accountManager, &AccountManager::balanceChanged, this, &Application::updateWindowTitle);
-=======
     auto accountManager = DependencyManager::get<AccountManager>();
->>>>>>> e92f1a8c
 
     auto dialogsManager = DependencyManager::get<DialogsManager>();
     connect(accountManager.data(), &AccountManager::authRequired, dialogsManager.data(), &DialogsManager::showLoginDialog);
     connect(accountManager.data(), &AccountManager::usernameChanged, this, &Application::updateWindowTitle);
 
     // set the account manager's root URL and trigger a login request if we don't have the access token
-<<<<<<< HEAD
-    accountManager.setIsAgent(true);
-    accountManager.setAuthURL(NetworkingConstants::UTII_AUTH_SERVER_URL);
-=======
     accountManager->setIsAgent(true);
-    accountManager->setAuthURL(NetworkingConstants::METAVERSE_SERVER_URL);
->>>>>>> e92f1a8c
+    accountManager->setAuthURL(NetworkingConstants::UTII_AUTH_SERVER_URL);
 
     // sessionRunTime will be reset soon by loadSettings. Grab it now to get previous session value.
     // The value will be 0 if the user blew away settings this session, which is both a feature and a bug.
@@ -1094,25 +1073,11 @@
     connect(this, &Application::applicationStateChanged, this, &Application::activeChanged);
     qCDebug(interfaceapp, "Startup time: %4.2f seconds.", (double)startupTimer.elapsed() / 1000.0);
 
-<<<<<<< HEAD
-    _idleTimer = new QTimer(this);
-    connect(_idleTimer, &QTimer::timeout, [=] {
-        idle(usecTimestampNow());
-    });
-    connect(this, &Application::beforeAboutToQuit, [=] {
-        disconnect(_idleTimer);
-    });
-    // Setting the interval to zero forces this to get called whenever there are no messages
-    // in the queue, which can be pretty damn frequent.  Hence the idle function has a bunch 
-    // of logic to abort early if it's being called too often.
-    _idleTimer->start(0);
-
-    LoadingScreen::show();
-=======
     // After all of the constructor is completed, then set firstRun to false.
     Setting::Handle<bool> firstRun{ Settings::firstRun, true };
     firstRun.set(false);
->>>>>>> e92f1a8c
+
+    LoadingScreen::show();
 }
 
 void Application::domainConnectionRefused(const QString& reasonMessage, int reasonCode) {
@@ -1393,13 +1358,7 @@
     _idleLoopStdev.reset();
 
     // update before the first render
-<<<<<<< HEAD
-    update(1.0f / _fps);
-
-    //InfoView::show(INFO_HELP_PATH, true);
-=======
     update(0);
->>>>>>> e92f1a8c
 }
 
 FrameTimingsScriptingInterface _frameTimingsScriptingInterface;
@@ -1497,7 +1456,7 @@
     rootContext->setContextProperty("Reticle", getApplicationCompositor().getReticleInterface());
 
     rootContext->setContextProperty("ApplicationCompositor", &getApplicationCompositor());
-    
+
 
     _glWidget->installEventFilter(offscreenUi.data());
     offscreenUi->setMouseTranslator([=](const QPointF& pt) {
@@ -1885,7 +1844,7 @@
     // Possible change in aspect ratio
     {
         QMutexLocker viewLocker(&_viewMutex);
-        loadViewFrustum(_myCamera, _viewFrustum);
+    loadViewFrustum(_myCamera, _viewFrustum);
     }
 
     auto offscreenUi = DependencyManager::get<OffscreenUi>();
@@ -1924,8 +1883,8 @@
             removePostedEvents(this, Present);
             postEvent(this, new QEvent(static_cast<QEvent::Type>(Present)), Qt::LowEventPriority);
             isPaintingThrottled = false;
-            return true;
-        }
+        return true;
+    }
 
         float nsecsElapsed = (float)_lastTimeUpdated.nsecsElapsed();
         if (shouldPaint(nsecsElapsed)) {
@@ -2746,11 +2705,8 @@
             "Paint delay (" << paintDelaySamples << " samples): " <<
             (float)paintDelaySamples / paintDelayUsecs << "us";
     }
-<<<<<<< HEAD
+#endif
     
-=======
-#endif
-
     float msecondsSinceLastUpdate = nsecsElapsed / NSECS_PER_USEC / USECS_PER_MSEC;
 
     // Throttle if requested
@@ -2771,7 +2727,6 @@
 
     auto offscreenUi = DependencyManager::get<OffscreenUi>();
 
->>>>>>> e92f1a8c
     // These tasks need to be done on our first idle, because we don't want the showing of
     // overlay subwindows to do a showDesktop() until after the first time through
     static bool firstIdle = true;
@@ -2793,47 +2748,6 @@
         _keyboardDeviceHasFocus = true;
     }
 
-<<<<<<< HEAD
-    auto displayPlugin = getActiveDisplayPlugin();
-    // depending on whether we're throttling or not.
-    // Once rendering is off on another thread we should be able to have Application::idle run at start(0) in
-    // perpetuity and not expect events to get backed up.
-    bool isThrottled = displayPlugin->isThrottled();
-    //  Only run simulation code if more than the targetFramePeriod have passed since last time we ran
-    // This attempts to lock the simulation at 60 updates per second, regardless of framerate
-    float timeSinceLastUpdateUs = (float)_lastTimeUpdated.nsecsElapsed() / NSECS_PER_USEC;
-    float secondsSinceLastUpdate = timeSinceLastUpdateUs / USECS_PER_SECOND;
-
-    if (isThrottled && (timeSinceLastUpdateUs / USECS_PER_MSEC) < THROTTLED_SIM_FRAME_PERIOD_MS) {
-        // Throttling both rendering and idle
-        return; // bail early, we're throttled and not enough time has elapsed
-    }
-
-    auto presentCount = displayPlugin->presentCount();
-    if (presentCount < _renderedFrameIndex) {
-        _renderedFrameIndex = INVALID_FRAME;
-    }
-
-    // Don't saturate the main thread with rendering and simulation,
-    // unless display plugin has increased by at least one frame
-        if (_renderedFrameIndex == INVALID_FRAME || presentCount > _renderedFrameIndex) {
-            // Record what present frame we're on
-            _renderedFrameIndex = presentCount;
-
-        // request a paint, get to it as soon as possible: high priority
-            postEvent(this, new QEvent(static_cast<QEvent::Type>(Paint)), Qt::HighEventPriority);
-    } else {
-        // there's no use in simulating or rendering faster then the present rate.
-        return;
-    }
-
-    PROFILE_RANGE(__FUNCTION__);
-
-    // We're going to execute idle processing, so restart the last idle timer
-    _lastTimeUpdated.start();
-
-=======
->>>>>>> e92f1a8c
     checkChangeCursor();
 
     Stats::getInstance()->updateStats();
@@ -2897,7 +2811,7 @@
 
 ivec2 Application::getMouse() const {
     return getApplicationCompositor().getReticlePosition();
-}
+    }
 
 FaceTracker* Application::getActiveFaceTracker() {
     auto faceshift = DependencyManager::get<Faceshift>();
@@ -3124,7 +3038,7 @@
         });
     } else {
         qDebug() << "Not first run... going to" << qPrintable(addressLookupString.isEmpty() ? QString("previous location") : addressLookupString);
-        DependencyManager::get<AddressManager>()->loadSettings(addressLookupString);
+    DependencyManager::get<AddressManager>()->loadSettings(addressLookupString);
     }
 
     qCDebug(interfaceapp) << "Loaded settings";
@@ -3170,7 +3084,7 @@
         if (auto entity = tree->findEntityByEntityItemID(id)) {
             auto sound = DependencyManager::get<SoundCache>()->getSound(newURL);
             entity->setCollisionSound(sound);
-        }
+}
     }, Qt::QueuedConnection);
     connect(getMyAvatar(), &MyAvatar::newCollisionSoundURL, this, [this](QUrl newURL) {
         if (auto avatar = getMyAvatar()) {
@@ -3377,8 +3291,8 @@
     resetPhysicsReadyInformation();
     {
         QMutexLocker viewLocker(&_viewMutex);
-        _viewFrustum.setPosition(glm::vec3(0.0f, 0.0f, TREE_SCALE));
-        _viewFrustum.setOrientation(glm::quat());
+    _viewFrustum.setPosition(glm::vec3(0.0f, 0.0f, TREE_SCALE));
+    _viewFrustum.setOrientation(glm::quat());
     }
     // Clear entities out of view frustum
     queryOctree(NodeType::EntityServer, PacketType::EntityQuery, _entityServerJurisdictions);
@@ -3450,20 +3364,20 @@
             _fullSceneCounterAtLastPhysicsCheck = _fullSceneReceivedCounter;
 
             // process octree stats packets are sent in between full sends of a scene (this isn't currently true).
-            // We keep physics disabled until we've received a full scene and everything near the avatar in that
-            // scene is ready to compute its collision shape.
-            if (nearbyEntitiesAreReadyForPhysics()) {
-                _physicsEnabled = true;
-                getMyAvatar()->updateMotionBehaviorFromMenu();
-            } else {
-                auto characterController = getMyAvatar()->getCharacterController();
-                if (characterController) {
-                    // if we have a character controller, disable it here so the avatar doesn't get stuck due to
-                    // a non-loading collision hull.
-                    characterController->setEnabled(false);
-                }
-            }
-        }
+        // We keep physics disabled until we've received a full scene and everything near the avatar in that
+        // scene is ready to compute its collision shape.
+        if (nearbyEntitiesAreReadyForPhysics()) {
+            _physicsEnabled = true;
+            getMyAvatar()->updateMotionBehaviorFromMenu();
+        } else {
+            auto characterController = getMyAvatar()->getCharacterController();
+            if (characterController) {
+                // if we have a character controller, disable it here so the avatar doesn't get stuck due to
+                // a non-loading collision hull.
+                characterController->setEnabled(false);
+            }
+        }
+    }
     }
 
     {
@@ -3516,8 +3430,8 @@
             keyboardMousePlugin = inputPlugin;
         } else if (inputPlugin->isActive()) {
             inputPlugin->pluginUpdate(deltaTime, calibrationData);
-        }
-    }
+            }
+        }
 
     userInputMapper->update(deltaTime);
 
@@ -3718,13 +3632,8 @@
         std::unique_lock<std::mutex> guard(_postUpdateLambdasLock);
         for (auto& iter : _postUpdateLambdas) {
             iter.second();
-<<<<<<< HEAD
-}
-        _preRenderLambdas.clear();
-=======
-        }
+}
         _postUpdateLambdas.clear();
->>>>>>> e92f1a8c
     }
 
     AnimDebugDraw::getInstance().update();
@@ -3902,19 +3811,11 @@
                                         rootDetails.s * TREE_SCALE);
 
 
-<<<<<<< HEAD
-                    inView = _viewFrustum.cubeIntersectsKeyhole(serverBounds);
-                    } else {
-                    if (wantExtraDebugging) {
+                    inView = viewFrustum.cubeIntersectsKeyhole(serverBounds);
+                } else if (wantExtraDebugging) {
                         qCDebug(interfaceapp) << "Jurisdiction without RootCode for node " << *node << ". That's unusual!";
                     }
-=======
-                    inView = viewFrustum.cubeIntersectsKeyhole(serverBounds);
-                } else if (wantExtraDebugging) {
-                    qCDebug(interfaceapp) << "Jurisdiction without RootCode for node " << *node << ". That's unusual!";
->>>>>>> e92f1a8c
                 }
-            }
 
             if (inView) {
                 _octreeQuery.setMaxQueryPacketsPerSecond(perServerPPS);
@@ -4049,17 +3950,17 @@
 void Application::copyViewFrustum(ViewFrustum& viewOut) const {
     QMutexLocker viewLocker(&_viewMutex);
     viewOut = _viewFrustum;
-}
+    }
 
 void Application::copyDisplayViewFrustum(ViewFrustum& viewOut) const {
     QMutexLocker viewLocker(&_viewMutex);
     viewOut = _displayViewFrustum;
-}
+    }
 
 void Application::copyShadowViewFrustum(ViewFrustum& viewOut) const {
     QMutexLocker viewLocker(&_viewMutex);
     viewOut = _shadowViewFrustum;
-}
+    }
 
 // WorldBox Render Data & rendering functions
 
@@ -4166,7 +4067,7 @@
     // load the view frustum
     {
         QMutexLocker viewLocker(&_viewMutex);
-        loadViewFrustum(theCamera, _displayViewFrustum);
+    loadViewFrustum(theCamera, _displayViewFrustum);
     }
 
     // TODO fix shadows and make them use the GPU library
@@ -4465,11 +4366,8 @@
             QMetaObject::invokeMethod(assetDialog, "clear");
     }
 }
-<<<<<<< HEAD
-}
-=======
-
->>>>>>> e92f1a8c
+}
+
 void Application::trackIncomingOctreePacket(ReceivedMessage& message, SharedNodePointer sendingNode, bool wasStatsPacket) {
     // Attempt to identify the sender from its address.
     if (sendingNode) {
@@ -4516,16 +4414,16 @@
     if (_nearbyEntitiesStabilityCount >= MINIMUM_NEARBY_ENTITIES_STABILITY_COUNT) {
         // We've seen the same number of nearby entities for several stats packets in a row.  assume we've got all
         // the local entities.
-        foreach (EntityItemPointer entity, entities) {
-            if (entity->shouldBePhysical() && !entity->isReadyToComputeShape()) {
-                static QString repeatedMessage =
-                    LogHandler::getInstance().addRepeatedMessageRegex("Physics disabled until entity loads: .*");
-                qCDebug(interfaceapp) << "Physics disabled until entity loads: " << entity->getID() << entity->getName();
-                return false;
-            }
-        }
-        return true;
-    }
+    foreach (EntityItemPointer entity, entities) {
+        if (entity->shouldBePhysical() && !entity->isReadyToComputeShape()) {
+            static QString repeatedMessage =
+                LogHandler::getInstance().addRepeatedMessageRegex("Physics disabled until entity loads: .*");
+            qCDebug(interfaceapp) << "Physics disabled until entity loads: " << entity->getID() << entity->getName();
+            return false;
+        }
+    }
+    return true;
+}
     return false;
 }
 
@@ -4572,15 +4470,15 @@
         });
 
         if (!found) {
-            // store jurisdiction details for later use
-            // This is bit of fiddling is because JurisdictionMap assumes it is the owner of the values used to construct it
-            // but OctreeSceneStats thinks it's just returning a reference to its contents. So we need to make a copy of the
-            // details from the OctreeSceneStats to construct the JurisdictionMap
-            JurisdictionMap jurisdictionMap;
-            jurisdictionMap.copyContents(octreeStats.getJurisdictionRoot(), octreeStats.getJurisdictionEndNodes());
-            jurisdiction->withWriteLock([&] {
-                (*jurisdiction)[nodeUUID] = jurisdictionMap;
-            });
+        // store jurisdiction details for later use
+        // This is bit of fiddling is because JurisdictionMap assumes it is the owner of the values used to construct it
+        // but OctreeSceneStats thinks it's just returning a reference to its contents. So we need to make a copy of the
+        // details from the OctreeSceneStats to construct the JurisdictionMap
+        JurisdictionMap jurisdictionMap;
+        jurisdictionMap.copyContents(octreeStats.getJurisdictionRoot(), octreeStats.getJurisdictionEndNodes());
+        jurisdiction->withWriteLock([&] {
+            (*jurisdiction)[nodeUUID] = jurisdictionMap;
+        });
         }
     });
 
@@ -4758,29 +4656,21 @@
 
     bool ok = false;
 
-<<<<<<< HEAD
-        case FSTReader::HEAD_AND_BODY_MODEL:
-             ok = QMessageBox::Ok == OffscreenUi::question("Set Avatar",
-							   "Would you like to use '" + modelName + "' for your avatar?",
-							   QMessageBox::Ok | QMessageBox::Cancel, QMessageBox::Ok);
-        break;
-=======
     if (!agreeToLicence) {
         qCDebug(interfaceapp) << "Declined to agree to avatar license: " << url;
     } else {
-        switch (modelType) {
->>>>>>> e92f1a8c
-
-            case FSTReader::HEAD_AND_BODY_MODEL:
-                 ok = QMessageBox::Ok == OffscreenUi::question("Set Avatar",
+    switch (modelType) {
+
+        case FSTReader::HEAD_AND_BODY_MODEL:
+             ok = QMessageBox::Ok == OffscreenUi::question("Set Avatar",
                                    "Would you like to use '" + modelName + "' for your avatar?",
                                    QMessageBox::Ok | QMessageBox::Cancel, QMessageBox::Ok);
-            break;
-
-            default:
-                OffscreenUi::warning("", modelName + "Does not support a head and body as required.");
-            break;
-        }
+        break;
+
+        default:
+            OffscreenUi::warning("", modelName + "Does not support a head and body as required.");
+        break;
+    }
     }
 
     if (ok) {
@@ -5081,7 +4971,7 @@
     glm::uvec2 result(MIN_SIZE);
     if (_displayPlugin) {
         result = getActiveDisplayPlugin()->getRecommendedUiSize();
-    }
+}
     return result;
 }
 
@@ -5099,21 +4989,21 @@
     QSize result(MIN_SIZE, MIN_SIZE);
     if (_displayPlugin) {
         result = fromGlm(getActiveDisplayPlugin()->getRecommendedRenderSize());
-    }
+}
     return result;
 }
 
 bool Application::isThrottleRendering() const {
     if (_displayPlugin) {
-        return getActiveDisplayPlugin()->isThrottled();
-    }
+    return getActiveDisplayPlugin()->isThrottled();
+}
     return false;
 }
 
 bool Application::hasFocus() const {
     if (_displayPlugin) {
-        return getActiveDisplayPlugin()->hasFocus();
-    }
+    return getActiveDisplayPlugin()->hasFocus();
+}
     return (QApplication::activeWindow() != nullptr);
 }
 
@@ -5136,33 +5026,16 @@
     return (_window && _window->windowHandle()) ? _window->windowHandle()->devicePixelRatio() : 1.0;
 }
 
-<<<<<<< HEAD
-DisplayPlugin* Application::getActiveDisplayPlugin() {
-    DisplayPlugin* result = nullptr;
-    if (QThread::currentThread() == thread()) {
-        if (nullptr == _displayPlugin) {
-        updateDisplayMode();
-        Q_ASSERT(_displayPlugin);
-    }
-        result = _displayPlugin.get();
-    } else {
-        std::unique_lock<std::mutex> lock(_displayPluginLock);
-        result = _displayPlugin.get();
-}
-    return result;
-}
-=======
 DisplayPluginPointer Application::getActiveDisplayPlugin() const {
     if (QThread::currentThread() != thread()) {
         std::unique_lock<std::mutex> lock(_displayPluginLock);
         return _displayPlugin;
-    }
->>>>>>> e92f1a8c
+}
 
     if (!_displayPlugin) {
         const_cast<Application*>(this)->updateDisplayMode();
         Q_ASSERT(_displayPlugin);
-    }
+}
     return _displayPlugin;
 }
 
