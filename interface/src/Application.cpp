//
//  Application.cpp
//  interface/src
//
//  Created by Andrzej Kapolka on 5/10/13.
//  Copyright 2013 High Fidelity, Inc.
//
//  Distributed under the Apache License, Version 2.0.
//  See the accompanying file LICENSE or http://www.apache.org/licenses/LICENSE-2.0.html
//

#include "Application.h"

#include <gl/Config.h>
#include <glm/glm.hpp>
#include <glm/gtx/component_wise.hpp>
#include <glm/gtx/quaternion.hpp>
#include <glm/gtx/vector_angle.hpp>
#include <glm/gtc/type_ptr.hpp>

#include <QtCore/QAbstractNativeEventFilter>
#include <QtCore/QCommandLineParser>
#include <QtCore/QMimeData>
#include <QtCore/QThreadPool>

#include <QtGui/QScreen>
#include <QtGui/QWindow>
#include <QtGui/QDesktopServices>

#include <QtNetwork/QLocalSocket>
#include <QtNetwork/QLocalServer>

#include <QtQml/QQmlContext>
#include <QtQml/QQmlEngine>
#include <QtQuick/QQuickWindow>

#include <QtWidgets/QDesktopWidget>
#include <QtWidgets/QMessageBox>

#include <QtMultimedia/QMediaPlayer>

#include <QProcessEnvironment>

#include <gl/QOpenGLContextWrapper.h>

#include <ResourceScriptingInterface.h>
#include <AccountManager.h>
#include <AddressManager.h>
#include <AnimDebugDraw.h>
#include <BuildInfo.h>
#include <AssetClient.h>
#include <AutoUpdater.h>
#include <AudioInjectorManager.h>
#include <CursorManager.h>
#include <DebugDraw.h>
#include <DeferredLightingEffect.h>
#include <display-plugins/DisplayPlugin.h>
#include <EntityScriptingInterface.h>
#include <ErrorDialog.h>
#include <Finally.h>
#include <FramebufferCache.h>
#include <gpu/Batch.h>
#include <gpu/Context.h>
#include <gpu/gl/GLBackend.h>
#include <HFActionEvent.h>
#include <HFBackEvent.h>
#include <InfoView.h>
#include <input-plugins/InputPlugin.h>
#include <controllers/UserInputMapper.h>
#include <controllers/StateController.h>
#include <UserActivityLoggerScriptingInterface.h>
#include <LogHandler.h>
#include <MainWindow.h>
#include <MessagesClient.h>
#include <ModelEntityItem.h>
#include <NetworkAccessManager.h>
#include <NetworkingConstants.h>
#include <ObjectMotionState.h>
#include <OctalCode.h>
#include <OctreeSceneStats.h>
#include <OffscreenUi.h>
#include <gl/OffscreenGLCanvas.h>
#include <PathUtils.h>
#include <PerfStat.h>
#include <PhysicsEngine.h>
#include <PhysicsHelpers.h>
#include <plugins/PluginManager.h>
#include <plugins/CodecPlugin.h>
#include <RenderableWebEntityItem.h>
#include <RenderShadowTask.h>
#include <RenderDeferredTask.h>
#include <ResourceCache.h>
#include <SceneScriptingInterface.h>
#include <RecordingScriptingInterface.h>
#include <ScriptCache.h>
#include <SoundCache.h>
#include <ScriptEngines.h>
#include <Tooltip.h>
#include <udt/PacketHeaders.h>
#include <UserActivityLogger.h>
#include <UsersScriptingInterface.h>
#include <recording/Deck.h>
#include <recording/Recorder.h>
#include <shared/StringHelpers.h>
#include <QmlWebWindowClass.h>
#include <Preferences.h>
#include <display-plugins/CompositorHelper.h>


#include "AudioClient.h"
#include "audio/AudioScope.h"
#include "avatar/AvatarManager.h"
#include "CrashHandler.h"
#include "devices/DdeFaceTracker.h"
#include "devices/EyeTracker.h"
#include "devices/Faceshift.h"
#include "devices/Leapmotion.h"
#include "DiscoverabilityManager.h"
#include "GLCanvas.h"
#include "InterfaceActionFactory.h"
#include "InterfaceLogging.h"
#include "LODManager.h"
#include "ModelPackager.h"
#include "scripting/AccountScriptingInterface.h"
#include "scripting/AssetMappingsScriptingInterface.h"
#include "scripting/AudioDeviceScriptingInterface.h"
#include "scripting/ClipboardScriptingInterface.h"
#include "scripting/DesktopScriptingInterface.h"
#include "scripting/GlobalServicesScriptingInterface.h"
#include "scripting/HMDScriptingInterface.h"
#include "scripting/LocationScriptingInterface.h"
#include "scripting/MenuScriptingInterface.h"
#include "scripting/SettingsScriptingInterface.h"
#include "scripting/WebWindowClass.h"
#include "scripting/WindowScriptingInterface.h"
#include "scripting/ControllerScriptingInterface.h"
#include "scripting/ToolbarScriptingInterface.h"
#include "scripting/RatesScriptingInterface.h"
#if defined(Q_OS_MAC) || defined(Q_OS_WIN)
#include "SpeechRecognizer.h"
#endif
/* UTII
#include "Stars.h"
*/
#include "ui/AddressBarDialog.h"
#include "ui/AvatarInputs.h"
#include "ui/DialogsManager.h"
#include "ui/LoginDialog.h"
#include "ui/LoadingScreen.h"
#include "ui/overlays/Cube3DOverlay.h"
#include "ui/Snapshot.h"
#include "ui/StandAloneJSConsole.h"
#include "ui/Stats.h"
/* UTII: WE DONT NEED THIS CODE
#include "ui/UpdateDialog.h"
*/
#include "Util.h"
#include "InterfaceParentFinder.h"

#include "FrameTimingsScriptingInterface.h"
#include <GPUIdent.h>
#include <gl/GLHelpers.h>

// On Windows PC, NVidia Optimus laptop, we want to enable NVIDIA GPU
// FIXME seems to be broken.
#if defined(Q_OS_WIN)
extern "C" {
 _declspec(dllexport) DWORD NvOptimusEnablement = 0x00000001;
}
#endif

using namespace std;

static QTimer locationUpdateTimer;
static QTimer identityPacketTimer;
static QTimer pingTimer;

static const int MAX_CONCURRENT_RESOURCE_DOWNLOADS = 16;

// For processing on QThreadPool, target 2 less than the ideal number of threads, leaving
// 2 logical cores available for time sensitive tasks.
static const int MIN_PROCESSING_THREAD_POOL_SIZE = 2;
static const int PROCESSING_THREAD_POOL_SIZE = std::max(MIN_PROCESSING_THREAD_POOL_SIZE,
                                                        QThread::idealThreadCount() - 2);

static const QString SNAPSHOT_EXTENSION  = ".jpg";
static const QString SVO_EXTENSION  = ".svo";
static const QString SVO_JSON_EXTENSION = ".svo.json";
static const QString JSON_EXTENSION = ".json";
static const QString JS_EXTENSION  = ".js";
static const QString FST_EXTENSION  = ".fst";
static const QString FBX_EXTENSION  = ".fbx";
static const QString OBJ_EXTENSION  = ".obj";
static const QString AVA_JSON_EXTENSION = ".ava.json";

static const int MIRROR_VIEW_TOP_PADDING = 5;
static const int MIRROR_VIEW_LEFT_PADDING = 10;
static const int MIRROR_VIEW_WIDTH = 265;
static const int MIRROR_VIEW_HEIGHT = 215;
static const float MIRROR_FULLSCREEN_DISTANCE = 0.389f;
static const float MIRROR_REARVIEW_DISTANCE = 0.722f;
static const float MIRROR_REARVIEW_BODY_DISTANCE = 2.56f;
static const float MIRROR_FIELD_OF_VIEW = 30.0f;

static const quint64 TOO_LONG_SINCE_LAST_SEND_DOWNSTREAM_AUDIO_STATS = 1 * USECS_PER_SECOND;

static const QString INFO_HELP_PATH = "html/utii-welcome.html";
static const QString INFO_EDIT_ENTITIES_PATH = "html/edit-commands.html";

static const unsigned int THROTTLED_SIM_FRAMERATE = 15;
static const int THROTTLED_SIM_FRAME_PERIOD_MS = MSECS_PER_SECOND / THROTTLED_SIM_FRAMERATE;

static const uint32_t INVALID_FRAME = UINT32_MAX;

static const float PHYSICS_READY_RANGE = 3.0f; // how far from avatar to check for entities that aren't ready for simulation

static const QString DESKTOP_LOCATION = QStandardPaths::writableLocation(QStandardPaths::DesktopLocation);

Setting::Handle<int> maxOctreePacketsPerSecond("maxOctreePPS", DEFAULT_MAX_OCTREE_PPS);

static const QString MARKETPLACE_CDN_HOSTNAME = "mpassets.highfidelity.com";

const QHash<QString, Application::AcceptURLMethod> Application::_acceptedExtensions {
    { SNAPSHOT_EXTENSION, &Application::acceptSnapshot },
    { SVO_EXTENSION, &Application::importSVOFromURL },
    { SVO_JSON_EXTENSION, &Application::importSVOFromURL },
    { AVA_JSON_EXTENSION, &Application::askToWearAvatarAttachmentUrl },
    { JSON_EXTENSION, &Application::importJSONFromURL },
    { JS_EXTENSION, &Application::askToLoadScript },
    { FST_EXTENSION, &Application::askToSetAvatarUrl }
};

class DeadlockWatchdogThread : public QThread {
public:
    static const unsigned long HEARTBEAT_UPDATE_INTERVAL_SECS = 1;
    static const unsigned long MAX_HEARTBEAT_AGE_USECS = 30 * USECS_PER_SECOND;
    static const int WARNING_ELAPSED_HEARTBEAT = 500 * USECS_PER_MSEC; // warn if elapsed heartbeat average is large
    static const int HEARTBEAT_SAMPLES = 100000; // ~5 seconds worth of samples

    // Set the heartbeat on launch
    DeadlockWatchdogThread() {
        setObjectName("Deadlock Watchdog");
        // Give the heartbeat an initial value
        _heartbeat = usecTimestampNow();
        connect(qApp, &QCoreApplication::aboutToQuit, [this] {
            _quit = true;
        });
    }

    static void updateHeartbeat() {
        auto now = usecTimestampNow();
        auto elapsed = now - _heartbeat;
        _movingAverage.addSample(elapsed);
        _heartbeat = now;
    }

    static void deadlockDetectionCrash() {
        uint32_t* crashTrigger = nullptr;
        *crashTrigger = 0xDEAD10CC;
    }

    void run() override {
        while (!_quit) {
            QThread::sleep(HEARTBEAT_UPDATE_INTERVAL_SECS);

            uint64_t lastHeartbeat = _heartbeat; // sample atomic _heartbeat, because we could context switch away and have it updated on us
            uint64_t now = usecTimestampNow();
            auto lastHeartbeatAge = (now > lastHeartbeat) ? now - lastHeartbeat : 0;
            auto elapsedMovingAverage = _movingAverage.getAverage();

            if (elapsedMovingAverage > _maxElapsedAverage) {
                qDebug() << "DEADLOCK WATCHDOG WARNING:"
                    << "lastHeartbeatAge:" << lastHeartbeatAge
                    << "elapsedMovingAverage:" << elapsedMovingAverage
                    << "maxElapsed:" << _maxElapsed
                    << "PREVIOUS maxElapsedAverage:" << _maxElapsedAverage
                    << "NEW maxElapsedAverage:" << elapsedMovingAverage << "** NEW MAX ELAPSED AVERAGE **"
                    << "samples:" << _movingAverage.getSamples();
                _maxElapsedAverage = elapsedMovingAverage;
            }
            if (lastHeartbeatAge > _maxElapsed) {
                qDebug() << "DEADLOCK WATCHDOG WARNING:"
                    << "lastHeartbeatAge:" << lastHeartbeatAge
                    << "elapsedMovingAverage:" << elapsedMovingAverage
                    << "PREVIOUS maxElapsed:" << _maxElapsed
                    << "NEW maxElapsed:" << lastHeartbeatAge << "** NEW MAX ELAPSED **"
                    << "maxElapsedAverage:" << _maxElapsedAverage
                    << "samples:" << _movingAverage.getSamples();
                _maxElapsed = lastHeartbeatAge;
            }
            if (elapsedMovingAverage > WARNING_ELAPSED_HEARTBEAT) {
                qDebug() << "DEADLOCK WATCHDOG WARNING:"
                    << "lastHeartbeatAge:" << lastHeartbeatAge
                    << "elapsedMovingAverage:" << elapsedMovingAverage << "** OVER EXPECTED VALUE**"
                    << "maxElapsed:" << _maxElapsed
                    << "maxElapsedAverage:" << _maxElapsedAverage
                    << "samples:" << _movingAverage.getSamples();
            }

            if (lastHeartbeatAge > MAX_HEARTBEAT_AGE_USECS) {
                qDebug() << "DEADLOCK DETECTED -- "
                         << "lastHeartbeatAge:" << lastHeartbeatAge
                         << "[ lastHeartbeat :" << lastHeartbeat
                         << "now:" << now << " ]"
                         << "elapsedMovingAverage:" << elapsedMovingAverage
                         << "maxElapsed:" << _maxElapsed
                         << "maxElapsedAverage:" << _maxElapsedAverage
                         << "samples:" << _movingAverage.getSamples();

                // Don't actually crash in debug builds, in case this apparent deadlock is simply from
                // the developer actively debugging code
<<<<<<< HEAD
#ifdef NDEBUG
                deadlockDetectionCrash();
#endif
=======
                #ifdef NDEBUG


                    deadlockDetectionCrash();
                #endif
            }
>>>>>>> 89d9affb
        }
    }
    }

    static std::atomic<uint64_t> _heartbeat;
    static std::atomic<uint64_t> _maxElapsed;
    static std::atomic<int> _maxElapsedAverage;
    static ThreadSafeMovingAverage<int, HEARTBEAT_SAMPLES> _movingAverage;

    bool _quit { false };
};

std::atomic<uint64_t> DeadlockWatchdogThread::_heartbeat;
std::atomic<uint64_t> DeadlockWatchdogThread::_maxElapsed;
std::atomic<int> DeadlockWatchdogThread::_maxElapsedAverage;
ThreadSafeMovingAverage<int, DeadlockWatchdogThread::HEARTBEAT_SAMPLES> DeadlockWatchdogThread::_movingAverage;

#ifdef Q_OS_WIN
class MyNativeEventFilter : public QAbstractNativeEventFilter {
public:
    static MyNativeEventFilter& getInstance() {
        static MyNativeEventFilter staticInstance;
        return staticInstance;
    }

    bool nativeEventFilter(const QByteArray &eventType, void* msg, long* result) Q_DECL_OVERRIDE {
        if (eventType == "windows_generic_MSG") {
            MSG* message = (MSG*)msg;

            if (message->message == UWM_IDENTIFY_INSTANCES) {
                *result = UWM_IDENTIFY_INSTANCES;
                return true;
            }

            if (message->message == UWM_SHOW_APPLICATION) {
                MainWindow* applicationWindow = qApp->getWindow();
                if (applicationWindow->isMinimized()) {
                    applicationWindow->showNormal();  // Restores to windowed or maximized state appropriately.
                }
                qApp->setActiveWindow(applicationWindow);  // Flashes the taskbar icon if not focus.
                return true;
            }

            if (message->message == WM_COPYDATA) {
                COPYDATASTRUCT* pcds = (COPYDATASTRUCT*)(message->lParam);
                QUrl url = QUrl((const char*)(pcds->lpData));
                if (url.isValid() && url.scheme() == HIFI_URL_SCHEME) {
                    DependencyManager::get<AddressManager>()->handleLookupString(url.toString());
                    return true;
                }
            }
        }
        return false;
    }
};
#endif

class LambdaEvent : public QEvent {
    std::function<void()> _fun;
public:
    LambdaEvent(const std::function<void()> & fun) :
    QEvent(static_cast<QEvent::Type>(Application::Lambda)), _fun(fun) {
    }
    LambdaEvent(std::function<void()> && fun) :
    QEvent(static_cast<QEvent::Type>(Application::Lambda)), _fun(fun) {
    }
    void call() const { _fun(); }
};

void messageHandler(QtMsgType type, const QMessageLogContext& context, const QString& message) {
    QString logMessage = LogHandler::getInstance().printMessage((LogMsgType) type, context, message);

    if (!logMessage.isEmpty()) {
#ifdef Q_OS_WIN
        OutputDebugStringA(logMessage.toLocal8Bit().constData());
        OutputDebugStringA("\n");
#endif
        qApp->getLogger()->addMessage(qPrintable(logMessage + "\n"));
    }
}

static const QString STATE_IN_HMD = "InHMD";
static const QString STATE_SNAP_TURN = "SnapTurn";
static const QString STATE_GROUNDED = "Grounded";
static const QString STATE_NAV_FOCUSED = "NavigationFocused";

bool setupEssentials(int& argc, char** argv) {
    unsigned int listenPort = 0; // bind to an ephemeral port by default
    const char** constArgv = const_cast<const char**>(argv);
    const char* portStr = getCmdOption(argc, constArgv, "--listenPort");
    if (portStr) {
        listenPort = atoi(portStr);
    }
    // Set build version
    QCoreApplication::setApplicationVersion(BuildInfo::VERSION);

    Setting::preInit();


    static const auto SUPPRESS_SETTINGS_RESET = "--suppress-settings-reset";
    bool suppressPrompt = cmdOptionExists(argc, const_cast<const char**>(argv), SUPPRESS_SETTINGS_RESET);
    bool previousSessionCrashed = CrashHandler::checkForResetSettings(suppressPrompt);
    CrashHandler::writeRunningMarkerFiler();
    qAddPostRoutine(CrashHandler::deleteRunningMarkerFile);

    DependencyManager::registerInheritance<LimitedNodeList, NodeList>();
    DependencyManager::registerInheritance<AvatarHashMap, AvatarManager>();
    DependencyManager::registerInheritance<EntityActionFactoryInterface, InterfaceActionFactory>();
    DependencyManager::registerInheritance<SpatialParentFinder, InterfaceParentFinder>();

    Setting::init();

    // Set dependencies
    DependencyManager::set<AccountManager>(std::bind(&Application::getUserAgent, qApp));
    DependencyManager::set<ScriptEngines>();
    DependencyManager::set<Preferences>();
    DependencyManager::set<recording::Deck>();
    DependencyManager::set<recording::Recorder>();
    DependencyManager::set<AddressManager>();
    DependencyManager::set<NodeList>(NodeType::Agent, listenPort);
    DependencyManager::set<GeometryCache>();
    DependencyManager::set<ModelCache>();
    DependencyManager::set<ScriptCache>();
    DependencyManager::set<SoundCache>();
    DependencyManager::set<Faceshift>();
    DependencyManager::set<DdeFaceTracker>();
    DependencyManager::set<EyeTracker>();
    DependencyManager::set<AudioClient>();
    DependencyManager::set<AudioScope>();
    DependencyManager::set<DeferredLightingEffect>();
    DependencyManager::set<TextureCache>();
    DependencyManager::set<FramebufferCache>();
    DependencyManager::set<AnimationCache>();
    DependencyManager::set<ModelBlender>();
    DependencyManager::set<UsersScriptingInterface>();
    DependencyManager::set<AvatarManager>();
    DependencyManager::set<LODManager>();
    DependencyManager::set<StandAloneJSConsole>();
    DependencyManager::set<DialogsManager>();
    DependencyManager::set<BandwidthRecorder>();
    DependencyManager::set<ResourceCacheSharedItems>();
    DependencyManager::set<DesktopScriptingInterface>();
    DependencyManager::set<EntityScriptingInterface>(true);
    DependencyManager::set<RecordingScriptingInterface>();
    DependencyManager::set<WindowScriptingInterface>();
    DependencyManager::set<HMDScriptingInterface>();
    DependencyManager::set<ResourceScriptingInterface>();
    DependencyManager::set<ToolbarScriptingInterface>();
    DependencyManager::set<UserActivityLoggerScriptingInterface>();

#if defined(Q_OS_MAC) || defined(Q_OS_WIN)
    DependencyManager::set<SpeechRecognizer>();
#endif
    DependencyManager::set<DiscoverabilityManager>();
    DependencyManager::set<SceneScriptingInterface>();
    DependencyManager::set<OffscreenUi>();
    DependencyManager::set<AutoUpdater>();
    DependencyManager::set<PathUtils>();
    DependencyManager::set<InterfaceActionFactory>();
    DependencyManager::set<AudioInjectorManager>();
    DependencyManager::set<MessagesClient>();
    controller::StateController::setStateVariables({ { STATE_IN_HMD, STATE_SNAP_TURN, STATE_GROUNDED, STATE_NAV_FOCUSED } });
    DependencyManager::set<UserInputMapper>();
    DependencyManager::set<controller::ScriptingInterface, ControllerScriptingInterface>();
    DependencyManager::set<InterfaceParentFinder>();
    DependencyManager::set<EntityTreeRenderer>(true, qApp, qApp);
    DependencyManager::set<CompositorHelper>();
    return previousSessionCrashed;
}

// FIXME move to header, or better yet, design some kind of UI manager
// to take care of highlighting keyboard focused items, rather than
// continuing to overburden Application.cpp
Cube3DOverlay* _keyboardFocusHighlight{ nullptr };
int _keyboardFocusHighlightID{ -1 };


// FIXME hack access to the internal share context for the Chromium helper
// Normally we'd want to use QWebEngine::initialize(), but we can't because
// our primary context is a QGLWidget, which can't easily be initialized to share
// from a QOpenGLContext.
//
// So instead we create a new offscreen context to share with the QGLWidget,
// and manually set THAT to be the shared context for the Chromium helper
OffscreenGLCanvas* _chromiumShareContext { nullptr };
Q_GUI_EXPORT void qt_gl_set_global_share_context(QOpenGLContext *context);

Setting::Handle<int> sessionRunTime{ "sessionRunTime", 0 };

Application::Application(int& argc, char** argv, QElapsedTimer& startupTimer) :
    QApplication(argc, argv),
    _window(new MainWindow(desktop())),
    _sessionRunTimer(startupTimer),
    _previousSessionCrashed(setupEssentials(argc, argv)),
    _undoStackScriptingInterface(&_undoStack),
    _entitySimulation(new PhysicalEntitySimulation()),
    _physicsEngine(new PhysicsEngine(Vectors::ZERO)),
    _entityClipboardRenderer(false, this, this),
    _entityClipboard(new EntityTree()),
    _lastQueriedTime(usecTimestampNow()),
    _mirrorViewRect(QRect(MIRROR_VIEW_LEFT_PADDING, MIRROR_VIEW_TOP_PADDING, MIRROR_VIEW_WIDTH, MIRROR_VIEW_HEIGHT)),
    _previousScriptLocation("LastScriptLocation", DESKTOP_LOCATION),
    _fieldOfView("fieldOfView", DEFAULT_FIELD_OF_VIEW_DEGREES),
    _scaleMirror(1.0f),
    _rotateMirror(0.0f),
    _raiseMirror(0.0f),
    _enableProcessOctreeThread(true),
    _lastNackTime(usecTimestampNow()),
    _lastSendDownstreamAudioStats(usecTimestampNow()),
    _aboutToQuit(false),
    _notifiedPacketVersionMismatchThisDomain(false),
    _maxOctreePPS(maxOctreePacketsPerSecond.get()),
    _lastFaceTrackerUpdate(0)
{


    PluginContainer* pluginContainer = dynamic_cast<PluginContainer*>(this); // set the container for any plugins that care
    PluginManager::getInstance()->setContainer(pluginContainer);

<<<<<<< HEAD
    // FIXME this may be excessively conservative.  On the other hand
    // maybe I'm used to having an 8-core machine
    // Perhaps find the ideal thread count  and subtract 2 or 3 
    // (main thread, present thread, random OS load)
    // More threads == faster concurrent loads, but also more concurrent 
    // load on the GPU until we can serialize GPU transfers (off the main thread)
    QThreadPool::globalInstance()->setMaxThreadCount(2);
=======
    QThreadPool::globalInstance()->setMaxThreadCount(PROCESSING_THREAD_POOL_SIZE);
>>>>>>> 89d9affb
    thread()->setPriority(QThread::HighPriority);
    thread()->setObjectName("Main Thread");

    setInstance(this);

    auto controllerScriptingInterface = DependencyManager::get<controller::ScriptingInterface>().data();
    _controllerScriptingInterface = dynamic_cast<ControllerScriptingInterface*>(controllerScriptingInterface);

    _entityClipboard->createRootElement();

#ifdef Q_OS_WIN
    installNativeEventFilter(&MyNativeEventFilter::getInstance());
#endif

    _logger = new FileLogger(this);  // After setting organization name in order to get correct directory

    qInstallMessageHandler(messageHandler);

    QFontDatabase::addApplicationFont(PathUtils::resourcesPath() + "styles/Inconsolata.otf");
    _window->setWindowTitle("Infinity Island");

    Model::setAbstractViewStateInterface(this); // The model class will sometimes need to know view state details from us

    auto nodeList = DependencyManager::get<NodeList>();

    // Set up a watchdog thread to intentionally crash the application on deadlocks
    _deadlockWatchdogThread = new DeadlockWatchdogThread();
    _deadlockWatchdogThread->start();

    qCDebug(interfaceapp) << "[VERSION] Build sequence:" << qPrintable(applicationVersion());

    _bookmarks = new Bookmarks();  // Before setting up the menu

    // start the nodeThread so its event loop is running
    QThread* nodeThread = new QThread(this);
    nodeThread->setObjectName("NodeList Thread");
    nodeThread->start();

    // make sure the node thread is given highest priority
    nodeThread->setPriority(QThread::TimeCriticalPriority);

    // setup a timer for domain-server check ins
    QTimer* domainCheckInTimer = new QTimer(nodeList.data());
    connect(domainCheckInTimer, &QTimer::timeout, nodeList.data(), &NodeList::sendDomainServerCheckIn);
    domainCheckInTimer->start(DOMAIN_SERVER_CHECK_IN_MSECS);

    // put the NodeList and datagram processing on the node thread
    nodeList->moveToThread(nodeThread);

    // put the audio processing on a separate thread
    QThread* audioThread = new QThread();
    audioThread->setObjectName("Audio Thread");

    auto audioIO = DependencyManager::get<AudioClient>();
    audioIO->setPositionGetter([]{
        auto avatarManager = DependencyManager::get<AvatarManager>();
        auto myAvatar = avatarManager ? avatarManager->getMyAvatar() : nullptr;

        return myAvatar ? myAvatar->getPositionForAudio() : Vectors::ZERO;
    });
    audioIO->setOrientationGetter([]{
        auto avatarManager = DependencyManager::get<AvatarManager>();
        auto myAvatar = avatarManager ? avatarManager->getMyAvatar() : nullptr;

        return myAvatar ? myAvatar->getOrientationForAudio() : Quaternions::IDENTITY;
    });

    audioIO->moveToThread(audioThread);
    recording::Frame::registerFrameHandler(AudioConstants::getAudioFrameName(), [=](recording::Frame::ConstPointer frame) {
        audioIO->handleRecordedAudioInput(frame->data);
    });

    connect(audioIO.data(), &AudioClient::inputReceived, [](const QByteArray& audio){
        static auto recorder = DependencyManager::get<recording::Recorder>();
        if (recorder->isRecording()) {
            static const recording::FrameType AUDIO_FRAME_TYPE = recording::Frame::registerFrameType(AudioConstants::getAudioFrameName());
            recorder->recordFrame(AUDIO_FRAME_TYPE, audio);
        }
    });

    auto& audioScriptingInterface = AudioScriptingInterface::getInstance();
    connect(audioThread, &QThread::started, audioIO.data(), &AudioClient::start);
    connect(audioIO.data(), &AudioClient::destroyed, audioThread, &QThread::quit);
    connect(audioThread, &QThread::finished, audioThread, &QThread::deleteLater);
    connect(audioIO.data(), &AudioClient::muteToggled, this, &Application::audioMuteToggled);
    connect(audioIO.data(), &AudioClient::mutedByMixer, &audioScriptingInterface, &AudioScriptingInterface::mutedByMixer);
    connect(audioIO.data(), &AudioClient::receivedFirstPacket, &audioScriptingInterface, &AudioScriptingInterface::receivedFirstPacket);
    connect(audioIO.data(), &AudioClient::disconnected, &audioScriptingInterface, &AudioScriptingInterface::disconnected);
    connect(audioIO.data(), &AudioClient::muteEnvironmentRequested, [](glm::vec3 position, float radius) {
        auto audioClient = DependencyManager::get<AudioClient>();
        auto myAvatarPosition = DependencyManager::get<AvatarManager>()->getMyAvatar()->getPosition();
        float distance = glm::distance(myAvatarPosition, position);
        bool shouldMute = !audioClient->isMuted() && (distance < radius);

        if (shouldMute) {
            audioClient->toggleMute();
            AudioScriptingInterface::getInstance().environmentMuted();
        }
    });

    audioThread->start();

    ResourceManager::init();
    // Make sure we don't time out during slow operations at startup
    updateHeartbeat();

    // Setup MessagesClient
    auto messagesClient = DependencyManager::get<MessagesClient>();
    QThread* messagesThread = new QThread;
    messagesThread->setObjectName("Messages Client Thread");
    messagesClient->moveToThread(messagesThread);
    connect(messagesThread, &QThread::started, messagesClient.data(), &MessagesClient::init);
    messagesThread->start();

    const DomainHandler& domainHandler = nodeList->getDomainHandler();

    connect(&domainHandler, SIGNAL(hostnameChanged(const QString&)), SLOT(domainChanged(const QString&)));
    connect(&domainHandler, SIGNAL(resetting()), SLOT(resettingDomain()));
    connect(&domainHandler, SIGNAL(connectedToDomain(const QString&)), SLOT(updateWindowTitle()));
    connect(&domainHandler, SIGNAL(disconnectedFromDomain()), SLOT(updateWindowTitle()));
    connect(&domainHandler, SIGNAL(disconnectedFromDomain()), SLOT(clearDomainOctreeDetails()));
    connect(&domainHandler, &DomainHandler::domainConnectionRefused, this, &Application::domainConnectionRefused);

    // update our location every 5 seconds in the metaverse server, assuming that we are authenticated with one
    const qint64 DATA_SERVER_LOCATION_CHANGE_UPDATE_MSECS = 5 * MSECS_PER_SECOND;

    auto discoverabilityManager = DependencyManager::get<DiscoverabilityManager>();
    connect(&locationUpdateTimer, &QTimer::timeout, discoverabilityManager.data(), &DiscoverabilityManager::updateLocation);
    connect(&locationUpdateTimer, &QTimer::timeout, 
        DependencyManager::get<AddressManager>().data(), &AddressManager::storeCurrentAddress);
    locationUpdateTimer.start(DATA_SERVER_LOCATION_CHANGE_UPDATE_MSECS);

    // if we get a domain change, immediately attempt update location in metaverse server
    connect(&nodeList->getDomainHandler(), &DomainHandler::connectedToDomain,
        discoverabilityManager.data(), &DiscoverabilityManager::updateLocation);

    // send a location update immediately
    discoverabilityManager->updateLocation();

    connect(nodeList.data(), &NodeList::nodeAdded, this, &Application::nodeAdded);
    connect(nodeList.data(), &NodeList::nodeKilled, this, &Application::nodeKilled);
    connect(nodeList.data(), &NodeList::nodeActivated, this, &Application::nodeActivated);
    connect(nodeList.data(), &NodeList::uuidChanged, getMyAvatar(), &MyAvatar::setSessionUUID);
    connect(nodeList.data(), &NodeList::uuidChanged, this, &Application::setSessionUUID);
    connect(nodeList.data(), &NodeList::packetVersionMismatch, this, &Application::notifyPacketVersionMismatch);

    // you might think we could just do this in NodeList but we only want this connection for Interface
    connect(nodeList.data(), &NodeList::limitOfSilentDomainCheckInsReached, nodeList.data(), &NodeList::reset);

    // connect to appropriate slots on AccountManager
    auto accountManager = DependencyManager::get<AccountManager>();

    auto dialogsManager = DependencyManager::get<DialogsManager>();
    connect(accountManager.data(), &AccountManager::authRequired, dialogsManager.data(), &DialogsManager::showLoginDialog);
    connect(accountManager.data(), &AccountManager::usernameChanged, this, &Application::updateWindowTitle);

    // set the account manager's root URL and trigger a login request if we don't have the access token
    accountManager->setIsAgent(true);
    accountManager->setAuthURL(NetworkingConstants::UTII_AUTH_SERVER_URL);

    auto addressManager = DependencyManager::get<AddressManager>();

    // use our MyAvatar position and quat for address manager path
    addressManager->setPositionGetter([this]{ return getMyAvatar()->getPosition(); });
    addressManager->setOrientationGetter([this]{ return getMyAvatar()->getOrientation(); });

    connect(addressManager.data(), &AddressManager::hostChanged, this, &Application::updateWindowTitle);
    connect(this, &QCoreApplication::aboutToQuit, addressManager.data(), &AddressManager::storeCurrentAddress);
    
    // Save avatar location immediately after a teleport.
    connect(getMyAvatar(), &MyAvatar::positionGoneTo,
        DependencyManager::get<AddressManager>().data(), &AddressManager::storeCurrentAddress);

    auto scriptEngines = DependencyManager::get<ScriptEngines>().data();
    scriptEngines->registerScriptInitializer([this](ScriptEngine* engine){
        registerScriptEngineWithApplicationServices(engine);
    });

    connect(scriptEngines, &ScriptEngines::scriptCountChanged, scriptEngines, [this] {
        auto scriptEngines = DependencyManager::get<ScriptEngines>();
        if (scriptEngines->getRunningScripts().isEmpty()) {
            getMyAvatar()->clearScriptableSettings();
        }
    }, Qt::QueuedConnection);

    connect(scriptEngines, &ScriptEngines::scriptsReloading, scriptEngines, [this] {
        getEntities()->reloadEntityScripts();
    }, Qt::QueuedConnection);

    connect(scriptEngines, &ScriptEngines::scriptLoadError, 
        scriptEngines, [](const QString& filename, const QString& error){
        OffscreenUi::warning(nullptr, "Error Loading Script", filename + " failed to load.");
    }, Qt::QueuedConnection);

#ifdef _WIN32
    WSADATA WsaData;
    int wsaresult = WSAStartup(MAKEWORD(2, 2), &WsaData);
#endif

    // tell the NodeList instance who to tell the domain server we care about
    nodeList->addSetOfNodeTypesToNodeInterestSet(NodeSet() << NodeType::AudioMixer << NodeType::AvatarMixer
        << NodeType::EntityServer << NodeType::AssetServer << NodeType::MessagesMixer);

    // connect to the packet sent signal of the _entityEditSender
    connect(&_entityEditSender, &EntityEditPacketSender::packetSent, this, &Application::packetSent);

    // send the identity packet for our avatar each second to our avatar mixer
    connect(&identityPacketTimer, &QTimer::timeout, getMyAvatar(), &MyAvatar::sendIdentityPacket);
    identityPacketTimer.start(AVATAR_IDENTITY_PACKET_SEND_INTERVAL_MSECS);

    ResourceCache::setRequestLimit(MAX_CONCURRENT_RESOURCE_DOWNLOADS);

    _glWidget = new GLCanvas();
    getApplicationCompositor().setRenderingWidget(_glWidget);
    _window->setCentralWidget(_glWidget);

    _window->restoreGeometry();
    _window->setVisible(true);

    _glWidget->setFocusPolicy(Qt::StrongFocus);
    _glWidget->setFocus();

#ifdef Q_OS_MAC
    auto cursorTarget = _window; // OSX doesn't seem to provide for hiding the cursor only on the GL widget
#else
    // On windows and linux, hiding the top level cursor also means it's invisible when hovering over the 
    // window menu, which is a pain, so only hide it for the GL surface
    auto cursorTarget = _glWidget;
#endif
    cursorTarget->setCursor(Qt::BlankCursor);

    // enable mouse tracking; otherwise, we only get drag events
    _glWidget->setMouseTracking(true);
    _glWidget->makeCurrent();
    _glWidget->initializeGL();

    _chromiumShareContext = new OffscreenGLCanvas();
    _chromiumShareContext->create(_glWidget->context()->contextHandle());
    _chromiumShareContext->makeCurrent();
    qt_gl_set_global_share_context(_chromiumShareContext->getContext());

    _offscreenContext = new OffscreenGLCanvas();
    _offscreenContext->create(_glWidget->context()->contextHandle());
    _offscreenContext->makeCurrent();
    initializeGL();
    _offscreenContext->makeCurrent();
    // Make sure we don't time out during slow operations at startup
    updateHeartbeat();


    // sessionRunTime will be reset soon by loadSettings. Grab it now to get previous session value.
    // The value will be 0 if the user blew away settings this session, which is both a feature and a bug.
    auto gpuIdent = GPUIdent::getInstance();
    auto glContextData = getGLContextData();
    QJsonObject properties = {
        { "version", applicationVersion() },
        { "previousSessionCrashed", _previousSessionCrashed },
        { "previousSessionRuntime", sessionRunTime.get() },
        { "cpu_architecture", QSysInfo::currentCpuArchitecture() },
        { "kernel_type", QSysInfo::kernelType() },
        { "kernel_version", QSysInfo::kernelVersion() },
        { "os_type", QSysInfo::productType() },
        { "os_version", QSysInfo::productVersion() },
        { "gpu_name", gpuIdent->getName() },
        { "gpu_driver", gpuIdent->getDriver() },
        { "gpu_memory", static_cast<qint64>(gpuIdent->getMemory()) },
        { "gl_version_int", glVersionToInteger(glContextData.value("version").toString()) },
        { "gl_version", glContextData["version"] },
        { "gl_vender", glContextData["vendor"] },
        { "gl_sl_version", glContextData["slVersion"] },
        { "gl_renderer", glContextData["renderer"] }
    };
    auto macVersion = QSysInfo::macVersion();
    if (macVersion != QSysInfo::MV_None) {
        properties["os_osx_version"] = QSysInfo::macVersion();
    }
    auto windowsVersion = QSysInfo::windowsVersion();
    if (windowsVersion != QSysInfo::WV_None) {
        properties["os_win_version"] = QSysInfo::windowsVersion();
    }
    UserActivityLogger::getInstance().logAction("launch", properties);


    // Tell our entity edit sender about our known jurisdictions
    _entityEditSender.setServerJurisdictions(&_entityServerJurisdictions);
    _entityEditSender.setMyAvatar(getMyAvatar());

    // For now we're going to set the PPS for outbound packets to be super high, this is
    // probably not the right long term solution. But for now, we're going to do this to
    // allow you to move an entity around in your hand
    _entityEditSender.setPacketsPerSecond(3000); // super high!!

    _overlays.init(); // do this before scripts load
    // Make sure we don't time out during slow operations at startup
    updateHeartbeat();

    connect(this, SIGNAL(aboutToQuit()), this, SLOT(aboutToQuit()));

    // hook up bandwidth estimator
    QSharedPointer<BandwidthRecorder> bandwidthRecorder = DependencyManager::get<BandwidthRecorder>();
    connect(nodeList.data(), &LimitedNodeList::dataSent,
        bandwidthRecorder.data(), &BandwidthRecorder::updateOutboundData);
    connect(&nodeList->getPacketReceiver(), &PacketReceiver::dataReceived,
        bandwidthRecorder.data(), &BandwidthRecorder::updateInboundData);

    // FIXME -- I'm a little concerned about this.
    connect(getMyAvatar()->getSkeletonModel().get(), &SkeletonModel::skeletonLoaded,
        this, &Application::checkSkeleton, Qt::QueuedConnection);

    // Setup the userInputMapper with the actions
    auto userInputMapper = DependencyManager::get<UserInputMapper>();
    connect(userInputMapper.data(), &UserInputMapper::actionEvent, [this](int action, float state) {
        using namespace controller;
        auto offscreenUi = DependencyManager::get<OffscreenUi>();
        if (offscreenUi->navigationFocused()) {
            auto actionEnum = static_cast<Action>(action);
            int key = Qt::Key_unknown;
            static int lastKey = Qt::Key_unknown;
            bool navAxis = false;
            switch (actionEnum) {
                case Action::UI_NAV_VERTICAL:
                    navAxis = true;
                    if (state > 0.0f) {
                        key = Qt::Key_Up;
                    } else if (state < 0.0f) {
                        key = Qt::Key_Down;
                    }
                    break;

                case Action::UI_NAV_LATERAL:
                    navAxis = true;
                    if (state > 0.0f) {
                        key = Qt::Key_Right;
                    } else if (state < 0.0f) {
                        key = Qt::Key_Left;
                    }
                    break;

                case Action::UI_NAV_GROUP:
                    navAxis = true;
                    if (state > 0.0f) {
                        key = Qt::Key_Tab;
                    } else if (state < 0.0f) {
                        key = Qt::Key_Backtab;
                    }
                    break;

                case Action::UI_NAV_BACK:
                    key = Qt::Key_Escape;
                    break;

                case Action::UI_NAV_SELECT:
                    key = Qt::Key_Return;
                    break;
                default:
                    break;
            }

            if (navAxis) {
                if (lastKey != Qt::Key_unknown) {
                    QKeyEvent event(QEvent::KeyRelease, lastKey, Qt::NoModifier);
                    sendEvent(offscreenUi->getWindow(), &event);
                    lastKey = Qt::Key_unknown;
                }

                if (key != Qt::Key_unknown) {
                    QKeyEvent event(QEvent::KeyPress, key, Qt::NoModifier);
                    sendEvent(offscreenUi->getWindow(), &event);
                    lastKey = key;
                }
            } else if (key != Qt::Key_unknown) {
                if (state) {
                    QKeyEvent event(QEvent::KeyPress, key, Qt::NoModifier);
                    sendEvent(offscreenUi->getWindow(), &event);
                } else {
                    QKeyEvent event(QEvent::KeyRelease, key, Qt::NoModifier);
                    sendEvent(offscreenUi->getWindow(), &event);
                }
                return;
            }
        }

        if (action == controller::toInt(controller::Action::RETICLE_CLICK)) {
            auto reticlePos = getApplicationCompositor().getReticlePosition();
            QPoint localPos(reticlePos.x, reticlePos.y); // both hmd and desktop already handle this in our coordinates.
            if (state) {
                QMouseEvent mousePress(QEvent::MouseButtonPress, localPos, Qt::LeftButton, Qt::LeftButton, Qt::NoModifier);
                sendEvent(_glWidget, &mousePress);
                _reticleClickPressed = true;
            } else {
                QMouseEvent mouseRelease(QEvent::MouseButtonRelease, localPos, Qt::LeftButton, Qt::NoButton, Qt::NoModifier);
                sendEvent(_glWidget, &mouseRelease);
                _reticleClickPressed = false;
            }
            return; // nothing else to do
        }

        if (state) {
            if (action == controller::toInt(controller::Action::TOGGLE_MUTE)) {
                DependencyManager::get<AudioClient>()->toggleMute();
            } else if (action == controller::toInt(controller::Action::CYCLE_CAMERA)) {
                cycleCamera();
            } else if (action == controller::toInt(controller::Action::UI_NAV_SELECT)) {
                if (!offscreenUi->navigationFocused()) {
                    toggleMenuUnderReticle();
                }
            } else if (action == controller::toInt(controller::Action::CONTEXT_MENU)) {
                toggleMenuUnderReticle();
            } else if (action == controller::toInt(controller::Action::RETICLE_X)) {
                auto oldPos = getApplicationCompositor().getReticlePosition();
                getApplicationCompositor().setReticlePosition({ oldPos.x + state, oldPos.y });
            } else if (action == controller::toInt(controller::Action::RETICLE_Y)) {
                auto oldPos = getApplicationCompositor().getReticlePosition();
                getApplicationCompositor().setReticlePosition({ oldPos.x, oldPos.y + state });
            } else if (action == controller::toInt(controller::Action::TOGGLE_OVERLAY)) {
                toggleOverlays();
            }
        }
    });

    _applicationStateDevice = userInputMapper->getStateDevice();

    _applicationStateDevice->setInputVariant(STATE_IN_HMD, []() -> float {
        return qApp->isHMDMode() ? 1 : 0;
    });
    _applicationStateDevice->setInputVariant(STATE_SNAP_TURN, []() -> float {
        return qApp->getMyAvatar()->getSnapTurn() ? 1 : 0;
    });
    _applicationStateDevice->setInputVariant(STATE_GROUNDED, []() -> float {
        return qApp->getMyAvatar()->getCharacterController()->onGround() ? 1 : 0;
    });
    _applicationStateDevice->setInputVariant(STATE_NAV_FOCUSED, []() -> float {
        return DependencyManager::get<OffscreenUi>()->navigationFocused() ? 1 : 0;
    });

    // Setup the _keyboardMouseDevice, _touchscreenDevice and the user input mapper with the default bindings
    userInputMapper->registerDevice(_keyboardMouseDevice->getInputDevice());
    // if the _touchscreenDevice is not supported it will not be registered
    if (_touchscreenDevice) {
        userInputMapper->registerDevice(_touchscreenDevice->getInputDevice());
    }

    // force the model the look at the correct directory (weird order of operations issue)
    scriptEngines->setScriptsLocation(scriptEngines->getScriptsLocation());
    // do this as late as possible so that all required subsystems are initialized
    scriptEngines->loadScripts();
    // Make sure we don't time out during slow operations at startup
    updateHeartbeat();

    loadSettings();

    // Now that we've loaded the menu and thus switched to the previous display plugin
    // we can unlock the desktop repositioning code, since all the positions will be 
    // relative to the desktop size for this plugin
    auto offscreenUi = DependencyManager::get<OffscreenUi>();
    offscreenUi->getDesktop()->setProperty("repositionLocked", false);

    // Make sure we don't time out during slow operations at startup
    updateHeartbeat();

    int SAVE_SETTINGS_INTERVAL = 10 * MSECS_PER_SECOND; // Let's save every seconds for now
    connect(&_settingsTimer, &QTimer::timeout, this, &Application::saveSettings);
    connect(&_settingsThread, SIGNAL(started()), &_settingsTimer, SLOT(start()));
    connect(&_settingsThread, SIGNAL(finished()), &_settingsTimer, SLOT(stop()));
    _settingsTimer.moveToThread(&_settingsThread);
    _settingsTimer.setSingleShot(false);
    _settingsTimer.setInterval(SAVE_SETTINGS_INTERVAL);
    _settingsThread.start();

    if (Menu::getInstance()->isOptionChecked(MenuOption::FirstPerson)) {
        getMyAvatar()->setBoomLength(MyAvatar::ZOOM_MIN);  // So that camera doesn't auto-switch to third person.
    } else if (Menu::getInstance()->isOptionChecked(MenuOption::IndependentMode)) {
        Menu::getInstance()->setIsOptionChecked(MenuOption::ThirdPerson, true);
        cameraMenuChanged();
    } else if (Menu::getInstance()->isOptionChecked(MenuOption::CameraEntityMode)) {
        Menu::getInstance()->setIsOptionChecked(MenuOption::ThirdPerson, true);
        cameraMenuChanged();
    }

    // set the local loopback interface for local sounds from audio scripts
    AudioScriptingInterface::getInstance().setLocalAudioInterface(audioIO.data());

    this->installEventFilter(this);

    // initialize our face trackers after loading the menu settings
    auto faceshiftTracker = DependencyManager::get<Faceshift>();
    faceshiftTracker->init();
    connect(faceshiftTracker.data(), &FaceTracker::muteToggled, this, &Application::faceTrackerMuteToggled);
#ifdef HAVE_DDE
    auto ddeTracker = DependencyManager::get<DdeFaceTracker>();
    ddeTracker->init();
    connect(ddeTracker.data(), &FaceTracker::muteToggled, this, &Application::faceTrackerMuteToggled);
#endif

#ifdef HAVE_IVIEWHMD
    auto eyeTracker = DependencyManager::get<EyeTracker>();
    eyeTracker->init();
    setActiveEyeTracker();
#endif

    /* UTII: WE DONT NEED THIS CODE
    auto applicationUpdater = DependencyManager::get<AutoUpdater>();
    connect(applicationUpdater.data(), &AutoUpdater::newVersionIsAvailable, dialogsManager.data(), &DialogsManager::showUpdateDialog);
    applicationUpdater->checkForUpdate();
    */

    // Now that menu is initialized we can sync myAvatar with it's state.
    getMyAvatar()->updateMotionBehaviorFromMenu();

// FIXME spacemouse code still needs cleanup
#if 0
    // the 3Dconnexion device wants to be initialized after a window is displayed.
    SpacemouseManager::getInstance().init();
#endif

    // If the user clicks an an entity, we will check that it's an unlocked web entity, and if so, set the focus to it
    auto entityScriptingInterface = DependencyManager::get<EntityScriptingInterface>();
    connect(entityScriptingInterface.data(), &EntityScriptingInterface::clickDownOnEntity,
        [this, entityScriptingInterface](const EntityItemID& entityItemID, const MouseEvent& event) {
        if (_keyboardFocusedItem != entityItemID) {
            _keyboardFocusedItem = UNKNOWN_ENTITY_ID;
            auto properties = entityScriptingInterface->getEntityProperties(entityItemID);
            if (EntityTypes::Web == properties.getType() && !properties.getLocked() && properties.getVisible()) {
                auto entity = entityScriptingInterface->getEntityTree()->findEntityByID(entityItemID);
                RenderableWebEntityItem* webEntity = dynamic_cast<RenderableWebEntityItem*>(entity.get());
                if (webEntity) {
                    webEntity->setProxyWindow(_window->windowHandle());
                    if (_keyboardMouseDevice->isActive()) {
                        _keyboardMouseDevice->pluginFocusOutEvent();
                    }
                    _keyboardFocusedItem = entityItemID;
                    _lastAcceptedKeyPress = usecTimestampNow();
                    if (_keyboardFocusHighlightID < 0 || !getOverlays().isAddedOverlay(_keyboardFocusHighlightID)) {
                        _keyboardFocusHighlight = new Cube3DOverlay();
                        _keyboardFocusHighlight->setAlpha(1.0f);
                        _keyboardFocusHighlight->setBorderSize(1.0f);
                        _keyboardFocusHighlight->setColor({ 0xFF, 0xEF, 0x00 });
                        _keyboardFocusHighlight->setIsSolid(false);
                        _keyboardFocusHighlight->setPulseMin(0.5);
                        _keyboardFocusHighlight->setPulseMax(1.0);
                        _keyboardFocusHighlight->setColorPulse(1.0);
                        _keyboardFocusHighlight->setIgnoreRayIntersection(true);
                        _keyboardFocusHighlight->setDrawInFront(true);
                    }
                    _keyboardFocusHighlight->setRotation(webEntity->getRotation());
                    _keyboardFocusHighlight->setPosition(webEntity->getPosition());
                    _keyboardFocusHighlight->setDimensions(webEntity->getDimensions() * 1.05f);
                    _keyboardFocusHighlight->setVisible(true);
                    _keyboardFocusHighlightID = getOverlays().addOverlay(_keyboardFocusHighlight);
                }
            }
            if (_keyboardFocusedItem == UNKNOWN_ENTITY_ID && _keyboardFocusHighlight) {
                _keyboardFocusHighlight->setVisible(false);
            }

        }
    });

    connect(entityScriptingInterface.data(), &EntityScriptingInterface::deletingEntity,
        [=](const EntityItemID& entityItemID) {
        if (entityItemID == _keyboardFocusedItem) {
            _keyboardFocusedItem = UNKNOWN_ENTITY_ID;
            if (_keyboardFocusHighlight) {
                _keyboardFocusHighlight->setVisible(false);
            }
        }
    });

    // If the user clicks somewhere where there is NO entity at all, we will release focus
    connect(getEntities(), &EntityTreeRenderer::mousePressOffEntity,
        [=](const RayToEntityIntersectionResult& entityItemID, const QMouseEvent* event) {
        _keyboardFocusedItem = UNKNOWN_ENTITY_ID;
        if (_keyboardFocusHighlight) {
            _keyboardFocusHighlight->setVisible(false);
        }
    });

    connect(this, &Application::aboutToQuit, [=]() {
        _keyboardFocusedItem = UNKNOWN_ENTITY_ID;
        if (_keyboardFocusHighlight) {
            _keyboardFocusHighlight->setVisible(false);
        }
    });

    // Add periodic checks to send user activity data
    static int CHECK_NEARBY_AVATARS_INTERVAL_MS = 10000;
    static int SEND_STATS_INTERVAL_MS = 10000;
    static int NEARBY_AVATAR_RADIUS_METERS = 10;

    // Periodically send fps as a user activity event
    QTimer* sendStatsTimer = new QTimer(this);
    sendStatsTimer->setInterval(SEND_STATS_INTERVAL_MS);
    connect(sendStatsTimer, &QTimer::timeout, this, [this]() {
        QJsonObject properties = {};
        MemoryInfo memInfo;
        if (getMemoryInfo(memInfo)) {
            properties["system_memory_total"] = static_cast<qint64>(memInfo.totalMemoryBytes);
            properties["system_memory_used"] = static_cast<qint64>(memInfo.usedMemoryBytes);
            properties["process_memory_used"] = static_cast<qint64>(memInfo.processUsedMemoryBytes);
        }

        auto displayPlugin = qApp->getActiveDisplayPlugin();

        properties["fps"] = _frameCounter.rate();
        properties["present_rate"] = displayPlugin->presentRate();
        properties["new_frame_present_rate"] = displayPlugin->newFramePresentRate();
        properties["dropped_frame_rate"] = displayPlugin->droppedFrameRate();
        properties["sim_rate"] = getAverageSimsPerSecond();
        properties["avatar_sim_rate"] = getAvatarSimrate();

        auto bandwidthRecorder = DependencyManager::get<BandwidthRecorder>();
        properties["packet_rate_in"] = bandwidthRecorder->getCachedTotalAverageInputPacketsPerSecond();
        properties["packet_rate_out"] = bandwidthRecorder->getCachedTotalAverageOutputPacketsPerSecond();
        properties["kbps_in"] = bandwidthRecorder->getCachedTotalAverageInputKilobitsPerSecond();
        properties["kbps_out"] = bandwidthRecorder->getCachedTotalAverageOutputKilobitsPerSecond();

        auto nodeList = DependencyManager::get<NodeList>();
        SharedNodePointer entityServerNode = nodeList->soloNodeOfType(NodeType::EntityServer);
        SharedNodePointer audioMixerNode = nodeList->soloNodeOfType(NodeType::AudioMixer);
        SharedNodePointer avatarMixerNode = nodeList->soloNodeOfType(NodeType::AvatarMixer);
        SharedNodePointer assetServerNode = nodeList->soloNodeOfType(NodeType::AssetServer);
        SharedNodePointer messagesMixerNode = nodeList->soloNodeOfType(NodeType::MessagesMixer);
        properties["entity_ping"] = entityServerNode ? entityServerNode->getPingMs() : -1;
        properties["audio_ping"] = audioMixerNode ? audioMixerNode->getPingMs() : -1;
        properties["avatar_ping"] = avatarMixerNode ? avatarMixerNode->getPingMs() : -1;
        properties["asset_ping"] = assetServerNode ? assetServerNode->getPingMs() : -1;
        properties["messages_ping"] = messagesMixerNode ? messagesMixerNode->getPingMs() : -1;

        auto loadingRequests = ResourceCache::getLoadingRequests();
        properties["active_downloads"] = loadingRequests.size();
        properties["pending_downloads"] = ResourceCache::getPendingRequestCount();

        properties["throttled"] = _displayPlugin ? _displayPlugin->isThrottled() : false;

        UserActivityLogger::getInstance().logAction("stats", properties);
    });
    sendStatsTimer->start();


    // Periodically check for count of nearby avatars
    static int lastCountOfNearbyAvatars = -1;
    QTimer* checkNearbyAvatarsTimer = new QTimer(this);
    checkNearbyAvatarsTimer->setInterval(CHECK_NEARBY_AVATARS_INTERVAL_MS);
    connect(checkNearbyAvatarsTimer, &QTimer::timeout, this, [this]() {
        auto avatarManager = DependencyManager::get<AvatarManager>();
        int nearbyAvatars = avatarManager->numberOfAvatarsInRange(avatarManager->getMyAvatar()->getPosition(),
                                                                  NEARBY_AVATAR_RADIUS_METERS) - 1;
        if (nearbyAvatars != lastCountOfNearbyAvatars) {
            lastCountOfNearbyAvatars = nearbyAvatars;
            UserActivityLogger::getInstance().logAction("nearby_avatars", { { "count", nearbyAvatars } });
        }
    });
    checkNearbyAvatarsTimer->start();

    // Track user activity event when we receive a mute packet
    auto onMutedByMixer = []() {
        UserActivityLogger::getInstance().logAction("received_mute_packet");
    };
    connect(DependencyManager::get<AudioClient>().data(), &AudioClient::mutedByMixer, this, onMutedByMixer);

    // Track when the address bar is opened
    auto onAddressBarToggled = [this]() {
        // Record time
        UserActivityLogger::getInstance().logAction("opened_address_bar", { { "uptime_ms", _sessionRunTimer.elapsed() } });
    };
    connect(DependencyManager::get<DialogsManager>().data(), &DialogsManager::addressBarToggled, this, onAddressBarToggled);

    // Make sure we don't time out during slow operations at startup
    updateHeartbeat();

    OctreeEditPacketSender* packetSender = entityScriptingInterface->getPacketSender();
    EntityEditPacketSender* entityPacketSender = static_cast<EntityEditPacketSender*>(packetSender);
    entityPacketSender->setMyAvatar(getMyAvatar());

    connect(this, &Application::applicationStateChanged, this, &Application::activeChanged);
    qCDebug(interfaceapp, "Startup time: %4.2f seconds.", (double)startupTimer.elapsed() / 1000.0);

    // After all of the constructor is completed, then set firstRun to false.
    Setting::Handle<bool> firstRun{ Settings::firstRun, true };
    firstRun.set(false);

    LoadingScreen::show();
}

void Application::domainConnectionRefused(const QString& reasonMessage, int reasonCode) {
    switch (static_cast<DomainHandler::ConnectionRefusedReason>(reasonCode)) {
        case DomainHandler::ConnectionRefusedReason::ProtocolMismatch:
        case DomainHandler::ConnectionRefusedReason::TooManyUsers:
        case DomainHandler::ConnectionRefusedReason::Unknown: {
            QString message = "Unable to connect to the location you are visiting.\n";
            message += reasonMessage;
            OffscreenUi::warning("", message);
            break;
        }
        default:
            // nothing to do.
            break;
    }
}

QString Application::getUserAgent() {
    if (QThread::currentThread() != thread()) {
        QString userAgent;

        QMetaObject::invokeMethod(this, "getUserAgent", Qt::BlockingQueuedConnection, Q_RETURN_ARG(QString, userAgent));

        return userAgent;
    }

    QString userAgent = "Mozilla/5.0 (HighFidelityInterface/" + BuildInfo::VERSION + "; "
        + QSysInfo::productType() + " " + QSysInfo::productVersion() + ")";

    auto formatPluginName = [](QString name) -> QString { return name.trimmed().replace(" ", "-");  };

    // For each plugin, add to userAgent
    auto displayPlugins = PluginManager::getInstance()->getDisplayPlugins();
    for (auto& dp : displayPlugins) {
        if (dp->isActive() && dp->isHmd()) {
            userAgent += " " + formatPluginName(dp->getName());
        }
    }
    auto inputPlugins= PluginManager::getInstance()->getInputPlugins();
    for (auto& ip : inputPlugins) {
        if (ip->isActive()) {
            userAgent += " " + formatPluginName(ip->getName());
        }
    }
    // for codecs, we include all of them, even if not active
    auto codecPlugins = PluginManager::getInstance()->getCodecPlugins();
    for (auto& cp : codecPlugins) {
        userAgent += " " + formatPluginName(cp->getName());
    }

    return userAgent;
}

void Application::toggleMenuUnderReticle() const {
    // In HMD, if the menu is near the mouse but not under it, the reticle can be at a significantly
    // different depth. When you focus on the menu, the cursor can appear to your crossed eyes as both
    // on the menu and off.
    // Even in 2D, it is arguable whether the user would want the menu to be to the side.
    const float X_LEFT_SHIFT = 50.0;
    auto offscreenUi = DependencyManager::get<OffscreenUi>();
    auto reticlePosition = getApplicationCompositor().getReticlePosition();
    offscreenUi->toggleMenu(QPoint(reticlePosition.x - X_LEFT_SHIFT, reticlePosition.y));
}

void Application::checkChangeCursor() {
    QMutexLocker locker(&_changeCursorLock);
    if (_cursorNeedsChanging) {
#ifdef Q_OS_MAC
        auto cursorTarget = _window; // OSX doesn't seem to provide for hiding the cursor only on the GL widget
#else
        // On windows and linux, hiding the top level cursor also means it's invisible when hovering over the 
        // window menu, which is a pain, so only hide it for the GL surface
        auto cursorTarget = _glWidget;
#endif
        cursorTarget->setCursor(_desiredCursor);

        _cursorNeedsChanging = false;
    }
}

void Application::showCursor(const QCursor& cursor) {
    QMutexLocker locker(&_changeCursorLock);
    _desiredCursor = cursor;
    _cursorNeedsChanging = true;
}

void Application::updateHeartbeat() const {
    static_cast<DeadlockWatchdogThread*>(_deadlockWatchdogThread)->updateHeartbeat();
}

void Application::aboutToQuit() {
    emit beforeAboutToQuit();

    foreach(auto inputPlugin, PluginManager::getInstance()->getInputPlugins()) {
        if (inputPlugin->isActive()) {
            inputPlugin->deactivate();
        }
    }

    getActiveDisplayPlugin()->deactivate();

    // Hide Running Scripts dialog so that it gets destroyed in an orderly manner; prevents warnings at shutdown.
    DependencyManager::get<OffscreenUi>()->hide("RunningScripts");

    _aboutToQuit = true;

    cleanupBeforeQuit();
}

void Application::cleanupBeforeQuit() {
    // add a logline indicating if QTWEBENGINE_REMOTE_DEBUGGING is set or not
    QString webengineRemoteDebugging = QProcessEnvironment::systemEnvironment().value("QTWEBENGINE_REMOTE_DEBUGGING", "false");
    qCDebug(interfaceapp) << "QTWEBENGINE_REMOTE_DEBUGGING =" << webengineRemoteDebugging;

    // Stop third party processes so that they're not left running in the event of a subsequent shutdown crash.
#ifdef HAVE_DDE
    DependencyManager::get<DdeFaceTracker>()->setEnabled(false);
#endif
#ifdef HAVE_IVIEWHMD
    DependencyManager::get<EyeTracker>()->setEnabled(false, true);
#endif
    AnimDebugDraw::getInstance().shutdown();

    // FIXME: once we move to shared pointer for the INputDevice we shoud remove this naked delete:
    _applicationStateDevice.reset();

    if (_keyboardFocusHighlightID > 0) {
        getOverlays().deleteOverlay(_keyboardFocusHighlightID);
        _keyboardFocusHighlightID = -1;
    }
    _keyboardFocusHighlight = nullptr;

    auto nodeList = DependencyManager::get<NodeList>();

    // send the domain a disconnect packet, force stoppage of domain-server check-ins
    nodeList->getDomainHandler().disconnect();
    nodeList->setIsShuttingDown(true);

    // tell the packet receiver we're shutting down, so it can drop packets
    nodeList->getPacketReceiver().setShouldDropPackets(true);

    getEntities()->shutdown(); // tell the entities system we're shutting down, so it will stop running scripts

    // Clear any queued processing (I/O, FBX/OBJ/Texture parsing)
    QThreadPool::globalInstance()->clear();

    DependencyManager::get<ScriptEngines>()->saveScripts();
    DependencyManager::get<ScriptEngines>()->shutdownScripting(); // stop all currently running global scripts
    DependencyManager::destroy<ScriptEngines>(); 

    // Cleanup all overlays after the scripts, as scripts might add more
    _overlays.cleanupAllOverlays();

    // first stop all timers directly or by invokeMethod
    // depending on what thread they run in
    locationUpdateTimer.stop();
    identityPacketTimer.stop();
    pingTimer.stop();
    QMetaObject::invokeMethod(&_settingsTimer, "stop", Qt::BlockingQueuedConnection);

    // save state
    _settingsThread.quit();
    saveSettings();
    _window->saveGeometry();

    // stop the AudioClient
    QMetaObject::invokeMethod(DependencyManager::get<AudioClient>().data(),
                              "stop", Qt::BlockingQueuedConnection);

    // destroy the AudioClient so it and its thread have a chance to go down safely
    DependencyManager::destroy<AudioClient>();

    // destroy the AudioInjectorManager so it and its thread have a chance to go down safely
    // this will also stop any ongoing network injectors
    DependencyManager::destroy<AudioInjectorManager>();

    // Destroy third party processes after scripts have finished using them.
#ifdef HAVE_DDE
    DependencyManager::destroy<DdeFaceTracker>();
#endif
#ifdef HAVE_IVIEWHMD
    DependencyManager::destroy<EyeTracker>();
#endif

    DependencyManager::destroy<OffscreenUi>();
}

Application::~Application() {
    _entityClipboard->eraseAllOctreeElements();
    _entityClipboard.reset();

    EntityTreePointer tree = getEntities()->getTree();
    tree->setSimulation(nullptr);

    _octreeProcessor.terminate();
    _entityEditSender.terminate();

    _physicsEngine->setCharacterController(nullptr);

    // remove avatars from physics engine
    DependencyManager::get<AvatarManager>()->clearAllAvatars();
    VectorOfMotionStates motionStates;
    DependencyManager::get<AvatarManager>()->getObjectsToRemoveFromPhysics(motionStates);
    _physicsEngine->removeObjects(motionStates);

    DependencyManager::destroy<OffscreenUi>();
    DependencyManager::destroy<AvatarManager>();
    DependencyManager::destroy<AnimationCache>();
    DependencyManager::destroy<FramebufferCache>();
    DependencyManager::destroy<TextureCache>();
    DependencyManager::destroy<ModelCache>();
    DependencyManager::destroy<GeometryCache>();
    DependencyManager::destroy<ScriptCache>();
    DependencyManager::destroy<SoundCache>();

    ResourceManager::cleanup();

    QThread* nodeThread = DependencyManager::get<NodeList>()->thread();

    // remove the NodeList from the DependencyManager
    DependencyManager::destroy<NodeList>();

    // ask the node thread to quit and wait until it is done
    nodeThread->quit();
    nodeThread->wait();

    Leapmotion::destroy();

#if 0
    ConnexionClient::getInstance().destroy();
#endif
    // The window takes ownership of the menu, so this has the side effect of destroying it.
    _window->setMenuBar(nullptr);

    _window->deleteLater();

    qInstallMessageHandler(nullptr); // NOTE: Do this as late as possible so we continue to get our log messages
}

void Application::initializeGL() {
    qCDebug(interfaceapp) << "Created Display Window.";

    // initialize glut for shape drawing; Qt apparently initializes it on OS X
    if (_isGLInitialized) {
        return;
    } else {
        _isGLInitialized = true;
    }

    gpu::Context::init<gpu::gl::GLBackend>();
    _gpuContext = std::make_shared<gpu::Context>();
    // The gpu context can make child contexts for transfers, so 
    // we need to restore primary rendering context
    _offscreenContext->makeCurrent();

    initDisplay();
    qCDebug(interfaceapp, "Initialized Display.");

    // Set up the render engine
    render::CullFunctor cullFunctor = LODManager::shouldRender;
    _renderEngine->addJob<RenderShadowTask>("RenderShadowTask", cullFunctor);
    _renderEngine->addJob<RenderDeferredTask>("RenderDeferredTask", cullFunctor);
    _renderEngine->load();
    _renderEngine->registerScene(_main3DScene);
    // TODO: Load a cached config file

    // The UI can't be created until the primary OpenGL
    // context is created, because it needs to share
    // texture resources
    // Needs to happen AFTER the render engine initialization to access its configuration
    initializeUi();
    qCDebug(interfaceapp, "Initialized Offscreen UI.");
    _offscreenContext->makeCurrent();

    // call Menu getInstance static method to set up the menu
    // Needs to happen AFTER the QML UI initialization
    _window->setMenuBar(Menu::getInstance());

    init();
    qCDebug(interfaceapp, "init() complete.");

    // create thread for parsing of octree data independent of the main network and rendering threads
    _octreeProcessor.initialize(_enableProcessOctreeThread);
    connect(&_octreeProcessor, &OctreePacketProcessor::packetVersionMismatch, this, &Application::notifyPacketVersionMismatch);
    _entityEditSender.initialize(_enableProcessOctreeThread);

    _idleLoopStdev.reset();

    // update before the first render
    update(0);
}

FrameTimingsScriptingInterface _frameTimingsScriptingInterface;

extern void setupPreferences();

void Application::initializeUi() {
    AddressBarDialog::registerType();
    ErrorDialog::registerType();
    LoginDialog::registerType();
    Tooltip::registerType();
    /* UTII: WE DONT NEED THIS CODE
    UpdateDialog::registerType();
    */
    LoadingScreen::registerType();
    qmlRegisterType<Preference>("Hifi", 1, 0, "Preference");


    auto offscreenUi = DependencyManager::get<OffscreenUi>();
    offscreenUi->create(_offscreenContext->getContext());

    auto rootContext = offscreenUi->getRootContext();

    offscreenUi->setProxyWindow(_window->windowHandle());
    offscreenUi->setBaseUrl(QUrl::fromLocalFile(PathUtils::resourcesPath() + "/qml/"));
    // OffscreenUi is a subclass of OffscreenQmlSurface specifically designed to
    // support the window management and scripting proxies for VR use
    offscreenUi->createDesktop(QString("hifi/Desktop.qml"));

    // FIXME either expose so that dialogs can set this themselves or
    // do better detection in the offscreen UI of what has focus
    offscreenUi->setNavigationFocused(false);

    auto engine = rootContext->engine();
    connect(engine, &QQmlEngine::quit, [] {
        qApp->quit();
    });

    setupPreferences();

    // For some reason there is already an "Application" object in the QML context, 
    // though I can't find it. Hence, "ApplicationInterface"
<<<<<<< HEAD
    rootContext->setContextProperty("SnapshotUploader", new SnapshotUploader());
    rootContext->setContextProperty("ApplicationInterface", this); 
=======
    rootContext->setContextProperty("ApplicationInterface", this);
>>>>>>> 89d9affb
    rootContext->setContextProperty("Audio", &AudioScriptingInterface::getInstance());
    rootContext->setContextProperty("Controller", DependencyManager::get<controller::ScriptingInterface>().data());
    rootContext->setContextProperty("Entities", DependencyManager::get<EntityScriptingInterface>().data());
    rootContext->setContextProperty("MyAvatar", getMyAvatar());
    rootContext->setContextProperty("Messages", DependencyManager::get<MessagesClient>().data());
    rootContext->setContextProperty("Recording", DependencyManager::get<RecordingScriptingInterface>().data());
    rootContext->setContextProperty("Preferences", DependencyManager::get<Preferences>().data());
    rootContext->setContextProperty("AddressManager", DependencyManager::get<AddressManager>().data());
    rootContext->setContextProperty("FrameTimings", &_frameTimingsScriptingInterface);
    rootContext->setContextProperty("Rates", new RatesScriptingInterface(this));

    rootContext->setContextProperty("TREE_SCALE", TREE_SCALE);
    rootContext->setContextProperty("Quat", new Quat());
    rootContext->setContextProperty("Vec3", new Vec3());
    rootContext->setContextProperty("Uuid", new ScriptUUID());
    rootContext->setContextProperty("Assets", new AssetMappingsScriptingInterface());

    rootContext->setContextProperty("AvatarList", DependencyManager::get<AvatarManager>().data());

    rootContext->setContextProperty("Camera", &_myCamera);

#if defined(Q_OS_MAC) || defined(Q_OS_WIN)
    rootContext->setContextProperty("SpeechRecognizer", DependencyManager::get<SpeechRecognizer>().data());
#endif

    rootContext->setContextProperty("Overlays", &_overlays);
    rootContext->setContextProperty("Window", DependencyManager::get<WindowScriptingInterface>().data());
    rootContext->setContextProperty("MenuInterface", MenuScriptingInterface::getInstance());
    rootContext->setContextProperty("Stats", Stats::getInstance());
    rootContext->setContextProperty("Settings", SettingsScriptingInterface::getInstance());
    rootContext->setContextProperty("ScriptDiscoveryService", DependencyManager::get<ScriptEngines>().data());
    rootContext->setContextProperty("AudioDevice", AudioDeviceScriptingInterface::getInstance());

    // Caches
    rootContext->setContextProperty("AnimationCache", DependencyManager::get<AnimationCache>().data());
    rootContext->setContextProperty("TextureCache", DependencyManager::get<TextureCache>().data());
    rootContext->setContextProperty("ModelCache", DependencyManager::get<ModelCache>().data());
    rootContext->setContextProperty("SoundCache", DependencyManager::get<SoundCache>().data());

    rootContext->setContextProperty("Account", AccountScriptingInterface::getInstance());
    rootContext->setContextProperty("DialogsManager", _dialogsManagerScriptingInterface);
    rootContext->setContextProperty("GlobalServices", GlobalServicesScriptingInterface::getInstance());
    rootContext->setContextProperty("FaceTracker", DependencyManager::get<DdeFaceTracker>().data());
    rootContext->setContextProperty("AvatarManager", DependencyManager::get<AvatarManager>().data());
    rootContext->setContextProperty("UndoStack", &_undoStackScriptingInterface);
    rootContext->setContextProperty("LODManager", DependencyManager::get<LODManager>().data());
    rootContext->setContextProperty("Paths", DependencyManager::get<PathUtils>().data());
    rootContext->setContextProperty("HMD", DependencyManager::get<HMDScriptingInterface>().data());
    rootContext->setContextProperty("Scene", DependencyManager::get<SceneScriptingInterface>().data());
    rootContext->setContextProperty("Render", _renderEngine->getConfiguration().get());
    rootContext->setContextProperty("Reticle", getApplicationCompositor().getReticleInterface());

    rootContext->setContextProperty("ApplicationCompositor", &getApplicationCompositor());


    _glWidget->installEventFilter(offscreenUi.data());
    offscreenUi->setMouseTranslator([=](const QPointF& pt) {
        QPointF result = pt;
        auto displayPlugin = getActiveDisplayPlugin();
        if (displayPlugin->isHmd()) {
            getApplicationCompositor().handleRealMouseMoveEvent(false);
            auto resultVec = getApplicationCompositor().getReticlePosition();
            result = QPointF(resultVec.x, resultVec.y);
        }
        return result.toPoint();
    });
    offscreenUi->resume();
    connect(_window, &MainWindow::windowGeometryChanged, [this](const QRect& r){
        resizeGL();
    });

    // This will set up the input plugins UI
    _activeInputPlugins.clear();
    foreach(auto inputPlugin, PluginManager::getInstance()->getInputPlugins()) {
        if (KeyboardMouseDevice::NAME == inputPlugin->getName()) {
            _keyboardMouseDevice = std::dynamic_pointer_cast<KeyboardMouseDevice>(inputPlugin);
        }
        if (TouchscreenDevice::NAME == inputPlugin->getName()) {
            _touchscreenDevice = std::dynamic_pointer_cast<TouchscreenDevice>(inputPlugin);
        }
    }
    _window->setMenuBar(new Menu());

    auto compositorHelper = DependencyManager::get<CompositorHelper>();
    connect(compositorHelper.data(), &CompositorHelper::allowMouseCaptureChanged, [=] {
        if (isHMDMode()) {
            showCursor(compositorHelper->getAllowMouseCapture() ? Qt::BlankCursor : Qt::ArrowCursor);
}
    });
}

void Application::paintGL() {
    // Some plugins process message events, allowing paintGL to be called reentrantly.
    if (_inPaint || _aboutToQuit) {
        return;
    }

    _inPaint = true;
    Finally clearFlag([this] { _inPaint = false; });

    _frameCount++;
    _frameCounter.increment();

    auto lastPaintBegin = usecTimestampNow();
    PROFILE_RANGE_EX(__FUNCTION__, 0xff0000ff, (uint64_t)_frameCount);
    PerformanceTimer perfTimer("paintGL");

    if (nullptr == _displayPlugin) {
        return;
    }

    auto displayPlugin = getActiveDisplayPlugin();
    // FIXME not needed anymore?
    _offscreenContext->makeCurrent();

    // If a display plugin loses it's underlying support, it 
    // needs to be able to signal us to not use it
    if (!displayPlugin->beginFrameRender(_frameCount)) {
        _inPaint = false;
        updateDisplayMode();
        return;
    }

    // update the avatar with a fresh HMD pose
    getMyAvatar()->updateFromHMDSensorMatrix(getHMDSensorPose());

    auto lodManager = DependencyManager::get<LODManager>();

    {
        QMutexLocker viewLocker(&_viewMutex);
        _viewFrustum.calculate();
    }
    RenderArgs renderArgs(_gpuContext, getEntities(), lodManager->getOctreeSizeScale(),
                          lodManager->getBoundaryLevelAdjust(), RenderArgs::DEFAULT_RENDER_MODE,
                          RenderArgs::MONO, RenderArgs::RENDER_DEBUG_NONE);
    {
        QMutexLocker viewLocker(&_viewMutex);
        renderArgs.setViewFrustum(_viewFrustum);
    }

    PerformanceWarning::setSuppressShortTimings(Menu::getInstance()->isOptionChecked(MenuOption::SuppressShortTimings));
    bool showWarnings = Menu::getInstance()->isOptionChecked(MenuOption::PipelineWarnings);
    PerformanceWarning warn(showWarnings, "Application::paintGL()");
    resizeGL();

    // Before anything else, let's sync up the gpuContext with the true glcontext used in case anything happened
    {
        PerformanceTimer perfTimer("syncCache");
        renderArgs._context->syncCache();
    }

    auto inputs = AvatarInputs::getInstance();
    if (inputs->mirrorVisible()) {
        PerformanceTimer perfTimer("Mirror");

        renderArgs._renderMode = RenderArgs::MIRROR_RENDER_MODE;
        renderArgs._blitFramebuffer = DependencyManager::get<FramebufferCache>()->getSelfieFramebuffer();

        _mirrorViewRect.moveTo(inputs->x(), inputs->y());

        renderRearViewMirror(&renderArgs, _mirrorViewRect, inputs->mirrorZoomed());

        renderArgs._blitFramebuffer.reset();
        renderArgs._renderMode = RenderArgs::DEFAULT_RENDER_MODE;
    }

    {
        PerformanceTimer perfTimer("renderOverlay");
        // NOTE: There is no batch associated with this renderArgs
        // the ApplicationOverlay class assumes it's viewport is setup to be the device size
        QSize size = getDeviceSize();
        renderArgs._viewport = glm::ivec4(0, 0, size.width(), size.height());
        _applicationOverlay.renderOverlay(&renderArgs);
        auto overlayTexture = _applicationOverlay.acquireOverlay();
        if (overlayTexture) {
            displayPlugin->submitOverlayTexture(overlayTexture);
    }
    }

    glm::vec3 boomOffset;
    {
        PerformanceTimer perfTimer("CameraUpdates");

        auto myAvatar = getMyAvatar();
        boomOffset = myAvatar->getScale() * myAvatar->getBoomLength() * -IDENTITY_FRONT;

        if (_myCamera.getMode() == CAMERA_MODE_FIRST_PERSON || _myCamera.getMode() == CAMERA_MODE_THIRD_PERSON) {
            Menu::getInstance()->setIsOptionChecked(MenuOption::FirstPerson, myAvatar->getBoomLength() <= MyAvatar::ZOOM_MIN);
            Menu::getInstance()->setIsOptionChecked(MenuOption::ThirdPerson, !(myAvatar->getBoomLength() <= MyAvatar::ZOOM_MIN));
            cameraMenuChanged();
        }

        // The render mode is default or mirror if the camera is in mirror mode, assigned further below
        renderArgs._renderMode = RenderArgs::DEFAULT_RENDER_MODE;

        // Always use the default eye position, not the actual head eye position.
        // Using the latter will cause the camera to wobble with idle animations,
        // or with changes from the face tracker
        if (_myCamera.getMode() == CAMERA_MODE_FIRST_PERSON) {
            if (isHMDMode()) {
                mat4 camMat = myAvatar->getSensorToWorldMatrix() * myAvatar->getHMDSensorMatrix();
                _myCamera.setPosition(extractTranslation(camMat));
                _myCamera.setOrientation(glm::quat_cast(camMat));
            } else {
                _myCamera.setPosition(myAvatar->getDefaultEyePosition());
                _myCamera.setOrientation(myAvatar->getHead()->getCameraOrientation());
            }
        } else if (_myCamera.getMode() == CAMERA_MODE_THIRD_PERSON) {
            if (isHMDMode()) {
                auto hmdWorldMat = myAvatar->getSensorToWorldMatrix() * myAvatar->getHMDSensorMatrix();
                _myCamera.setOrientation(glm::normalize(glm::quat_cast(hmdWorldMat)));
                _myCamera.setPosition(extractTranslation(hmdWorldMat) +
                    myAvatar->getOrientation() * boomOffset);
            } else {
                _myCamera.setOrientation(myAvatar->getHead()->getOrientation());
                if (Menu::getInstance()->isOptionChecked(MenuOption::CenterPlayerInView)) {
                    _myCamera.setPosition(myAvatar->getDefaultEyePosition()
                        + _myCamera.getOrientation() * boomOffset);
                } else {
                    _myCamera.setPosition(myAvatar->getDefaultEyePosition()
                        + myAvatar->getOrientation() * boomOffset);
                }
            }
        } else if (_myCamera.getMode() == CAMERA_MODE_MIRROR) {
            if (isHMDMode()) {
                auto mirrorBodyOrientation = myAvatar->getWorldAlignedOrientation() * glm::quat(glm::vec3(0.0f, PI + _rotateMirror, 0.0f));

                glm::quat hmdRotation = extractRotation(myAvatar->getHMDSensorMatrix());
                // Mirror HMD yaw and roll
                glm::vec3 mirrorHmdEulers = glm::eulerAngles(hmdRotation);
                mirrorHmdEulers.y = -mirrorHmdEulers.y;
                mirrorHmdEulers.z = -mirrorHmdEulers.z;
                glm::quat mirrorHmdRotation = glm::quat(mirrorHmdEulers);

                glm::quat worldMirrorRotation = mirrorBodyOrientation * mirrorHmdRotation;

                _myCamera.setOrientation(worldMirrorRotation);

                glm::vec3 hmdOffset = extractTranslation(myAvatar->getHMDSensorMatrix());
                // Mirror HMD lateral offsets
                hmdOffset.x = -hmdOffset.x;

                _myCamera.setPosition(myAvatar->getDefaultEyePosition()
                    + glm::vec3(0, _raiseMirror * myAvatar->getUniformScale(), 0)
                   + mirrorBodyOrientation * glm::vec3(0.0f, 0.0f, 1.0f) * MIRROR_FULLSCREEN_DISTANCE * _scaleMirror
                   + mirrorBodyOrientation * hmdOffset);
            } else {
                _myCamera.setOrientation(myAvatar->getWorldAlignedOrientation()
                    * glm::quat(glm::vec3(0.0f, PI + _rotateMirror, 0.0f)));
                _myCamera.setPosition(myAvatar->getDefaultEyePosition()
                    + glm::vec3(0, _raiseMirror * myAvatar->getUniformScale(), 0)
                    + (myAvatar->getOrientation() * glm::quat(glm::vec3(0.0f, _rotateMirror, 0.0f))) *
                    glm::vec3(0.0f, 0.0f, -1.0f) * MIRROR_FULLSCREEN_DISTANCE * _scaleMirror);
            }
            renderArgs._renderMode = RenderArgs::MIRROR_RENDER_MODE;
        } else if (_myCamera.getMode() == CAMERA_MODE_ENTITY) {
            EntityItemPointer cameraEntity = _myCamera.getCameraEntityPointer();
            if (cameraEntity != nullptr) {
                if (isHMDMode()) {
                    glm::quat hmdRotation = extractRotation(myAvatar->getHMDSensorMatrix());
                    _myCamera.setOrientation(cameraEntity->getRotation() * hmdRotation);
                    glm::vec3 hmdOffset = extractTranslation(myAvatar->getHMDSensorMatrix());
                    _myCamera.setPosition(cameraEntity->getPosition() + (hmdRotation * hmdOffset));
                } else {
                    _myCamera.setOrientation(cameraEntity->getRotation());
                    _myCamera.setPosition(cameraEntity->getPosition());
                }
            }
        }
        // Update camera position
        if (!isHMDMode()) {
            _myCamera.update(1.0f / _frameCounter.rate());
        }
    }

    getApplicationCompositor().setFrameInfo(_frameCount, _myCamera.getTransform());

    // Primary rendering pass
    auto framebufferCache = DependencyManager::get<FramebufferCache>();
    const QSize size = framebufferCache->getFrameBufferSize();

    // Final framebuffer that will be handled to the display-plugin
    auto finalFramebuffer = framebufferCache->getFramebuffer();

    {
        PROFILE_RANGE(__FUNCTION__ "/mainRender");
        PerformanceTimer perfTimer("mainRender");
        renderArgs._boomOffset = boomOffset;
        // Viewport is assigned to the size of the framebuffer
        renderArgs._viewport = ivec4(0, 0, size.width(), size.height());
        if (displayPlugin->isStereo()) {
            // Stereo modes will typically have a larger projection matrix overall,
            // so we ask for the 'mono' projection matrix, which for stereo and HMD
            // plugins will imply the combined projection for both eyes.
            //
            // This is properly implemented for the Oculus plugins, but for OpenVR
            // and Stereo displays I'm not sure how to get / calculate it, so we're
            // just relying on the left FOV in each case and hoping that the
            // overall culling margin of error doesn't cause popping in the
            // right eye.  There are FIXMEs in the relevant plugins
            _myCamera.setProjection(displayPlugin->getCullingProjection(_myCamera.getProjection()));
            renderArgs._context->enableStereo(true);
            mat4 eyeOffsets[2];
            mat4 eyeProjections[2];
            auto baseProjection = renderArgs.getViewFrustum().getProjection();
            auto hmdInterface = DependencyManager::get<HMDScriptingInterface>();
            float IPDScale = hmdInterface->getIPDScale();
            mat4 headPose = displayPlugin->getHeadPose();

            // FIXME we probably don't need to set the projection matrix every frame,
            // only when the display plugin changes (or in non-HMD modes when the user
            // changes the FOV manually, which right now I don't think they can.
            for_each_eye([&](Eye eye) {
                // For providing the stereo eye views, the HMD head pose has already been
                // applied to the avatar, so we need to get the difference between the head
                // pose applied to the avatar and the per eye pose, and use THAT as
                // the per-eye stereo matrix adjustment.
                mat4 eyeToHead = displayPlugin->getEyeToHeadTransform(eye);
                // Grab the translation
                vec3 eyeOffset = glm::vec3(eyeToHead[3]);
                // Apply IPD scaling
                mat4 eyeOffsetTransform = glm::translate(mat4(), eyeOffset * -1.0f * IPDScale);
                eyeOffsets[eye] = eyeOffsetTransform;

                // Tell the plugin what pose we're using to render.  In this case we're just using the
                // unmodified head pose because the only plugin that cares (the Oculus plugin) uses it
                // for rotational timewarp.  If we move to support positonal timewarp, we need to
                // ensure this contains the full pose composed with the eye offsets.
                displayPlugin->setEyeRenderPose(_frameCount, eye, headPose * glm::inverse(eyeOffsetTransform));

                eyeProjections[eye] = displayPlugin->getEyeProjection(eye, baseProjection);
            });
            renderArgs._context->setStereoProjections(eyeProjections);
            renderArgs._context->setStereoViews(eyeOffsets);
        }
        renderArgs._blitFramebuffer = finalFramebuffer;
        displaySide(&renderArgs, _myCamera);

        renderArgs._blitFramebuffer.reset();
        renderArgs._context->enableStereo(false);
    }

    // deliver final composited scene to the display plugin
    {
        PROFILE_RANGE(__FUNCTION__ "/pluginOutput");
        PerformanceTimer perfTimer("pluginOutput");

        auto finalTexture = finalFramebuffer->getRenderBuffer(0);
        Q_ASSERT(!_lockedFramebufferMap.contains(finalTexture));
        _lockedFramebufferMap[finalTexture] = finalFramebuffer;

        Q_ASSERT(isCurrentContext(_offscreenContext->getContext()));
        {
            PROFILE_RANGE(__FUNCTION__ "/pluginSubmitScene");
            PerformanceTimer perfTimer("pluginSubmitScene");
            displayPlugin->submitSceneTexture(_frameCount, finalTexture);
        }
        Q_ASSERT(isCurrentContext(_offscreenContext->getContext()));
    }

    {
        Stats::getInstance()->setRenderDetails(renderArgs._details);
        // Reset the gpu::Context Stages
        // Back to the default framebuffer;
        gpu::doInBatch(renderArgs._context, [&](gpu::Batch& batch) {
            batch.resetStages();
        });
    }

    uint64_t lastPaintDuration = usecTimestampNow() - lastPaintBegin;
    _frameTimingsScriptingInterface.addValue(lastPaintDuration);
}

void Application::runTests() {
    runTimingTests();
    runUnitTests();
}

void Application::audioMuteToggled() const {
    QAction* muteAction = Menu::getInstance()->getActionForOption(MenuOption::MuteAudio);
    Q_CHECK_PTR(muteAction);
    muteAction->setChecked(DependencyManager::get<AudioClient>()->isMuted());
}

void Application::faceTrackerMuteToggled() {

    QAction* muteAction = Menu::getInstance()->getActionForOption(MenuOption::MuteFaceTracking);
    Q_CHECK_PTR(muteAction);
    bool isMuted = getSelectedFaceTracker()->isMuted();
    muteAction->setChecked(isMuted);
    getSelectedFaceTracker()->setEnabled(!isMuted);
    Menu::getInstance()->getActionForOption(MenuOption::CalibrateCamera)->setEnabled(!isMuted);
}

void Application::setFieldOfView(float fov) {
    if (fov != _fieldOfView.get()) {
        _fieldOfView.set(fov);
        resizeGL();
    }
}

void Application::aboutApp() {
    InfoView::show(INFO_HELP_PATH);
}

void Application::showHelp() {
    InfoView::show(INFO_EDIT_ENTITIES_PATH);
}

void Application::resizeEvent(QResizeEvent* event) {
    resizeGL();
}

void Application::resizeGL() {
    PROFILE_RANGE(__FUNCTION__);
    if (nullptr == _displayPlugin) {
        return;
    }

    auto displayPlugin = getActiveDisplayPlugin();
    // Set the desired FBO texture size. If it hasn't changed, this does nothing.
    // Otherwise, it must rebuild the FBOs
    uvec2 framebufferSize = displayPlugin->getRecommendedRenderSize();
    uvec2 renderSize = uvec2(vec2(framebufferSize) * getRenderResolutionScale());
    if (_renderResolution != renderSize) {
        _renderResolution = renderSize;
        DependencyManager::get<FramebufferCache>()->setFrameBufferSize(fromGlm(renderSize));
    }

    // FIXME the aspect ratio for stereo displays is incorrect based on this.
    float aspectRatio = displayPlugin->getRecommendedAspectRatio();
    _myCamera.setProjection(glm::perspective(glm::radians(_fieldOfView.get()), aspectRatio,
                                             DEFAULT_NEAR_CLIP, DEFAULT_FAR_CLIP));
    // Possible change in aspect ratio
    {
        QMutexLocker viewLocker(&_viewMutex);
    loadViewFrustum(_myCamera, _viewFrustum);
    }

    auto offscreenUi = DependencyManager::get<OffscreenUi>();
    auto uiSize = displayPlugin->getRecommendedUiSize();
    // Bit of a hack since there's no device pixel ratio change event I can find.
    static qreal lastDevicePixelRatio = 0;
    qreal devicePixelRatio = _window->devicePixelRatio();
    if (offscreenUi->size() != fromGlm(uiSize) || devicePixelRatio != lastDevicePixelRatio) {
        qDebug() << "Device pixel ratio changed, triggering resize";
        offscreenUi->resize(fromGlm(uiSize), true);
        _offscreenContext->makeCurrent();
        lastDevicePixelRatio = devicePixelRatio;
    }
}

bool Application::importJSONFromURL(const QString& urlString) {
    // we only load files that terminate in just .json (not .svo.json and not .ava.json)
    // if they come from the High Fidelity Marketplace Assets CDN

    QUrl jsonURL { urlString };

    if (jsonURL.host().endsWith(MARKETPLACE_CDN_HOSTNAME)) {
        emit svoImportRequested(urlString);
        return true;
    } else {
        return false;
    }
}

bool Application::importSVOFromURL(const QString& urlString) {

    emit svoImportRequested(urlString);
    return true;
}

bool Application::event(QEvent* event) {

    if (!Menu::getInstance()) {
        return false;
    }

    // Presentation/painting logic
    // TODO: Decouple presentation and painting loops
    static bool isPaintingThrottled = false;
    if ((int)event->type() == (int)Present) {
        if (isPaintingThrottled) {
            // If painting (triggered by presentation) is hogging the main thread,
            // repost as low priority to avoid hanging the GUI.
            // This has the effect of allowing presentation to exceed the paint budget by X times and
            // only dropping every (1/X) frames, instead of every ceil(X) frames
            // (e.g. at a 60FPS target, painting for 17us would fall to 58.82FPS instead of 30FPS).
            removePostedEvents(this, Present);
            postEvent(this, new QEvent(static_cast<QEvent::Type>(Present)), Qt::LowEventPriority);
            isPaintingThrottled = false;
        return true;
    }

        float nsecsElapsed = (float)_lastTimeUpdated.nsecsElapsed();
        if (shouldPaint(nsecsElapsed)) {
            _lastTimeUpdated.start();
            idle(nsecsElapsed);
            postEvent(this, new QEvent(static_cast<QEvent::Type>(Paint)), Qt::HighEventPriority);
        }
        isPaintingThrottled = true;

        return true;
    } else if ((int)event->type() == (int)Paint) {
        // NOTE: This must be updated as close to painting as possible,
        //       or AvatarInputs will mysteriously move to the bottom-right
        AvatarInputs::getInstance()->update();

        paintGL();

        isPaintingThrottled = false;

        return true;
    }

    if ((int)event->type() == (int)Lambda) {
        static_cast<LambdaEvent*>(event)->call();
        return true;
    }

    if (!_keyboardFocusedItem.isInvalidID()) {
        switch (event->type()) {
            case QEvent::KeyPress:
            case QEvent::KeyRelease: {
                auto entityScriptingInterface = DependencyManager::get<EntityScriptingInterface>();
                auto entity = entityScriptingInterface->getEntityTree()->findEntityByID(_keyboardFocusedItem);
                RenderableWebEntityItem* webEntity = dynamic_cast<RenderableWebEntityItem*>(entity.get());
                if (webEntity && webEntity->getEventHandler()) {
                    event->setAccepted(false);
                    QCoreApplication::sendEvent(webEntity->getEventHandler(), event);
                    if (event->isAccepted()) {
                        _lastAcceptedKeyPress = usecTimestampNow();
                        return true;
                    }
                }
                break;
            }

            default:
                break;
        }
    }

    switch (event->type()) {
        case QEvent::MouseMove:
            mouseMoveEvent(static_cast<QMouseEvent*>(event));
            return true;
        case QEvent::MouseButtonPress:
            mousePressEvent(static_cast<QMouseEvent*>(event));
            return true;
        case QEvent::MouseButtonDblClick:
            mouseDoublePressEvent(static_cast<QMouseEvent*>(event));
            return true;
        case QEvent::MouseButtonRelease:
            mouseReleaseEvent(static_cast<QMouseEvent*>(event));
            return true;
        case QEvent::KeyPress:
            keyPressEvent(static_cast<QKeyEvent*>(event));
            return true;
        case QEvent::KeyRelease:
            keyReleaseEvent(static_cast<QKeyEvent*>(event));
            return true;
        case QEvent::FocusOut:
            focusOutEvent(static_cast<QFocusEvent*>(event));
            return true;
        case QEvent::TouchBegin:
            touchBeginEvent(static_cast<QTouchEvent*>(event));
            event->accept();
            return true;
        case QEvent::TouchEnd:
            touchEndEvent(static_cast<QTouchEvent*>(event));
            return true;
        case QEvent::TouchUpdate:
            touchUpdateEvent(static_cast<QTouchEvent*>(event));
            return true;
        case QEvent::Gesture:
            touchGestureEvent((QGestureEvent*)event);
            return true;
        case QEvent::Wheel:
            wheelEvent(static_cast<QWheelEvent*>(event));
            return true;
        case QEvent::Drop:
            dropEvent(static_cast<QDropEvent*>(event));
            return true;
        default:
            break;
    }

    // handle custom URL
    if (event->type() == QEvent::FileOpen) {

        QFileOpenEvent* fileEvent = static_cast<QFileOpenEvent*>(event);

        QUrl url = fileEvent->url();

        if (!url.isEmpty()) {
            QString urlString = url.toString();
            if (canAcceptURL(urlString)) {
                return acceptURL(urlString);
            }
        }
        return false;
    }

    if (HFActionEvent::types().contains(event->type())) {
        _controllerScriptingInterface->handleMetaEvent(static_cast<HFMetaEvent*>(event));
    }

    return QApplication::event(event);
}

bool Application::eventFilter(QObject* object, QEvent* event) {

    if (event->type() == QEvent::Leave) {
        getApplicationCompositor().handleLeaveEvent();
    }

    if (event->type() == QEvent::ShortcutOverride) {
        if (DependencyManager::get<OffscreenUi>()->shouldSwallowShortcut(event)) {
            event->accept();
            return true;
        }

        // Filter out captured keys before they're used for shortcut actions.
        if (_controllerScriptingInterface->isKeyCaptured(static_cast<QKeyEvent*>(event))) {
            event->accept();
            return true;
        }
    }

    return false;
}

static bool _altPressed{ false };

void Application::keyPressEvent(QKeyEvent* event) {
    _altPressed = event->key() == Qt::Key_Alt;
    _keysPressed.insert(event->key());

    _controllerScriptingInterface->emitKeyPressEvent(event); // send events to any registered scripts

    // if one of our scripts have asked to capture this event, then stop processing it
    if (_controllerScriptingInterface->isKeyCaptured(event)) {
        return;
    }

    if (hasFocus()) {
        if (_keyboardMouseDevice->isActive()) {
            _keyboardMouseDevice->keyPressEvent(event);
        }

        bool isShifted = event->modifiers().testFlag(Qt::ShiftModifier);
        bool isMeta = event->modifiers().testFlag(Qt::ControlModifier);
        bool isOption = event->modifiers().testFlag(Qt::AltModifier);
        switch (event->key()) {
            case Qt::Key_Enter:
            case Qt::Key_Return:
                if (isOption) {
                    if (_window->isFullScreen()) {
                        unsetFullscreen();
                    } else {
                        setFullscreen(nullptr);
                    }
                } else {
                    Menu::getInstance()->triggerOption(MenuOption::AddressBar);
                }
                break;

            case Qt::Key_1:
            case Qt::Key_2:
            case Qt::Key_3:
            case Qt::Key_4:
            case Qt::Key_5:
            case Qt::Key_6:
            case Qt::Key_7:
                if (isMeta || isOption) {
                    unsigned int index = static_cast<unsigned int>(event->key() - Qt::Key_1);
                    auto displayPlugins = PluginManager::getInstance()->getDisplayPlugins();
                    if (index < displayPlugins.size()) {
                        auto targetPlugin = displayPlugins.at(index);
                        QString targetName = targetPlugin->getName();
                        auto menu = Menu::getInstance();
                        QAction* action = menu->getActionForOption(targetName);
                        if (action && !action->isChecked()) {
                            action->trigger();
                        }
                    }
                }
                break;

            case Qt::Key_X:
                if (isShifted && isMeta) {
                    auto offscreenUi = DependencyManager::get<OffscreenUi>();
                    offscreenUi->togglePinned();
                    //offscreenUi->getRootContext()->engine()->clearComponentCache();
                    //OffscreenUi::information("Debugging", "Component cache cleared");
                    // placeholder for dialogs being converted to QML.
                }
                break;

            case Qt::Key_Y:
                if (isShifted && isMeta) {
                    getActiveDisplayPlugin()->cycleDebugOutput();
                }
                break;

            case Qt::Key_B:
                if (isMeta) {
                    auto offscreenUi = DependencyManager::get<OffscreenUi>();
                    offscreenUi->load("Browser.qml");
                }
                break;

            case Qt::Key_L:
                if (isShifted && isMeta) {
                    Menu::getInstance()->triggerOption(MenuOption::Log);
                } else if (isMeta) {
                    Menu::getInstance()->triggerOption(MenuOption::AddressBar);
                } else if (isShifted) {
                    Menu::getInstance()->triggerOption(MenuOption::LodTools);
                }
                break;

            case Qt::Key_F: {
                _physicsEngine->dumpNextStats();
                break;
            }
/* UTII
            case Qt::Key_Asterisk:
                Menu::getInstance()->triggerOption(MenuOption::Stars);
                break;
*/
            case Qt::Key_S:
                if (isShifted && isMeta && !isOption) {
                    Menu::getInstance()->triggerOption(MenuOption::SuppressShortTimings);
                } else if (isOption && !isShifted && !isMeta) {
                    Menu::getInstance()->triggerOption(MenuOption::ScriptEditor);
                } else if (!isOption && !isShifted && isMeta) {
                    takeSnapshot();
                }
                break;

            case Qt::Key_Apostrophe: {
                if (isMeta) {
                    auto cursor = Cursor::Manager::instance().getCursor();
                    auto curIcon = cursor->getIcon();
                    if (curIcon == Cursor::Icon::DEFAULT) {
                        cursor->setIcon(Cursor::Icon::LINK);
                    } else {
                        cursor->setIcon(Cursor::Icon::DEFAULT);
                    }
                } else {
                    resetSensors(true);
                }
                break;
            }

            case Qt::Key_Backslash:
                Menu::getInstance()->triggerOption(MenuOption::Chat);
                break;

            case Qt::Key_Up:
                if (_myCamera.getMode() == CAMERA_MODE_MIRROR) {
                    if (!isShifted) {
                        _scaleMirror *= 0.95f;
                    } else {
                        _raiseMirror += 0.05f;
                    }
                }
                break;

            case Qt::Key_Down:
                if (_myCamera.getMode() == CAMERA_MODE_MIRROR) {
                    if (!isShifted) {
                        _scaleMirror *= 1.05f;
                    } else {
                        _raiseMirror -= 0.05f;
                    }
                }
                break;

            case Qt::Key_Left:
                if (_myCamera.getMode() == CAMERA_MODE_MIRROR) {
                    _rotateMirror += PI / 20.0f;
                }
                break;

            case Qt::Key_Right:
                if (_myCamera.getMode() == CAMERA_MODE_MIRROR) {
                    _rotateMirror -= PI / 20.0f;
                }
                break;

#if 0
            case Qt::Key_I:
                if (isShifted) {
                    _myCamera.setEyeOffsetOrientation(glm::normalize(
                                                                     glm::quat(glm::vec3(0.002f, 0, 0)) * _myCamera.getEyeOffsetOrientation()));
                } else {
                    _myCamera.setEyeOffsetPosition(_myCamera.getEyeOffsetPosition() + glm::vec3(0, 0.001, 0));
                }
                updateProjectionMatrix();
                break;

            case Qt::Key_K:
                if (isShifted) {
                    _myCamera.setEyeOffsetOrientation(glm::normalize(
                                                                     glm::quat(glm::vec3(-0.002f, 0, 0)) * _myCamera.getEyeOffsetOrientation()));
                } else {
                    _myCamera.setEyeOffsetPosition(_myCamera.getEyeOffsetPosition() + glm::vec3(0, -0.001, 0));
                }
                updateProjectionMatrix();
                break;

            case Qt::Key_J:
                if (isShifted) {
                    QMutexLocker viewLocker(&_viewMutex);
                    _viewFrustum.setFocalLength(_viewFrustum.getFocalLength() - 0.1f);
                } else {
                    _myCamera.setEyeOffsetPosition(_myCamera.getEyeOffsetPosition() + glm::vec3(-0.001, 0, 0));
                }
                updateProjectionMatrix();
                break;

            case Qt::Key_M:
                if (isShifted) {
                    QMutexLocker viewLocker(&_viewMutex);
                    _viewFrustum.setFocalLength(_viewFrustum.getFocalLength() + 0.1f);
                } else {
                    _myCamera.setEyeOffsetPosition(_myCamera.getEyeOffsetPosition() + glm::vec3(0.001, 0, 0));
                }
                updateProjectionMatrix();
                break;

            case Qt::Key_U:
                if (isShifted) {
                    _myCamera.setEyeOffsetOrientation(glm::normalize(
                                                                     glm::quat(glm::vec3(0, 0, -0.002f)) * _myCamera.getEyeOffsetOrientation()));
                } else {
                    _myCamera.setEyeOffsetPosition(_myCamera.getEyeOffsetPosition() + glm::vec3(0, 0, -0.001));
                }
                updateProjectionMatrix();
                break;

            case Qt::Key_Y:
                if (isShifted) {
                    _myCamera.setEyeOffsetOrientation(glm::normalize(
                                                                     glm::quat(glm::vec3(0, 0, 0.002f)) * _myCamera.getEyeOffsetOrientation()));
                } else {
                    _myCamera.setEyeOffsetPosition(_myCamera.getEyeOffsetPosition() + glm::vec3(0, 0, 0.001));
                }
                updateProjectionMatrix();
                break;
#endif

            case Qt::Key_H:
                if (isShifted) {
                    Menu::getInstance()->triggerOption(MenuOption::MiniMirror);
                } else {
                    // whenever switching to/from full screen mirror from the keyboard, remember
                    // the state you were in before full screen mirror, and return to that.
                    auto previousMode = _myCamera.getMode();
                    if (previousMode != CAMERA_MODE_MIRROR) {
                        switch (previousMode) {
                            case CAMERA_MODE_FIRST_PERSON:
                                _returnFromFullScreenMirrorTo = MenuOption::FirstPerson;
                                break;
                            case CAMERA_MODE_THIRD_PERSON:
                                _returnFromFullScreenMirrorTo = MenuOption::ThirdPerson;
                                break;

                            // FIXME - it's not clear that these modes make sense to return to...
                            case CAMERA_MODE_INDEPENDENT:
                                _returnFromFullScreenMirrorTo = MenuOption::IndependentMode;
                                break;
                            case CAMERA_MODE_ENTITY:
                                _returnFromFullScreenMirrorTo = MenuOption::CameraEntityMode;
                                break;

                            default:
                                _returnFromFullScreenMirrorTo = MenuOption::ThirdPerson;
                                break;
                        }
                    }

                    bool isMirrorChecked = Menu::getInstance()->isOptionChecked(MenuOption::FullscreenMirror);
                    Menu::getInstance()->setIsOptionChecked(MenuOption::FullscreenMirror, !isMirrorChecked);
                    if (isMirrorChecked) {

                        // if we got here without coming in from a non-Full Screen mirror case, then our
                        // _returnFromFullScreenMirrorTo is unknown. In that case we'll go to the old 
                        // behavior of returning to ThirdPerson
                        if (_returnFromFullScreenMirrorTo.isEmpty()) {
                            _returnFromFullScreenMirrorTo = MenuOption::ThirdPerson;
                    }
                        Menu::getInstance()->setIsOptionChecked(_returnFromFullScreenMirrorTo, true);
                    }
                    cameraMenuChanged();
                }
                break;
            case Qt::Key_P: {
                bool isFirstPersonChecked = Menu::getInstance()->isOptionChecked(MenuOption::FirstPerson);
                Menu::getInstance()->setIsOptionChecked(MenuOption::FirstPerson, !isFirstPersonChecked);
                Menu::getInstance()->setIsOptionChecked(MenuOption::ThirdPerson, isFirstPersonChecked);
                 cameraMenuChanged();
                 break;
            }

            case Qt::Key_Slash:
                Menu::getInstance()->triggerOption(MenuOption::Stats);
                break;

            case Qt::Key_Plus: {
                if (isMeta && event->modifiers().testFlag(Qt::KeypadModifier)) {
                    auto& cursorManager = Cursor::Manager::instance();
                    cursorManager.setScale(cursorManager.getScale() * 1.1f);
                } else {
                    getMyAvatar()->increaseSize();
                }
                break;
            }

            case Qt::Key_Minus: {
                if (isMeta && event->modifiers().testFlag(Qt::KeypadModifier)) {
                    auto& cursorManager = Cursor::Manager::instance();
                    cursorManager.setScale(cursorManager.getScale() / 1.1f);
                } else {
                    getMyAvatar()->decreaseSize();
                }
                break;
            }

            case Qt::Key_Equal:
                getMyAvatar()->resetSize();
                break;
            case Qt::Key_Space: {
                if (!event->isAutoRepeat()) {
                    // FIXME -- I don't think we've tested the HFActionEvent in a while... this looks possibly dubious
                    // this starts an HFActionEvent
                    HFActionEvent startActionEvent(HFActionEvent::startType(),
                                                   computePickRay(getMouse().x, getMouse().y));
                    sendEvent(this, &startActionEvent);
                }

                break;
            }
            case Qt::Key_Escape: {
                getActiveDisplayPlugin()->abandonCalibration();
                if (!event->isAutoRepeat()) {
                    // this starts the HFCancelEvent
                    HFBackEvent startBackEvent(HFBackEvent::startType());
                    sendEvent(this, &startBackEvent);
                }

                break;
            }

            default:
                event->ignore();
                break;
        }
    }
}



void Application::keyReleaseEvent(QKeyEvent* event) {
    if (event->key() == Qt::Key_Alt && _altPressed && hasFocus()) {
        toggleMenuUnderReticle();
    }

    _keysPressed.remove(event->key());

    _controllerScriptingInterface->emitKeyReleaseEvent(event); // send events to any registered scripts

    // if one of our scripts have asked to capture this event, then stop processing it
    if (_controllerScriptingInterface->isKeyCaptured(event)) {
        return;
    }

    if (_keyboardMouseDevice->isActive()) {
        _keyboardMouseDevice->keyReleaseEvent(event);
    }

    switch (event->key()) {
        case Qt::Key_Space: {
            if (!event->isAutoRepeat()) {
                // FIXME -- I don't think we've tested the HFActionEvent in a while... this looks possibly dubious
                // this ends the HFActionEvent
                HFActionEvent endActionEvent(HFActionEvent::endType(),
                                             computePickRay(getMouse().x, getMouse().y));
                sendEvent(this, &endActionEvent);
            }
            break;
        }
        case Qt::Key_Escape: {
            if (!event->isAutoRepeat()) {
                // this ends the HFCancelEvent
                HFBackEvent endBackEvent(HFBackEvent::endType());
                sendEvent(this, &endBackEvent);
            }
            break;
        }
        default:
            event->ignore();
            break;
    }
}

void Application::focusOutEvent(QFocusEvent* event) {
    auto inputPlugins = PluginManager::getInstance()->getInputPlugins();
    foreach(auto inputPlugin, inputPlugins) {
        if (inputPlugin->isActive()) {
            inputPlugin->pluginFocusOutEvent();
        }
    }

// FIXME spacemouse code still needs cleanup
#if 0
    //SpacemouseDevice::getInstance().focusOutEvent();
    //SpacemouseManager::getInstance().getDevice()->focusOutEvent();
    SpacemouseManager::getInstance().ManagerFocusOutEvent();
#endif

    // synthesize events for keys currently pressed, since we may not get their release events
    foreach (int key, _keysPressed) {
        QKeyEvent keyEvent(QEvent::KeyRelease, key, Qt::NoModifier);
        keyReleaseEvent(&keyEvent);
    }
    _keysPressed.clear();
}

void Application::maybeToggleMenuVisible(QMouseEvent* event) const {
#ifndef Q_OS_MAC
    // If in full screen, and our main windows menu bar is hidden, and we're close to the top of the QMainWindow
    // then show the menubar.
    if (_window->isFullScreen()) {
        QMenuBar* menuBar = _window->menuBar();
        if (menuBar) {
            static const int MENU_TOGGLE_AREA = 10;
            if (!menuBar->isVisible()) {
                if (event->pos().y() <= MENU_TOGGLE_AREA) {
                    menuBar->setVisible(true);
                }
            }  else {
                if (event->pos().y() > MENU_TOGGLE_AREA) {
                    menuBar->setVisible(false);
                }
            }
        }
    }
#endif
}

void Application::mouseMoveEvent(QMouseEvent* event) {
    PROFILE_RANGE(__FUNCTION__);

    if (_aboutToQuit) {
        return;
    }

    maybeToggleMenuVisible(event);

    auto& compositor = getApplicationCompositor();
    // if this is a real mouse event, and we're in HMD mode, then we should use it to move the 
    // compositor reticle
        // handleRealMouseMoveEvent() will return true, if we shouldn't process the event further
    if (!compositor.fakeEventActive() && compositor.handleRealMouseMoveEvent()) {
            return; // bail
        }

    auto offscreenUi = DependencyManager::get<OffscreenUi>();
    auto eventPosition = compositor.getMouseEventPosition(event);
    QPointF transformedPos = offscreenUi->mapToVirtualScreen(eventPosition, _glWidget);
    auto button = event->button();
    auto buttons = event->buttons();
    // Determine if the ReticleClick Action is 1 and if so, fake include the LeftMouseButton
    if (_reticleClickPressed) {
        if (button == Qt::NoButton) {
            button = Qt::LeftButton;
        }
        buttons |= Qt::LeftButton;
    }

    QMouseEvent mappedEvent(event->type(),
        transformedPos,
        event->screenPos(), button,
        buttons, event->modifiers());

    getEntities()->mouseMoveEvent(&mappedEvent);
    _controllerScriptingInterface->emitMouseMoveEvent(&mappedEvent); // send events to any registered scripts

    // if one of our scripts have asked to capture this event, then stop processing it
    if (_controllerScriptingInterface->isMouseCaptured()) {
        return;
    }

    if (_keyboardMouseDevice->isActive()) {
        _keyboardMouseDevice->mouseMoveEvent(event);
    }

}

void Application::mousePressEvent(QMouseEvent* event) {
    // Inhibit the menu if the user is using alt-mouse dragging
    _altPressed = false;

    auto offscreenUi = DependencyManager::get<OffscreenUi>();
    // If we get a mouse press event it means it wasn't consumed by the offscreen UI,
    // hence, we should defocus all of the offscreen UI windows, in order to allow
    // keyboard shortcuts not to be swallowed by them.  In particular, WebEngineViews
    // will consume all keyboard events.
    offscreenUi->unfocusWindows();

    auto eventPosition = getApplicationCompositor().getMouseEventPosition(event);
    QPointF transformedPos = offscreenUi->mapToVirtualScreen(eventPosition, _glWidget);
    QMouseEvent mappedEvent(event->type(),
        transformedPos,
        event->screenPos(), event->button(),
        event->buttons(), event->modifiers());

    if (!_aboutToQuit) {
        getEntities()->mousePressEvent(&mappedEvent);
    }

    _controllerScriptingInterface->emitMousePressEvent(&mappedEvent); // send events to any registered scripts

    // if one of our scripts have asked to capture this event, then stop processing it
    if (_controllerScriptingInterface->isMouseCaptured()) {
        return;
    }


    if (hasFocus()) {
        if (_keyboardMouseDevice->isActive()) {
            _keyboardMouseDevice->mousePressEvent(event);
        }

        if (event->button() == Qt::LeftButton) {
            // nobody handled this - make it an action event on the _window object
            HFActionEvent actionEvent(HFActionEvent::startType(),
                computePickRay(mappedEvent.x(), mappedEvent.y()));
            sendEvent(this, &actionEvent);

        }
    }
}

void Application::mouseDoublePressEvent(QMouseEvent* event) const {
    // if one of our scripts have asked to capture this event, then stop processing it
    if (_controllerScriptingInterface->isMouseCaptured()) {
        return;
    }

    _controllerScriptingInterface->emitMouseDoublePressEvent(event);
}

void Application::mouseReleaseEvent(QMouseEvent* event) {

    auto offscreenUi = DependencyManager::get<OffscreenUi>();
    auto eventPosition = getApplicationCompositor().getMouseEventPosition(event);
    QPointF transformedPos = offscreenUi->mapToVirtualScreen(eventPosition, _glWidget);
    QMouseEvent mappedEvent(event->type(),
        transformedPos,
        event->screenPos(), event->button(),
        event->buttons(), event->modifiers());

    if (!_aboutToQuit) {
        getEntities()->mouseReleaseEvent(&mappedEvent);
    }

    _controllerScriptingInterface->emitMouseReleaseEvent(&mappedEvent); // send events to any registered scripts

    // if one of our scripts have asked to capture this event, then stop processing it
    if (_controllerScriptingInterface->isMouseCaptured()) {
        return;
    }

    if (hasFocus()) {
        if (_keyboardMouseDevice->isActive()) {
            _keyboardMouseDevice->mouseReleaseEvent(event);
        }

        if (event->button() == Qt::LeftButton) {
            // fire an action end event
            HFActionEvent actionEvent(HFActionEvent::endType(),
                computePickRay(mappedEvent.x(), mappedEvent.y()));
            sendEvent(this, &actionEvent);
        }
    }
}

void Application::touchUpdateEvent(QTouchEvent* event) {
    _altPressed = false;

    if (event->type() == QEvent::TouchUpdate) {
        TouchEvent thisEvent(*event, _lastTouchEvent);
        _controllerScriptingInterface->emitTouchUpdateEvent(thisEvent); // send events to any registered scripts
        _lastTouchEvent = thisEvent;
    }

    // if one of our scripts have asked to capture this event, then stop processing it
    if (_controllerScriptingInterface->isTouchCaptured()) {
        return;
    }

    if (_keyboardMouseDevice->isActive()) {
        _keyboardMouseDevice->touchUpdateEvent(event);
    }
    if (_touchscreenDevice && _touchscreenDevice->isActive()) {
        _touchscreenDevice->touchUpdateEvent(event);
    }
}

void Application::touchBeginEvent(QTouchEvent* event) {
    _altPressed = false;
    TouchEvent thisEvent(*event); // on touch begin, we don't compare to last event
    _controllerScriptingInterface->emitTouchBeginEvent(thisEvent); // send events to any registered scripts

    _lastTouchEvent = thisEvent; // and we reset our last event to this event before we call our update
    touchUpdateEvent(event);

    // if one of our scripts have asked to capture this event, then stop processing it
    if (_controllerScriptingInterface->isTouchCaptured()) {
        return;
    }

    if (_keyboardMouseDevice->isActive()) {
        _keyboardMouseDevice->touchBeginEvent(event);
    }
    if (_touchscreenDevice && _touchscreenDevice->isActive()) {
        _touchscreenDevice->touchBeginEvent(event);
    }

}

void Application::touchEndEvent(QTouchEvent* event) {
    _altPressed = false;
    TouchEvent thisEvent(*event, _lastTouchEvent);
    _controllerScriptingInterface->emitTouchEndEvent(thisEvent); // send events to any registered scripts
    _lastTouchEvent = thisEvent;

    // if one of our scripts have asked to capture this event, then stop processing it
    if (_controllerScriptingInterface->isTouchCaptured()) {
        return;
    }

    if (_keyboardMouseDevice->isActive()) {
        _keyboardMouseDevice->touchEndEvent(event);
    }
    if (_touchscreenDevice && _touchscreenDevice->isActive()) {
        _touchscreenDevice->touchEndEvent(event);
    }

    // put any application specific touch behavior below here..
}

void Application::touchGestureEvent(QGestureEvent* event) {
    if (_touchscreenDevice && _touchscreenDevice->isActive()) {
        _touchscreenDevice->touchGestureEvent(event);
    }
}

void Application::wheelEvent(QWheelEvent* event) const {
    _altPressed = false;
    _controllerScriptingInterface->emitWheelEvent(event); // send events to any registered scripts

    // if one of our scripts have asked to capture this event, then stop processing it
    if (_controllerScriptingInterface->isWheelCaptured()) {
        return;
    }

    if (_keyboardMouseDevice->isActive()) {
        _keyboardMouseDevice->wheelEvent(event);
    }
}

void Application::dropEvent(QDropEvent *event) {
    const QMimeData* mimeData = event->mimeData();
    for (auto& url : mimeData->urls()) {
        QString urlString = url.toString();
        if (acceptURL(urlString, true)) {
            event->acceptProposedAction();
        }
    }
}

void Application::dragEnterEvent(QDragEnterEvent* event) {
    event->acceptProposedAction();
}

bool Application::acceptSnapshot(const QString& urlString) {
    QUrl url(urlString);
    QString snapshotPath = url.toLocalFile();

    SnapshotMetaData* snapshotData = Snapshot::parseSnapshotData(snapshotPath);
    if (snapshotData) {
        if (!snapshotData->getURL().toString().isEmpty()) {
            DependencyManager::get<AddressManager>()->handleLookupString(snapshotData->getURL().toString());
        }
    } else {
        OffscreenUi::warning("", "No location details were found in the file\n" +
                             snapshotPath + "\nTry dragging in an authentic Hifi snapshot.");
    }
    return true;
}

static uint32_t _renderedFrameIndex { INVALID_FRAME };

bool Application::shouldPaint(float nsecsElapsed) {
    if (_aboutToQuit) {
        return false;
    }

    auto displayPlugin = getActiveDisplayPlugin();

#ifdef DEBUG_PAINT_DELAY
    static uint64_t paintDelaySamples{ 0 };
    static uint64_t paintDelayUsecs{ 0 };

    paintDelayUsecs += displayPlugin->getPaintDelayUsecs();

    static const int PAINT_DELAY_THROTTLE = 1000;
    if (++paintDelaySamples % PAINT_DELAY_THROTTLE == 0) {
        qCDebug(interfaceapp).nospace() <<
            "Paint delay (" << paintDelaySamples << " samples): " <<
            (float)paintDelaySamples / paintDelayUsecs << "us";
    }
#endif
    
    float msecondsSinceLastUpdate = nsecsElapsed / NSECS_PER_USEC / USECS_PER_MSEC;

    // Throttle if requested
    if (displayPlugin->isThrottled() && (msecondsSinceLastUpdate < THROTTLED_SIM_FRAME_PERIOD_MS)) {
        return false;
    }

    // Sync up the _renderedFrameIndex
    _renderedFrameIndex = displayPlugin->presentCount();

    return true;
}

void Application::idle(float nsecsElapsed) {

    // Update the deadlock watchdog
    updateHeartbeat();

    auto offscreenUi = DependencyManager::get<OffscreenUi>();

    // These tasks need to be done on our first idle, because we don't want the showing of
    // overlay subwindows to do a showDesktop() until after the first time through
    static bool firstIdle = true;
    if (firstIdle) {
        firstIdle = false;
        connect(offscreenUi.data(), &OffscreenUi::showDesktop, this, &Application::showDesktop);
    }

    PROFILE_RANGE(__FUNCTION__);

    float secondsSinceLastUpdate = nsecsElapsed / NSECS_PER_MSEC / MSECS_PER_SECOND;

    // If the offscreen Ui has something active that is NOT the root, then assume it has keyboard focus.
    if (_keyboardDeviceHasFocus && offscreenUi && offscreenUi->getWindow()->activeFocusItem() != offscreenUi->getRootItem()) {
        _keyboardMouseDevice->pluginFocusOutEvent();
        _keyboardDeviceHasFocus = false;
    } else if (offscreenUi && offscreenUi->getWindow()->activeFocusItem() == offscreenUi->getRootItem()) {
        _keyboardDeviceHasFocus = true;
    }

    checkChangeCursor();

    Stats::getInstance()->updateStats();

    _simCounter.increment();

    PerformanceTimer perfTimer("idle");
    // Drop focus from _keyboardFocusedItem if no keyboard messages for 30 seconds
    if (!_keyboardFocusedItem.isInvalidID()) {
        const quint64 LOSE_FOCUS_AFTER_ELAPSED_TIME = 30 * USECS_PER_SECOND; // if idle for 30 seconds, drop focus
        quint64 elapsedSinceAcceptedKeyPress = usecTimestampNow() - _lastAcceptedKeyPress;
        if (elapsedSinceAcceptedKeyPress > LOSE_FOCUS_AFTER_ELAPSED_TIME) {
            _keyboardFocusedItem = UNKNOWN_ENTITY_ID;
        }
    }

    // Normally we check PipelineWarnings, but since idle will often take more than 10ms we only show these idle timing
    // details if we're in ExtraDebugging mode. However, the ::update() and its subcomponents will show their timing
    // details normally.
    bool showWarnings = getLogger()->extraDebugging();
    PerformanceWarning warn(showWarnings, "idle()");

    {
        PerformanceTimer perfTimer("update");
        PerformanceWarning warn(showWarnings, "Application::idle()... update()");
        static const float BIGGEST_DELTA_TIME_SECS = 0.25f;
        update(glm::clamp(secondsSinceLastUpdate, 0.0f, BIGGEST_DELTA_TIME_SECS));
    }
    {
        PerformanceTimer perfTimer("pluginIdle");
        PerformanceWarning warn(showWarnings, "Application::idle()... pluginIdle()");
        getActiveDisplayPlugin()->idle();
        auto inputPlugins = PluginManager::getInstance()->getInputPlugins();
        foreach(auto inputPlugin, inputPlugins) {
            if (inputPlugin->isActive()) {
                inputPlugin->idle();
            }
        }
    }
    {
        PerformanceTimer perfTimer("rest");
        PerformanceWarning warn(showWarnings, "Application::idle()... rest of it");
        _idleLoopStdev.addValue(secondsSinceLastUpdate);

        //  Record standard deviation and reset counter if needed
        const int STDEV_SAMPLES = 500;
        if (_idleLoopStdev.getSamples() > STDEV_SAMPLES) {
            _idleLoopMeasuredJitter = _idleLoopStdev.getStDev();
            _idleLoopStdev.reset();
        }
    }

    _overlayConductor.update(secondsSinceLastUpdate);
}

void Application::setLowVelocityFilter(bool lowVelocityFilter) {
    controller::InputDevice::setLowVelocityFilter(lowVelocityFilter);
}

ivec2 Application::getMouse() const {
    return getApplicationCompositor().getReticlePosition();
    }

FaceTracker* Application::getActiveFaceTracker() {
    auto faceshift = DependencyManager::get<Faceshift>();
    auto dde = DependencyManager::get<DdeFaceTracker>();

    return (dde->isActive() ? static_cast<FaceTracker*>(dde.data()) :
            (faceshift->isActive() ? static_cast<FaceTracker*>(faceshift.data()) : nullptr));
}

FaceTracker* Application::getSelectedFaceTracker() {
    FaceTracker* faceTracker = nullptr;
#ifdef HAVE_FACESHIFT
    if (Menu::getInstance()->isOptionChecked(MenuOption::Faceshift)) {
        faceTracker = DependencyManager::get<Faceshift>().data();
    }
#endif
#ifdef HAVE_DDE
    if (Menu::getInstance()->isOptionChecked(MenuOption::UseCamera)) {
        faceTracker = DependencyManager::get<DdeFaceTracker>().data();
    }
#endif
    return faceTracker;
}

void Application::setActiveFaceTracker() const {
#if defined(HAVE_FACESHIFT) || defined(HAVE_DDE)
    bool isMuted = Menu::getInstance()->isOptionChecked(MenuOption::MuteFaceTracking);
#endif
#ifdef HAVE_FACESHIFT
    auto faceshiftTracker = DependencyManager::get<Faceshift>();
    faceshiftTracker->setIsMuted(isMuted);
    faceshiftTracker->setEnabled(Menu::getInstance()->isOptionChecked(MenuOption::Faceshift) && !isMuted);
#endif
#ifdef HAVE_DDE
    bool isUsingDDE = Menu::getInstance()->isOptionChecked(MenuOption::UseCamera);
    Menu::getInstance()->getActionForOption(MenuOption::BinaryEyelidControl)->setVisible(isUsingDDE);
    Menu::getInstance()->getActionForOption(MenuOption::CoupleEyelids)->setVisible(isUsingDDE);
    Menu::getInstance()->getActionForOption(MenuOption::UseAudioForMouth)->setVisible(isUsingDDE);
    Menu::getInstance()->getActionForOption(MenuOption::VelocityFilter)->setVisible(isUsingDDE);
    Menu::getInstance()->getActionForOption(MenuOption::CalibrateCamera)->setVisible(isUsingDDE);
    auto ddeTracker = DependencyManager::get<DdeFaceTracker>();
    ddeTracker->setIsMuted(isMuted);
    ddeTracker->setEnabled(isUsingDDE && !isMuted);
#endif
}

#ifdef HAVE_IVIEWHMD
void Application::setActiveEyeTracker() {
    auto eyeTracker = DependencyManager::get<EyeTracker>();
    if (!eyeTracker->isInitialized()) {
        return;
    }

    bool isEyeTracking = Menu::getInstance()->isOptionChecked(MenuOption::SMIEyeTracking);
    bool isSimulating = Menu::getInstance()->isOptionChecked(MenuOption::SimulateEyeTracking);
    eyeTracker->setEnabled(isEyeTracking, isSimulating);

    Menu::getInstance()->getActionForOption(MenuOption::OnePointCalibration)->setEnabled(isEyeTracking && !isSimulating);
    Menu::getInstance()->getActionForOption(MenuOption::ThreePointCalibration)->setEnabled(isEyeTracking && !isSimulating);
    Menu::getInstance()->getActionForOption(MenuOption::FivePointCalibration)->setEnabled(isEyeTracking && !isSimulating);
}

void Application::calibrateEyeTracker1Point() {
    DependencyManager::get<EyeTracker>()->calibrate(1);
}

void Application::calibrateEyeTracker3Points() {
    DependencyManager::get<EyeTracker>()->calibrate(3);
}

void Application::calibrateEyeTracker5Points() {
    DependencyManager::get<EyeTracker>()->calibrate(5);
}
#endif

bool Application::exportEntities(const QString& filename, const QVector<EntityItemID>& entityIDs, const glm::vec3* givenOffset) {
    QHash<EntityItemID, EntityItemPointer> entities;

    auto entityTree = getEntities()->getTree();
    auto exportTree = std::make_shared<EntityTree>();
    exportTree->createRootElement();
    glm::vec3 root(TREE_SCALE, TREE_SCALE, TREE_SCALE);
    bool success = true;
    entityTree->withReadLock([&] {
        for (auto entityID : entityIDs) { // Gather entities and properties.
        auto entityItem = entityTree->findEntityByEntityItemID(entityID);
        if (!entityItem) {
                qCWarning(interfaceapp) << "Skipping export of" << entityID << "that is not in scene.";
            continue;
        }

            if (!givenOffset) {
                EntityItemID parentID = entityItem->getParentID();
                if (parentID.isInvalidID() || !entityIDs.contains(parentID) || !entityTree->findEntityByEntityItemID(parentID)) {
                    auto position = entityItem->getPosition(); // If parent wasn't selected, we want absolute position, which isn't in properties.
        root.x = glm::min(root.x, position.x);
        root.y = glm::min(root.y, position.y);
        root.z = glm::min(root.z, position.z);
    }
            }
            entities[entityID] = entityItem;
        }

    if (entities.size() == 0) {
            success = false;
            return;
    }

        if (givenOffset) {
            root = *givenOffset;
        }
        for (EntityItemPointer& entityDatum : entities) {
            auto properties = entityDatum->getProperties();
            EntityItemID parentID = properties.getParentID();
            if (parentID.isInvalidID()) {
        properties.setPosition(properties.getPosition() - root);
    }
            else if (!entities.contains(parentID)) {
                entityDatum->globalizeProperties(properties, "Parent %3 of %2 %1 is not selected for export.", -root);
            } // else valid parent -- don't offset
            exportTree->addEntity(entityDatum->getEntityItemID(), properties);
        }
    });
    if (success) {
        success = exportTree->writeToJSONFile(filename.toLocal8Bit().constData());

    // restore the main window's active state
    _window->activateWindow();
}
    return success;
}

bool Application::exportEntities(const QString& filename, float x, float y, float z, float scale) {
    glm::vec3 center(x, y, z);
    glm::vec3 minCorner = center - vec3(scale);
    float cubeSize = scale * 2;
    AACube boundingCube(minCorner, cubeSize);
    QVector<EntityItemPointer> entities;
    QVector<EntityItemID> ids;
    auto entityTree = getEntities()->getTree();
    entityTree->withReadLock([&] {
        entityTree->findEntities(boundingCube, entities);
        foreach(EntityItemPointer entity, entities) {
            ids << entity->getEntityItemID();
        }
    });
<<<<<<< HEAD
    return exportEntities(filename, ids, &offset);
    }
=======
    return exportEntities(filename, ids, &center);
}
>>>>>>> 89d9affb

void Application::loadSettings() {

    sessionRunTime.set(0); // Just clean living. We're about to saveSettings, which will update value.
    DependencyManager::get<AudioClient>()->loadSettings();
    DependencyManager::get<LODManager>()->loadSettings();

    // DONT CHECK IN
    //DependencyManager::get<LODManager>()->setAutomaticLODAdjust(false);

    Menu::getInstance()->loadSettings();
    // If there is a preferred plugin, we probably messed it up with the menu settings, so fix it.
    auto pluginManager = PluginManager::getInstance();
    auto plugins = pluginManager->getPreferredDisplayPlugins();
    for (auto plugin : plugins) {
        auto menu = Menu::getInstance();
        if (auto action = menu->getActionForOption(plugin->getName())) {
            action->setChecked(true);
            action->trigger();
            // Find and activated highest priority plugin, bail for the rest
            break;
        }
    }

    auto inputs = pluginManager->getInputPlugins();
    for (auto plugin : inputs) {
        if (!plugin->isActive()) {
            plugin->activate();
        }
    }

    getMyAvatar()->loadData();

    _settingsLoaded = true;
}

void Application::saveSettings() const {
    sessionRunTime.set(_sessionRunTimer.elapsed() / MSECS_PER_SECOND);
    DependencyManager::get<AudioClient>()->saveSettings();
    DependencyManager::get<LODManager>()->saveSettings();

    Menu::getInstance()->saveSettings();
    getMyAvatar()->saveData();
    PluginManager::getInstance()->saveSettings();
}

bool Application::importEntities(const QString& urlOrFilename) {
    bool success = false;
    _entityClipboard->withWriteLock([&] {
    _entityClipboard->eraseAllOctreeElements();

        success = _entityClipboard->readFromURL(urlOrFilename);
    if (success) {
        _entityClipboard->reaverageOctreeElements();
    }
    });
    return success;
}

QVector<EntityItemID> Application::pasteEntities(float x, float y, float z) {
    return _entityClipboard->sendEntities(&_entityEditSender, getEntities()->getTree(), x, y, z);
}

void Application::initDisplay() {
}

void Application::init() {
    // Make sure Login state is up to date
    DependencyManager::get<DialogsManager>()->toggleLoginDialog();

    DependencyManager::get<DeferredLightingEffect>()->init();

    DependencyManager::get<AvatarManager>()->init();
    _myCamera.setMode(CAMERA_MODE_FIRST_PERSON);

    _mirrorCamera.setMode(CAMERA_MODE_MIRROR);

    _timerStart.start();
    _lastTimeUpdated.start();

    // when --url in command line, teleport to location
    const QString HIFI_URL_COMMAND_LINE_KEY = "--url";
    int urlIndex = arguments().indexOf(HIFI_URL_COMMAND_LINE_KEY);
    QString addressLookupString;
    if (urlIndex != -1) {
        addressLookupString = arguments().value(urlIndex + 1);
    }

    Setting::Handle<bool> firstRun { Settings::firstRun, true };
    if (addressLookupString.isEmpty() && firstRun.get()) {
        qDebug() << "First run and no URL passed... attempting to go to Home or Entry...";
        DependencyManager::get<AddressManager>()->ifLocalSandboxRunningElse([](){
            qDebug() << "Home sandbox appears to be running, going to Home.";
            DependencyManager::get<AddressManager>()->goToLocalSandbox();
        }, 
        [](){
            qDebug() << "Home sandbox does not appear to be running, going to Entry.";
            DependencyManager::get<AddressManager>()->goToEntry();
        });
    } else {
        qDebug() << "Not first run... going to" << qPrintable(addressLookupString.isEmpty() ? QString("previous location") : addressLookupString);
    DependencyManager::get<AddressManager>()->loadSettings(addressLookupString);
    }

    qCDebug(interfaceapp) << "Loaded settings";

    Leapmotion::init();

    // fire off an immediate domain-server check in now that settings are loaded
    DependencyManager::get<NodeList>()->sendDomainServerCheckIn();

    getEntities()->init();
    {
        QMutexLocker viewLocker(&_viewMutex);
        getEntities()->setViewFrustum(_viewFrustum);
    }

    ObjectMotionState::setShapeManager(&_shapeManager);
    _physicsEngine->init();

    EntityTreePointer tree = getEntities()->getTree();
    _entitySimulation->init(tree, _physicsEngine, &_entityEditSender);
    tree->setSimulation(_entitySimulation);

    auto entityScriptingInterface = DependencyManager::get<EntityScriptingInterface>();

    // connect the _entityCollisionSystem to our EntityTreeRenderer since that's what handles running entity scripts
    connect(_entitySimulation.get(), &EntitySimulation::entityCollisionWithEntity,
            getEntities(), &EntityTreeRenderer::entityCollisionWithEntity);

    // connect the _entities (EntityTreeRenderer) to our script engine's EntityScriptingInterface for firing
    // of events related clicking, hovering over, and entering entities
    getEntities()->connectSignalsToSlots(entityScriptingInterface.data());

    _entityClipboardRenderer.init();
    {
        QMutexLocker viewLocker(&_viewMutex);
        _entityClipboardRenderer.setViewFrustum(_viewFrustum);
    }
    _entityClipboardRenderer.setTree(_entityClipboard);

    // Make sure any new sounds are loaded as soon as know about them.
    connect(tree.get(), &EntityTree::newCollisionSoundURL, this, [this](QUrl newURL, EntityItemID id) {
        EntityTreePointer tree = getEntities()->getTree();
        if (auto entity = tree->findEntityByEntityItemID(id)) {
            auto sound = DependencyManager::get<SoundCache>()->getSound(newURL);
            entity->setCollisionSound(sound);
}
    }, Qt::QueuedConnection);
    connect(getMyAvatar(), &MyAvatar::newCollisionSoundURL, this, [this](QUrl newURL) {
        if (auto avatar = getMyAvatar()) {
            auto sound = DependencyManager::get<SoundCache>()->getSound(newURL);
            avatar->setCollisionSound(sound);
        }
    }, Qt::QueuedConnection);
}

void Application::updateLOD() const {
    PerformanceTimer perfTimer("LOD");
    // adjust it unless we were asked to disable this feature, or if we're currently in throttleRendering mode
    if (!isThrottleRendering()) {
        DependencyManager::get<LODManager>()->autoAdjustLOD(_frameCounter.rate());
    } else {
        DependencyManager::get<LODManager>()->resetLODAdjust();
    }
}

void Application::pushPostUpdateLambda(void* key, std::function<void()> func) {
    std::unique_lock<std::mutex> guard(_postUpdateLambdasLock);
    _postUpdateLambdas[key] = func;
}

// Called during Application::update immediately before AvatarManager::updateMyAvatar, updating my data that is then sent to everyone.
// (Maybe this code should be moved there?)
// The principal result is to call updateLookAtTargetAvatar() and then setLookAtPosition().
// Note that it is called BEFORE we update position or joints based on sensors, etc.
void Application::updateMyAvatarLookAtPosition() {
    PerformanceTimer perfTimer("lookAt");
    bool showWarnings = Menu::getInstance()->isOptionChecked(MenuOption::PipelineWarnings);
    PerformanceWarning warn(showWarnings, "Application::updateMyAvatarLookAtPosition()");

    auto myAvatar = getMyAvatar();
    myAvatar->updateLookAtTargetAvatar();
    FaceTracker* faceTracker = getActiveFaceTracker();
    auto eyeTracker = DependencyManager::get<EyeTracker>();

    bool isLookingAtSomeone = false;
    bool isHMD = qApp->isHMDMode();
    glm::vec3 lookAtSpot;
    if (eyeTracker->isTracking() && (isHMD || eyeTracker->isSimulating())) {
        //  Look at the point that the user is looking at.
        glm::vec3 lookAtPosition = eyeTracker->getLookAtPosition();
        if (_myCamera.getMode() == CAMERA_MODE_MIRROR) {
            lookAtPosition.x = -lookAtPosition.x;
        }
        if (isHMD) {
            glm::mat4 headPose = getActiveDisplayPlugin()->getHeadPose();
            glm::quat hmdRotation = glm::quat_cast(headPose);
            lookAtSpot = _myCamera.getPosition() + myAvatar->getOrientation() * (hmdRotation * lookAtPosition);
        } else {
            lookAtSpot = myAvatar->getHead()->getEyePosition()
                + (myAvatar->getHead()->getFinalOrientationInWorldFrame() * lookAtPosition);
        }
    } else {
        AvatarSharedPointer lookingAt = myAvatar->getLookAtTargetAvatar().lock();
        if (lookingAt && myAvatar != lookingAt.get()) {
            //  If I am looking at someone else, look directly at one of their eyes
            isLookingAtSomeone = true;
            auto lookingAtHead = static_pointer_cast<Avatar>(lookingAt)->getHead();

            const float MAXIMUM_FACE_ANGLE = 65.0f * RADIANS_PER_DEGREE;
            glm::vec3 lookingAtFaceOrientation = lookingAtHead->getFinalOrientationInWorldFrame() * IDENTITY_FRONT;
            glm::vec3 fromLookingAtToMe = glm::normalize(myAvatar->getHead()->getEyePosition()
                - lookingAtHead->getEyePosition());
            float faceAngle = glm::angle(lookingAtFaceOrientation, fromLookingAtToMe);

            if (faceAngle < MAXIMUM_FACE_ANGLE) {
                // Randomly look back and forth between look targets
                eyeContactTarget target = Menu::getInstance()->isOptionChecked(MenuOption::FixGaze) ?
                LEFT_EYE : myAvatar->getEyeContactTarget();
                switch (target) {
                    case LEFT_EYE:
                        lookAtSpot = lookingAtHead->getLeftEyePosition();
                        break;
                    case RIGHT_EYE:
                        lookAtSpot = lookingAtHead->getRightEyePosition();
                        break;
                    case MOUTH:
                        lookAtSpot = lookingAtHead->getMouthPosition();
                        break;
                }
            } else {
                // Just look at their head (mid point between eyes)
                lookAtSpot = lookingAtHead->getEyePosition();
            }
        } else {
            //  I am not looking at anyone else, so just look forward
            if (isHMD) {
                glm::mat4 worldHMDMat = myAvatar->getSensorToWorldMatrix() * myAvatar->getHMDSensorMatrix();
                lookAtSpot = transformPoint(worldHMDMat, glm::vec3(0.0f, 0.0f, -TREE_SCALE));
            } else {
                lookAtSpot = myAvatar->getHead()->getEyePosition() +
                    (myAvatar->getHead()->getFinalOrientationInWorldFrame() * glm::vec3(0.0f, 0.0f, -TREE_SCALE));
            }
        }

        // Deflect the eyes a bit to match the detected gaze from the face tracker if active.
        if (faceTracker && !faceTracker->isMuted()) {
            float eyePitch = faceTracker->getEstimatedEyePitch();
            float eyeYaw = faceTracker->getEstimatedEyeYaw();
            const float GAZE_DEFLECTION_REDUCTION_DURING_EYE_CONTACT = 0.1f;
            glm::vec3 origin = myAvatar->getHead()->getEyePosition();
            float deflection = faceTracker->getEyeDeflection();
            if (isLookingAtSomeone) {
                deflection *= GAZE_DEFLECTION_REDUCTION_DURING_EYE_CONTACT;
            }
            lookAtSpot = origin + _myCamera.getOrientation() * glm::quat(glm::radians(glm::vec3(
                eyePitch * deflection, eyeYaw * deflection, 0.0f))) *
                glm::inverse(_myCamera.getOrientation()) * (lookAtSpot - origin);
        }
    }

    myAvatar->getHead()->setLookAtPosition(lookAtSpot);
}

void Application::updateThreads(float deltaTime) {
    PerformanceTimer perfTimer("updateThreads");
    bool showWarnings = Menu::getInstance()->isOptionChecked(MenuOption::PipelineWarnings);
    PerformanceWarning warn(showWarnings, "Application::updateThreads()");

    // parse voxel packets
    if (!_enableProcessOctreeThread) {
        _octreeProcessor.threadRoutine();
        _entityEditSender.threadRoutine();
    }
}

void Application::toggleOverlays() {
    auto menu = Menu::getInstance();
    menu->setIsOptionChecked(MenuOption::Overlays, menu->isOptionChecked(MenuOption::Overlays));
}

void Application::setOverlaysVisible(bool visible) {
    auto menu = Menu::getInstance();
    menu->setIsOptionChecked(MenuOption::Overlays, true);
}

void Application::centerUI() {
    _overlayConductor.centerUI();
}

void Application::cycleCamera() {
    auto menu = Menu::getInstance();
    if (menu->isOptionChecked(MenuOption::FullscreenMirror)) {

        menu->setIsOptionChecked(MenuOption::FullscreenMirror, false);
        menu->setIsOptionChecked(MenuOption::FirstPerson, true);

    } else if (menu->isOptionChecked(MenuOption::FirstPerson)) {

        menu->setIsOptionChecked(MenuOption::FirstPerson, false);
        menu->setIsOptionChecked(MenuOption::ThirdPerson, true);

    } else if (menu->isOptionChecked(MenuOption::ThirdPerson)) {

        menu->setIsOptionChecked(MenuOption::ThirdPerson, false);
        menu->setIsOptionChecked(MenuOption::FullscreenMirror, true);

    } else if (menu->isOptionChecked(MenuOption::IndependentMode) || menu->isOptionChecked(MenuOption::CameraEntityMode)) {
        // do nothing if in independent or camera entity modes
        return;
    }
    cameraMenuChanged(); // handle the menu change
}

void Application::cameraMenuChanged() {
    if (Menu::getInstance()->isOptionChecked(MenuOption::FullscreenMirror)) {
        if (_myCamera.getMode() != CAMERA_MODE_MIRROR) {
            _myCamera.setMode(CAMERA_MODE_MIRROR);
        }
    } else if (Menu::getInstance()->isOptionChecked(MenuOption::FirstPerson)) {
        if (_myCamera.getMode() != CAMERA_MODE_FIRST_PERSON) {
            _myCamera.setMode(CAMERA_MODE_FIRST_PERSON);
            getMyAvatar()->setBoomLength(MyAvatar::ZOOM_MIN);
        }
    } else if (Menu::getInstance()->isOptionChecked(MenuOption::ThirdPerson)) {
        if (_myCamera.getMode() != CAMERA_MODE_THIRD_PERSON) {
            _myCamera.setMode(CAMERA_MODE_THIRD_PERSON);
            if (getMyAvatar()->getBoomLength() == MyAvatar::ZOOM_MIN) {
                getMyAvatar()->setBoomLength(MyAvatar::ZOOM_DEFAULT);
            }
        }
    } else if (Menu::getInstance()->isOptionChecked(MenuOption::IndependentMode)) {
        if (_myCamera.getMode() != CAMERA_MODE_INDEPENDENT) {
            _myCamera.setMode(CAMERA_MODE_INDEPENDENT);
        }
    } else if (Menu::getInstance()->isOptionChecked(MenuOption::CameraEntityMode)) {
        if (_myCamera.getMode() != CAMERA_MODE_ENTITY) {
            _myCamera.setMode(CAMERA_MODE_ENTITY);
        }
    }
}

void Application::resetPhysicsReadyInformation() {
    // we've changed domains or cleared out caches or something.  we no longer know enough about the
    // collision information of nearby entities to make running bullet be safe.
    _fullSceneReceivedCounter = 0;
    _fullSceneCounterAtLastPhysicsCheck = 0;
    _nearbyEntitiesCountAtLastPhysicsCheck = 0;
    _nearbyEntitiesStabilityCount = 0;
    _physicsEnabled = false;
}


void Application::reloadResourceCaches() {
    resetPhysicsReadyInformation();
    {
        QMutexLocker viewLocker(&_viewMutex);
    _viewFrustum.setPosition(glm::vec3(0.0f, 0.0f, TREE_SCALE));
    _viewFrustum.setOrientation(glm::quat());
    }
    // Clear entities out of view frustum
    queryOctree(NodeType::EntityServer, PacketType::EntityQuery, _entityServerJurisdictions);

    DependencyManager::get<AssetClient>()->clearCache();

    DependencyManager::get<AnimationCache>()->refreshAll();
    DependencyManager::get<ModelCache>()->refreshAll();
    DependencyManager::get<SoundCache>()->refreshAll();
    DependencyManager::get<TextureCache>()->refreshAll();

    DependencyManager::get<NodeList>()->reset();  // Force redownload of .fst models

    getMyAvatar()->resetFullAvatarURL();
}

void Application::rotationModeChanged() const {
    if (!Menu::getInstance()->isOptionChecked(MenuOption::CenterPlayerInView)) {
        getMyAvatar()->setHeadPitch(0);
    }
}

void Application::updateDialogs(float deltaTime) const {
    PerformanceTimer perfTimer("updateDialogs");
    bool showWarnings = Menu::getInstance()->isOptionChecked(MenuOption::PipelineWarnings);
    PerformanceWarning warn(showWarnings, "Application::updateDialogs()");
    auto dialogsManager = DependencyManager::get<DialogsManager>();

    // Update audio stats dialog, if any
    AudioStatsDialog* audioStatsDialog = dialogsManager->getAudioStatsDialog();
    if(audioStatsDialog) {
        audioStatsDialog->update();
    }

    // Update bandwidth dialog, if any
    BandwidthDialog* bandwidthDialog = dialogsManager->getBandwidthDialog();
    if (bandwidthDialog) {
        bandwidthDialog->update();
    }

    QPointer<OctreeStatsDialog> octreeStatsDialog = dialogsManager->getOctreeStatsDialog();
    if (octreeStatsDialog) {
        octreeStatsDialog->update();
    }
}

void Application::update(float deltaTime) {

    PROFILE_RANGE_EX(__FUNCTION__, 0xffff0000, (uint64_t)_frameCount + 1);

    bool showWarnings = Menu::getInstance()->isOptionChecked(MenuOption::PipelineWarnings);
    PerformanceWarning warn(showWarnings, "Application::update()");

    updateLOD();

    if (!_physicsEnabled) {
        // we haven't yet enabled physics.  we wait until we think we have all the collision information
        // for nearby entities before starting bullet up.
        quint64 now = usecTimestampNow();
        bool timeout = false;
        const int PHYSICS_CHECK_TIMEOUT = 2 * USECS_PER_SECOND;
        if (_lastPhysicsCheckTime > 0 && now - _lastPhysicsCheckTime > PHYSICS_CHECK_TIMEOUT) {
            timeout = true;
        }

        if (timeout || _fullSceneReceivedCounter > _fullSceneCounterAtLastPhysicsCheck) {
            // we've received a new full-scene octree stats packet, or it's been long enough to try again anyway
            _lastPhysicsCheckTime = now;
            _fullSceneCounterAtLastPhysicsCheck = _fullSceneReceivedCounter;

            // process octree stats packets are sent in between full sends of a scene (this isn't currently true).
        // We keep physics disabled until we've received a full scene and everything near the avatar in that
        // scene is ready to compute its collision shape.
        if (nearbyEntitiesAreReadyForPhysics()) {
            _physicsEnabled = true;
            getMyAvatar()->updateMotionBehaviorFromMenu();
        } else {
            auto characterController = getMyAvatar()->getCharacterController();
            if (characterController) {
                // if we have a character controller, disable it here so the avatar doesn't get stuck due to
                // a non-loading collision hull.
                characterController->setEnabled(false);
            }
        }
    }
    }

    {
        PerformanceTimer perfTimer("devices");
        DeviceTracker::updateAll();

        FaceTracker* tracker = getSelectedFaceTracker();
        if (tracker && Menu::getInstance()->isOptionChecked(MenuOption::MuteFaceTracking) != tracker->isMuted()) {
            tracker->toggleMute();
        }

        tracker = getActiveFaceTracker();
        if (tracker && !tracker->isMuted()) {
            tracker->update(deltaTime);

            // Auto-mute microphone after losing face tracking?
            if (tracker->isTracking()) {
                _lastFaceTrackerUpdate = usecTimestampNow();
            } else {
                const quint64 MUTE_MICROPHONE_AFTER_USECS = 5000000;  //5 secs
                Menu* menu = Menu::getInstance();
                if (menu->isOptionChecked(MenuOption::AutoMuteAudio) && !menu->isOptionChecked(MenuOption::MuteAudio)) {
                    if (_lastFaceTrackerUpdate > 0
                        && ((usecTimestampNow() - _lastFaceTrackerUpdate) > MUTE_MICROPHONE_AFTER_USECS)) {
                        menu->triggerOption(MenuOption::MuteAudio);
                        _lastFaceTrackerUpdate = 0;
                    }
                } else {
                    _lastFaceTrackerUpdate = 0;
                }
            }
        } else {
            _lastFaceTrackerUpdate = 0;
        }

    }

    auto myAvatar = getMyAvatar();
    auto userInputMapper = DependencyManager::get<UserInputMapper>();

    controller::InputCalibrationData calibrationData = {
        myAvatar->getSensorToWorldMatrix(),
        createMatFromQuatAndPos(myAvatar->getOrientation(), myAvatar->getPosition()),
        myAvatar->getHMDSensorMatrix()
    };

    InputPluginPointer keyboardMousePlugin;
    for (auto inputPlugin : PluginManager::getInstance()->getInputPlugins()) {
        if (inputPlugin->getName() == KeyboardMouseDevice::NAME) {
            keyboardMousePlugin = inputPlugin;
        } else if (inputPlugin->isActive()) {
            inputPlugin->pluginUpdate(deltaTime, calibrationData);
            }
        }

    userInputMapper->update(deltaTime);

    if (keyboardMousePlugin && keyboardMousePlugin->isActive()) {
        keyboardMousePlugin->pluginUpdate(deltaTime, calibrationData);
    }

    _controllerScriptingInterface->updateInputControllers();

    // Transfer the user inputs to the driveKeys
    // FIXME can we drop drive keys and just have the avatar read the action states directly?
    myAvatar->clearDriveKeys();
    if (_myCamera.getMode() != CAMERA_MODE_INDEPENDENT) {
        if (!_controllerScriptingInterface->areActionsCaptured()) {
            myAvatar->setDriveKeys(TRANSLATE_Z, -1.0f * userInputMapper->getActionState(controller::Action::TRANSLATE_Z));
            myAvatar->setDriveKeys(TRANSLATE_Y, userInputMapper->getActionState(controller::Action::TRANSLATE_Y));
            myAvatar->setDriveKeys(TRANSLATE_X, userInputMapper->getActionState(controller::Action::TRANSLATE_X));
            if (deltaTime > FLT_EPSILON) {
                myAvatar->setDriveKeys(PITCH, -1.0f * userInputMapper->getActionState(controller::Action::PITCH));
                myAvatar->setDriveKeys(YAW, -1.0f * userInputMapper->getActionState(controller::Action::YAW));
                myAvatar->setDriveKeys(STEP_YAW, -1.0f * userInputMapper->getActionState(controller::Action::STEP_YAW));
            }
        }
        myAvatar->setDriveKeys(ZOOM, userInputMapper->getActionState(controller::Action::TRANSLATE_CAMERA_Z));
    }

    controller::Pose leftHandPose = userInputMapper->getPoseState(controller::Action::LEFT_HAND);
    controller::Pose rightHandPose = userInputMapper->getPoseState(controller::Action::RIGHT_HAND);
    auto myAvatarMatrix = createMatFromQuatAndPos(myAvatar->getOrientation(), myAvatar->getPosition());
    auto worldToSensorMatrix = glm::inverse(myAvatar->getSensorToWorldMatrix());
    auto avatarToSensorMatrix = worldToSensorMatrix * myAvatarMatrix;
    myAvatar->setHandControllerPosesInSensorFrame(leftHandPose.transform(avatarToSensorMatrix), rightHandPose.transform(avatarToSensorMatrix));

    updateThreads(deltaTime); // If running non-threaded, then give the threads some time to process...
    updateDialogs(deltaTime); // update various stats dialogs if present

    QSharedPointer<AvatarManager> avatarManager = DependencyManager::get<AvatarManager>();

    if (_physicsEnabled) {
        PROFILE_RANGE_EX("Physics", 0xffff0000, (uint64_t)getActiveDisplayPlugin()->presentCount());

        PerformanceTimer perfTimer("physics");

        {
            PROFILE_RANGE_EX("UpdateStats", 0xffffff00, (uint64_t)getActiveDisplayPlugin()->presentCount());

            PerformanceTimer perfTimer("updateStates)");
            static VectorOfMotionStates motionStates;
            _entitySimulation->getObjectsToRemoveFromPhysics(motionStates);
            _physicsEngine->removeObjects(motionStates);
            _entitySimulation->deleteObjectsRemovedFromPhysics();

            getEntities()->getTree()->withReadLock([&] {
                _entitySimulation->getObjectsToAddToPhysics(motionStates);
                _physicsEngine->addObjects(motionStates);

            });
            getEntities()->getTree()->withReadLock([&] {
                _entitySimulation->getObjectsToChange(motionStates);
                VectorOfMotionStates stillNeedChange = _physicsEngine->changeObjects(motionStates);
                _entitySimulation->setObjectsToChange(stillNeedChange);
            });

            _entitySimulation->applyActionChanges();

             avatarManager->getObjectsToRemoveFromPhysics(motionStates);
            _physicsEngine->removeObjects(motionStates);
            avatarManager->getObjectsToAddToPhysics(motionStates);
            _physicsEngine->addObjects(motionStates);
            avatarManager->getObjectsToChange(motionStates);
            _physicsEngine->changeObjects(motionStates);

            myAvatar->prepareForPhysicsSimulation();
            _physicsEngine->forEachAction([&](EntityActionPointer action) {
                action->prepareForPhysicsSimulation();
            });
        }
        {
            PROFILE_RANGE_EX("StepSimulation", 0xffff8000, (uint64_t)getActiveDisplayPlugin()->presentCount());
            PerformanceTimer perfTimer("stepSimulation");
            getEntities()->getTree()->withWriteLock([&] {
                _physicsEngine->stepSimulation();
            });
        }
        {
            PROFILE_RANGE_EX("HarvestChanges", 0xffffff00, (uint64_t)getActiveDisplayPlugin()->presentCount());
            PerformanceTimer perfTimer("harvestChanges");
            if (_physicsEngine->hasOutgoingChanges()) {
                getEntities()->getTree()->withWriteLock([&] {
                    PerformanceTimer perfTimer("handleOutgoingChanges");
                    const VectorOfMotionStates& outgoingChanges = _physicsEngine->getOutgoingChanges();
                    _entitySimulation->handleOutgoingChanges(outgoingChanges);
                    avatarManager->handleOutgoingChanges(outgoingChanges);
                });

                auto collisionEvents = _physicsEngine->getCollisionEvents();
                avatarManager->handleCollisionEvents(collisionEvents);

                _physicsEngine->dumpStatsIfNecessary();

                if (!_aboutToQuit) {
                    PerformanceTimer perfTimer("entities");
                    // Collision events (and their scripts) must not be handled when we're locked, above. (That would risk
                    // deadlock.)
                    _entitySimulation->handleCollisionEvents(collisionEvents);

                    // NOTE: the getEntities()->update() call below will wait for lock
                    // and will simulate entity motion (the EntityTree has been given an EntitySimulation).
                    getEntities()->update(); // update the models...
                }

                myAvatar->harvestResultsFromPhysicsSimulation(deltaTime);
            }
        }
    }

    // AvatarManager update
    {
        PerformanceTimer perfTimer("AvatarManger");
        _avatarSimCounter.increment();

        {
            PROFILE_RANGE_EX("OtherAvatars", 0xffff00ff, (uint64_t)getActiveDisplayPlugin()->presentCount());
        avatarManager->updateOtherAvatars(deltaTime);
        }

        qApp->updateMyAvatarLookAtPosition();

        {
            PROFILE_RANGE_EX("MyAvatar", 0xffff00ff, (uint64_t)getActiveDisplayPlugin()->presentCount());
        avatarManager->updateMyAvatar(deltaTime);
    }
    }

    {
        PROFILE_RANGE_EX("Overlays", 0xffff0000, (uint64_t)getActiveDisplayPlugin()->presentCount());
        PerformanceTimer perfTimer("overlays");
        _overlays.update(deltaTime);
    }

    // Update _viewFrustum with latest camera and view frustum data...
    // NOTE: we get this from the view frustum, to make it simpler, since the
    // loadViewFrumstum() method will get the correct details from the camera
    // We could optimize this to not actually load the viewFrustum, since we don't
    // actually need to calculate the view frustum planes to send these details
    // to the server.
    {
        QMutexLocker viewLocker(&_viewMutex);
        loadViewFrustum(_myCamera, _viewFrustum);
    }

    quint64 now = usecTimestampNow();

    // Update my voxel servers with my current voxel query...
    {
        PROFILE_RANGE_EX("QueryOctree", 0xffff0000, (uint64_t)getActiveDisplayPlugin()->presentCount());
        QMutexLocker viewLocker(&_viewMutex);
        PerformanceTimer perfTimer("queryOctree");
        quint64 sinceLastQuery = now - _lastQueriedTime;
        const quint64 TOO_LONG_SINCE_LAST_QUERY = 3 * USECS_PER_SECOND;
        bool queryIsDue = sinceLastQuery > TOO_LONG_SINCE_LAST_QUERY;
        bool viewIsDifferentEnough = !_lastQueriedViewFrustum.isVerySimilar(_viewFrustum);
        // if it's been a while since our last query or the view has significantly changed then send a query, otherwise suppress it
        if (queryIsDue || viewIsDifferentEnough) {
            _lastQueriedTime = now;
            if (DependencyManager::get<SceneScriptingInterface>()->shouldRenderEntities()) {
                queryOctree(NodeType::EntityServer, PacketType::EntityQuery, _entityServerJurisdictions);
            }
            _lastQueriedViewFrustum = _viewFrustum;
        }
    }

    // sent nack packets containing missing sequence numbers of received packets from nodes
    {
        quint64 sinceLastNack = now - _lastNackTime;
        const quint64 TOO_LONG_SINCE_LAST_NACK = 1 * USECS_PER_SECOND;
        if (sinceLastNack > TOO_LONG_SINCE_LAST_NACK) {
            _lastNackTime = now;
            sendNackPackets();
        }
    }

    // send packet containing downstream audio stats to the AudioMixer
    {
        quint64 sinceLastNack = now - _lastSendDownstreamAudioStats;
        if (sinceLastNack > TOO_LONG_SINCE_LAST_SEND_DOWNSTREAM_AUDIO_STATS) {
            _lastSendDownstreamAudioStats = now;

            QMetaObject::invokeMethod(DependencyManager::get<AudioClient>().data(), "sendDownstreamAudioStatsPacket", Qt::QueuedConnection);
        }
    }

    avatarManager->postUpdate(deltaTime);

    {
        PROFILE_RANGE_EX("PreRenderLambdas", 0xffff0000, (uint64_t)0);

        std::unique_lock<std::mutex> guard(_postUpdateLambdasLock);
        for (auto& iter : _postUpdateLambdas) {
            iter.second();
}
        _postUpdateLambdas.clear();
    }

    AnimDebugDraw::getInstance().update();
}


int Application::sendNackPackets() {

    // iterates through all nodes in NodeList
    auto nodeList = DependencyManager::get<NodeList>();

    int packetsSent = 0;

    nodeList->eachNode([&](const SharedNodePointer& node){

        if (node->getActiveSocket() && node->getType() == NodeType::EntityServer) {

            auto nackPacketList = NLPacketList::create(PacketType::OctreeDataNack);

            QUuid nodeUUID = node->getUUID();

            // if there are octree packets from this node that are waiting to be processed,
            // don't send a NACK since the missing packets may be among those waiting packets.
            if (_octreeProcessor.hasPacketsToProcessFrom(nodeUUID)) {
                return;
            }

            QSet<OCTREE_PACKET_SEQUENCE> missingSequenceNumbers;
            _octreeServerSceneStats.withReadLock([&] {
                // retrieve octree scene stats of this node
                if (_octreeServerSceneStats.find(nodeUUID) == _octreeServerSceneStats.end()) {
                    return;
                }
                // get sequence number stats of node, prune its missing set, and make a copy of the missing set
                SequenceNumberStats& sequenceNumberStats = _octreeServerSceneStats[nodeUUID].getIncomingOctreeSequenceNumberStats();
                sequenceNumberStats.pruneMissingSet();
                missingSequenceNumbers = sequenceNumberStats.getMissingSet();
            });

            // construct nack packet(s) for this node
            foreach(const OCTREE_PACKET_SEQUENCE& missingNumber, missingSequenceNumbers) {
                nackPacketList->writePrimitive(missingNumber);
            }

            if (nackPacketList->getNumPackets()) {
                packetsSent += (int)nackPacketList->getNumPackets();

                // send the packet list
                nodeList->sendPacketList(std::move(nackPacketList), *node);
            }
        }
    });


    return packetsSent;
}

void Application::queryOctree(NodeType_t serverType, PacketType packetType, NodeToJurisdictionMap& jurisdictions, bool forceResend) {

    if (!_settingsLoaded) {
        return; // bail early if settings are not loaded
    }

    //qCDebug(interfaceapp) << ">>> inside... queryOctree()... _viewFrustum.getFieldOfView()=" << _viewFrustum.getFieldOfView();
    bool wantExtraDebugging = getLogger()->extraDebugging();

    ViewFrustum viewFrustum;
    copyViewFrustum(viewFrustum);
    _octreeQuery.setCameraPosition(viewFrustum.getPosition());
    _octreeQuery.setCameraOrientation(viewFrustum.getOrientation());
    _octreeQuery.setCameraFov(viewFrustum.getFieldOfView());
    _octreeQuery.setCameraAspectRatio(viewFrustum.getAspectRatio());
    _octreeQuery.setCameraNearClip(viewFrustum.getNearClip());
    _octreeQuery.setCameraFarClip(viewFrustum.getFarClip());
    _octreeQuery.setCameraEyeOffsetPosition(glm::vec3());
    _octreeQuery.setCameraCenterRadius(viewFrustum.getCenterRadius());
    auto lodManager = DependencyManager::get<LODManager>();
    _octreeQuery.setOctreeSizeScale(lodManager->getOctreeSizeScale());
    _octreeQuery.setBoundaryLevelAdjust(lodManager->getBoundaryLevelAdjust());

    // Iterate all of the nodes, and get a count of how many octree servers we have...
    int totalServers = 0;
    int inViewServers = 0;
    int unknownJurisdictionServers = 0;

    auto nodeList = DependencyManager::get<NodeList>();

    nodeList->eachNode([&](const SharedNodePointer& node) {
        // only send to the NodeTypes that are serverType
        if (node->getActiveSocket() && node->getType() == serverType) {
            totalServers++;

            // get the server bounds for this server
            QUuid nodeUUID = node->getUUID();

            // if we haven't heard from this voxel server, go ahead and send it a query, so we
            // can get the jurisdiction...
            if (jurisdictions.find(nodeUUID) == jurisdictions.end()) {
                unknownJurisdictionServers++;
            } else {
                const JurisdictionMap& map = (jurisdictions)[nodeUUID];

                auto rootCode = map.getRootOctalCode();

                if (rootCode) {
                    VoxelPositionSize rootDetails;
                    voxelDetailsForCode(rootCode.get(), rootDetails);
                    AACube serverBounds(glm::vec3(rootDetails.x * TREE_SCALE,
                                                  rootDetails.y * TREE_SCALE,
                                                  rootDetails.z * TREE_SCALE) - glm::vec3(HALF_TREE_SCALE),
                                        rootDetails.s * TREE_SCALE);
                    if (viewFrustum.cubeIntersectsKeyhole(serverBounds)) {
                        inViewServers++;
                    }
                }
            }
        }
    });

    if (wantExtraDebugging) {
        qCDebug(interfaceapp, "Servers: total %d, in view %d, unknown jurisdiction %d",
            totalServers, inViewServers, unknownJurisdictionServers);
    }

    int perServerPPS = 0;
    const int SMALL_BUDGET = 10;
    int perUnknownServer = SMALL_BUDGET;
    int totalPPS = getMaxOctreePacketsPerSecond();

    // determine PPS based on number of servers
    if (inViewServers >= 1) {
        // set our preferred PPS to be exactly evenly divided among all of the voxel servers... and allocate 1 PPS
        // for each unknown jurisdiction server
        perServerPPS = (totalPPS / inViewServers) - (unknownJurisdictionServers * perUnknownServer);
    } else {
        if (unknownJurisdictionServers > 0) {
            perUnknownServer = (totalPPS / unknownJurisdictionServers);
        }
    }

    if (wantExtraDebugging) {
        qCDebug(interfaceapp, "perServerPPS: %d perUnknownServer: %d", perServerPPS, perUnknownServer);
    }

    auto queryPacket = NLPacket::create(packetType);

    nodeList->eachNode([&](const SharedNodePointer& node){
        // only send to the NodeTypes that are serverType
        if (node->getActiveSocket() && node->getType() == serverType) {

            // get the server bounds for this server
            QUuid nodeUUID = node->getUUID();

            bool inView = false;
            bool unknownView = false;

            // if we haven't heard from this voxel server, go ahead and send it a query, so we
            // can get the jurisdiction...
            if (jurisdictions.find(nodeUUID) == jurisdictions.end()) {
                unknownView = true; // assume it's in view
                if (wantExtraDebugging) {
                    qCDebug(interfaceapp) << "no known jurisdiction for node " << *node << ", assume it's visible.";
                }
            } else {
                const JurisdictionMap& map = (jurisdictions)[nodeUUID];

                auto rootCode = map.getRootOctalCode();

                if (rootCode) {
                    VoxelPositionSize rootDetails;
                    voxelDetailsForCode(rootCode.get(), rootDetails);
                    AACube serverBounds(glm::vec3(rootDetails.x * TREE_SCALE,
                                                  rootDetails.y * TREE_SCALE,
                                                  rootDetails.z * TREE_SCALE) - glm::vec3(HALF_TREE_SCALE),
                                        rootDetails.s * TREE_SCALE);


                    inView = viewFrustum.cubeIntersectsKeyhole(serverBounds);
                } else if (wantExtraDebugging) {
                        qCDebug(interfaceapp) << "Jurisdiction without RootCode for node " << *node << ". That's unusual!";
                    }
                }

            if (inView) {
                _octreeQuery.setMaxQueryPacketsPerSecond(perServerPPS);
            } else if (unknownView) {
                if (wantExtraDebugging) {
                    qCDebug(interfaceapp) << "no known jurisdiction for node " << *node << ", give it budget of "
                                            << perUnknownServer << " to send us jurisdiction.";
                }

                // set the query's position/orientation to be degenerate in a manner that will get the scene quickly
                // If there's only one server, then don't do this, and just let the normal voxel query pass through
                // as expected... this way, we will actually get a valid scene if there is one to be seen
                if (totalServers > 1) {
                    _octreeQuery.setCameraPosition(glm::vec3(-0.1,-0.1,-0.1));
                    const glm::quat OFF_IN_NEGATIVE_SPACE = glm::quat(-0.5, 0, -0.5, 1.0);
                    _octreeQuery.setCameraOrientation(OFF_IN_NEGATIVE_SPACE);
                    _octreeQuery.setCameraNearClip(0.1f);
                    _octreeQuery.setCameraFarClip(0.1f);
                    if (wantExtraDebugging) {
                        qCDebug(interfaceapp) << "Using 'minimal' camera position for node" << *node;
                    }
                } else {
                    if (wantExtraDebugging) {
                        qCDebug(interfaceapp) << "Using regular camera position for node" << *node;
                    }
                }
                _octreeQuery.setMaxQueryPacketsPerSecond(perUnknownServer);
            } else {
                _octreeQuery.setMaxQueryPacketsPerSecond(0);
            }

            // if asked to forceResend, then set the query's position/orientation to be degenerate in a manner 
            // that will cause our next query to be guarenteed to be different and the server will resend to us
            if (forceResend) {
                _octreeQuery.setCameraPosition(glm::vec3(-0.1, -0.1, -0.1));
                const glm::quat OFF_IN_NEGATIVE_SPACE = glm::quat(-0.5, 0, -0.5, 1.0);
                _octreeQuery.setCameraOrientation(OFF_IN_NEGATIVE_SPACE);
                _octreeQuery.setCameraNearClip(0.1f);
                _octreeQuery.setCameraFarClip(0.1f);
            }

            // encode the query data
            int packetSize = _octreeQuery.getBroadcastData(reinterpret_cast<unsigned char*>(queryPacket->getPayload()));
            queryPacket->setPayloadSize(packetSize);

            // make sure we still have an active socket
            nodeList->sendUnreliablePacket(*queryPacket, *node);
        }
    });
}


bool Application::isHMDMode() const {
    return getActiveDisplayPlugin()->isHmd();
}

float Application::getTargetFrameRate() const { return getActiveDisplayPlugin()->getTargetFrameRate(); }

QRect Application::getDesirableApplicationGeometry() const {
    QRect applicationGeometry = getWindow()->geometry();

    // If our parent window is on the HMD, then don't use its geometry, instead use
    // the "main screen" geometry.
    HMDToolsDialog* hmdTools = DependencyManager::get<DialogsManager>()->getHMDToolsDialog();
    if (hmdTools && hmdTools->hasHMDScreen()) {
        QScreen* hmdScreen = hmdTools->getHMDScreen();
        QWindow* appWindow = getWindow()->windowHandle();
        QScreen* appScreen = appWindow->screen();

        // if our app's screen is the hmd screen, we don't want to place the
        // running scripts widget on it. So we need to pick a better screen.
        // we will use the screen for the HMDTools since it's a guaranteed
        // better screen.
        if (appScreen == hmdScreen) {
            QScreen* betterScreen = hmdTools->windowHandle()->screen();
            applicationGeometry = betterScreen->geometry();
        }
    }
    return applicationGeometry;
}

/////////////////////////////////////////////////////////////////////////////////////
// loadViewFrustum()
//
// Description: this will load the view frustum bounds for EITHER the head
//                 or the "myCamera".
//
void Application::loadViewFrustum(Camera& camera, ViewFrustum& viewFrustum) {
    PerformanceTimer perfTimer("loadViewFrustum");
    PROFILE_RANGE(__FUNCTION__);
    // We will use these below, from either the camera or head vectors calculated above
    viewFrustum.setProjection(camera.getProjection());

    // Set the viewFrustum up with the correct position and orientation of the camera
    viewFrustum.setPosition(camera.getPosition());
    viewFrustum.setOrientation(camera.getOrientation());

    // Ask the ViewFrustum class to calculate our corners
    viewFrustum.calculate();
}

glm::vec3 Application::getSunDirection() const {
    // Sun direction is in fact just the location of the sun relative to the origin
    auto skyStage = DependencyManager::get<SceneScriptingInterface>()->getSkyStage();
    return skyStage->getSunLight()->getDirection();
}

// FIXME, preprocessor guard this check to occur only in DEBUG builds
static QThread * activeRenderingThread = nullptr;

PickRay Application::computePickRay(float x, float y) const {
    vec2 pickPoint { x, y };
    PickRay result;
    if (isHMDMode()) {
        getApplicationCompositor().computeHmdPickRay(pickPoint, result.origin, result.direction);
    } else {
        pickPoint /= getCanvasSize();
        QMutexLocker viewLocker(&_viewMutex);
        _viewFrustum.computePickRay(pickPoint.x, pickPoint.y, result.origin, result.direction);
    }
    return result;
}

MyAvatar* Application::getMyAvatar() const {
    return DependencyManager::get<AvatarManager>()->getMyAvatar();
}

glm::vec3 Application::getAvatarPosition() const {
    return getMyAvatar()->getPosition();
}

void Application::copyViewFrustum(ViewFrustum& viewOut) const {
    QMutexLocker viewLocker(&_viewMutex);
    viewOut = _viewFrustum;
    }

void Application::copyDisplayViewFrustum(ViewFrustum& viewOut) const {
    QMutexLocker viewLocker(&_viewMutex);
    viewOut = _displayViewFrustum;
    }

void Application::copyShadowViewFrustum(ViewFrustum& viewOut) const {
    QMutexLocker viewLocker(&_viewMutex);
    viewOut = _shadowViewFrustum;
    }

// WorldBox Render Data & rendering functions

class WorldBoxRenderData {
public:
    typedef render::Payload<WorldBoxRenderData> Payload;
    typedef Payload::DataPointer Pointer;

    int _val = 0;
    static render::ItemID _item; // unique WorldBoxRenderData
};

render::ItemID WorldBoxRenderData::_item { render::Item::INVALID_ITEM_ID };

namespace render {
    template <> const ItemKey payloadGetKey(const WorldBoxRenderData::Pointer& stuff) { return ItemKey::Builder::opaqueShape(); }
    template <> const Item::Bound payloadGetBound(const WorldBoxRenderData::Pointer& stuff) { return Item::Bound(); }
    template <> void payloadRender(const WorldBoxRenderData::Pointer& stuff, RenderArgs* args) {
        if (args->_renderMode != RenderArgs::MIRROR_RENDER_MODE && Menu::getInstance()->isOptionChecked(MenuOption::WorldAxes)) {
            PerformanceTimer perfTimer("worldBox");

            auto& batch = *args->_batch;
            DependencyManager::get<GeometryCache>()->bindSimpleProgram(batch);
            renderWorldBox(batch);
        }
    }
}

// Background Render Data & rendering functions
class BackgroundRenderData {
public:
    typedef render::Payload<BackgroundRenderData> Payload;
    typedef Payload::DataPointer Pointer;
	/* UTII
    Stars _stars;
	*/
    static render::ItemID _item; // unique WorldBoxRenderData
};

render::ItemID BackgroundRenderData::_item = 0;

namespace render {
    template <> const ItemKey payloadGetKey(const BackgroundRenderData::Pointer& stuff) {
        return ItemKey::Builder::background();
    }

    template <> const Item::Bound payloadGetBound(const BackgroundRenderData::Pointer& stuff) {
        return Item::Bound();
    }

    template <> void payloadRender(const BackgroundRenderData::Pointer& background, RenderArgs* args) {
        Q_ASSERT(args->_batch);
        gpu::Batch& batch = *args->_batch;

        // Background rendering decision
        auto skyStage = DependencyManager::get<SceneScriptingInterface>()->getSkyStage();
        auto backgroundMode = skyStage->getBackgroundMode();

        switch (backgroundMode) {
            case model::SunSkyStage::SKY_BOX: {
                auto skybox = skyStage->getSkybox();
                if (skybox) {
                    PerformanceTimer perfTimer("skybox");
                    skybox->render(batch, args->getViewFrustum());
                    break;
                }
            }
            /* UTII: we don't need this
            // Fall through: if no skybox is available, render the SKY_DOME
            case model::SunSkyStage::SKY_DOME:  {
                if (Menu::getInstance()->isOptionChecked(MenuOption::Stars)) {
                    PerformanceTimer perfTimer("stars");
                    PerformanceWarning warn(Menu::getInstance()->isOptionChecked(MenuOption::PipelineWarnings),
                        "Application::payloadRender<BackgroundRenderData>() ... My god, it's full of stars...");
                    // should be the first rendering pass - w/o depth buffer / lighting

                    static const float alpha = 1.0f;
                    background->_stars.render(args, alpha);
                }
            }
                break;
            */
            case model::SunSkyStage::NO_BACKGROUND:
            default:
                // this line intentionally left blank
                break;
        }
    }
}


void Application::displaySide(RenderArgs* renderArgs, Camera& theCamera, bool selfAvatarOnly) {

    // FIXME: This preDisplayRender call is temporary until we create a separate render::scene for the mirror rendering.
    // Then we can move this logic into the Avatar::simulate call.
    auto myAvatar = getMyAvatar();
    myAvatar->preDisplaySide(renderArgs);

    activeRenderingThread = QThread::currentThread();
    PROFILE_RANGE(__FUNCTION__);
    PerformanceTimer perfTimer("display");
    PerformanceWarning warn(Menu::getInstance()->isOptionChecked(MenuOption::PipelineWarnings), "Application::displaySide()");

    // load the view frustum
    {
        QMutexLocker viewLocker(&_viewMutex);
    loadViewFrustum(theCamera, _displayViewFrustum);
    }

    // TODO fix shadows and make them use the GPU library

    // The pending changes collecting the changes here
    render::PendingChanges pendingChanges;

    // FIXME: Move this out of here!, Background / skybox should be driven by the enityt content just like the other entities
    // Background rendering decision
    if (!render::Item::isValidID(BackgroundRenderData::_item)) {
        auto backgroundRenderData = make_shared<BackgroundRenderData>();
        auto backgroundRenderPayload = make_shared<BackgroundRenderData::Payload>(backgroundRenderData);
        BackgroundRenderData::_item = _main3DScene->allocateID();
        pendingChanges.resetItem(BackgroundRenderData::_item, backgroundRenderPayload);
    }

    // Assuming nothing get's rendered through that
    if (!selfAvatarOnly) {
        if (DependencyManager::get<SceneScriptingInterface>()->shouldRenderEntities()) {
            // render models...
            PerformanceTimer perfTimer("entities");
            PerformanceWarning warn(Menu::getInstance()->isOptionChecked(MenuOption::PipelineWarnings),
                "Application::displaySide() ... entities...");

            RenderArgs::DebugFlags renderDebugFlags = RenderArgs::RENDER_DEBUG_NONE;

            if (Menu::getInstance()->isOptionChecked(MenuOption::PhysicsShowHulls)) {
                renderDebugFlags = static_cast<RenderArgs::DebugFlags>(renderDebugFlags |
                    static_cast<int>(RenderArgs::RENDER_DEBUG_HULLS));
            }
            renderArgs->_debugFlags = renderDebugFlags;
            //ViveControllerManager::getInstance().updateRendering(renderArgs, _main3DScene, pendingChanges);
        }
    }

    // FIXME: Move this out of here!, WorldBox should be driven by the entity content just like the other entities
    // Make sure the WorldBox is in the scene
    if (!render::Item::isValidID(WorldBoxRenderData::_item)) {
        auto worldBoxRenderData = make_shared<WorldBoxRenderData>();
        auto worldBoxRenderPayload = make_shared<WorldBoxRenderData::Payload>(worldBoxRenderData);

        WorldBoxRenderData::_item = _main3DScene->allocateID();

        pendingChanges.resetItem(WorldBoxRenderData::_item, worldBoxRenderPayload);
    } else {
        pendingChanges.updateItem<WorldBoxRenderData>(WorldBoxRenderData::_item,
            [](WorldBoxRenderData& payload) {
            payload._val++;
        });
    }

    // Setup the current Zone Entity lighting
    {
        auto stage = DependencyManager::get<SceneScriptingInterface>()->getSkyStage();
        DependencyManager::get<DeferredLightingEffect>()->setGlobalLight(stage->getSunLight());
        }

    {
        PerformanceTimer perfTimer("SceneProcessPendingChanges");
        _main3DScene->enqueuePendingChanges(pendingChanges);

        _main3DScene->processPendingChangesQueue();
    }

    // For now every frame pass the renderContext
    {
        PerformanceTimer perfTimer("EngineRun");

        {
            QMutexLocker viewLocker(&_viewMutex);
            renderArgs->setViewFrustum(_displayViewFrustum);
        }
        _renderEngine->getRenderContext()->args = renderArgs;

        // Before the deferred pass, let's try to use the render engine
        _renderEngine->run();
    }

    activeRenderingThread = nullptr;
}

void Application::renderRearViewMirror(RenderArgs* renderArgs, const QRect& region, bool isZoomed) {
    auto originalViewport = renderArgs->_viewport;
    // Grab current viewport to reset it at the end

    float aspect = (float)region.width() / region.height();
    float fov = MIRROR_FIELD_OF_VIEW;

    auto myAvatar = getMyAvatar();

    // bool eyeRelativeCamera = false;
    if (!isZoomed) {
        _mirrorCamera.setPosition(myAvatar->getChestPosition() +
                                  myAvatar->getOrientation() * glm::vec3(0.0f, 0.0f, -1.0f) * MIRROR_REARVIEW_BODY_DISTANCE * myAvatar->getScale());

    } else { // HEAD zoom level
        // FIXME note that the positioning of the camera relative to the avatar can suffer limited
        // precision as the user's position moves further away from the origin.  Thus at
        // /1e7,1e7,1e7 (well outside the buildable volume) the mirror camera veers and sways
        // wildly as you rotate your avatar because the floating point values are becoming
        // larger, squeezing out the available digits of precision you have available at the
        // human scale for camera positioning.

        // Previously there was a hack to correct this using the mechanism of repositioning
        // the avatar at the origin of the world for the purposes of rendering the mirror,
        // but it resulted in failing to render the avatar's head model in the mirror view
        // when in first person mode.  Presumably this was because of some missed culling logic
        // that was not accounted for in the hack.

        // This was removed in commit 71e59cfa88c6563749594e25494102fe01db38e9 but could be further
        // investigated in order to adapt the technique while fixing the head rendering issue,
        // but the complexity of the hack suggests that a better approach
        _mirrorCamera.setPosition(myAvatar->getDefaultEyePosition() +
                                    myAvatar->getOrientation() * glm::vec3(0.0f, 0.0f, -1.0f) * MIRROR_REARVIEW_DISTANCE * myAvatar->getScale());
    }
    _mirrorCamera.setProjection(glm::perspective(glm::radians(fov), aspect, DEFAULT_NEAR_CLIP, DEFAULT_FAR_CLIP));
    _mirrorCamera.setOrientation(myAvatar->getWorldAlignedOrientation() * glm::quat(glm::vec3(0.0f, PI, 0.0f)));


    // set the bounds of rear mirror view
    // the region is in device independent coordinates; must convert to device
    float ratio = (float)QApplication::desktop()->windowHandle()->devicePixelRatio() * getRenderResolutionScale();
    int width = region.width() * ratio;
    int height = region.height() * ratio;
    gpu::Vec4i viewport = gpu::Vec4i(0, 0, width, height);
    renderArgs->_viewport = viewport;

    // render rear mirror view
    displaySide(renderArgs, _mirrorCamera, true);

    renderArgs->_viewport =  originalViewport;
}

void Application::resetSensors(bool andReload) {
    DependencyManager::get<Faceshift>()->reset();
    DependencyManager::get<DdeFaceTracker>()->reset();
    DependencyManager::get<EyeTracker>()->reset();
    getActiveDisplayPlugin()->resetSensors();
    _overlayConductor.centerUI();
    getMyAvatar()->reset(andReload);
    QMetaObject::invokeMethod(DependencyManager::get<AudioClient>().data(), "reset", Qt::QueuedConnection);
}

void Application::updateWindowTitle() const {

    QString buildVersion = " (build " + applicationVersion() + ")";
    auto nodeList = DependencyManager::get<NodeList>();

    QString connectionStatus = nodeList->getDomainHandler().isConnected() ? "" : " (NOT CONNECTED) ";
    QString username = DependencyManager::get<AccountManager>()->getAccountInfo().getUsername();
    QString currentPlaceName = DependencyManager::get<AddressManager>()->getHost();

    if (currentPlaceName.isEmpty()) {
        currentPlaceName = nodeList->getDomainHandler().getHostname();
    }

    QString title = QString() + (!username.isEmpty() ? username + " @ " : QString())
        + currentPlaceName + connectionStatus + buildVersion;

#ifndef WIN32
    // crashes with vs2013/win32
    qCDebug(interfaceapp, "Application title set to: %s", title.toStdString().c_str());
#endif
    _window->setWindowTitle(title);
}

void Application::clearDomainOctreeDetails() {

    // if we're about to quit, we really don't need to do any of these things...
    if (_aboutToQuit) {
        return;
    }

    qCDebug(interfaceapp) << "Clearing domain octree details...";

    resetPhysicsReadyInformation();
    getMyAvatar()->setAvatarEntityDataChanged(true); // to recreate worn entities

    // reset our node to stats and node to jurisdiction maps... since these must be changing...
    _entityServerJurisdictions.withWriteLock([&] {
        _entityServerJurisdictions.clear();
    });

    _octreeServerSceneStats.withWriteLock([&] {
        _octreeServerSceneStats.clear();
    });

    // reset the model renderer
    getEntities()->clear();

    auto skyStage = DependencyManager::get<SceneScriptingInterface>()->getSkyStage();
    skyStage->setBackgroundMode(model::SunSkyStage::SKY_DOME);

    _recentlyClearedDomain = true;
}

void Application::domainChanged(const QString& domainHostname) {
    updateWindowTitle();
    // disable physics until we have enough information about our new location to not cause craziness.
    resetPhysicsReadyInformation();
}


void Application::resettingDomain() {
        _notifiedPacketVersionMismatchThisDomain = false;
    }

void Application::nodeAdded(SharedNodePointer node) const {
    if (node->getType() == NodeType::AvatarMixer) {
        // new avatar mixer, send off our identity packet right away
        getMyAvatar()->sendIdentityPacket();
    }
}

void Application::nodeActivated(SharedNodePointer node) {
    if (node->getType() == NodeType::AssetServer) {
        // asset server just connected - check if we have the asset browser showing

        auto offscreenUi = DependencyManager::get<OffscreenUi>();
        auto assetDialog = offscreenUi->getRootItem()->findChild<QQuickItem*>("AssetServer");

        if (assetDialog) {
            auto nodeList = DependencyManager::get<NodeList>();

            if (nodeList->getThisNodeCanWriteAssets()) {
                // call reload on the shown asset browser dialog to get the mappings (if permissions allow)
                QMetaObject::invokeMethod(assetDialog, "reload");
            } else {
                // we switched to an Asset Server that we can't modify, hide the Asset Browser
                assetDialog->setVisible(false);
            }
        }
    }

    // If we get a new EntityServer activated, do a "forceRedraw" query. This will send a degenerate
    // query so that the server will think our next non-degenerate query is "different enough" to send
    // us a full scene
    if (_recentlyClearedDomain && node->getType() == NodeType::EntityServer) {
        _recentlyClearedDomain = false;
        if (DependencyManager::get<SceneScriptingInterface>()->shouldRenderEntities()) {
            queryOctree(NodeType::EntityServer, PacketType::EntityQuery, _entityServerJurisdictions, true);
        }
    }

    if (node->getType() == NodeType::AudioMixer) {
        DependencyManager::get<AudioClient>()->negotiateAudioFormat();
    }
}

void Application::nodeKilled(SharedNodePointer node) {
    // These are here because connecting NodeList::nodeKilled to OctreePacketProcessor::nodeKilled doesn't work:
    // OctreePacketProcessor::nodeKilled is not being called when NodeList::nodeKilled is emitted.
    // This may have to do with GenericThread::threadRoutine() blocking the QThread event loop

    _octreeProcessor.nodeKilled(node);

    _entityEditSender.nodeKilled(node);

    if (node->getType() == NodeType::AudioMixer) {
        QMetaObject::invokeMethod(DependencyManager::get<AudioClient>().data(), "audioMixerKilled");
    } else if (node->getType() == NodeType::EntityServer) {
        QUuid nodeUUID = node->getUUID();
        // see if this is the first we've heard of this node...
        _entityServerJurisdictions.withReadLock([&] {
            if (_entityServerJurisdictions.find(nodeUUID) == _entityServerJurisdictions.end()) {
                return;
            }

            auto rootCode = _entityServerJurisdictions[nodeUUID].getRootOctalCode();
            VoxelPositionSize rootDetails;
            voxelDetailsForCode(rootCode.get(), rootDetails);

            qCDebug(interfaceapp, "model server going away...... v[%f, %f, %f, %f]",
                (double)rootDetails.x, (double)rootDetails.y, (double)rootDetails.z, (double)rootDetails.s);

        });

        // If the model server is going away, remove it from our jurisdiction map so we don't send voxels to a dead server
        _entityServerJurisdictions.withWriteLock([&] {
            _entityServerJurisdictions.erase(_entityServerJurisdictions.find(nodeUUID));
        });

        // also clean up scene stats for that server
        _octreeServerSceneStats.withWriteLock([&] {
            if (_octreeServerSceneStats.find(nodeUUID) != _octreeServerSceneStats.end()) {
                _octreeServerSceneStats.erase(nodeUUID);
            }
        });
    } else if (node->getType() == NodeType::AvatarMixer) {
        // our avatar mixer has gone away - clear the hash of avatars
        DependencyManager::get<AvatarManager>()->clearOtherAvatars();
    } else if (node->getType() == NodeType::AssetServer) {
        // asset server going away - check if we have the asset browser showing

        auto offscreenUi = DependencyManager::get<OffscreenUi>();
        auto assetDialog = offscreenUi->getRootItem()->findChild<QQuickItem*>("AssetServer");

        if (assetDialog) {
            // call reload on the shown asset browser dialog
            QMetaObject::invokeMethod(assetDialog, "clear");
    }
}
}

void Application::trackIncomingOctreePacket(ReceivedMessage& message, SharedNodePointer sendingNode, bool wasStatsPacket) {
    // Attempt to identify the sender from its address.
    if (sendingNode) {
        const QUuid& nodeUUID = sendingNode->getUUID();

        // now that we know the node ID, let's add these stats to the stats for that node...
        _octreeServerSceneStats.withWriteLock([&] {
            if (_octreeServerSceneStats.find(nodeUUID) != _octreeServerSceneStats.end()) {
                OctreeSceneStats& stats = _octreeServerSceneStats[nodeUUID];
                stats.trackIncomingOctreePacket(message, wasStatsPacket, sendingNode->getClockSkewUsec());
            }
        });
    }
}

bool Application::nearbyEntitiesAreReadyForPhysics() {
    // this is used to avoid the following scenario:
    // A table has some items sitting on top of it.  The items are at rest, meaning they aren't active in bullet.
    // Someone logs in close to the table.  They receive information about the items on the table before they
    // receive information about the table.  The items are very close to the avatar's capsule, so they become
    // activated in bullet.  This causes them to fall to the floor, because the table's shape isn't yet in bullet.
    EntityTreePointer entityTree = getEntities()->getTree();
    if (!entityTree) {
        return false;
    }

    QVector<EntityItemPointer> entities;
    entityTree->withReadLock([&] {
        AABox box(getMyAvatar()->getPosition() - glm::vec3(PHYSICS_READY_RANGE), glm::vec3(2 * PHYSICS_READY_RANGE));
        entityTree->findEntities(box, entities);
    });

    // For reasons I haven't found, we don't necessarily have the full scene when we receive a stats packet.  Apply
    // a heuristic to try to decide when we actually know about all of the nearby entities.
    uint32_t nearbyCount = entities.size();
    if (nearbyCount == _nearbyEntitiesCountAtLastPhysicsCheck) {
        _nearbyEntitiesStabilityCount++;
    } else {
        _nearbyEntitiesStabilityCount = 0;
    }
    _nearbyEntitiesCountAtLastPhysicsCheck = nearbyCount;

    const uint32_t MINIMUM_NEARBY_ENTITIES_STABILITY_COUNT = 3;
    if (_nearbyEntitiesStabilityCount >= MINIMUM_NEARBY_ENTITIES_STABILITY_COUNT) {
        // We've seen the same number of nearby entities for several stats packets in a row.  assume we've got all
        // the local entities.
    foreach (EntityItemPointer entity, entities) {
        if (entity->shouldBePhysical() && !entity->isReadyToComputeShape()) {
            static QString repeatedMessage =
                LogHandler::getInstance().addRepeatedMessageRegex("Physics disabled until entity loads: .*");
            qCDebug(interfaceapp) << "Physics disabled until entity loads: " << entity->getID() << entity->getName();
            return false;
        }
    }
    return true;
}
    return false;
}

int Application::processOctreeStats(ReceivedMessage& message, SharedNodePointer sendingNode) {
    // But, also identify the sender, and keep track of the contained jurisdiction root for this server

    // parse the incoming stats datas stick it in a temporary object for now, while we
    // determine which server it belongs to
    int statsMessageLength = 0;

    const QUuid& nodeUUID = sendingNode->getUUID();

    // now that we know the node ID, let's add these stats to the stats for that node...
    _octreeServerSceneStats.withWriteLock([&] {
        OctreeSceneStats& octreeStats = _octreeServerSceneStats[nodeUUID];
        statsMessageLength = octreeStats.unpackFromPacket(message);

        if (octreeStats.isFullScene()) {
            _fullSceneReceivedCounter++;
        }

        // see if this is the first we've heard of this node...
        NodeToJurisdictionMap* jurisdiction = nullptr;
        QString serverType;
        if (sendingNode->getType() == NodeType::EntityServer) {
            jurisdiction = &_entityServerJurisdictions;
            serverType = "Entity";
        }

        bool found = false;

        jurisdiction->withReadLock([&] {
            if (jurisdiction->find(nodeUUID) != jurisdiction->end()) {
                found = true;
                return;
            }

            VoxelPositionSize rootDetails;
            voxelDetailsForCode(octreeStats.getJurisdictionRoot().get(), rootDetails);

            qCDebug(interfaceapp, "stats from new %s server... [%f, %f, %f, %f]",
                qPrintable(serverType),
                (double)rootDetails.x, (double)rootDetails.y, (double)rootDetails.z, (double)rootDetails.s);
        });

        if (!found) {
        // store jurisdiction details for later use
        // This is bit of fiddling is because JurisdictionMap assumes it is the owner of the values used to construct it
        // but OctreeSceneStats thinks it's just returning a reference to its contents. So we need to make a copy of the
        // details from the OctreeSceneStats to construct the JurisdictionMap
        JurisdictionMap jurisdictionMap;
        jurisdictionMap.copyContents(octreeStats.getJurisdictionRoot(), octreeStats.getJurisdictionEndNodes());
        jurisdiction->withWriteLock([&] {
            (*jurisdiction)[nodeUUID] = jurisdictionMap;
        });
        }
    });

    return statsMessageLength;
}

void Application::packetSent(quint64 length) {
}

void Application::registerScriptEngineWithApplicationServices(ScriptEngine* scriptEngine) {
    // setup the packet senders and jurisdiction listeners of the script engine's scripting interfaces so
    // we can use the same ones from the application.
    auto entityScriptingInterface = DependencyManager::get<EntityScriptingInterface>();
    entityScriptingInterface->setPacketSender(&_entityEditSender);
    entityScriptingInterface->setEntityTree(getEntities()->getTree());

    // AvatarManager has some custom types
    AvatarManager::registerMetaTypes(scriptEngine);

    scriptEngine->registerGlobalObject("Rates", new RatesScriptingInterface(this));

    // hook our avatar and avatar hash map object into this script engine
    scriptEngine->registerGlobalObject("MyAvatar", getMyAvatar());
    qScriptRegisterMetaType(scriptEngine, audioListenModeToScriptValue, audioListenModeFromScriptValue);

    scriptEngine->registerGlobalObject("AvatarList", DependencyManager::get<AvatarManager>().data());

    scriptEngine->registerGlobalObject("Camera", &_myCamera);

#if defined(Q_OS_MAC) || defined(Q_OS_WIN)
    scriptEngine->registerGlobalObject("SpeechRecognizer", DependencyManager::get<SpeechRecognizer>().data());
#endif

    ClipboardScriptingInterface* clipboardScriptable = new ClipboardScriptingInterface();
    scriptEngine->registerGlobalObject("Clipboard", clipboardScriptable);
    connect(scriptEngine, &ScriptEngine::finished, clipboardScriptable, &ClipboardScriptingInterface::deleteLater);

    scriptEngine->registerGlobalObject("Overlays", &_overlays);
    qScriptRegisterMetaType(scriptEngine, OverlayPropertyResultToScriptValue, OverlayPropertyResultFromScriptValue);
    qScriptRegisterMetaType(scriptEngine, RayToOverlayIntersectionResultToScriptValue,
                            RayToOverlayIntersectionResultFromScriptValue);

    scriptEngine->registerGlobalObject("OffscreenFlags", DependencyManager::get<OffscreenUi>()->getFlags());
    scriptEngine->registerGlobalObject("Desktop", DependencyManager::get<DesktopScriptingInterface>().data());
    scriptEngine->registerGlobalObject("Toolbars", DependencyManager::get<ToolbarScriptingInterface>().data());

    scriptEngine->registerGlobalObject("Window", DependencyManager::get<WindowScriptingInterface>().data());
    qScriptRegisterMetaType(scriptEngine, CustomPromptResultToScriptValue, CustomPromptResultFromScriptValue);
    scriptEngine->registerGetterSetter("location", LocationScriptingInterface::locationGetter,
                        LocationScriptingInterface::locationSetter, "Window");
    // register `location` on the global object.
    scriptEngine->registerGetterSetter("location", LocationScriptingInterface::locationGetter,
                                       LocationScriptingInterface::locationSetter);

    scriptEngine->registerFunction("WebWindow", WebWindowClass::constructor, 1);
    scriptEngine->registerFunction("OverlayWebWindow", QmlWebWindowClass::constructor);
    scriptEngine->registerFunction("OverlayWindow", QmlWindowClass::constructor);

    scriptEngine->registerGlobalObject("Menu", MenuScriptingInterface::getInstance());
    scriptEngine->registerGlobalObject("Stats", Stats::getInstance());
    scriptEngine->registerGlobalObject("Settings", SettingsScriptingInterface::getInstance());
    scriptEngine->registerGlobalObject("AudioDevice", AudioDeviceScriptingInterface::getInstance());

    // Caches
    scriptEngine->registerGlobalObject("AnimationCache", DependencyManager::get<AnimationCache>().data());
    scriptEngine->registerGlobalObject("TextureCache", DependencyManager::get<TextureCache>().data());
    scriptEngine->registerGlobalObject("ModelCache", DependencyManager::get<ModelCache>().data());
    scriptEngine->registerGlobalObject("SoundCache", DependencyManager::get<SoundCache>().data());

    scriptEngine->registerGlobalObject("Account", AccountScriptingInterface::getInstance());
    scriptEngine->registerGlobalObject("DialogsManager", _dialogsManagerScriptingInterface);

    scriptEngine->registerGlobalObject("GlobalServices", GlobalServicesScriptingInterface::getInstance());
    qScriptRegisterMetaType(scriptEngine, DownloadInfoResultToScriptValue, DownloadInfoResultFromScriptValue);

    scriptEngine->registerGlobalObject("FaceTracker", DependencyManager::get<DdeFaceTracker>().data());

    scriptEngine->registerGlobalObject("AvatarManager", DependencyManager::get<AvatarManager>().data());

    scriptEngine->registerGlobalObject("UndoStack", &_undoStackScriptingInterface);

    scriptEngine->registerGlobalObject("LODManager", DependencyManager::get<LODManager>().data());

    scriptEngine->registerGlobalObject("Paths", DependencyManager::get<PathUtils>().data());

    scriptEngine->registerGlobalObject("HMD", DependencyManager::get<HMDScriptingInterface>().data());
    scriptEngine->registerFunction("HMD", "getHUDLookAtPosition2D", HMDScriptingInterface::getHUDLookAtPosition2D, 0);
    scriptEngine->registerFunction("HMD", "getHUDLookAtPosition3D", HMDScriptingInterface::getHUDLookAtPosition3D, 0);

    scriptEngine->registerGlobalObject("Scene", DependencyManager::get<SceneScriptingInterface>().data());
    scriptEngine->registerGlobalObject("Render", _renderEngine->getConfiguration().get());

    scriptEngine->registerGlobalObject("ScriptDiscoveryService", DependencyManager::get<ScriptEngines>().data());
    scriptEngine->registerGlobalObject("Reticle", getApplicationCompositor().getReticleInterface());

    scriptEngine->registerGlobalObject("UserActivityLogger", DependencyManager::get<UserActivityLoggerScriptingInterface>().data());
    scriptEngine->registerGlobalObject("Users", DependencyManager::get<UsersScriptingInterface>().data());
}

bool Application::canAcceptURL(const QString& urlString) const {
    QUrl url(urlString);
    if (urlString.startsWith(HIFI_URL_SCHEME)) {
        return true;
    }
    QHashIterator<QString, AcceptURLMethod> i(_acceptedExtensions);
    QString lowerPath = url.path().toLower();
    while (i.hasNext()) {
        i.next();
        if (lowerPath.endsWith(i.key(), Qt::CaseInsensitive)) {
            return true;
        }
    }
    return false;
}

bool Application::acceptURL(const QString& urlString, bool defaultUpload) {
    if (urlString.startsWith(HIFI_URL_SCHEME)) {
        // this is a hifi URL - have the AddressManager handle it
        QMetaObject::invokeMethod(DependencyManager::get<AddressManager>().data(), "handleLookupString",
                                  Qt::AutoConnection, Q_ARG(const QString&, urlString));
        return true;
    }

    QUrl url(urlString);
    QHashIterator<QString, AcceptURLMethod> i(_acceptedExtensions);
    QString lowerPath = url.path().toLower();
    while (i.hasNext()) {
        i.next();
        if (lowerPath.endsWith(i.key(), Qt::CaseInsensitive)) {
            AcceptURLMethod method = i.value();
            return (this->*method)(urlString);
        }
    }

    if (defaultUpload) {
        toggleAssetServerWidget(urlString);
}
    return defaultUpload;
}

void Application::setSessionUUID(const QUuid& sessionUUID) const {
    Physics::setSessionUUID(sessionUUID);
}

bool Application::askToSetAvatarUrl(const QString& url) {
    QUrl realUrl(url);
    if (realUrl.isLocalFile()) {
        OffscreenUi::warning("", "You can not use local files for avatar components.");
        return false;
    }

    // Download the FST file, to attempt to determine its model type
    QVariantHash fstMapping = FSTReader::downloadMapping(url);

    FSTReader::ModelType modelType = FSTReader::predictModelType(fstMapping);

    QString modelName = fstMapping["name"].toString();
    QString modelLicense = fstMapping["license"].toString();

    bool agreeToLicence = true; // assume true
    if (!modelLicense.isEmpty()) {
        // word wrap the licence text to fit in a reasonable shaped message box.
        const int MAX_CHARACTERS_PER_LINE = 90;
        modelLicense = simpleWordWrap(modelLicense, MAX_CHARACTERS_PER_LINE);

        agreeToLicence = QMessageBox::Yes == OffscreenUi::question("Avatar Usage License",
            modelLicense + "\nDo you argee to these terms?",
            QMessageBox::Yes | QMessageBox::No, QMessageBox::Yes);
    }

    bool ok = false;

    if (!agreeToLicence) {
        qCDebug(interfaceapp) << "Declined to agree to avatar license: " << url;
    } else {
    switch (modelType) {

        case FSTReader::HEAD_AND_BODY_MODEL:
             ok = QMessageBox::Ok == OffscreenUi::question("Set Avatar",
                                   "Would you like to use '" + modelName + "' for your avatar?",
                                   QMessageBox::Ok | QMessageBox::Cancel, QMessageBox::Ok);
        break;

        default:
            OffscreenUi::warning("", modelName + "Does not support a head and body as required.");
        break;
    }
    }

    if (ok) {
        getMyAvatar()->useFullAvatarURL(url, modelName);
        emit fullAvatarURLChanged(url, modelName);
    } else {
        qCDebug(interfaceapp) << "Declined to use the avatar: " << url;
    }

    return true;
}


bool Application::askToLoadScript(const QString& scriptFilenameOrURL) {
    QMessageBox::StandardButton reply;

    QString shortName = scriptFilenameOrURL;

    QUrl scriptURL { scriptFilenameOrURL };

    if (scriptURL.host().endsWith(MARKETPLACE_CDN_HOSTNAME)) {
        shortName = shortName.mid(shortName.lastIndexOf('/') + 1);
    }

    QString message = "Would you like to run this script:\n" + shortName;

    reply = OffscreenUi::question(getWindow(), "Run Script", message, QMessageBox::Yes | QMessageBox::No);

    if (reply == QMessageBox::Yes) {
        qCDebug(interfaceapp) << "Chose to run the script: " << scriptFilenameOrURL;
        DependencyManager::get<ScriptEngines>()->loadScript(scriptFilenameOrURL);
    } else {
        qCDebug(interfaceapp) << "Declined to run the script: " << scriptFilenameOrURL;
    }
    return true;
}

bool Application::askToWearAvatarAttachmentUrl(const QString& url) {

    QNetworkAccessManager& networkAccessManager = NetworkAccessManager::getInstance();
    QNetworkRequest networkRequest = QNetworkRequest(url);
    networkRequest.setHeader(QNetworkRequest::UserAgentHeader, HIGH_FIDELITY_USER_AGENT);
    QNetworkReply* reply = networkAccessManager.get(networkRequest);
    int requestNumber = ++_avatarAttachmentRequest;
    connect(reply, &QNetworkReply::finished, [this, reply, url, requestNumber]() {

        if (requestNumber != _avatarAttachmentRequest) {
            // this request has been superseded by another more recent request
            reply->deleteLater();
            return;
        }

        QNetworkReply::NetworkError networkError = reply->error();
        if (networkError == QNetworkReply::NoError) {
            // download success
            QByteArray contents = reply->readAll();

            QJsonParseError jsonError;
            auto doc = QJsonDocument::fromJson(contents, &jsonError);
            if (jsonError.error == QJsonParseError::NoError) {

                auto jsonObject = doc.object();

                // retrieve optional name field from JSON
                QString name = tr("Unnamed Attachment");
                auto nameValue = jsonObject.value("name");
                if (nameValue.isString()) {
                    name = nameValue.toString();
                }

                // display confirmation dialog
                if (displayAvatarAttachmentConfirmationDialog(name)) {

                    // add attachment to avatar
                    auto myAvatar = getMyAvatar();
                    assert(myAvatar);
                    auto attachmentDataVec = myAvatar->getAttachmentData();
                    AttachmentData attachmentData;
                    attachmentData.fromJson(jsonObject);
                    attachmentDataVec.push_back(attachmentData);
                    myAvatar->setAttachmentData(attachmentDataVec);

                } else {
                    qCDebug(interfaceapp) << "User declined to wear the avatar attachment: " << url;
                }

            } else {
                // json parse error
                auto avatarAttachmentParseErrorString = tr("Error parsing attachment JSON from url: \"%1\"");
                displayAvatarAttachmentWarning(avatarAttachmentParseErrorString.arg(url));
            }
        } else {
            // download failure
            auto avatarAttachmentDownloadErrorString = tr("Error downloading attachment JSON from url: \"%1\"");
            displayAvatarAttachmentWarning(avatarAttachmentDownloadErrorString.arg(url));
        }
        reply->deleteLater();
    });
    return true;
}

void Application::displayAvatarAttachmentWarning(const QString& message) const {
    auto avatarAttachmentWarningTitle = tr("Avatar Attachment Failure");
    OffscreenUi::warning(avatarAttachmentWarningTitle, message);
}

bool Application::displayAvatarAttachmentConfirmationDialog(const QString& name) const {
    auto avatarAttachmentConfirmationTitle = tr("Avatar Attachment Confirmation");
    auto avatarAttachmentConfirmationMessage = tr("Would you like to wear '%1' on your avatar?").arg(name);
    auto reply = OffscreenUi::question(avatarAttachmentConfirmationTitle,
                                       avatarAttachmentConfirmationMessage,
                                       QMessageBox::Ok | QMessageBox::Cancel);
    if (QMessageBox::Ok == reply) {
        return true;
    } else {
        return false;
    }
}

void Application::toggleRunningScriptsWidget() const {
    static const QUrl url("hifi/dialogs/RunningScripts.qml");
    DependencyManager::get<OffscreenUi>()->show(url, "RunningScripts");
    //if (_runningScriptsWidget->isVisible()) {
    //    if (_runningScriptsWidget->hasFocus()) {
    //        _runningScriptsWidget->hide();
    //    } else {
    //        _runningScriptsWidget->raise();
    //        setActiveWindow(_runningScriptsWidget);
    //        _runningScriptsWidget->setFocus();
    //    }
    //} else {
    //    _runningScriptsWidget->show();
    //    _runningScriptsWidget->setFocus();
    //}
}

void Application::toggleAssetServerWidget(QString filePath) {
    if (!DependencyManager::get<NodeList>()->getThisNodeCanWriteAssets()) {
        return;
    }

    static const QUrl url { "AssetServer.qml" };

    auto startUpload = [=](QQmlContext* context, QObject* newObject){
        if (!filePath.isEmpty()) {
            emit uploadRequest(filePath);
        }
    };
    DependencyManager::get<OffscreenUi>()->show(url, "AssetServer", startUpload);
    startUpload(nullptr, nullptr);
}

void Application::packageModel() {
    ModelPackager::package();
}

void Application::openUrl(const QUrl& url) const {
    if (!url.isEmpty()) {
        if (url.scheme() == HIFI_URL_SCHEME) {
            DependencyManager::get<AddressManager>()->handleLookupString(url.toString());
        } else {
            // address manager did not handle - ask QDesktopServices to handle
            QDesktopServices::openUrl(url);
        }
    }
}

void Application::loadDialog() {
    auto scriptEngines = DependencyManager::get<ScriptEngines>();
    QString fileNameString = OffscreenUi::getOpenFileName(
        _glWidget, tr("Open Script"), getPreviousScriptLocation(), tr("JavaScript Files (*.js)"));
    if (!fileNameString.isEmpty() && QFile(fileNameString).exists()) {
        setPreviousScriptLocation(QFileInfo(fileNameString).absolutePath());
        DependencyManager::get<ScriptEngines>()->loadScript(fileNameString, true, false, false, true);  // Don't load from cache
    }
}

QString Application::getPreviousScriptLocation() {
    QString result = _previousScriptLocation.get();
    return result;
}

void Application::setPreviousScriptLocation(const QString& location) {
    _previousScriptLocation.set(location);
}

void Application::loadScriptURLDialog() const {
    auto newScript = OffscreenUi::getText(nullptr, "Open and Run Script", "Script URL");
    if (!newScript.isEmpty()) {
        DependencyManager::get<ScriptEngines>()->loadScript(newScript);
    }
}

void Application::toggleLogDialog() {
    if (! _logDialog) {
        _logDialog = new LogDialog(_glWidget, getLogger());
    }

    if (_logDialog->isVisible()) {
        _logDialog->hide();
    } else {
        _logDialog->show();
    }
}

void Application::takeSnapshot() {
    QMediaPlayer* player = new QMediaPlayer();
    QFileInfo inf = QFileInfo(PathUtils::resourcesPath() + "sounds/snap.wav");
    player->setMedia(QUrl::fromLocalFile(inf.absoluteFilePath()));
    player->play();

    QString path = Snapshot::saveSnapshot(getActiveDisplayPlugin()->getScreenshot());

    emit DependencyManager::get<WindowScriptingInterface>()->snapshotTaken(path);
}

float Application::getRenderResolutionScale() const {
    if (Menu::getInstance()->isOptionChecked(MenuOption::RenderResolutionOne)) {
        return 1.0f;
    } else if (Menu::getInstance()->isOptionChecked(MenuOption::RenderResolutionTwoThird)) {
        return 0.666f;
    } else if (Menu::getInstance()->isOptionChecked(MenuOption::RenderResolutionHalf)) {
        return 0.5f;
    } else if (Menu::getInstance()->isOptionChecked(MenuOption::RenderResolutionThird)) {
        return 0.333f;
    } else if (Menu::getInstance()->isOptionChecked(MenuOption::RenderResolutionQuarter)) {
        return 0.25f;
    } else {
        return 1.0f;
    }
}

void Application::notifyPacketVersionMismatch() {
    if (!_notifiedPacketVersionMismatchThisDomain) {
        _notifiedPacketVersionMismatchThisDomain = true;

        QString message = "The location you are visiting is running an incompatible server version.\n";
        message += "Content may not display properly.";

        OffscreenUi::warning("", message);
    }
}

void Application::checkSkeleton() const {
    if (getMyAvatar()->getSkeletonModel()->isActive() && !getMyAvatar()->getSkeletonModel()->hasSkeleton()) {
        qCDebug(interfaceapp) << "MyAvatar model has no skeleton";

        QString message = "Your selected avatar body has no skeleton.\n\nThe default body will be loaded...";
        OffscreenUi::warning("", message);

        getMyAvatar()->useFullAvatarURL(AvatarData::defaultFullAvatarModelUrl(), DEFAULT_FULL_AVATAR_MODEL_NAME);
    } else {
        _physicsEngine->setCharacterController(getMyAvatar()->getCharacterController());
    }
}

void Application::activeChanged(Qt::ApplicationState state) {
    switch (state) {
        case Qt::ApplicationActive:
            _isForeground = true;
            break;

        case Qt::ApplicationSuspended:
        case Qt::ApplicationHidden:
        case Qt::ApplicationInactive:
        default:
            _isForeground = false;
            break;
    }
}

void Application::postLambdaEvent(std::function<void()> f) {
    if (this->thread() == QThread::currentThread()) {
        f();
    } else {
        QCoreApplication::postEvent(this, new LambdaEvent(f));
    }
}

void Application::initPlugins(const QStringList& arguments) {
    QCommandLineOption display("display", "Preferred displays", "displays");
    QCommandLineOption disableDisplays("disable-displays", "Displays to disable", "displays");
    QCommandLineOption disableInputs("disable-inputs", "Inputs to disable", "inputs");

    QCommandLineParser parser;
    parser.addOption(display);
    parser.addOption(disableDisplays);
    parser.addOption(disableInputs);
    parser.parse(arguments);

    if (parser.isSet(display)) {
        auto preferredDisplays = parser.value(display).split(',', QString::SkipEmptyParts);
        qInfo() << "Setting prefered display plugins:" << preferredDisplays;
        PluginManager::getInstance()->setPreferredDisplayPlugins(preferredDisplays);
}

    if (parser.isSet(disableDisplays)) {
        auto disabledDisplays = parser.value(disableDisplays).split(',', QString::SkipEmptyParts);
        qInfo() << "Disabling following display plugins:"  << disabledDisplays;
        PluginManager::getInstance()->disableDisplays(disabledDisplays);
    }

    if (parser.isSet(disableInputs)) {
        auto disabledInputs = parser.value(disableInputs).split(',', QString::SkipEmptyParts);
        qInfo() << "Disabling following input plugins:" << disabledInputs;
        PluginManager::getInstance()->disableInputs(disabledInputs);
    }
}

void Application::shutdownPlugins() {
}

glm::uvec2 Application::getCanvasSize() const {
    return glm::uvec2(_glWidget->width(), _glWidget->height());
}

QRect Application::getRenderingGeometry() const {
    auto geometry = _glWidget->geometry(); 
    auto topLeft = geometry.topLeft();
    auto topLeftScreen = _glWidget->mapToGlobal(topLeft);
    geometry.moveTopLeft(topLeftScreen);
    return geometry;
}

glm::uvec2 Application::getUiSize() const {
    static const uint MIN_SIZE = 1;
    glm::uvec2 result(MIN_SIZE);
    if (_displayPlugin) {
        result = getActiveDisplayPlugin()->getRecommendedUiSize();
}
    return result;
}

QRect Application::getRecommendedOverlayRect() const {
    auto uiSize = getUiSize();
    QRect result(0, 0, uiSize.x, uiSize.y);
    if (_displayPlugin) {
        result = getActiveDisplayPlugin()->getRecommendedOverlayRect();
    }
    return result;
}

QSize Application::getDeviceSize() const {
    static const int MIN_SIZE = 1;
    QSize result(MIN_SIZE, MIN_SIZE);
    if (_displayPlugin) {
        result = fromGlm(getActiveDisplayPlugin()->getRecommendedRenderSize());
}
    return result;
}

bool Application::isThrottleRendering() const {
    if (_displayPlugin) {
    return getActiveDisplayPlugin()->isThrottled();
}
    return false;
}

bool Application::hasFocus() const {
    if (_displayPlugin) {
    return getActiveDisplayPlugin()->hasFocus();
}
    return (QApplication::activeWindow() != nullptr);
}

glm::vec2 Application::getViewportDimensions() const {
    return toGlm(getDeviceSize());
}

void Application::setMaxOctreePacketsPerSecond(int maxOctreePPS) {
    if (maxOctreePPS != _maxOctreePPS) {
        _maxOctreePPS = maxOctreePPS;
        maxOctreePacketsPerSecond.set(_maxOctreePPS);
    }
}

int Application::getMaxOctreePacketsPerSecond() const {
    return _maxOctreePPS;
}

qreal Application::getDevicePixelRatio() {
    return (_window && _window->windowHandle()) ? _window->windowHandle()->devicePixelRatio() : 1.0;
}

DisplayPluginPointer Application::getActiveDisplayPlugin() const {
    if (QThread::currentThread() != thread()) {
        std::unique_lock<std::mutex> lock(_displayPluginLock);
        return _displayPlugin;
}

    if (!_displayPlugin) {
        const_cast<Application*>(this)->updateDisplayMode();
        Q_ASSERT(_displayPlugin);
}
    return _displayPlugin;
}


static void addDisplayPluginToMenu(DisplayPluginPointer displayPlugin, bool active = false) {
    auto menu = Menu::getInstance();
    QString name = displayPlugin->getName();
    auto grouping = displayPlugin->getGrouping();
    QString groupingMenu { "" };
    Q_ASSERT(!menu->menuItemExists(MenuOption::OutputMenu, name));

    // assign the meny grouping based on plugin grouping
    switch (grouping) {
        case Plugin::ADVANCED:
            groupingMenu = "Advanced";
            break;
        case Plugin::DEVELOPER:
            groupingMenu = "Developer";
            break;
        default:
            groupingMenu = "Standard"; 
            break;
    }

    static QActionGroup* displayPluginGroup = nullptr;
    if (!displayPluginGroup) {
        displayPluginGroup = new QActionGroup(menu);
        displayPluginGroup->setExclusive(true);
    }
    auto parent = menu->getMenu(MenuOption::OutputMenu);
    auto action = menu->addActionToQMenuAndActionHash(parent,
        name, 0, qApp,
        SLOT(updateDisplayMode()),
        QAction::NoRole, Menu::UNSPECIFIED_POSITION, groupingMenu);

    action->setCheckable(true);
    action->setChecked(active);
    displayPluginGroup->addAction(action);
    Q_ASSERT(menu->menuItemExists(MenuOption::OutputMenu, name));
}

void Application::updateDisplayMode() {
    // Unsafe to call this method from anything but the main thread
    if (QThread::currentThread() != thread()) {
        qFatal("Attempted to switch display plugins from a non-main thread");
    }

    // Some plugins *cough* Oculus *cough* process message events from inside their
    // display function, and we don't want to change the display plugin underneath
    // the paintGL call, so we need to guard against that
    // The current oculus runtime doesn't do this anymore
    if (_inPaint) {
        qFatal("Attempted to switch display plugins while in painting");
    }

    auto menu = Menu::getInstance();
    auto displayPlugins = PluginManager::getInstance()->getDisplayPlugins();

    static std::once_flag once;
    std::call_once(once, [&] {
        bool first = true;

        // first sort the plugins into groupings: standard, advanced, developer
        DisplayPluginList standard;
        DisplayPluginList advanced;
        DisplayPluginList developer;
        foreach(auto displayPlugin, displayPlugins) {
            auto grouping = displayPlugin->getGrouping();
            switch (grouping) {
                case Plugin::ADVANCED:
                    advanced.push_back(displayPlugin);
                    break;
                case Plugin::DEVELOPER:
                    developer.push_back(displayPlugin);
                    break;
                default:
                    standard.push_back(displayPlugin);
                    break;
            }
        }

        // concatenate the groupings into a single list in the order: standard, advanced, developer
        standard.insert(std::end(standard), std::begin(advanced), std::end(advanced));
        standard.insert(std::end(standard), std::begin(developer), std::end(developer));

        foreach(auto displayPlugin, standard) {
            addDisplayPluginToMenu(displayPlugin, first);
            auto displayPluginName = displayPlugin->getName();
            QObject::connect(displayPlugin.get(), &DisplayPlugin::recommendedFramebufferSizeChanged, [this](const QSize & size) {
                resizeGL();
            });
            first = false;
        }

        // after all plugins have been added to the menu, add a separator to the menu
        auto menu = Menu::getInstance();
        auto parent = menu->getMenu(MenuOption::OutputMenu);
        parent->addSeparator();
    });


    // Default to the first item on the list, in case none of the menu items match
    DisplayPluginPointer newDisplayPlugin = displayPlugins.at(0);
    foreach(DisplayPluginPointer displayPlugin, PluginManager::getInstance()->getDisplayPlugins()) {
        QString name = displayPlugin->getName();
        QAction* action = menu->getActionForOption(name);
        // Menu might have been removed if the display plugin lost
        if (!action) {
            continue;
        }
        if (action->isChecked()) {
            newDisplayPlugin = displayPlugin;
            break;
        }
    }

    if (newDisplayPlugin == _displayPlugin) {
        return;
    }

    UserActivityLogger::getInstance().logAction("changed_display_mode", {
        { "previous_display_mode", _displayPlugin ? _displayPlugin->getName() : "" },
        { "display_mode", newDisplayPlugin ? newDisplayPlugin->getName() : "" }
    });

    auto offscreenUi = DependencyManager::get<OffscreenUi>();

    // Make the switch atomic from the perspective of other threads
    {
        std::unique_lock<std::mutex> lock(_displayPluginLock);

        auto oldDisplayPlugin = _displayPlugin;
    if (_displayPlugin) {
        _displayPlugin->deactivate();
    }

    // FIXME probably excessive and useless context switching
        _offscreenContext->makeCurrent();

        bool active = newDisplayPlugin->activate();

        if (!active) {
            // If the new plugin fails to activate, fallback to last display
            qWarning() << "Failed to activate display: " << newDisplayPlugin->getName();
            newDisplayPlugin = oldDisplayPlugin;

            if (newDisplayPlugin) {
                qWarning() << "Falling back to last display: " << newDisplayPlugin->getName();
                active = newDisplayPlugin->activate();
            }

            // If there is no last display, or
            // If the last display fails to activate, fallback to desktop
            if (!active) {
                newDisplayPlugin = displayPlugins.at(0);
                qWarning() << "Falling back to display: " << newDisplayPlugin->getName();
                active = newDisplayPlugin->activate();
            }

            if (!active) {
                qFatal("Failed to activate fallback plugin");
            }
        }

        _offscreenContext->makeCurrent();
        offscreenUi->resize(fromGlm(newDisplayPlugin->getRecommendedUiSize()));
        _offscreenContext->makeCurrent();
    getApplicationCompositor().setDisplayPlugin(newDisplayPlugin);
    _displayPlugin = newDisplayPlugin;
    }

    emit activeDisplayPluginChanged();

    // reset the avatar, to set head and hand palms back to a reasonable default pose.
    getMyAvatar()->reset(false);

    Q_ASSERT_X(_displayPlugin, "Application::updateDisplayMode", "could not find an activated display plugin");
}

mat4 Application::getEyeProjection(int eye) const {
    QMutexLocker viewLocker(&_viewMutex);
    if (isHMDMode()) {
        return getActiveDisplayPlugin()->getEyeProjection((Eye)eye, _viewFrustum.getProjection());
    }
    return _viewFrustum.getProjection();
}

mat4 Application::getEyeOffset(int eye) const {
    // FIXME invert?
    return getActiveDisplayPlugin()->getEyeToHeadTransform((Eye)eye);
}

mat4 Application::getHMDSensorPose() const {
    if (isHMDMode()) {
        return getActiveDisplayPlugin()->getHeadPose();
    }
    return mat4();
}

void Application::deadlockApplication() {
    qCDebug(interfaceapp) << "Intentionally deadlocked Interface";
    // Using a loop that will *technically* eventually exit (in ~600 billion years)
    // to avoid compiler warnings about a loop that will never exit
    for (uint64_t i = 1; i != 0; ++i) {
        QThread::sleep(1);
    }
}

void Application::setActiveDisplayPlugin(const QString& pluginName) {
    auto menu = Menu::getInstance();
    foreach(DisplayPluginPointer displayPlugin, PluginManager::getInstance()->getDisplayPlugins()) {
        QString name = displayPlugin->getName();
        QAction* action = menu->getActionForOption(name);
        if (pluginName == name) {
            action->setChecked(true);
        }
    }
    updateDisplayMode();
}

void Application::handleLocalServerConnection() const {
    auto server = qobject_cast<QLocalServer*>(sender());

    qDebug() << "Got connection on local server from additional instance - waiting for parameters";

    auto socket = server->nextPendingConnection();

    connect(socket, &QLocalSocket::readyRead, this, &Application::readArgumentsFromLocalSocket);

    qApp->getWindow()->raise();
    qApp->getWindow()->activateWindow();
}

void Application::readArgumentsFromLocalSocket() const {
    auto socket = qobject_cast<QLocalSocket*>(sender());

    auto message = socket->readAll();
    socket->deleteLater();

    qDebug() << "Read from connection: " << message;

    // If we received a message, try to open it as a URL
    if (message.length() > 0) {
        qApp->openUrl(QString::fromUtf8(message));
    }
}

void Application::showDesktop() {
    Menu::getInstance()->setIsOptionChecked(MenuOption::Overlays, true);
    }

CompositorHelper& Application::getApplicationCompositor() const {
    return *DependencyManager::get<CompositorHelper>();
}


// virtual functions required for PluginContainer
ui::Menu* Application::getPrimaryMenu() {
    auto appMenu = _window->menuBar();
    auto uiMenu = dynamic_cast<ui::Menu*>(appMenu);
    return uiMenu;
}

void Application::showDisplayPluginsTools(bool show) {
    DependencyManager::get<DialogsManager>()->hmdTools(show);
}

GLWidget* Application::getPrimaryWidget() {
    return _glWidget;
}

MainWindow* Application::getPrimaryWindow() {
    return getWindow();
}

QOpenGLContext* Application::getPrimaryContext() {
    return _glWidget->context()->contextHandle();
}

bool Application::makeRenderingContextCurrent() {
    return _offscreenContext->makeCurrent();
}

void Application::releaseSceneTexture(const gpu::TexturePointer& texture) {
    Q_ASSERT(QThread::currentThread() == thread());
    auto& framebufferMap = _lockedFramebufferMap;
    Q_ASSERT(framebufferMap.contains(texture));
    auto framebufferPointer = framebufferMap[texture];
    framebufferMap.remove(texture);
    auto framebufferCache = DependencyManager::get<FramebufferCache>();
    framebufferCache->releaseFramebuffer(framebufferPointer);
}

void Application::releaseOverlayTexture(const gpu::TexturePointer& texture) {
    _applicationOverlay.releaseOverlay(texture);
}

bool Application::isForeground() const { 
    return _isForeground && !_window->isMinimized(); 
}<|MERGE_RESOLUTION|>--- conflicted
+++ resolved
@@ -185,7 +185,7 @@
 
 static const QString SNAPSHOT_EXTENSION  = ".jpg";
 static const QString SVO_EXTENSION  = ".svo";
-static const QString SVO_JSON_EXTENSION = ".svo.json";
+static const QString SVO_JSON_EXTENSION  = ".svo.json";
 static const QString JSON_EXTENSION = ".json";
 static const QString JS_EXTENSION  = ".js";
 static const QString FST_EXTENSION  = ".fst";
@@ -309,18 +309,11 @@
 
                 // Don't actually crash in debug builds, in case this apparent deadlock is simply from
                 // the developer actively debugging code
-<<<<<<< HEAD
 #ifdef NDEBUG
+
+
                 deadlockDetectionCrash();
 #endif
-=======
-                #ifdef NDEBUG
-
-
-                    deadlockDetectionCrash();
-                #endif
-            }
->>>>>>> 89d9affb
         }
     }
     }
@@ -540,17 +533,7 @@
     PluginContainer* pluginContainer = dynamic_cast<PluginContainer*>(this); // set the container for any plugins that care
     PluginManager::getInstance()->setContainer(pluginContainer);
 
-<<<<<<< HEAD
-    // FIXME this may be excessively conservative.  On the other hand
-    // maybe I'm used to having an 8-core machine
-    // Perhaps find the ideal thread count  and subtract 2 or 3 
-    // (main thread, present thread, random OS load)
-    // More threads == faster concurrent loads, but also more concurrent 
-    // load on the GPU until we can serialize GPU transfers (off the main thread)
-    QThreadPool::globalInstance()->setMaxThreadCount(2);
-=======
     QThreadPool::globalInstance()->setMaxThreadCount(PROCESSING_THREAD_POOL_SIZE);
->>>>>>> 89d9affb
     thread()->setPriority(QThread::HighPriority);
     thread()->setObjectName("Main Thread");
 
@@ -1566,12 +1549,7 @@
 
     // For some reason there is already an "Application" object in the QML context, 
     // though I can't find it. Hence, "ApplicationInterface"
-<<<<<<< HEAD
-    rootContext->setContextProperty("SnapshotUploader", new SnapshotUploader());
     rootContext->setContextProperty("ApplicationInterface", this); 
-=======
-    rootContext->setContextProperty("ApplicationInterface", this);
->>>>>>> 89d9affb
     rootContext->setContextProperty("Audio", &AudioScriptingInterface::getInstance());
     rootContext->setContextProperty("Controller", DependencyManager::get<controller::ScriptingInterface>().data());
     rootContext->setContextProperty("Entities", DependencyManager::get<EntityScriptingInterface>().data());
@@ -1640,7 +1618,7 @@
     });
     offscreenUi->resume();
     connect(_window, &MainWindow::windowGeometryChanged, [this](const QRect& r){
-        resizeGL();
+            resizeGL();
     });
 
     // This will set up the input plugins UI
@@ -1651,7 +1629,7 @@
         }
         if (TouchscreenDevice::NAME == inputPlugin->getName()) {
             _touchscreenDevice = std::dynamic_pointer_cast<TouchscreenDevice>(inputPlugin);
-        }
+    }
     }
     _window->setMenuBar(new Menu());
 
@@ -2783,7 +2761,7 @@
     }
     if (_touchscreenDevice && _touchscreenDevice->isActive()) {
         _touchscreenDevice->touchUpdateEvent(event);
-    }
+}
 }
 
 void Application::touchBeginEvent(QTouchEvent* event) {
@@ -3150,13 +3128,8 @@
             ids << entity->getEntityItemID();
         }
     });
-<<<<<<< HEAD
-    return exportEntities(filename, ids, &offset);
-    }
-=======
     return exportEntities(filename, ids, &center);
-}
->>>>>>> 89d9affb
+    }
 
 void Application::loadSettings() {
 
@@ -4538,7 +4511,7 @@
 
     if (node->getType() == NodeType::AudioMixer) {
         DependencyManager::get<AudioClient>()->negotiateAudioFormat();
-    }
+}
 }
 
 void Application::nodeKilled(SharedNodePointer node) {
@@ -5108,7 +5081,7 @@
     QString path = Snapshot::saveSnapshot(getActiveDisplayPlugin()->getScreenshot());
 
     emit DependencyManager::get<WindowScriptingInterface>()->snapshotTaken(path);
-}
+    }
 
 float Application::getRenderResolutionScale() const {
     if (Menu::getInstance()->isOptionChecked(MenuOption::RenderResolutionOne)) {
