//
//  Application.cpp
//  interface
//
//  Created by Andrzej Kapolka on 5/10/13.
//  Copyright (c) 2013 High Fidelity, Inc. All rights reserved.

#include <sstream>

#include <stdlib.h>
#include <cmath>

#ifdef _WIN32
#include "Syssocket.h"
#include "Systime.h"
#else
#include <sys/time.h>
#include <arpa/inet.h>
#include <ifaddrs.h>
#endif

#include <glm/gtx/quaternion.hpp>
#include <glm/gtx/vector_angle.hpp>

// include this before QGLWidget, which includes an earlier version of OpenGL
#include "InterfaceConfig.h"

#include <QActionGroup>
#include <QColorDialog>
#include <QDesktopWidget>
#include <QCheckBox>
#include <QImage>
#include <QKeyEvent>
#include <QMainWindow>
#include <QMenuBar>
#include <QMouseEvent>
#include <QNetworkAccessManager>
#include <QWheelEvent>
#include <QSettings>
#include <QShortcut>
#include <QTimer>
#include <QUrl>
#include <QtDebug>
#include <QFileDialog>
#include <QDesktopServices>

#include <NodeTypes.h>
#include <AudioInjectionManager.h>
#include <AudioInjector.h>
#include <Logstash.h>
#include <OctalCode.h>
#include <PacketHeaders.h>
#include <PairingHandler.h>
#include <PerfStat.h>

#include <VoxelSceneStats.h>

#include "Application.h"
#include "LogDisplay.h"
#include "LeapManager.h"
#include "Menu.h"
#include "OculusManager.h"
#include "Util.h"
#include "renderer/ProgramObject.h"
#include "ui/TextRenderer.h"
#include "Swatch.h"
#include "fvupdater.h"

using namespace std;

//  Starfield information
static char STAR_FILE[] = "http://s3-us-west-1.amazonaws.com/highfidelity/stars.txt";
static char STAR_CACHE_FILE[] = "cachedStars.txt";

static const int BANDWIDTH_METER_CLICK_MAX_DRAG_LENGTH = 6; // farther dragged clicks are ignored 

const int IDLE_SIMULATE_MSECS = 16;              //  How often should call simulate and other stuff
                                                 //  in the idle loop?  (60 FPS is default)
static QTimer* idleTimer = NULL;

const int STARTUP_JITTER_SAMPLES = PACKET_LENGTH_SAMPLES_PER_CHANNEL / 2;
                                                 //  Startup optimistically with small jitter buffer that 
                                                 //  will start playback on the second received audio packet.

<<<<<<< HEAD
=======
// customized canvas that simply forwards requests/events to the singleton application
class GLCanvas : public QGLWidget {
public:
    GLCanvas();
protected:
    
    virtual void initializeGL();
    virtual void paintGL();
    virtual void resizeGL(int width, int height);
    
    virtual void keyPressEvent(QKeyEvent* event);
    virtual void keyReleaseEvent(QKeyEvent* event);
    
    virtual void mouseMoveEvent(QMouseEvent* event);
    virtual void mousePressEvent(QMouseEvent* event);
    virtual void mouseReleaseEvent(QMouseEvent* event);
    
    virtual bool event(QEvent* event);
    
    virtual void wheelEvent(QWheelEvent* event);
};

GLCanvas::GLCanvas() : QGLWidget(QGLFormat(QGL::NoDepthBuffer, QGL::NoStencilBuffer)) {
}

void GLCanvas::initializeGL() {
    Application::getInstance()->initializeGL();
    setAttribute(Qt::WA_AcceptTouchEvents);
}

void GLCanvas::paintGL() {
    Application::getInstance()->paintGL();
}

void GLCanvas::resizeGL(int width, int height) {
    Application::getInstance()->resizeGL(width, height);
}

void GLCanvas::keyPressEvent(QKeyEvent* event) {
    Application::getInstance()->keyPressEvent(event);
}

void GLCanvas::keyReleaseEvent(QKeyEvent* event) {
    Application::getInstance()->keyReleaseEvent(event);
}

void GLCanvas::mouseMoveEvent(QMouseEvent* event) {
    Application::getInstance()->mouseMoveEvent(event);
}

void GLCanvas::mousePressEvent(QMouseEvent* event) {
    Application::getInstance()->mousePressEvent(event);
}

void GLCanvas::mouseReleaseEvent(QMouseEvent* event) {
    Application::getInstance()->mouseReleaseEvent(event);
}

int updateTime = 0;
bool GLCanvas::event(QEvent* event) {
    switch (event->type()) {
        case QEvent::TouchBegin:
            Application::getInstance()->touchBeginEvent(static_cast<QTouchEvent*>(event));
            event->accept();
            return true;
        case QEvent::TouchEnd:
            Application::getInstance()->touchEndEvent(static_cast<QTouchEvent*>(event));
            return true;
        case QEvent::TouchUpdate:
            Application::getInstance()->touchUpdateEvent(static_cast<QTouchEvent*>(event));
            return true;
        default:
            break;
    }
    return QGLWidget::event(event);
}

void GLCanvas::wheelEvent(QWheelEvent* event) {
    Application::getInstance()->wheelEvent(event);
}

>>>>>>> ace9da5b
void messageHandler(QtMsgType type, const QMessageLogContext& context, const QString &message) {
    fprintf(stdout, "%s", message.toLocal8Bit().constData());
    LogDisplay::instance.addMessage(message.toLocal8Bit().constData());
}

Application::Application(int& argc, char** argv, timeval &startup_time) :
        QApplication(argc, argv),
        _window(new QMainWindow(desktop())),
        _glWidget(new GLCanvas()),
        _voxelStatsDialog(NULL),
        _displayLevels(false),
        _frameCount(0),
        _fps(120.0f),
        _justStarted(true),
        _particleSystemInitialized(false),     
        _coolDemoParticleEmitter(-1),
        _wantToKillLocalVoxels(false),
        _audioScope(256, 200, true),
        _mouseX(0),
        _mouseY(0),
        _touchAvgX(0.0f),
        _touchAvgY(0.0f),
        _isTouchPressed(false),
        _yawFromTouch(0.0f),
        _pitchFromTouch(0.0f),
        _mousePressed(false),
        _isHoverVoxel(false),
        _isHoverVoxelSounding(false),
        _mouseVoxelScale(1.0f / 1024.0f),
        _justEditedVoxel(false),
        _isLookingAtOtherAvatar(false),
        _lookatIndicatorScale(1.0f),
        _perfStatsOn(false),
        _chatEntryOn(false),
        _oculusTextureID(0),
        _oculusProgram(0),
        _oculusDistortionScale(1.25),
#ifndef _WIN32
        _audio(&_audioScope, STARTUP_JITTER_SAMPLES),
#endif
        _stopNetworkReceiveThread(false),  
        _voxelProcessor(this),
        _voxelEditSender(this),
        _packetCount(0),
        _packetsPerSecond(0),
        _bytesPerSecond(0),
        _bytesCount(0),
        _swatch(NULL)
{
    _applicationStartupTime = startup_time;
    _window->setWindowTitle("Interface");
    
    qInstallMessageHandler(messageHandler);
    
    unsigned int listenPort = 0; // bind to an ephemeral port by default
    const char** constArgv = const_cast<const char**>(argv);
    const char* portStr = getCmdOption(argc, constArgv, "--listenPort");
    if (portStr) {
        listenPort = atoi(portStr);
    }
    
    NodeList::createInstance(NODE_TYPE_AGENT, listenPort);
    
    NodeList::getInstance()->addHook(&_voxels);
    NodeList::getInstance()->addHook(this);

    
    // network receive thread and voxel parsing thread are both controlled by the --nonblocking command line
    _enableProcessVoxelsThread = _enableNetworkThread = !cmdOptionExists(argc, constArgv, "--nonblocking");
    if (!_enableNetworkThread) {
        NodeList::getInstance()->getNodeSocket()->setBlocking(false);
    }
    
    // setup QSettings    
#ifdef Q_OS_MAC
    QString resourcesPath = QCoreApplication::applicationDirPath() + "/../Resources";
#else
    QString resourcesPath = QCoreApplication::applicationDirPath() + "/resources";
#endif
    
    // read the ApplicationInfo.ini file for Name/Version/Domain information
    QSettings applicationInfo(resourcesPath + "/info/ApplicationInfo.ini", QSettings::IniFormat);
    
    // set the associated application properties
    applicationInfo.beginGroup("INFO");
    
    setApplicationName(applicationInfo.value("name").toString());
    setApplicationVersion(applicationInfo.value("version").toString());
    setOrganizationName(applicationInfo.value("organizationName").toString());
    setOrganizationDomain(applicationInfo.value("organizationDomain").toString());
    
    _settings = new QSettings(this);
    
    // check if there is a saved domain server hostname
    // this must be done now instead of with the other setting checks to allow manual override with
    // --domain or --local options
    NodeList::getInstance()->loadData(_settings);
    
    const char* domainIP = getCmdOption(argc, constArgv, "--domain");
    if (domainIP) {
        NodeList::getInstance()->setDomainIP(domainIP);
    }
    
    // Handle Local Domain testing with the --local command line
    if (cmdOptionExists(argc, constArgv, "--local")) {
        qDebug("Local Domain MODE!\n");
        
        NodeList::getInstance()->setDomainIPToLocalhost();
    }
    
    // Check to see if the user passed in a command line option for loading a local
    // Voxel File.
    _voxelsFilename = getCmdOption(argc, constArgv, "-i");
    
    // the callback for our instance of NodeList is attachNewHeadToNode
    NodeList::getInstance()->linkedDataCreateCallback = &attachNewHeadToNode;
    
    #ifdef _WIN32
    WSADATA WsaData;
    int wsaresult = WSAStartup(MAKEWORD(2,2), &WsaData);
    #endif
    
    // tell the NodeList instance who to tell the domain server we care about
    const char nodeTypesOfInterest[] = {NODE_TYPE_AUDIO_MIXER, NODE_TYPE_AVATAR_MIXER, NODE_TYPE_VOXEL_SERVER};
    NodeList::getInstance()->setNodeTypesOfInterest(nodeTypesOfInterest, sizeof(nodeTypesOfInterest));

    // start the nodeList threads
    NodeList::getInstance()->startSilentNodeRemovalThread();
    
    _window->setCentralWidget(_glWidget);
    
#if defined(Q_OS_MAC) && defined(QT_NO_DEBUG)
    // if this is a release OS X build use fervor to check for an update    
    FvUpdater::sharedUpdater()->SetFeedURL("https://s3-us-west-1.amazonaws.com/highfidelity/appcast.xml");
    FvUpdater::sharedUpdater()->CheckForUpdatesSilent();
#endif

    // call Menu getInstance static method to set up the menur
    Menu::getInstance();
    
    QRect available = desktop()->availableGeometry();
    _window->resize(available.size());
    _window->setVisible(true);
    _glWidget->setFocusPolicy(Qt::StrongFocus);
    _glWidget->setFocus();
    
    // enable mouse tracking; otherwise, we only get drag events
    _glWidget->setMouseTracking(true);
    
    // initialization continues in initializeGL when OpenGL context is ready
}

Application::~Application() {
    NodeList::getInstance()->removeHook(&_voxels);
    NodeList::getInstance()->removeHook(this);
}

void Application::initializeGL() {
    qDebug( "Created Display Window.\n" );
    
    // initialize glut for shape drawing; Qt apparently initializes it on OS X
    #ifndef __APPLE__
    int argc = 0;
    glutInit(&argc, 0);
    #endif
    
    // Before we render anything, let's set up our viewFrustumOffsetCamera with a sufficiently large
    // field of view and near and far clip to make it interesting.
    //viewFrustumOffsetCamera.setFieldOfView(90.0);
    _viewFrustumOffsetCamera.setNearClip(0.1);
    _viewFrustumOffsetCamera.setFarClip(500.0 * TREE_SCALE);
    
    initDisplay();
    qDebug( "Initialized Display.\n" );
    
    init();
    qDebug( "Init() complete.\n" );
    
    // Check to see if the user passed in a command line option for randomizing colors
    bool wantColorRandomizer = !arguments().contains("--NoColorRandomizer");
    
    // Check to see if the user passed in a command line option for loading a local
    // Voxel File. If so, load it now.
    if (!_voxelsFilename.isEmpty()) {
        _voxels.loadVoxelsFile(_voxelsFilename.constData(), wantColorRandomizer);
        qDebug("Local Voxel File loaded.\n");
    }
    
    // create thread for receipt of data via UDP
    if (_enableNetworkThread) {
        pthread_create(&_networkReceiveThread, NULL, networkReceive, NULL);
        qDebug("Network receive thread created.\n"); 
    }

    // create thread for parsing of voxel data independent of the main network and rendering threads
    _voxelProcessor.initialize(_enableProcessVoxelsThread);
    _voxelEditSender.initialize(_enableProcessVoxelsThread);
    if (_enableProcessVoxelsThread) {
        qDebug("Voxel parsing thread created.\n");
    }
    
    // call terminate before exiting
    connect(this, SIGNAL(aboutToQuit()), SLOT(terminate()));
    
    // call our timer function every second
    QTimer* timer = new QTimer(this);
    connect(timer, SIGNAL(timeout()), SLOT(timer()));
    timer->start(1000);
    
    // call our idle function whenever we can
    idleTimer = new QTimer(this);
    connect(idleTimer, SIGNAL(timeout()), SLOT(idle()));
    idleTimer->start(0);
    _idleLoopStdev.reset();
    
    if (_justStarted) {
        float startupTime = (usecTimestampNow() - usecTimestamp(&_applicationStartupTime)) / 1000000.0;
        _justStarted = false;
        char title[50];
        sprintf(title, "Interface: %4.2f seconds\n", startupTime);
        qDebug("%s", title);
        _window->setWindowTitle(title);
        
        const char LOGSTASH_INTERFACE_START_TIME_KEY[] = "interface-start-time";
        
        // ask the Logstash class to record the startup time
        Logstash::stashValue(STAT_TYPE_TIMER, LOGSTASH_INTERFACE_START_TIME_KEY, startupTime);
    }
    
    // update before the first render
    update(0.0f);
}

void Application::paintGL() {
    PerfStat("display");

    glEnable(GL_LINE_SMOOTH);

    if (_myCamera.getMode() == CAMERA_MODE_MIRROR) {
        _myCamera.setTightness     (100.0f); 
        _myCamera.setTargetPosition(_myAvatar.getUprightHeadPosition());
        _myCamera.setTargetRotation(_myAvatar.getWorldAlignedOrientation() * glm::quat(glm::vec3(0.0f, PIf, 0.0f)));
        
    } else if (OculusManager::isConnected()) {
        _myCamera.setUpShift       (0.0f);
        _myCamera.setDistance      (0.0f);
        _myCamera.setTightness     (0.0f);     //  Camera is directly connected to head without smoothing
        _myCamera.setTargetPosition(_myAvatar.getHeadJointPosition());
        _myCamera.setTargetRotation(_myAvatar.getHead().getOrientation());
    
    } else if (_myCamera.getMode() == CAMERA_MODE_FIRST_PERSON) {
        _myCamera.setTightness(0.0f);  //  In first person, camera follows head exactly without delay
        _myCamera.setTargetPosition(_myAvatar.getUprightEyeLevelPosition());
        _myCamera.setTargetRotation(_myAvatar.getHead().getCameraOrientation());
        
    } else if (_myCamera.getMode() == CAMERA_MODE_THIRD_PERSON) {
        _myCamera.setTargetPosition(_myAvatar.getUprightHeadPosition());
        _myCamera.setTargetRotation(_myAvatar.getHead().getCameraOrientation());
    }
    
    // Update camera position
    _myCamera.update( 1.f/_fps );
    
    
    // Note: whichCamera is used to pick between the normal camera myCamera for our 
    // main camera, vs, an alternate camera. The alternate camera we support right now
    // is the viewFrustumOffsetCamera. But theoretically, we could use this same mechanism
    // to add other cameras.
    //
    // Why have two cameras? Well, one reason is that because in the case of the renderViewFrustum()
    // code, we want to keep the state of "myCamera" intact, so we can render what the view frustum of
    // myCamera is. But we also want to do meaningful camera transforms on OpenGL for the offset camera
    Camera whichCamera = _myCamera;

    if (Menu::getInstance()->isOptionChecked(MenuOption::DisplayFrustum)) {
        
        ViewFrustumOffset viewFrustumOffset = Menu::getInstance()->getViewFrustumOffset();

        // set the camera to third-person view but offset so we can see the frustum
        _viewFrustumOffsetCamera.setTargetPosition(_myCamera.getTargetPosition());
        _viewFrustumOffsetCamera.setTargetRotation(_myCamera.getTargetRotation() * glm::quat(glm::radians(glm::vec3(
            viewFrustumOffset.pitch, viewFrustumOffset.yaw, viewFrustumOffset.roll))));
        _viewFrustumOffsetCamera.setUpShift(viewFrustumOffset.up);
        _viewFrustumOffsetCamera.setDistance(viewFrustumOffset.distance);
        _viewFrustumOffsetCamera.initialize(); // force immediate snap to ideal position and orientation
        _viewFrustumOffsetCamera.update(1.f/_fps);
        whichCamera = _viewFrustumOffsetCamera;
    }        

    if (OculusManager::isConnected()) {
        displayOculus(whichCamera);
    } else {
        glMatrixMode(GL_MODELVIEW);
        glPushMatrix();
        glLoadIdentity();
        displaySide(whichCamera);
        glPopMatrix();
        
        displayOverlay();
    }
    
    _frameCount++;
}

void Application::resetCamerasOnResizeGL(Camera& camera, int width, int height) {
    float aspectRatio = ((float)width/(float)height); // based on screen resize
    
    if (OculusManager::isConnected()) {
        // more magic numbers; see Oculus SDK docs, p. 32
        camera.setAspectRatio(aspectRatio *= 0.5);
        camera.setFieldOfView(2 * atan((0.0468 * _oculusDistortionScale) / 0.041) * (180 / PIf));
    } else {
        camera.setAspectRatio(aspectRatio);
        camera.setFieldOfView(Menu::getInstance()->getFieldOfView());
    }
}

void Application::resizeGL(int width, int height) {
    resetCamerasOnResizeGL(_viewFrustumOffsetCamera, width, height);
    resetCamerasOnResizeGL(_myCamera, width, height);

    // resize the render texture
    if (OculusManager::isConnected() && _oculusTextureID != 0) {
        glBindTexture(GL_TEXTURE_2D, _oculusTextureID);
        glTexImage2D(GL_TEXTURE_2D, 0, GL_RGBA, width, height, 0, GL_RGBA, GL_UNSIGNED_BYTE, 0);
        glBindTexture(GL_TEXTURE_2D, 0);
    }

    // Tell our viewFrustum about this change, using the application camera
    loadViewFrustum(_myCamera, _viewFrustum);

    glViewport(0, 0, width, height); // shouldn't this account for the menu???

    glMatrixMode(GL_PROJECTION);
    glLoadIdentity();
    
    // On window reshape, we need to tell OpenGL about our new setting
    float left, right, bottom, top, nearVal, farVal;
    glm::vec4 nearClipPlane, farClipPlane;
    _viewFrustum.computeOffAxisFrustum(left, right, bottom, top, nearVal, farVal, nearClipPlane, farClipPlane);
    
    // If we're in Display Frustum mode, then we want to use the slightly adjust near/far clip values of the
    // _viewFrustumOffsetCamera, so that we can see more of the application content in the application's frustum
    if (Menu::getInstance()->isOptionChecked(MenuOption::DisplayFrustum)) {
        nearVal = _viewFrustumOffsetCamera.getNearClip();
        farVal = _viewFrustumOffsetCamera.getFarClip();
    }
    glFrustum(left, right, bottom, top, nearVal, farVal);
    
    glMatrixMode(GL_MODELVIEW);
    glLoadIdentity();
}

void Application::controlledBroadcastToNodes(unsigned char* broadcastData, size_t dataBytes, 
                                             const char* nodeTypes, int numNodeTypes) {
    Application* self = getInstance();
    for (int i = 0; i < numNodeTypes; ++i) {

        // Intercept data to voxel server when voxels are disabled
        if (nodeTypes[i] == NODE_TYPE_VOXEL_SERVER && !Menu::getInstance()->isOptionChecked(MenuOption::Voxels)) {
            continue;
        }

        // Perform the broadcast for one type
        int nReceivingNodes = NodeList::getInstance()->broadcastToNodes(broadcastData, dataBytes, & nodeTypes[i], 1);

        // Feed number of bytes to corresponding channel of the bandwidth meter, if any (done otherwise)
        BandwidthMeter::ChannelIndex channel;
        switch (nodeTypes[i]) {
            case NODE_TYPE_AGENT:
            case NODE_TYPE_AVATAR_MIXER:
                channel = BandwidthMeter::AVATARS;
                break;
            case NODE_TYPE_VOXEL_SERVER:
                channel = BandwidthMeter::VOXELS;
                break;
            default:
                continue;
        }
        self->_bandwidthMeter.outputStream(channel).updateValue(nReceivingNodes * dataBytes); 
    }
}

void Application::keyPressEvent(QKeyEvent* event) {
    if (activeWindow() == _window) {
        if (_chatEntryOn) {
            if (_chatEntry.keyPressEvent(event)) {
                _myAvatar.setKeyState(event->key() == Qt::Key_Backspace || event->key() == Qt::Key_Delete ?
                                      DELETE_KEY_DOWN : INSERT_KEY_DOWN);
                _myAvatar.setChatMessage(string(_chatEntry.getContents().size(), SOLID_BLOCK_CHAR));
                
            } else {
                _myAvatar.setChatMessage(_chatEntry.getContents());
                _chatEntry.clear();
                _chatEntryOn = false;
                setMenuShortcutsEnabled(true);
            }
            return;
        }

        //this is for switching between modes for the leap rave glove test
        if (Menu::getInstance()->isOptionChecked(MenuOption::SimulateLeapHand)
            || Menu::getInstance()->isOptionChecked(MenuOption::TestRaveGlove)) {
            _myAvatar.getHand().setRaveGloveEffectsMode((QKeyEvent*)event);
        }

        bool isShifted = event->modifiers().testFlag(Qt::ShiftModifier);
        switch (event->key()) {
            case Qt::Key_BracketLeft:
            case Qt::Key_BracketRight:
            case Qt::Key_BraceLeft:
            case Qt::Key_BraceRight:
            case Qt::Key_ParenLeft:
            case Qt::Key_ParenRight:
            case Qt::Key_Less:
            case Qt::Key_Greater:
            case Qt::Key_Comma:
            case Qt::Key_Period:
                Menu::getInstance()->handleViewFrustumOffsetKeyModifier(event->key());
                break;
<<<<<<< HEAD
            case Qt::Key_Ampersand:
                _paintOn = !_paintOn;
                setupPaintingVoxel();
                break;
                
            case Qt::Key_AsciiCircum:
                shiftPaintingColor();
                break;
                
            case Qt::Key_Percent:
                sendVoxelServerAddScene();
                break;
=======
>>>>>>> ace9da5b
                
            case Qt::Key_Semicolon:
                _audio.ping();
                break;
            case Qt::Key_Apostrophe:
                _audioScope.inputPaused = !_audioScope.inputPaused;
                break; 
            case Qt::Key_L:
                _displayLevels = !_displayLevels;
                break;
                
            case Qt::Key_E:
                if (!_myAvatar.getDriveKeys(UP)) {
                    _myAvatar.jump();
                }
                _myAvatar.setDriveKeys(UP, 1);
                break;
                
            case Qt::Key_C:
                if (isShifted)  {
                    Menu::getInstance()->triggerOption(MenuOption::DisableOcclusionCulling);
                } else {
                    _myAvatar.setDriveKeys(DOWN, 1);
                }
                break;
                
            case Qt::Key_W:
                _myAvatar.setDriveKeys(FWD, 1);
                break;
                
            case Qt::Key_S:
                if (isShifted)  {
                    doTreeStats();
                } else {
                    _myAvatar.setDriveKeys(BACK, 1);
                }
                break;
                
            case Qt::Key_Space:
                resetSensors();
                _audio.reset();
                break;
                
            case Qt::Key_G:
                if (isShifted) {
                    Menu::getInstance()->triggerOption(MenuOption::Gravity);
                } else {
                    Menu::getInstance()->triggerOption(MenuOption::VoxelGetColorMode);
                }
                break;
                
            case Qt::Key_A:
                if (isShifted) {
                    Menu::getInstance()->triggerOption(MenuOption::Atmosphere);
                } else {
                    _myAvatar.setDriveKeys(ROT_LEFT, 1);
                }
                break;
                
            case Qt::Key_D:
                _myAvatar.setDriveKeys(ROT_RIGHT, 1);
                break;
                
            case Qt::Key_Return:
            case Qt::Key_Enter:
                _chatEntryOn = true;
                _myAvatar.setKeyState(NO_KEY_DOWN);
                _myAvatar.setChatMessage(string());
                setMenuShortcutsEnabled(false);
                break;
                
            case Qt::Key_Up:
                _myAvatar.setDriveKeys(isShifted ? UP : FWD, 1);
                break;
                
            case Qt::Key_Down:
                _myAvatar.setDriveKeys(isShifted ? DOWN : BACK, 1);
                break;
                
            case Qt::Key_Left:
                _myAvatar.setDriveKeys(isShifted ? LEFT : ROT_LEFT, 1);
                break;
                
            case Qt::Key_Right:
                _myAvatar.setDriveKeys(isShifted ? RIGHT : ROT_RIGHT, 1);
                break;
                
            case Qt::Key_I:
                if (isShifted) {
                    _myCamera.setEyeOffsetOrientation(glm::normalize(
                                                                     glm::quat(glm::vec3(0.002f, 0, 0)) * _myCamera.getEyeOffsetOrientation()));
                } else {
                    _myCamera.setEyeOffsetPosition(_myCamera.getEyeOffsetPosition() + glm::vec3(0, 0.001, 0));
                }
                resizeGL(_glWidget->width(), _glWidget->height());
                break;
                
            case Qt::Key_K:
                if (isShifted) {
                    _myCamera.setEyeOffsetOrientation(glm::normalize(
                                                                     glm::quat(glm::vec3(-0.002f, 0, 0)) * _myCamera.getEyeOffsetOrientation()));
                } else {
                    _myCamera.setEyeOffsetPosition(_myCamera.getEyeOffsetPosition() + glm::vec3(0, -0.001, 0));
                }
                resizeGL(_glWidget->width(), _glWidget->height());
                break;
                
            case Qt::Key_J:
                if (isShifted) {
                    _myCamera.setEyeOffsetOrientation(glm::normalize(
                                                                     glm::quat(glm::vec3(0, 0.002f, 0)) * _myCamera.getEyeOffsetOrientation()));
                } else {
                    _myCamera.setEyeOffsetPosition(_myCamera.getEyeOffsetPosition() + glm::vec3(-0.001, 0, 0));
                }
                resizeGL(_glWidget->width(), _glWidget->height());
                break;
                
            case Qt::Key_M:
                if (isShifted) {
                    _myCamera.setEyeOffsetOrientation(glm::normalize(
                                                                     glm::quat(glm::vec3(0, -0.002f, 0)) * _myCamera.getEyeOffsetOrientation()));
                } else {
                    _myCamera.setEyeOffsetPosition(_myCamera.getEyeOffsetPosition() + glm::vec3(0.001, 0, 0));
                }
                resizeGL(_glWidget->width(), _glWidget->height());
                break;
                
            case Qt::Key_U:
                if (isShifted) {
                    _myCamera.setEyeOffsetOrientation(glm::normalize(
                                                                     glm::quat(glm::vec3(0, 0, -0.002f)) * _myCamera.getEyeOffsetOrientation()));
                } else {
                    _myCamera.setEyeOffsetPosition(_myCamera.getEyeOffsetPosition() + glm::vec3(0, 0, -0.001));
                }
                resizeGL(_glWidget->width(), _glWidget->height());
                break;
                
            case Qt::Key_Y:
                if (isShifted) {
                    _myCamera.setEyeOffsetOrientation(glm::normalize(
                                                                     glm::quat(glm::vec3(0, 0, 0.002f)) * _myCamera.getEyeOffsetOrientation()));
                } else {
                    _myCamera.setEyeOffsetPosition(_myCamera.getEyeOffsetPosition() + glm::vec3(0, 0, 0.001));
                }
                resizeGL(_glWidget->width(), _glWidget->height());
                break;
            case Qt::Key_H:
                Menu::getInstance()->triggerOption(MenuOption::Mirror);
                break;
            case Qt::Key_F:
                if (isShifted)  {
                    Menu::getInstance()->triggerOption(MenuOption::DisplayFrustum);
                } else {
                    Menu::getInstance()->triggerOption(MenuOption::Fullscreen);
                }
                break;
            case Qt::Key_V:
                if (isShifted) {
                    Menu::getInstance()->triggerOption(MenuOption::Voxels);
                } else {
                    Menu::getInstance()->triggerOption(MenuOption::VoxelAddMode);
                }
                break;
            case Qt::Key_P:
                 Menu::getInstance()->triggerOption(MenuOption::FirstPerson);
                 break;
            case Qt::Key_R:
                if (isShifted)  {
                    Menu::getInstance()->triggerOption(MenuOption::FrustumRenderMode);
                } else {
                    Menu::getInstance()->triggerOption(MenuOption::VoxelDeleteMode);
                }
                break;
            case Qt::Key_B:
                Menu::getInstance()->triggerOption(MenuOption::VoxelColorMode);
                break;
            case Qt::Key_O:
                Menu::getInstance()->triggerOption(MenuOption::VoxelSelectMode);
                break;
            case Qt::Key_Slash:
                Menu::getInstance()->triggerOption(MenuOption::Stats);
                break;
            case Qt::Key_Backspace:
            case Qt::Key_Delete:
                if (Menu::getInstance()->isOptionChecked(MenuOption::VoxelDeleteMode)) {
                    deleteVoxelUnderCursor();
                }
                break;
            case Qt::Key_Plus:
                _myAvatar.increaseSize();
                break;
            case Qt::Key_Minus:
                _myAvatar.decreaseSize();
                break;

            case Qt::Key_1:
            case Qt::Key_2:
            case Qt::Key_3:
            case Qt::Key_4:
            case Qt::Key_5:
            case Qt::Key_6:
            case Qt::Key_7:
            case Qt::Key_8:
                _swatch.handleEvent(event->key(), Menu::getInstance()->isOptionChecked(MenuOption::VoxelGetColorMode));
                break;
            default:
                event->ignore();
                break;
        }
    }
}

void Application::keyReleaseEvent(QKeyEvent* event) {
    if (activeWindow() == _window) {
        if (_chatEntryOn) {
            _myAvatar.setKeyState(NO_KEY_DOWN);
            return;
        }
        
        switch (event->key()) {
            case Qt::Key_E:
                _myAvatar.setDriveKeys(UP, 0);
                break;
                
            case Qt::Key_C:
                _myAvatar.setDriveKeys(DOWN, 0);
                break;
                
            case Qt::Key_W:
                _myAvatar.setDriveKeys(FWD, 0);
                break;
                
            case Qt::Key_S:
                _myAvatar.setDriveKeys(BACK, 0);
                break;
                
            case Qt::Key_A:
                _myAvatar.setDriveKeys(ROT_LEFT, 0);
                break;
                
            case Qt::Key_D:
                _myAvatar.setDriveKeys(ROT_RIGHT, 0);
                break;
                
            case Qt::Key_Up:
                _myAvatar.setDriveKeys(FWD, 0);
                _myAvatar.setDriveKeys(UP, 0);
                break;
                
            case Qt::Key_Down:
                _myAvatar.setDriveKeys(BACK, 0);
                _myAvatar.setDriveKeys(DOWN, 0);
                break;
                
            case Qt::Key_Left:
                _myAvatar.setDriveKeys(LEFT, 0);
                _myAvatar.setDriveKeys(ROT_LEFT, 0);
                break;
                
            case Qt::Key_Right:
                _myAvatar.setDriveKeys(RIGHT, 0);
                _myAvatar.setDriveKeys(ROT_RIGHT, 0);
                break;
                
            default:
                event->ignore();
                break;
        }
    }
}

void Application::mouseMoveEvent(QMouseEvent* event) {
    if (activeWindow() == _window) {
        _mouseX = event->x();
        _mouseY = event->y();
        
        // detect drag
        glm::vec3 mouseVoxelPos(_mouseVoxel.x, _mouseVoxel.y, _mouseVoxel.z);
        if (!_justEditedVoxel && mouseVoxelPos != _lastMouseVoxelPos) {
            if (event->buttons().testFlag(Qt::LeftButton)) {
                maybeEditVoxelUnderCursor();
                
            } else if (event->buttons().testFlag(Qt::RightButton) && !Menu::getInstance()->isVoxelModeActionChecked()) {
                deleteVoxelUnderCursor();
            }
        }

        _pieMenu.mouseMoveEvent(_mouseX, _mouseY);
    }
}

const bool MAKE_SOUND_ON_VOXEL_HOVER = false;
const bool MAKE_SOUND_ON_VOXEL_CLICK = true;
const float HOVER_VOXEL_FREQUENCY = 7040.f;
const float HOVER_VOXEL_DECAY = 0.999f;

void Application::mousePressEvent(QMouseEvent* event) {
    if (activeWindow() == _window) {
        if (event->button() == Qt::LeftButton) {
            _mouseX = event->x();
            _mouseY = event->y();
            _mouseDragStartedX = _mouseX;
            _mouseDragStartedY = _mouseY;
            _mouseVoxelDragging = _mouseVoxel;
            _mousePressed = true;

            maybeEditVoxelUnderCursor();

            if (!_palette.isActive() && (!_isHoverVoxel || _isLookingAtOtherAvatar)) {
                _pieMenu.mousePressEvent(_mouseX, _mouseY);
            }

            if (MAKE_SOUND_ON_VOXEL_CLICK && _isHoverVoxel && !_isHoverVoxelSounding) {
                _hoverVoxelOriginalColor[0] = _hoverVoxel.red;
                _hoverVoxelOriginalColor[1] = _hoverVoxel.green;
                _hoverVoxelOriginalColor[2] = _hoverVoxel.blue;
                _hoverVoxelOriginalColor[3] = 1;
                const float RED_CLICK_FREQUENCY = 1000.f;
                const float GREEN_CLICK_FREQUENCY = 1250.f;
                const float BLUE_CLICK_FREQUENCY = 1330.f;
                const float MIDDLE_A_FREQUENCY = 440.f;
                float frequency = MIDDLE_A_FREQUENCY + 
                    (_hoverVoxel.red / 255.f * RED_CLICK_FREQUENCY +
                    _hoverVoxel.green / 255.f * GREEN_CLICK_FREQUENCY +
                    _hoverVoxel.blue / 255.f * BLUE_CLICK_FREQUENCY) / 3.f;
                
                _audio.startCollisionSound(1.0, frequency, 0.0, HOVER_VOXEL_DECAY);
                _isHoverVoxelSounding = true;
            }
            
        } else if (event->button() == Qt::RightButton && !Menu::getInstance()->isVoxelModeActionChecked()) {
            deleteVoxelUnderCursor();
        }
    }
}

void Application::mouseReleaseEvent(QMouseEvent* event) {
    if (activeWindow() == _window) {
        if (event->button() == Qt::LeftButton) {
            _mouseX = event->x();
            _mouseY = event->y();
            _mousePressed = false;
            checkBandwidthMeterClick();

            _pieMenu.mouseReleaseEvent(_mouseX, _mouseY);
        }
    }
}

void Application::touchUpdateEvent(QTouchEvent* event) {
    bool validTouch = false;
    if (activeWindow() == _window) {
        const QList<QTouchEvent::TouchPoint>& tPoints = event->touchPoints();
        _touchAvgX = 0.0f;
        _touchAvgY = 0.0f;
        int numTouches = tPoints.count();
        if (numTouches > 1) {
            for (int i = 0; i < numTouches; ++i) {
                _touchAvgX += tPoints[i].pos().x();
                _touchAvgY += tPoints[i].pos().y();
            }
            _touchAvgX /= (float)(numTouches);
            _touchAvgY /= (float)(numTouches);
            validTouch = true;
        }
    }
    if (!_isTouchPressed) {
        _touchDragStartedAvgX = _touchAvgX;
        _touchDragStartedAvgY = _touchAvgY;
    }
    _isTouchPressed = validTouch;
}

void Application::touchBeginEvent(QTouchEvent* event) {
    touchUpdateEvent(event);
    _lastTouchAvgX = _touchAvgX;
    _lastTouchAvgY = _touchAvgY;
}

void Application::touchEndEvent(QTouchEvent* event) {
    _touchDragStartedAvgX = _touchAvgX;
    _touchDragStartedAvgY = _touchAvgY;
    _isTouchPressed = false;
}

const bool USE_MOUSEWHEEL = false; 
void Application::wheelEvent(QWheelEvent* event) {
    //  Wheel Events disabled for now because they are also activated by touch look pitch up/down.  
    if (USE_MOUSEWHEEL && (activeWindow() == _window)) {
        if (Menu::getInstance()->isVoxelModeActionChecked()) {
            event->ignore();
            return;
        }
        if (event->delta() > 0) {
            increaseVoxelSize();
        } else {
            decreaseVoxelSize();
        }
    }
}

void Application::sendPingPackets() {

    const char nodesToPing[] = {NODE_TYPE_VOXEL_SERVER, NODE_TYPE_AUDIO_MIXER, NODE_TYPE_AVATAR_MIXER};

    uint64_t currentTime = usecTimestampNow();
    unsigned char pingPacket[numBytesForPacketHeader((unsigned char*) &PACKET_TYPE_PING) + sizeof(currentTime)];
    int numHeaderBytes = populateTypeAndVersion(pingPacket, PACKET_TYPE_PING);
    
    memcpy(pingPacket + numHeaderBytes, &currentTime, sizeof(currentTime));
    getInstance()->controlledBroadcastToNodes(pingPacket, sizeof(pingPacket),
                                              nodesToPing, sizeof(nodesToPing));
}

void Application::sendAvatarFaceVideoMessage(int frameCount, const QByteArray& data) {
    unsigned char packet[MAX_PACKET_SIZE];
    unsigned char* packetPosition = packet;
    
    packetPosition += populateTypeAndVersion(packetPosition, PACKET_TYPE_AVATAR_FACE_VIDEO);
    
    *(uint16_t*)packetPosition = NodeList::getInstance()->getOwnerID();
    packetPosition += sizeof(uint16_t);
    
    *(uint32_t*)packetPosition = frameCount;
    packetPosition += sizeof(uint32_t);
    
    *(uint32_t*)packetPosition = data.size();
    packetPosition += sizeof(uint32_t);
    
    uint32_t* offsetPosition = (uint32_t*)packetPosition;
    packetPosition += sizeof(uint32_t);
    
    int headerSize = packetPosition - packet;
    
    // break the data up into submessages of the maximum size (at least one, for zero-length packets)
    *offsetPosition = 0;
    do {
        int payloadSize = min(data.size() - (int)*offsetPosition, MAX_PACKET_SIZE - headerSize);
        memcpy(packetPosition, data.constData() + *offsetPosition, payloadSize);
        getInstance()->controlledBroadcastToNodes(packet, headerSize + payloadSize, &NODE_TYPE_AVATAR_MIXER, 1);
        *offsetPosition += payloadSize;
         
    } while (*offsetPosition < data.size());
}

//  Every second, check the frame rates and other stuff
void Application::timer() {
    gettimeofday(&_timerEnd, NULL);

    if (Menu::getInstance()->isOptionChecked(MenuOption::TestPing)) {
        sendPingPackets();
    }
        
    _fps = (float)_frameCount / ((float)diffclock(&_timerStart, &_timerEnd) / 1000.f);
    _packetsPerSecond = (float)_packetCount / ((float)diffclock(&_timerStart, &_timerEnd) / 1000.f);
    _bytesPerSecond = (float)_bytesCount / ((float)diffclock(&_timerStart, &_timerEnd) / 1000.f);
    _frameCount = 0;
    _packetCount = 0;
    _bytesCount = 0;
    
    gettimeofday(&_timerStart, NULL);
    
    // if we haven't detected gyros, check for them now
    if (!_serialHeadSensor.isActive()) {
        _serialHeadSensor.pair();
    }
    
    // ask the node list to check in with the domain server
    NodeList::getInstance()->sendDomainServerCheckIn();
}

static glm::vec3 getFaceVector(BoxFace face) {
    switch (face) {
        case MIN_X_FACE:
            return glm::vec3(-1, 0, 0);
        
        case MAX_X_FACE:
            return glm::vec3(1, 0, 0);
        
        case MIN_Y_FACE:
            return glm::vec3(0, -1, 0);
        
        case MAX_Y_FACE:
            return glm::vec3(0, 1, 0);
        
        case MIN_Z_FACE:
            return glm::vec3(0, 0, -1);
            
        case MAX_Z_FACE:
            return glm::vec3(0, 0, 1);
    }
}

void Application::idle() {
    
    timeval check;
    gettimeofday(&check, NULL);
    
    //  Only run simulation code if more than IDLE_SIMULATE_MSECS have passed since last time we ran

    double timeSinceLastUpdate = diffclock(&_lastTimeUpdated, &check);
    if (timeSinceLastUpdate > IDLE_SIMULATE_MSECS) {
        const float BIGGEST_DELTA_TIME_SECS = 0.25f;
        update(glm::clamp((float)timeSinceLastUpdate / 1000.f, 0.f, BIGGEST_DELTA_TIME_SECS));
        _glWidget->updateGL();
        _lastTimeUpdated = check;
        _idleLoopStdev.addValue(timeSinceLastUpdate);
        
        //  Record standard deviation and reset counter if needed
        const int STDEV_SAMPLES = 500;
        if (_idleLoopStdev.getSamples() > STDEV_SAMPLES) {
            _idleLoopMeasuredJitter = _idleLoopStdev.getStDev();
            _idleLoopStdev.reset();
        }

        // After finishing all of the above work, restart the idle timer, allowing 2ms to process events.
        idleTimer->start(2);
    }
}
void Application::terminate() {
    // Close serial port
    // close(serial_fd);
    
    LeapManager::terminate();
    
    if (Menu::getInstance()->isOptionChecked(MenuOption::SettingsAutosave)) {
        Menu::getInstance()->saveSettings();
        _settings->sync();
    }

    if (_enableNetworkThread) {
        _stopNetworkReceiveThread = true;
        pthread_join(_networkReceiveThread, NULL); 
    }

    _voxelProcessor.terminate();
    _voxelEditSender.terminate();
}

static Avatar* processAvatarMessageHeader(unsigned char*& packetData, size_t& dataBytes) {
    // record the packet for stats-tracking
    Application::getInstance()->getBandwidthMeter()->inputStream(BandwidthMeter::AVATARS).updateValue(dataBytes);
    Node* avatarMixerNode = NodeList::getInstance()->soloNodeOfType(NODE_TYPE_AVATAR_MIXER);
    if (avatarMixerNode) {
        avatarMixerNode->recordBytesReceived(dataBytes);
    }
    
    // skip the header
    int numBytesPacketHeader = numBytesForPacketHeader(packetData);
    packetData += numBytesPacketHeader;
    dataBytes -= numBytesPacketHeader;
    
    // read the node id
    uint16_t nodeID = *(uint16_t*)packetData;
    packetData += sizeof(nodeID);
    dataBytes -= sizeof(nodeID);
    
    // make sure the node exists
    Node* node = NodeList::getInstance()->nodeWithID(nodeID);
    if (!node || !node->getLinkedData()) {
        return NULL;
    }
    Avatar* avatar = static_cast<Avatar*>(node->getLinkedData());
    return avatar->isInitialized() ? avatar : NULL;
}

void Application::processAvatarVoxelURLMessage(unsigned char* packetData, size_t dataBytes) {
    Avatar* avatar = processAvatarMessageHeader(packetData, dataBytes);
    if (!avatar) {
        return;
    } 
    QUrl url = QUrl::fromEncoded(QByteArray((char*)packetData, dataBytes));
    
    // invoke the set URL function on the simulate/render thread
    QMetaObject::invokeMethod(avatar->getVoxels(), "setVoxelURL", Q_ARG(QUrl, url));
}

void Application::processAvatarFaceVideoMessage(unsigned char* packetData, size_t dataBytes) {
    Avatar* avatar = processAvatarMessageHeader(packetData, dataBytes);
    if (!avatar) {
        return;
    }
    avatar->getHead().getFace().processVideoMessage(packetData, dataBytes);
}

void Application::checkBandwidthMeterClick() {
    // ... to be called upon button release

    if (Menu::getInstance()->isOptionChecked(MenuOption::Bandwidth) &&
        glm::compMax(glm::abs(glm::ivec2(_mouseX - _mouseDragStartedX, _mouseY - _mouseDragStartedY))) <= BANDWIDTH_METER_CLICK_MAX_DRAG_LENGTH &&
        _bandwidthMeter.isWithinArea(_mouseX, _mouseY, _glWidget->width(), _glWidget->height())) {

        // The bandwidth meter is visible, the click didn't get dragged too far and
        // we actually hit the bandwidth meter
        Menu::getInstance()->bandwidthDetails();
    }
}

void Application::voxelStatsDetails() {
    if (!_voxelStatsDialog) {
        _voxelStatsDialog = new VoxelStatsDialog(_glWidget, &_voxelSceneStats);
        connect(_voxelStatsDialog, SIGNAL(closed()), SLOT(voxelStatsDetailsClosed()));
        _voxelStatsDialog->show();
    } 
    _voxelStatsDialog->raise();
}

void Application::voxelStatsDetailsClosed() {
    QDialog* dlg = _voxelStatsDialog;
    _voxelStatsDialog = NULL;
    delete dlg;
}

void Application::setFullscreen(bool fullscreen) {
    _window->setWindowState(fullscreen ? (_window->windowState() | Qt::WindowFullScreen) :
        (_window->windowState() & ~Qt::WindowFullScreen));
    updateCursor();
}

void Application::setFrustumOffset(bool frustumOffset) {
    // reshape so that OpenGL will get the right lens details for the camera of choice  
    resizeGL(_glWidget->width(), _glWidget->height());
}

void Application::setRenderWarnings(bool renderWarnings) {
    _voxels.setRenderPipelineWarnings(renderWarnings);
}

void Application::setRenderVoxels(bool voxelRender) {
    if (!voxelRender) {
        doKillLocalVoxels();
    }
}

void Application::doKillLocalVoxels() {
    _wantToKillLocalVoxels = true;
}

void Application::doRandomizeVoxelColors() {
    _voxels.randomizeVoxelColors();
}

void Application::doFalseRandomizeVoxelColors() {
    _voxels.falseColorizeRandom();
}

void Application::doFalseRandomizeEveryOtherVoxelColors() {
    _voxels.falseColorizeRandomEveryOther();
}

void Application::doFalseColorizeByDistance() {
    loadViewFrustum(_myCamera, _viewFrustum);
    _voxels.falseColorizeDistanceFromView(&_viewFrustum);
}

void Application::doFalseColorizeInView() {
    loadViewFrustum(_myCamera, _viewFrustum);
    // we probably want to make sure the viewFrustum is initialized first
    _voxels.falseColorizeInView(&_viewFrustum);
}

void Application::doFalseColorizeOccluded() {
    CoverageMap::wantDebugging = true;
    _voxels.falseColorizeOccluded();
}

void Application::doFalseColorizeOccludedV2() {
    _voxels.falseColorizeOccludedV2();
}

void Application::doFalseColorizeBySource() {
    _voxels.falseColorizeBySource();
}

void Application::doTrueVoxelColors() {
    _voxels.trueColorize();
}

void Application::doTreeStats() {
    _voxels.collectStatsForTreesAndVBOs();
}

void Application::disableLowResMoving(bool disableLowResMoving) {
    _myAvatar.setWantLowResMoving(!disableLowResMoving);
}

void Application::setWantsMonochrome(bool wantsMonochrome) {
    _myAvatar.setWantColor(!wantsMonochrome);
}

void Application::disableDeltaSending(bool disableDeltaSending) {
    _myAvatar.setWantDelta(!disableDeltaSending);
}

void Application::disableOcclusionCulling(bool disableOcclusionCulling) {
    _myAvatar.setWantOcclusionCulling(!disableOcclusionCulling);
}

<<<<<<< HEAD
void Application::sendVoxelEditMessage(PACKET_TYPE type, VoxelDetail& detail) {
    unsigned char* bufferOut;
    int sizeOut;

    if (createVoxelEditMessage(type, 0, 1, &detail, bufferOut, sizeOut)){
        Application::controlledBroadcastToNodes(bufferOut, sizeOut, & NODE_TYPE_VOXEL_SERVER, 1);
        delete[] bufferOut;
    }
=======
void Application::updateVoxelModeActions() {
    // only the sender can be checked
    foreach (QAction* action, _voxelModeActions->actions()) {
        if (action->isChecked() && action != sender()) {
            action->setChecked(false);
        }
    } 
>>>>>>> ace9da5b
}

const glm::vec3 Application::getMouseVoxelWorldCoordinates(const VoxelDetail _mouseVoxel) {
    return glm::vec3((_mouseVoxel.x + _mouseVoxel.s / 2.f) * TREE_SCALE,
                     (_mouseVoxel.y + _mouseVoxel.s / 2.f) * TREE_SCALE,
                     (_mouseVoxel.z + _mouseVoxel.s / 2.f) * TREE_SCALE);
}

void Application::decreaseVoxelSize() {
    _mouseVoxelScale /= 2;
}

void Application::increaseVoxelSize() {
    _mouseVoxelScale *= 2;
}

void Application::resetSwatchColors() {
    _swatch.reset();
}

const int MAXIMUM_EDIT_VOXEL_MESSAGE_SIZE = 1500;
struct SendVoxelsOperationArgs {
    unsigned char*  newBaseOctCode;
};

bool Application::sendVoxelsOperation(VoxelNode* node, void* extraData) {
    SendVoxelsOperationArgs* args = (SendVoxelsOperationArgs*)extraData;
    if (node->isColored()) {
        unsigned char* nodeOctalCode = node->getOctalCode();
        
        unsigned char* codeColorBuffer = NULL;
        int codeLength  = 0;
        int bytesInCode = 0;
        int codeAndColorLength;

        // If the newBase is NULL, then don't rebase
        if (args->newBaseOctCode) {
            codeColorBuffer = rebaseOctalCode(nodeOctalCode, args->newBaseOctCode, true);
            codeLength  = numberOfThreeBitSectionsInCode(codeColorBuffer);
            bytesInCode = bytesRequiredForCodeLength(codeLength);
            codeAndColorLength = bytesInCode + SIZE_OF_COLOR_DATA;
        } else {
            codeLength  = numberOfThreeBitSectionsInCode(nodeOctalCode);
            bytesInCode = bytesRequiredForCodeLength(codeLength);
            codeAndColorLength = bytesInCode + SIZE_OF_COLOR_DATA;
            codeColorBuffer = new unsigned char[codeAndColorLength];
            memcpy(codeColorBuffer, nodeOctalCode, bytesInCode);
        }

        // copy the colors over
        codeColorBuffer[bytesInCode + RED_INDEX  ] = node->getColor()[RED_INDEX  ];
        codeColorBuffer[bytesInCode + GREEN_INDEX] = node->getColor()[GREEN_INDEX];
        codeColorBuffer[bytesInCode + BLUE_INDEX ] = node->getColor()[BLUE_INDEX ];

        getInstance()->_voxelEditSender.queueVoxelEditMessage(PACKET_TYPE_SET_VOXEL_DESTRUCTIVE, 
                codeColorBuffer, codeAndColorLength);
        
        delete[] codeColorBuffer;
    }
    return true; // keep going
}

void Application::exportVoxels() {
    QString desktopLocation = QStandardPaths::writableLocation(QStandardPaths::DesktopLocation);
    QString suggestedName = desktopLocation.append("/voxels.svo");

    QString fileNameString = QFileDialog::getSaveFileName(_glWidget, tr("Export Voxels"), suggestedName, 
                                                          tr("Sparse Voxel Octree Files (*.svo)"));
    QByteArray fileNameAscii = fileNameString.toLocal8Bit();
    const char* fileName = fileNameAscii.data();
    VoxelNode* selectedNode = _voxels.getVoxelAt(_mouseVoxel.x, _mouseVoxel.y, _mouseVoxel.z, _mouseVoxel.s);
    if (selectedNode) {
        VoxelTree exportTree;
        _voxels.copySubTreeIntoNewTree(selectedNode, &exportTree, true);
        exportTree.writeToSVOFile(fileName);
    }

    // restore the main window's active state
    _window->activateWindow();
}

const char* IMPORT_FILE_TYPES = "Sparse Voxel Octree Files, Square PNG, Schematic Files (*.svo *.png *.schematic)";
void Application::importVoxelsToClipboard() {
    QString desktopLocation = QStandardPaths::writableLocation(QStandardPaths::DesktopLocation);
    QString fileNameString = QFileDialog::getOpenFileName(_glWidget, tr("Import Voxels to Clipboard"), desktopLocation,
                                                          tr(IMPORT_FILE_TYPES));

    QByteArray fileNameAscii = fileNameString.toLocal8Bit();
    const char* fileName = fileNameAscii.data();
    
    _clipboardTree.eraseAllVoxels();
    if (fileNameString.endsWith(".png", Qt::CaseInsensitive)) {
        QImage pngImage = QImage(fileName);
        if (pngImage.height() != pngImage.width()) {
            qDebug("ERROR: Bad PNG size: height != width.\n");
            return;
        }
        
        const uint32_t* pixels;
        if (pngImage.format() == QImage::Format_ARGB32) {
            pixels = reinterpret_cast<const uint32_t*>(pngImage.constBits());
        } else {
            QImage tmp = pngImage.convertToFormat(QImage::Format_ARGB32);
            pixels = reinterpret_cast<const uint32_t*>(tmp.constBits());
        }
        _clipboardTree.readFromSquareARGB32Pixels(pixels, pngImage.height());
    } else if (fileNameString.endsWith(".svo", Qt::CaseInsensitive)) {
        _clipboardTree.readFromSVOFile(fileName);
    } else if (fileNameString.endsWith(".schematic", Qt::CaseInsensitive)) {
        _clipboardTree.readFromSchematicFile(fileName);
    }

    // restore the main window's active state
    _window->activateWindow();
}

void Application::importVoxels() {
    QString desktopLocation = QStandardPaths::writableLocation(QStandardPaths::DesktopLocation);

    QStringList fileNameStringList = QFileDialog::getOpenFileNames(_glWidget, tr("Import Voxels"), desktopLocation, 
                                                          tr(IMPORT_FILE_TYPES));


    // remember the "selected" voxel point before we do any importing...
    float originalX = _mouseVoxel.x;
    float originalZ = _mouseVoxel.z;

    const int PNG_TYPE_NAME_LENGTH = 4;
    const int SVO_TYPE_NAME_LENGTH = 4;
    const int SCH_TYPE_NAME_LENGTH = 10;

    // assume this is where we'll place it if filename doesn't have tiling
    int unspecifiedColumnNum = 1; 
    int unspecifiedRowNum = 1;
    
    // if they select multiple files, but they don't specify the tiling, we
    // will tile them to this size
    int unspecifiedSquare = (sqrt(fileNameStringList.size()) + 0.5);
    qDebug("unspecifiedSquare: %d\n", unspecifiedSquare);
    
    for (int i = 0; i < fileNameStringList.size(); i++) {
        QString fileNameString = fileNameStringList.at(i);
        QString extension;
        QByteArray fileNameAscii = fileNameString.toLocal8Bit();
        const char* fileName = fileNameAscii.data();
    
        int fileTypeNameLength = 0;
        VoxelTree importVoxels;
        if (fileNameString.endsWith(".png", Qt::CaseInsensitive)) {
            extension = QString(".png");
            QImage pngImage = QImage(fileName);
            fileTypeNameLength = PNG_TYPE_NAME_LENGTH;
            if (pngImage.height() != pngImage.width()) {
                qDebug("ERROR: Bad PNG size: height != width.\n");
                return;
            }
        
            const uint32_t* pixels;
            if (pngImage.format() == QImage::Format_ARGB32) {
                pixels = reinterpret_cast<const uint32_t*>(pngImage.constBits());
            } else {
                QImage tmp = pngImage.convertToFormat(QImage::Format_ARGB32);
                pixels = reinterpret_cast<const uint32_t*>(tmp.constBits());
            }
        
            importVoxels.readFromSquareARGB32Pixels(pixels, pngImage.height());        
        } else if (fileNameString.endsWith(".svo", Qt::CaseInsensitive)) {
            extension = QString(".svo");
            importVoxels.readFromSVOFile(fileName);
            fileTypeNameLength = SVO_TYPE_NAME_LENGTH;
        } else if (fileNameString.endsWith(".schematic", Qt::CaseInsensitive)) {
            extension = QString(".schematic");
            importVoxels.readFromSchematicFile(fileName);
            fileTypeNameLength = SCH_TYPE_NAME_LENGTH;
        }

        // Where we plan to place this
        int columnNum = 1; 
        int rowNum = 1;
        bool isTileLocationUnspecified = false;
        
        // If we're in multi-file mode, then look for tiling specification in the file name
        if (fileNameStringList.size() > 1) {
            int indexOfFirstPeriod = fileNameString.indexOf('.');

            //qDebug("indexOfFirstPeriod: %d\n", indexOfFirstPeriod);

            // If the first period, is the extension, then this is not a grid name;
            if (fileNameString.mid(indexOfFirstPeriod, fileNameString.length() - indexOfFirstPeriod) == extension) {
                    qDebug("not a valid grid name... treat like tile Location Unspecified\n");
                isTileLocationUnspecified = true;
            } else {
                QString fileCoord = fileNameString.mid(indexOfFirstPeriod + 1, 
                                                       fileNameString.length() - indexOfFirstPeriod - fileTypeNameLength - 1);

                //qDebug() << "fileCoord: " << fileCoord << "\n";
                indexOfFirstPeriod = fileCoord.indexOf('.');

                //qDebug("indexOfFirstPeriod: %d\n", indexOfFirstPeriod);

                QString columnNumString = fileCoord.right(fileCoord.length() - indexOfFirstPeriod - 1);
                QString rowNumString = fileCoord.left(indexOfFirstPeriod);

                //qDebug() << "columnNumString: " << columnNumString << "\n";
                //qDebug() << "rowNumString: " << rowNumString << "\n";

                columnNum = columnNumString.toFloat();
                rowNum = rowNumString.toFloat();
            
                // If there are no "grid sections" in the filename, then we're going to get
                if (columnNum < 1 || rowNum < 1) {
                    qDebug("not a valid grid name... treat like tile Location Unspecified\n");
                    isTileLocationUnspecified = true;
                }
            }
        }

        if (isTileLocationUnspecified) {
            qDebug("tile Location is Unspecified... \n");
            columnNum = unspecifiedColumnNum; 
            rowNum = unspecifiedRowNum;
        
            unspecifiedColumnNum++;
            if (unspecifiedColumnNum > unspecifiedSquare) {
                unspecifiedColumnNum = 1;
                unspecifiedRowNum++;
            }
        }        
        qDebug("columnNum: %d\t rowNum: %d\n", columnNum, rowNum);

        _mouseVoxel.x = originalX + (columnNum - 1) * _mouseVoxel.s;
        _mouseVoxel.z = originalZ + (rowNum    - 1) * _mouseVoxel.s;
        
        VoxelNode* selectedNode = _voxels.getVoxelAt(_mouseVoxel.x, _mouseVoxel.y, _mouseVoxel.z, _mouseVoxel.s);
    
        // Recurse the Import Voxels tree, where everything is root relative, and send all the colored voxels to 
        // the server as an set voxel message, this will also rebase the voxels to the new location
        unsigned char* calculatedOctCode = NULL;
        SendVoxelsOperationArgs args;

        // we only need the selected voxel to get the newBaseOctCode, which we can actually calculate from the
        // voxel size/position details.
        if (selectedNode) {
            args.newBaseOctCode = selectedNode->getOctalCode();
        } else {
            args.newBaseOctCode = calculatedOctCode = pointToVoxel(_mouseVoxel.x, _mouseVoxel.y, _mouseVoxel.z, _mouseVoxel.s);
        }
    
        qDebug("column:%d, row:%d, voxel:%f,%f,%f,%f\n", columnNum, rowNum, _mouseVoxel.x, _mouseVoxel.y, _mouseVoxel.z, _mouseVoxel.s );
        
        // send the insert/paste of these voxels
        importVoxels.recurseTreeWithOperation(sendVoxelsOperation, &args);
        _voxelEditSender.flushQueue();
    
        if (calculatedOctCode) {
            delete[] calculatedOctCode;
        }

    }
    
    // restore the main window's active state
    _window->activateWindow();
}

void Application::cutVoxels() {
    copyVoxels();
    deleteVoxelUnderCursor();
}

void Application::copyVoxels() {
    VoxelNode* selectedNode = _voxels.getVoxelAt(_mouseVoxel.x, _mouseVoxel.y, _mouseVoxel.z, _mouseVoxel.s);
    if (selectedNode) {
        // clear the clipboard first...
        _clipboardTree.eraseAllVoxels();

        // then copy onto it
        _voxels.copySubTreeIntoNewTree(selectedNode, &_clipboardTree, true);
    }
}

void Application::pasteVoxels() {
    unsigned char* calculatedOctCode = NULL;
    VoxelNode* selectedNode = _voxels.getVoxelAt(_mouseVoxel.x, _mouseVoxel.y, _mouseVoxel.z, _mouseVoxel.s);

    // Recurse the clipboard tree, where everything is root relative, and send all the colored voxels to 
    // the server as an set voxel message, this will also rebase the voxels to the new location
    SendVoxelsOperationArgs args;

    // we only need the selected voxel to get the newBaseOctCode, which we can actually calculate from the
    // voxel size/position details. If we don't have an actual selectedNode then use the mouseVoxel to create a 
    // target octalCode for where the user is pointing.
    if (selectedNode) {
        args.newBaseOctCode = selectedNode->getOctalCode();
    } else {
        args.newBaseOctCode = calculatedOctCode = pointToVoxel(_mouseVoxel.x, _mouseVoxel.y, _mouseVoxel.z, _mouseVoxel.s);
    }

    _clipboardTree.recurseTreeWithOperation(sendVoxelsOperation, &args);
    _voxelEditSender.flushQueue();
    
    if (calculatedOctCode) {
        delete[] calculatedOctCode;
    }
}

void Application::setListenModeNormal() {
    _audio.setListenMode(AudioRingBuffer::NORMAL);
}

void Application::setListenModePoint() {
    _audio.setListenMode(AudioRingBuffer::OMNI_DIRECTIONAL_POINT);
    _audio.setListenRadius(1.0);
}

void Application::setListenModeSingleSource() {
    _audio.setListenMode(AudioRingBuffer::SELECTED_SOURCES);
    _audio.clearListenSources();

    glm::vec3 mouseRayOrigin = _myAvatar.getMouseRayOrigin();
    glm::vec3 mouseRayDirection  = _myAvatar.getMouseRayDirection();
    glm::vec3 eyePositionIgnored;
    uint16_t nodeID;

    if (isLookingAtOtherAvatar(mouseRayOrigin, mouseRayDirection, eyePositionIgnored, nodeID)) {
        _audio.addListenSource(nodeID);
    }
}

void Application::runTests() {
    runTimingTests();
}

void Application::initDisplay() {
    glEnable(GL_BLEND);
    glBlendFuncSeparate(GL_SRC_ALPHA, GL_ONE_MINUS_SRC_ALPHA, GL_CONSTANT_ALPHA, GL_ONE);
    glShadeModel(GL_SMOOTH);
    glEnable(GL_LIGHTING);
    glEnable(GL_LIGHT0);
    glEnable(GL_DEPTH_TEST);
}

void Application::init() {
    _voxels.init();
    
    _environment.init();

    _glowEffect.init();
    
    _handControl.setScreenDimensions(_glWidget->width(), _glWidget->height());

    _headMouseX = _mouseX = _glWidget->width() / 2;
    _headMouseY = _mouseY = _glWidget->height() / 2;

    _myAvatar.init();
    _myAvatar.setPosition(START_LOCATION);
    _myCamera.setMode(CAMERA_MODE_FIRST_PERSON);
    _myCamera.setModeShiftRate(1.0f);
    _myAvatar.setDisplayingLookatVectors(false);  
    
    QCursor::setPos(_headMouseX, _headMouseY);
    
    OculusManager::connect();
    if (OculusManager::isConnected()) {
        QMetaObject::invokeMethod(Menu::getInstance()->getActionForOption(MenuOption::Fullscreen),
                                  "trigger",
                                  Qt::QueuedConnection);
    }
    
    LeapManager::initialize();
    
    gettimeofday(&_timerStart, NULL);
    gettimeofday(&_lastTimeUpdated, NULL);

    Menu::getInstance()->loadSettings();
    if (Menu::getInstance()->getAudioJitterBufferSamples() != 0) {
        _audio.setJitterBufferSamples(Menu::getInstance()->getAudioJitterBufferSamples());
    }
    
    qDebug("Loaded settings.\n");

    Avatar::sendAvatarVoxelURLMessage(_myAvatar.getVoxels()->getVoxelURL());

    _palette.init(_glWidget->width(), _glWidget->height());
    _palette.addAction(Menu::getInstance()->getActionForOption(MenuOption::VoxelAddMode), 0, 0);
    _palette.addAction(Menu::getInstance()->getActionForOption(MenuOption::VoxelDeleteMode), 0, 1);
    _palette.addTool(&_swatch);
    _palette.addAction(Menu::getInstance()->getActionForOption(MenuOption::VoxelColorMode), 0, 2);
    _palette.addAction(Menu::getInstance()->getActionForOption(MenuOption::VoxelGetColorMode), 0, 3);
    _palette.addAction(Menu::getInstance()->getActionForOption(MenuOption::VoxelSelectMode), 0, 4);

    _pieMenu.init("./resources/images/hifi-interface-tools-v2-pie.svg",
                  _glWidget->width(),
                  _glWidget->height());

    _followMode = new QAction(this);
    connect(_followMode, SIGNAL(triggered()), this, SLOT(toggleFollowMode()));
    _pieMenu.addAction(_followMode);
}


const float MAX_AVATAR_EDIT_VELOCITY = 1.0f;
const float MAX_VOXEL_EDIT_DISTANCE = 20.0f;
const float HEAD_SPHERE_RADIUS = 0.07;


static uint16_t DEFAULT_NODE_ID_REF = 1;


Avatar* Application::isLookingAtOtherAvatar(glm::vec3& mouseRayOrigin, glm::vec3& mouseRayDirection,
                                         glm::vec3& eyePosition, uint16_t& nodeID = DEFAULT_NODE_ID_REF) {
                                         
    NodeList* nodeList = NodeList::getInstance();
    for (NodeList::iterator node = nodeList->begin(); node != nodeList->end(); node++) {
        if (node->getLinkedData() != NULL && node->getType() == NODE_TYPE_AGENT) {
            Avatar* avatar = (Avatar *) node->getLinkedData();
            glm::vec3 headPosition = avatar->getHead().getPosition();
            if (rayIntersectsSphere(mouseRayOrigin, mouseRayDirection, headPosition, HEAD_SPHERE_RADIUS * avatar->getScale())) {
                eyePosition = avatar->getHead().getEyePosition();
                _lookatIndicatorScale = avatar->getScale();
                _lookatOtherPosition = headPosition;
                nodeID = avatar->getOwningNode()->getNodeID();
                return avatar;
            }
        }
    }
    return NULL;
}

bool Application::isLookingAtMyAvatar(Avatar* avatar) {
    glm::vec3 theirLookat = avatar->getHead().getLookAtPosition();
    glm::vec3 myHeadPosition = _myAvatar.getHead().getPosition();
    
    if (pointInSphere(theirLookat, myHeadPosition, HEAD_SPHERE_RADIUS * _myAvatar.getScale())) {
        return true;
    }
    return false;
}

void Application::renderLookatIndicator(glm::vec3 pointOfInterest, Camera& whichCamera) {

    const float DISTANCE_FROM_HEAD_SPHERE = 0.1f * _lookatIndicatorScale;
    const float INDICATOR_RADIUS = 0.1f * _lookatIndicatorScale;
    const float YELLOW[] = { 1.0f, 1.0f, 0.0f };
    const int NUM_SEGMENTS = 30;
    glm::vec3 haloOrigin(pointOfInterest.x, pointOfInterest.y + DISTANCE_FROM_HEAD_SPHERE, pointOfInterest.z);
    glColor3f(YELLOW[0], YELLOW[1], YELLOW[2]);
    renderCircle(haloOrigin, INDICATOR_RADIUS, IDENTITY_UP, NUM_SEGMENTS);
}

void maybeBeginFollowIndicator(bool& began) {
    if (!began) {
        Application::getInstance()->getGlowEffect()->begin();
        glLineWidth(5);
        glBegin(GL_LINES);
        began = true;
    }
}

void Application::renderFollowIndicator() {
    NodeList* nodeList = NodeList::getInstance();

    // initialize lazily so that we don't enable the glow effect unnecessarily
    bool began = false;

    for (NodeList::iterator node = nodeList->begin(); node != nodeList->end(); ++node) {
        if (node->getLinkedData() != NULL && node->getType() == NODE_TYPE_AGENT) {
            Avatar* avatar = (Avatar *) node->getLinkedData();
            Avatar* leader = NULL;

            if (avatar->getLeaderID() != UNKNOWN_NODE_ID) {
                if (avatar->getLeaderID() == NodeList::getInstance()->getOwnerID()) {
                    leader = &_myAvatar;
                } else {
                    for (NodeList::iterator it = nodeList->begin(); it != nodeList->end(); ++it) {
                        if(it->getNodeID() == avatar->getLeaderID()
                                && it->getType() == NODE_TYPE_AGENT) {
                            leader = (Avatar*) it->getLinkedData();
                        }
                    }
                }

                if (leader != NULL) {
                    maybeBeginFollowIndicator(began);
                    glColor3f(1.f, 0.f, 0.f);
                    glVertex3f((avatar->getHead().getPosition().x + avatar->getPosition().x) / 2.f,
                               (avatar->getHead().getPosition().y + avatar->getPosition().y) / 2.f,
                               (avatar->getHead().getPosition().z + avatar->getPosition().z) / 2.f);
                    glColor3f(0.f, 1.f, 0.f);
                    glVertex3f((leader->getHead().getPosition().x + leader->getPosition().x) / 2.f,
                               (leader->getHead().getPosition().y + leader->getPosition().y) / 2.f,
                               (leader->getHead().getPosition().z + leader->getPosition().z) / 2.f);
                }
            }
        }
    }

    if (_myAvatar.getLeadingAvatar() != NULL) {
        maybeBeginFollowIndicator(began);
        glColor3f(1.f, 0.f, 0.f);
        glVertex3f((_myAvatar.getHead().getPosition().x + _myAvatar.getPosition().x) / 2.f,
                   (_myAvatar.getHead().getPosition().y + _myAvatar.getPosition().y) / 2.f,
                   (_myAvatar.getHead().getPosition().z + _myAvatar.getPosition().z) / 2.f);
        glColor3f(0.f, 1.f, 0.f);
        glVertex3f((_myAvatar.getLeadingAvatar()->getHead().getPosition().x + _myAvatar.getLeadingAvatar()->getPosition().x) / 2.f,
                   (_myAvatar.getLeadingAvatar()->getHead().getPosition().y + _myAvatar.getLeadingAvatar()->getPosition().y) / 2.f,
                   (_myAvatar.getLeadingAvatar()->getHead().getPosition().z + _myAvatar.getLeadingAvatar()->getPosition().z) / 2.f);
    }

    if (began) {
        glEnd();
        _glowEffect.end();
    }
}

void Application::update(float deltaTime) {

    //  Use Transmitter Hand to move hand if connected, else use mouse
    if (_myTransmitter.isConnected()) {
        const float HAND_FORCE_SCALING = 0.01f;
        glm::vec3 estimatedRotation = _myTransmitter.getEstimatedRotation();
        glm::vec3 handForce(-estimatedRotation.z, -estimatedRotation.x, estimatedRotation.y);
        _myAvatar.setMovedHandOffset(handForce *  HAND_FORCE_SCALING);
    } else {
        // update behaviors for avatar hand movement: handControl takes mouse values as input,
        // and gives back 3D values modulated for smooth transitioning between interaction modes.
        _handControl.update(_mouseX, _mouseY);
        _myAvatar.setMovedHandOffset(_handControl.getValues());
    }
    
    // tell my avatar if the mouse is being pressed...
    _myAvatar.setMousePressed(_mousePressed);
    
    // check what's under the mouse and update the mouse voxel
    glm::vec3 mouseRayOrigin, mouseRayDirection;
    _viewFrustum.computePickRay(_mouseX / (float)_glWidget->width(),
        _mouseY / (float)_glWidget->height(), mouseRayOrigin, mouseRayDirection);

    // tell my avatar the posiion and direction of the ray projected ino the world based on the mouse position        
    _myAvatar.setMouseRay(mouseRayOrigin, mouseRayDirection);
    
    // Set where I am looking based on my mouse ray (so that other people can see)
    glm::vec3 lookAtSpot;

    _isLookingAtOtherAvatar = isLookingAtOtherAvatar(mouseRayOrigin, mouseRayDirection, lookAtSpot);
    if (_isLookingAtOtherAvatar) {
        // If the mouse is over another avatar's head...
         _myAvatar.getHead().setLookAtPosition(lookAtSpot);
    } else if (_isHoverVoxel) {
        //  Look at the hovered voxel
        lookAtSpot = getMouseVoxelWorldCoordinates(_hoverVoxel);
        _myAvatar.getHead().setLookAtPosition(lookAtSpot);
    } else {
        //  Just look in direction of the mouse ray
        const float FAR_AWAY_STARE = TREE_SCALE;
        lookAtSpot = mouseRayOrigin + mouseRayDirection * FAR_AWAY_STARE;
        _myAvatar.getHead().setLookAtPosition(lookAtSpot);
    }
    
    //  Find the voxel we are hovering over, and respond if clicked
    float distance;
    BoxFace face;
    
    //  If we have clicked on a voxel, update it's color
    if (_isHoverVoxelSounding) {
        VoxelNode* hoveredNode = _voxels.getVoxelAt(_hoverVoxel.x, _hoverVoxel.y, _hoverVoxel.z, _hoverVoxel.s);
        if (hoveredNode) {
            float bright = _audio.getCollisionSoundMagnitude();
            nodeColor clickColor = { 255 * bright + _hoverVoxelOriginalColor[0] * (1.f - bright),
                                    _hoverVoxelOriginalColor[1] * (1.f - bright),
                                    _hoverVoxelOriginalColor[2] * (1.f - bright), 1 };
            hoveredNode->setColor(clickColor);
            if (bright < 0.01f) {
                hoveredNode->setColor(_hoverVoxelOriginalColor);
                _isHoverVoxelSounding = false;
            }
        } else {
            //  Voxel is not found, clear all
            _isHoverVoxelSounding = false;
            _isHoverVoxel = false; 
        }
    } else {
        //  Check for a new hover voxel
        glm::vec4 oldVoxel(_hoverVoxel.x, _hoverVoxel.y, _hoverVoxel.z, _hoverVoxel.s);
        _isHoverVoxel = _voxels.findRayIntersection(mouseRayOrigin, mouseRayDirection, _hoverVoxel, distance, face);
        if (MAKE_SOUND_ON_VOXEL_HOVER && _isHoverVoxel && glm::vec4(_hoverVoxel.x, _hoverVoxel.y, _hoverVoxel.z, _hoverVoxel.s) != oldVoxel) {
            _hoverVoxelOriginalColor[0] = _hoverVoxel.red;
            _hoverVoxelOriginalColor[1] = _hoverVoxel.green;
            _hoverVoxelOriginalColor[2] = _hoverVoxel.blue;
            _hoverVoxelOriginalColor[3] = 1;
            _audio.startCollisionSound(1.0, HOVER_VOXEL_FREQUENCY * _hoverVoxel.s * TREE_SCALE, 0.0, HOVER_VOXEL_DECAY);
            _isHoverVoxelSounding = true;
        }
    }
    
    //  If we are dragging on a voxel, add thrust according to the amount the mouse is dragging
    const float VOXEL_GRAB_THRUST = 0.0f;
    if (_mousePressed && (_mouseVoxel.s != 0)) {
        glm::vec2 mouseDrag(_mouseX - _mouseDragStartedX, _mouseY - _mouseDragStartedY);
        glm::quat orientation = _myAvatar.getOrientation();
        glm::vec3 front = orientation * IDENTITY_FRONT;
        glm::vec3 up = orientation * IDENTITY_UP;
        glm::vec3 towardVoxel = getMouseVoxelWorldCoordinates(_mouseVoxelDragging)
                                - _myAvatar.getCameraPosition();
        towardVoxel = front * glm::length(towardVoxel);
        glm::vec3 lateralToVoxel = glm::cross(up, glm::normalize(towardVoxel)) * glm::length(towardVoxel);
        _voxelThrust = glm::vec3(0, 0, 0);
        _voxelThrust += towardVoxel * VOXEL_GRAB_THRUST * deltaTime * mouseDrag.y;
        _voxelThrust += lateralToVoxel * VOXEL_GRAB_THRUST * deltaTime * mouseDrag.x;
        
        //  Add thrust from voxel grabbing to the avatar 
        _myAvatar.addThrust(_voxelThrust);

    }
    
    _mouseVoxel.s = 0.0f;
    if (!Menu::getInstance()->isVoxelModeActionChecked() &&
        (fabs(_myAvatar.getVelocity().x) +
         fabs(_myAvatar.getVelocity().y) +
         fabs(_myAvatar.getVelocity().z)) / 3 < MAX_AVATAR_EDIT_VELOCITY) {
        if (_voxels.findRayIntersection(mouseRayOrigin, mouseRayDirection, _mouseVoxel, distance, face)) {
            if (distance < MAX_VOXEL_EDIT_DISTANCE) {
                // find the nearest voxel with the desired scale
                if (_mouseVoxelScale > _mouseVoxel.s) {
                    // choose the larger voxel that encompasses the one selected
                    _mouseVoxel.x = _mouseVoxelScale * floorf(_mouseVoxel.x / _mouseVoxelScale);
                    _mouseVoxel.y = _mouseVoxelScale * floorf(_mouseVoxel.y / _mouseVoxelScale);
                    _mouseVoxel.z = _mouseVoxelScale * floorf(_mouseVoxel.z / _mouseVoxelScale);
                    _mouseVoxel.s = _mouseVoxelScale;
                    
                } else {
                    glm::vec3 faceVector = getFaceVector(face);
                    if (_mouseVoxelScale < _mouseVoxel.s) {
                        // find the closest contained voxel
                        glm::vec3 pt = (mouseRayOrigin + mouseRayDirection * distance) / (float)TREE_SCALE -
                        faceVector * (_mouseVoxelScale * 0.5f);
                        _mouseVoxel.x = _mouseVoxelScale * floorf(pt.x / _mouseVoxelScale);
                        _mouseVoxel.y = _mouseVoxelScale * floorf(pt.y / _mouseVoxelScale);
                        _mouseVoxel.z = _mouseVoxelScale * floorf(pt.z / _mouseVoxelScale);
                        _mouseVoxel.s = _mouseVoxelScale;
                    }
                    if (Menu::getInstance()->isOptionChecked(MenuOption::VoxelAddMode)) {
                        // use the face to determine the side on which to create a neighbor
                        _mouseVoxel.x += faceVector.x * _mouseVoxel.s;
                        _mouseVoxel.y += faceVector.y * _mouseVoxel.s;
                        _mouseVoxel.z += faceVector.z * _mouseVoxel.s;
                    }
                }
            } else {
                _mouseVoxel.s = 0.0f;
            }
        } else if (Menu::getInstance()->isOptionChecked(MenuOption::VoxelAddMode)
                   || Menu::getInstance()->isOptionChecked(MenuOption::VoxelSelectMode)) {
            // place the voxel a fixed distance away
            float worldMouseVoxelScale = _mouseVoxelScale * TREE_SCALE;
            glm::vec3 pt = mouseRayOrigin + mouseRayDirection * (2.0f + worldMouseVoxelScale * 0.5f);
            _mouseVoxel.x = _mouseVoxelScale * floorf(pt.x / worldMouseVoxelScale);
            _mouseVoxel.y = _mouseVoxelScale * floorf(pt.y / worldMouseVoxelScale);
            _mouseVoxel.z = _mouseVoxelScale * floorf(pt.z / worldMouseVoxelScale);
            _mouseVoxel.s = _mouseVoxelScale;
        }
        
        if (Menu::getInstance()->isOptionChecked(MenuOption::VoxelDeleteMode)) {
            // red indicates deletion
            _mouseVoxel.red = 255;
            _mouseVoxel.green = _mouseVoxel.blue = 0;
        } else if (Menu::getInstance()->isOptionChecked(MenuOption::VoxelSelectMode)) {
            // yellow indicates deletion
            _mouseVoxel.red = _mouseVoxel.green = 255;
            _mouseVoxel.blue = 0;
        }
        
        // if we just edited, use the currently selected voxel as the "last" for drag detection
        if (_justEditedVoxel) {
            _lastMouseVoxelPos = glm::vec3(_mouseVoxel.x, _mouseVoxel.y, _mouseVoxel.z);
            _justEditedVoxel = false;
        }
    }
    
    // walking triggers the handControl to stop
    if (_myAvatar.getMode() == AVATAR_MODE_WALKING) {
        _handControl.stop();
    }
       
    //  Update from Touch
    if (_isTouchPressed) {
        float TOUCH_YAW_SCALE = -50.0f;
        float TOUCH_PITCH_SCALE = -50.0f;
        _yawFromTouch += ((_touchAvgX - _lastTouchAvgX) * TOUCH_YAW_SCALE * deltaTime);
        _pitchFromTouch += ((_touchAvgY - _lastTouchAvgY) * TOUCH_PITCH_SCALE * deltaTime);
        
        _lastTouchAvgX = _touchAvgX;
        _lastTouchAvgY = _touchAvgY;
    }
    
    // Leap finger-sensing device
    LeapManager::enableFakeFingers(Menu::getInstance()->isOptionChecked(MenuOption::SimulateLeapHand));
    _myAvatar.getHand().setRaveGloveActive(Menu::getInstance()->isOptionChecked(MenuOption::TestRaveGlove));
    LeapManager::nextFrame(_myAvatar);
    
     //  Read serial port interface devices
    if (_serialHeadSensor.isActive()) {
        _serialHeadSensor.readData(deltaTime);
    }
    
    //  Update transmitter
    
    //  Sample hardware, update view frustum if needed, and send avatar data to mixer/nodes
    updateAvatar(deltaTime);

    // read incoming packets from network
    if (!_enableNetworkThread) {
        networkReceive(0);
    }

    // parse voxel packets
    if (!_enableProcessVoxelsThread) {
        _voxelProcessor.threadRoutine();
        _voxelEditSender.threadRoutine();
    }
    
    //loop through all the other avatars and simulate them...
    NodeList* nodeList = NodeList::getInstance();
    for(NodeList::iterator node = nodeList->begin(); node != nodeList->end(); node++) {
        node->lock();
        if (node->getLinkedData() != NULL) {
            Avatar *avatar = (Avatar *)node->getLinkedData();
            if (!avatar->isInitialized()) {
                avatar->init();
            }
            avatar->simulate(deltaTime, NULL, 0.f);
            avatar->setMouseRay(mouseRayOrigin, mouseRayDirection);
        }
        node->unlock();
    }

    //  Simulate myself
    if (Menu::getInstance()->isOptionChecked(MenuOption::Gravity)) {
        _myAvatar.setGravity(_environment.getGravity(_myAvatar.getPosition()));
    }
    else {
        _myAvatar.setGravity(glm::vec3(0.0f, 0.0f, 0.0f));
    }

    if (Menu::getInstance()->isOptionChecked(MenuOption::TransmitterDrive) && _myTransmitter.isConnected()) {
        _myAvatar.simulate(deltaTime, &_myTransmitter, Menu::getInstance()->getGyroCameraSensitivity());
    } else {
        _myAvatar.simulate(deltaTime, NULL, Menu::getInstance()->getGyroCameraSensitivity());
    }
    
    if (!OculusManager::isConnected()) {        
        if (Menu::getInstance()->isOptionChecked(MenuOption::Mirror)) {
            if (_myCamera.getMode() != CAMERA_MODE_MIRROR) {
                _myCamera.setMode(CAMERA_MODE_MIRROR);
                _myCamera.setModeShiftRate(100.0f);
            }
        } else if (Menu::getInstance()->isOptionChecked(MenuOption::FirstPerson)) {
            if (_myCamera.getMode() != CAMERA_MODE_FIRST_PERSON) {
                _myCamera.setMode(CAMERA_MODE_FIRST_PERSON);
                _myCamera.setModeShiftRate(1.0f);
            }
        } else {
            if (_myCamera.getMode() != CAMERA_MODE_THIRD_PERSON) {
                _myCamera.setMode(CAMERA_MODE_THIRD_PERSON);
                _myCamera.setModeShiftRate(1.0f);
            }
        }
    }
   
    // Update bandwidth dialog, if any
    BandwidthDialog* bandwidthDialog = Menu::getInstance()->getBandwidthDialog();
    if (bandwidthDialog) {
        bandwidthDialog->update();
    }
    if (_voxelStatsDialog) {
        _voxelStatsDialog->update();
    }

    //  Update audio stats for procedural sounds
    #ifndef _WIN32
    _audio.setLastAcceleration(_myAvatar.getThrust());
    _audio.setLastVelocity(_myAvatar.getVelocity());
    _audio.eventuallyAnalyzePing();
    #endif
    
    if (Menu::getInstance()->isOptionChecked(MenuOption::ParticleSystem)) {
        updateParticleSystem(deltaTime);
    }      
}

void Application::updateAvatar(float deltaTime) {
    
    // rotate body yaw for yaw received from multitouch
    _myAvatar.setOrientation(_myAvatar.getOrientation()
                             * glm::quat(glm::vec3(0, _yawFromTouch * deltaTime, 0)));
    _yawFromTouch = 0.f;
    
    // Update my avatar's state from gyros and/or webcam
    _myAvatar.updateFromGyrosAndOrWebcam(Menu::getInstance()->isOptionChecked(MenuOption::GyroLook),
                                         _pitchFromTouch);
        
    if (_serialHeadSensor.isActive()) {
      
        //  Grab latest readings from the gyros
        float measuredPitchRate = _serialHeadSensor.getLastPitchRate();
        float measuredYawRate = _serialHeadSensor.getLastYawRate();
        
        //  Update gyro-based mouse (X,Y on screen)
        const float MIN_MOUSE_RATE = 3.0;
        const float HORIZONTAL_PIXELS_PER_DEGREE = 2880.f / 45.f;
        const float VERTICAL_PIXELS_PER_DEGREE = 1800.f / 30.f;
        if (powf(measuredYawRate * measuredYawRate +
                 measuredPitchRate * measuredPitchRate, 0.5) > MIN_MOUSE_RATE) {
            _headMouseX -= measuredYawRate * HORIZONTAL_PIXELS_PER_DEGREE * deltaTime;
            _headMouseY -= measuredPitchRate * VERTICAL_PIXELS_PER_DEGREE * deltaTime;
        }
        _headMouseX = max(_headMouseX, 0);
        _headMouseX = min(_headMouseX, _glWidget->width());
        _headMouseY = max(_headMouseY, 0);
        _headMouseY = min(_headMouseY, _glWidget->height());

        const float MIDPOINT_OF_SCREEN = 0.5;

        // Set lookAtPosition if an avatar is at the center of the screen
        glm::vec3 screenCenterRayOrigin, screenCenterRayDirection;
        _viewFrustum.computePickRay(MIDPOINT_OF_SCREEN, MIDPOINT_OF_SCREEN, screenCenterRayOrigin, screenCenterRayDirection);

        glm::vec3 eyePosition;
        
        _isLookingAtOtherAvatar = isLookingAtOtherAvatar(screenCenterRayOrigin, screenCenterRayDirection, eyePosition);
        if (_isLookingAtOtherAvatar) {
            glm::vec3 myLookAtFromMouse(eyePosition);
            _myAvatar.getHead().setLookAtPosition(myLookAtFromMouse);
        }

    }

    if (OculusManager::isConnected()) {
        float yaw, pitch, roll;
        OculusManager::getEulerAngles(yaw, pitch, roll);
    
        _myAvatar.getHead().setYaw(yaw + _yawFromTouch);
        _myAvatar.getHead().setPitch(pitch + _pitchFromTouch);
        _myAvatar.getHead().setRoll(roll);
    }
     
    //  Get audio loudness data from audio input device
    #ifndef _WIN32
        _myAvatar.getHead().setAudioLoudness(_audio.getLastInputLoudness());
    #endif

    // Update Avatar with latest camera and view frustum data...
    // NOTE: we get this from the view frustum, to make it simpler, since the
    // loadViewFrumstum() method will get the correct details from the camera
    // We could optimize this to not actually load the viewFrustum, since we don't
    // actually need to calculate the view frustum planes to send these details 
    // to the server.
    loadViewFrustum(_myCamera, _viewFrustum);
    _myAvatar.setCameraPosition(_viewFrustum.getPosition());
    _myAvatar.setCameraOrientation(_viewFrustum.getOrientation());
    _myAvatar.setCameraFov(_viewFrustum.getFieldOfView());
    _myAvatar.setCameraAspectRatio(_viewFrustum.getAspectRatio());
    _myAvatar.setCameraNearClip(_viewFrustum.getNearClip());
    _myAvatar.setCameraFarClip(_viewFrustum.getFarClip());
    
    NodeList* nodeList = NodeList::getInstance();
    if (nodeList->getOwnerID() != UNKNOWN_NODE_ID) {
        // if I know my ID, send head/hand data to the avatar mixer and voxel server
        unsigned char broadcastString[MAX_PACKET_SIZE];
        unsigned char* endOfBroadcastStringWrite = broadcastString;
        
        endOfBroadcastStringWrite += populateTypeAndVersion(endOfBroadcastStringWrite, PACKET_TYPE_HEAD_DATA);
        
        endOfBroadcastStringWrite += packNodeId(endOfBroadcastStringWrite, nodeList->getOwnerID());
        
        endOfBroadcastStringWrite += _myAvatar.getBroadcastData(endOfBroadcastStringWrite);

        const char nodeTypesOfInterest[] = { NODE_TYPE_VOXEL_SERVER, NODE_TYPE_AVATAR_MIXER }; 
        controlledBroadcastToNodes(broadcastString, endOfBroadcastStringWrite - broadcastString,
                                   nodeTypesOfInterest, sizeof(nodeTypesOfInterest));
        
        // once in a while, send my voxel url
        const float AVATAR_VOXEL_URL_SEND_INTERVAL = 1.0f; // seconds
        if (shouldDo(AVATAR_VOXEL_URL_SEND_INTERVAL, deltaTime)) {
            Avatar::sendAvatarVoxelURLMessage(_myAvatar.getVoxels()->getVoxelURL());
        }
    }
<<<<<<< HEAD

    // If I'm in paint mode, send a voxel out to VOXEL server nodes.
    if (_paintOn) {

        glm::vec3 avatarPos = _myAvatar.getPosition();

        // For some reason, we don't want to flip X and Z here.
        _paintingVoxel.x = avatarPos.x / 10.0;
        _paintingVoxel.y = avatarPos.y / 10.0;
        _paintingVoxel.z = avatarPos.z / 10.0;
        
        if (_paintingVoxel.x >= 0.0 && _paintingVoxel.x <= 1.0 &&
            _paintingVoxel.y >= 0.0 && _paintingVoxel.y <= 1.0 &&
            _paintingVoxel.z >= 0.0 && _paintingVoxel.z <= 1.0) {
            
            PACKET_TYPE message = (Menu::getInstance()->isOptionChecked(MenuOption::DestructiveAddVoxel) ?
                PACKET_TYPE_SET_VOXEL_DESTRUCTIVE : PACKET_TYPE_SET_VOXEL);
            sendVoxelEditMessage(message, _paintingVoxel);
        }
    }
=======
>>>>>>> ace9da5b
}

/////////////////////////////////////////////////////////////////////////////////////
// loadViewFrustum()
//
// Description: this will load the view frustum bounds for EITHER the head
//                 or the "myCamera". 
//
void Application::loadViewFrustum(Camera& camera, ViewFrustum& viewFrustum) {
    // We will use these below, from either the camera or head vectors calculated above    
    glm::vec3 position(camera.getPosition());
    float fov         = camera.getFieldOfView();
    float nearClip    = camera.getNearClip();
    float farClip     = camera.getFarClip();
    float aspectRatio = camera.getAspectRatio();

    glm::quat rotation = camera.getRotation();

    // Set the viewFrustum up with the correct position and orientation of the camera    
    viewFrustum.setPosition(position);
    viewFrustum.setOrientation(rotation);
    
    // Also make sure it's got the correct lens details from the camera
    viewFrustum.setAspectRatio(aspectRatio);
    viewFrustum.setFieldOfView(fov);
    viewFrustum.setNearClip(nearClip);
    viewFrustum.setFarClip(farClip);
    viewFrustum.setEyeOffsetPosition(camera.getEyeOffsetPosition());
    viewFrustum.setEyeOffsetOrientation(camera.getEyeOffsetOrientation());

    // Ask the ViewFrustum class to calculate our corners
    viewFrustum.calculate();
}

// this shader is an adaptation (HLSL -> GLSL, removed conditional) of the one in the Oculus sample
// code (Samples/OculusRoomTiny/RenderTiny_D3D1X_Device.cpp), which is under the Apache license
// (http://www.apache.org/licenses/LICENSE-2.0)
static const char* DISTORTION_FRAGMENT_SHADER =
    "#version 120\n"
    "uniform sampler2D texture;"
    "uniform vec2 lensCenter;"
    "uniform vec2 screenCenter;"
    "uniform vec2 scale;"
    "uniform vec2 scaleIn;"
    "uniform vec4 hmdWarpParam;"
    "vec2 hmdWarp(vec2 in01) {"
    "   vec2 theta = (in01 - lensCenter) * scaleIn;"
    "   float rSq = theta.x * theta.x + theta.y * theta.y;"
    "   vec2 theta1 = theta * (hmdWarpParam.x + hmdWarpParam.y * rSq + "
    "                 hmdWarpParam.z * rSq * rSq + hmdWarpParam.w * rSq * rSq * rSq);"
    "   return lensCenter + scale * theta1;"
    "}"
    "void main(void) {"
    "   vec2 tc = hmdWarp(gl_TexCoord[0].st);"
    "   vec2 below = step(screenCenter.st + vec2(-0.25, -0.5), tc.st);"
    "   vec2 above = vec2(1.0, 1.0) - step(screenCenter.st + vec2(0.25, 0.5), tc.st);"
    "   gl_FragColor = mix(vec4(0.0, 0.0, 0.0, 1.0), texture2D(texture, tc), "
    "       above.s * above.t * below.s * below.t);"
    "}";
    
void Application::displayOculus(Camera& whichCamera) {
    // magic numbers ahoy! in order to avoid pulling in the Oculus utility library that calculates
    // the rendering parameters from the hardware stats, i just folded their calculations into
    // constants using the stats for the current-model hardware as contained in the SDK file
    // LibOVR/Src/Util/Util_Render_Stereo.cpp

    // eye 

    // render the left eye view to the left side of the screen
    glMatrixMode(GL_PROJECTION);
    glPushMatrix();
    glLoadIdentity();
    glTranslatef(0.151976, 0, 0); // +h, see Oculus SDK docs p. 26
    gluPerspective(whichCamera.getFieldOfView(), whichCamera.getAspectRatio(),
        whichCamera.getNearClip(), whichCamera.getFarClip());
    
    glViewport(0, 0, _glWidget->width() / 2, _glWidget->height());
    glMatrixMode(GL_MODELVIEW);
    glPushMatrix();
    glLoadIdentity();
    glTranslatef(0.032, 0, 0); // dip/2, see p. 27
    
    displaySide(whichCamera);

    // and the right eye to the right side
    glMatrixMode(GL_PROJECTION);
    glLoadIdentity();
    glTranslatef(-0.151976, 0, 0); // -h
    gluPerspective(whichCamera.getFieldOfView(), whichCamera.getAspectRatio(),
        whichCamera.getNearClip(), whichCamera.getFarClip());
    
    glViewport(_glWidget->width() / 2, 0, _glWidget->width() / 2, _glWidget->height());
    glMatrixMode(GL_MODELVIEW);
    glLoadIdentity();
    glTranslatef(-0.032, 0, 0);
    
    displaySide(whichCamera);

    glPopMatrix();
    
    // restore our normal viewport
    glViewport(0, 0, _glWidget->width(), _glWidget->height());

    if (_oculusTextureID == 0) {
        glGenTextures(1, &_oculusTextureID);
        glBindTexture(GL_TEXTURE_2D, _oculusTextureID);
        glTexImage2D(GL_TEXTURE_2D, 0, GL_RGBA, _glWidget->width(), _glWidget->height(), 0, GL_RGBA, GL_UNSIGNED_BYTE, 0);
        glTexParameterf(GL_TEXTURE_2D, GL_TEXTURE_MIN_FILTER, GL_LINEAR);   
        
        _oculusProgram = new ProgramObject();
        _oculusProgram->addShaderFromSourceCode(QGLShader::Fragment, DISTORTION_FRAGMENT_SHADER);
        _oculusProgram->link();
        
        _textureLocation = _oculusProgram->uniformLocation("texture");
        _lensCenterLocation = _oculusProgram->uniformLocation("lensCenter");
        _screenCenterLocation = _oculusProgram->uniformLocation("screenCenter");
        _scaleLocation = _oculusProgram->uniformLocation("scale");
        _scaleInLocation = _oculusProgram->uniformLocation("scaleIn");
        _hmdWarpParamLocation = _oculusProgram->uniformLocation("hmdWarpParam");
        
    } else {
        glBindTexture(GL_TEXTURE_2D, _oculusTextureID);
    }
    glCopyTexSubImage2D(GL_TEXTURE_2D, 0, 0, 0, 0, 0, _glWidget->width(), _glWidget->height());

    glMatrixMode(GL_PROJECTION);
    glLoadIdentity();
    gluOrtho2D(0, _glWidget->width(), 0, _glWidget->height());           
    glDisable(GL_DEPTH_TEST);
    glDisable(GL_LIGHTING);
    
    // for reference on setting these values, see SDK file Samples/OculusRoomTiny/RenderTiny_Device.cpp
    
    float scaleFactor = 1.0 / _oculusDistortionScale;
    float aspectRatio = (_glWidget->width() * 0.5) / _glWidget->height();
    
    glDisable(GL_BLEND);
    glEnable(GL_TEXTURE_2D);
    _oculusProgram->bind();
    _oculusProgram->setUniformValue(_textureLocation, 0);
    _oculusProgram->setUniformValue(_lensCenterLocation, 0.287994, 0.5); // see SDK docs, p. 29
    _oculusProgram->setUniformValue(_screenCenterLocation, 0.25, 0.5);
    _oculusProgram->setUniformValue(_scaleLocation, 0.25 * scaleFactor, 0.5 * scaleFactor * aspectRatio);
    _oculusProgram->setUniformValue(_scaleInLocation, 4, 2 / aspectRatio);
    _oculusProgram->setUniformValue(_hmdWarpParamLocation, 1.0, 0.22, 0.24, 0);

    glColor3f(1, 0, 1);
    glBegin(GL_QUADS);
    glTexCoord2f(0, 0);
    glVertex2f(0, 0);
    glTexCoord2f(0.5, 0);
    glVertex2f(_glWidget->width()/2, 0);
    glTexCoord2f(0.5, 1);
    glVertex2f(_glWidget->width() / 2, _glWidget->height());
    glTexCoord2f(0, 1);
    glVertex2f(0, _glWidget->height());
    glEnd();
    
    _oculusProgram->setUniformValue(_lensCenterLocation, 0.787994, 0.5);
    _oculusProgram->setUniformValue(_screenCenterLocation, 0.75, 0.5);
    
    glBegin(GL_QUADS);
    glTexCoord2f(0.5, 0);
    glVertex2f(_glWidget->width() / 2, 0);
    glTexCoord2f(1, 0);
    glVertex2f(_glWidget->width(), 0);
    glTexCoord2f(1, 1);
    glVertex2f(_glWidget->width(), _glWidget->height());
    glTexCoord2f(0.5, 1);
    glVertex2f(_glWidget->width() / 2, _glWidget->height());
    glEnd();
    
    glEnable(GL_BLEND);           
    glDisable(GL_TEXTURE_2D);
    glBindTexture(GL_TEXTURE_2D, 0);
    _oculusProgram->release();
    
    glPopMatrix();
}

const GLfloat WHITE_SPECULAR_COLOR[] = { 1.0f, 1.0f, 1.0f, 1.0f };
const GLfloat NO_SPECULAR_COLOR[] = { 0.0f, 0.0f, 0.0f, 1.0f };

void Application::setupWorldLight(Camera& whichCamera) {
    
    //  Setup 3D lights (after the camera transform, so that they are positioned in world space)
    glEnable(GL_COLOR_MATERIAL);
    glColorMaterial(GL_FRONT_AND_BACK, GL_AMBIENT_AND_DIFFUSE);
    
    glm::vec3 relativeSunLoc = glm::normalize(_environment.getClosestData(whichCamera.getPosition()).getSunLocation() -
                                              whichCamera.getPosition());
    GLfloat light_position0[] = { relativeSunLoc.x, relativeSunLoc.y, relativeSunLoc.z, 0.0 };
    glLightfv(GL_LIGHT0, GL_POSITION, light_position0);
    GLfloat ambient_color[] = { 0.7, 0.7, 0.8 };
    glLightfv(GL_LIGHT0, GL_AMBIENT, ambient_color);
    GLfloat diffuse_color[] = { 0.8, 0.7, 0.7 };
    glLightfv(GL_LIGHT0, GL_DIFFUSE, diffuse_color);
    
    glLightfv(GL_LIGHT0, GL_SPECULAR, WHITE_SPECULAR_COLOR);    
    glMaterialfv(GL_FRONT, GL_SPECULAR, WHITE_SPECULAR_COLOR);
    glMateriali(GL_FRONT, GL_SHININESS, 96);
}

void Application::displaySide(Camera& whichCamera) {
    // transform by eye offset

    // flip x if in mirror mode (also requires reversing winding order for backface culling)
    if (Menu::getInstance()->isOptionChecked(MenuOption::Mirror)) {
        glScalef(-1.0f, 1.0f, 1.0f);
        glFrontFace(GL_CW);
    
    } else {
        glFrontFace(GL_CCW);
    }

    glm::vec3 eyeOffsetPos = whichCamera.getEyeOffsetPosition();
    glm::quat eyeOffsetOrient = whichCamera.getEyeOffsetOrientation();
    glm::vec3 eyeOffsetAxis = glm::axis(eyeOffsetOrient);
    glRotatef(-glm::angle(eyeOffsetOrient), eyeOffsetAxis.x, eyeOffsetAxis.y, eyeOffsetAxis.z);
    glTranslatef(-eyeOffsetPos.x, -eyeOffsetPos.y, -eyeOffsetPos.z);

    // transform view according to whichCamera
    // could be myCamera (if in normal mode)
    // or could be viewFrustumOffsetCamera if in offset mode

    glm::quat rotation = whichCamera.getRotation();
    glm::vec3 axis = glm::axis(rotation);
    glRotatef(-glm::angle(rotation), axis.x, axis.y, axis.z);

    glTranslatef(-whichCamera.getPosition().x, -whichCamera.getPosition().y, -whichCamera.getPosition().z);

    //  Setup 3D lights (after the camera transform, so that they are positioned in world space)
    setupWorldLight(whichCamera);
    
    // prepare the glow effect
    _glowEffect.prepare();
    
    if (Menu::getInstance()->isOptionChecked(MenuOption::Stars)) {
        if (!_stars.getFileLoaded()) {
            _stars.readInput(STAR_FILE, STAR_CACHE_FILE, 0);
        }
        // should be the first rendering pass - w/o depth buffer / lighting

        // compute starfield alpha based on distance from atmosphere
        float alpha = 1.0f;
        if (Menu::getInstance()->isOptionChecked(MenuOption::Atmosphere)) {
            const EnvironmentData& closestData = _environment.getClosestData(whichCamera.getPosition());
            float height = glm::distance(whichCamera.getPosition(), closestData.getAtmosphereCenter());
            if (height < closestData.getAtmosphereInnerRadius()) {
                alpha = 0.0f;
                
            } else if (height < closestData.getAtmosphereOuterRadius()) {
                alpha = (height - closestData.getAtmosphereInnerRadius()) /
                    (closestData.getAtmosphereOuterRadius() - closestData.getAtmosphereInnerRadius());
            }
        }

        // finally render the starfield
        _stars.render(whichCamera.getFieldOfView(), whichCamera.getAspectRatio(), whichCamera.getNearClip(), alpha);
    }

    // draw the sky dome
    if (Menu::getInstance()->isOptionChecked(MenuOption::Atmosphere)) {
        _environment.renderAtmospheres(whichCamera);
    }
    
    glEnable(GL_LIGHTING);
    glEnable(GL_DEPTH_TEST);
    
    //  Enable to show line from me to the voxel I am touching
    //renderLineToTouchedVoxel();
    //renderThrustAtVoxel(_voxelThrust);
    
    // draw a red sphere  
    float sphereRadius = 0.25f;
    glColor3f(1,0,0);
    glPushMatrix();
        glutSolidSphere(sphereRadius, 15, 15);
    glPopMatrix();

    // disable specular lighting for ground and voxels
    glMaterialfv(GL_FRONT, GL_SPECULAR, NO_SPECULAR_COLOR);

    //draw a grid ground plane....
    if (Menu::getInstance()->isOptionChecked(MenuOption::GroundPlane)) {
        // draw grass plane with fog
        glEnable(GL_FOG);
        glEnable(GL_NORMALIZE);        
        const float FOG_COLOR[] = { 1.0f, 1.0f, 1.0f, 1.0f };
        glFogfv(GL_FOG_COLOR, FOG_COLOR);
        glFogi(GL_FOG_MODE, GL_EXP2);
        glFogf(GL_FOG_DENSITY, 0.025f);
        glPushMatrix();
            const float GRASS_PLANE_SIZE = 256.0f;
            glTranslatef(-GRASS_PLANE_SIZE * 0.5f, -0.01f, GRASS_PLANE_SIZE * 0.5f);
            glScalef(GRASS_PLANE_SIZE, 1.0f, GRASS_PLANE_SIZE);
            glRotatef(-90.0f, 1.0f, 0.0f, 0.0f);
            glColor3ub(70, 134, 74);
            const int GRASS_DIVISIONS = 40;
            _geometryCache.renderSquare(GRASS_DIVISIONS, GRASS_DIVISIONS);
        glPopMatrix();
        glDisable(GL_FOG);
        glDisable(GL_NORMALIZE);
        
        //renderGroundPlaneGrid(EDGE_SIZE_GROUND_PLANE, _audio.getCollisionSoundMagnitude());
    } 
    //  Draw voxels
    if (Menu::getInstance()->isOptionChecked(MenuOption::Voxels)) {
        _voxels.render(Menu::getInstance()->isOptionChecked(MenuOption::VoxelTextures));
    }
    
    // restore default, white specular
    glMaterialfv(GL_FRONT, GL_SPECULAR, WHITE_SPECULAR_COLOR);
    
    // indicate what we'll be adding/removing in mouse mode, if anything
    if (_mouseVoxel.s != 0) {
        glDisable(GL_LIGHTING);
        glPushMatrix();
        glScalef(TREE_SCALE, TREE_SCALE, TREE_SCALE);
        renderMouseVoxelGrid(_mouseVoxel.x, _mouseVoxel.y, _mouseVoxel.z, _mouseVoxel.s);
        if (Menu::getInstance()->isOptionChecked(MenuOption::VoxelAddMode)) {
            // use a contrasting color so that we can see what we're doing
            glColor3ub(_mouseVoxel.red + 128, _mouseVoxel.green + 128, _mouseVoxel.blue + 128);
        } else {
            glColor3ub(_mouseVoxel.red, _mouseVoxel.green, _mouseVoxel.blue);
        }
        glTranslatef(_mouseVoxel.x + _mouseVoxel.s*0.5f,
                     _mouseVoxel.y + _mouseVoxel.s*0.5f,
                     _mouseVoxel.z + _mouseVoxel.s*0.5f);
        glLineWidth(4.0f);
        glutWireCube(_mouseVoxel.s);
        glLineWidth(1.0f);
        glPopMatrix();
        glEnable(GL_LIGHTING);
    }
    
    _myAvatar.renderScreenTint(SCREEN_TINT_BEFORE_AVATARS, whichCamera);
    
    if (Menu::getInstance()->isOptionChecked(MenuOption::Avatars)) {
        //  Render avatars of other nodes
        NodeList* nodeList = NodeList::getInstance();
        
        for (NodeList::iterator node = nodeList->begin(); node != nodeList->end(); node++) {
            node->lock();
            
            if (node->getLinkedData() != NULL && node->getType() == NODE_TYPE_AGENT) {
                Avatar *avatar = (Avatar *)node->getLinkedData();
                if (!avatar->isInitialized()) {
                    avatar->init();
                }
                if (isLookingAtMyAvatar(avatar)) {
                    avatar->getHead().setLookAtPosition(_myCamera.getPosition());
                }
                avatar->render(false, Menu::getInstance()->isOptionChecked(MenuOption::AvatarAsBalls));
                avatar->setDisplayingLookatVectors(Menu::getInstance()->isOptionChecked(MenuOption::LookAtVectors));
            }
            
            node->unlock();
        }
        
        // Render my own Avatar
        if (_myCamera.getMode() == CAMERA_MODE_MIRROR) {
            _myAvatar.getHead().setLookAtPosition(_myCamera.getPosition());
        }
        _myAvatar.render(Menu::getInstance()->isOptionChecked(MenuOption::Mirror),
                         Menu::getInstance()->isOptionChecked(MenuOption::AvatarAsBalls));
        _myAvatar.setDisplayingLookatVectors(Menu::getInstance()->isOptionChecked(MenuOption::LookAtVectors));

        if (Menu::getInstance()->isOptionChecked(MenuOption::LookAtIndicator) && _isLookingAtOtherAvatar) {
            renderLookatIndicator(_lookatOtherPosition, whichCamera);
        }
    }

    _myAvatar.renderScreenTint(SCREEN_TINT_AFTER_AVATARS, whichCamera);

    if (Menu::getInstance()->isOptionChecked(MenuOption::ParticleSystem)) {
        if (_particleSystemInitialized) {
            _particleSystem.render();    
        }
    }

    //  Render the world box
        if (!Menu::getInstance()->isOptionChecked(MenuOption::Mirror) && Menu::getInstance()->isOptionChecked(MenuOption::Stats)) {
        renderWorldBox();
    }
    
    // brad's frustum for debugging
    if (Menu::getInstance()->isOptionChecked(MenuOption::DisplayFrustum)) {
        renderViewFrustum(_viewFrustum);
    }
    
    // render voxel fades if they exist
    if (_voxelFades.size() > 0) {
        for(std::vector<VoxelFade>::iterator fade = _voxelFades.begin(); fade != _voxelFades.end();) {
            fade->render();
            if(fade->isDone()) {
                fade = _voxelFades.erase(fade);
            } else {
                ++fade;
            }
        }
    }
        
    renderFollowIndicator();
    
    // render the glow effect
    _glowEffect.render();
}

void Application::displayOverlay() {
    //  Render 2D overlay:  I/O level bar graphs and text  
    glMatrixMode(GL_PROJECTION);
    glPushMatrix();
        glLoadIdentity(); 
        gluOrtho2D(0, _glWidget->width(), _glWidget->height(), 0);
        glDisable(GL_DEPTH_TEST);
        glDisable(GL_LIGHTING);
    
        //  Display a single screen-size quad to create an alpha blended 'collision' flash
        float collisionSoundMagnitude = _audio.getCollisionSoundMagnitude();
        const float VISIBLE_COLLISION_SOUND_MAGNITUDE = 0.5f;
        if (collisionSoundMagnitude > VISIBLE_COLLISION_SOUND_MAGNITUDE) {
                renderCollisionOverlay(_glWidget->width(), _glWidget->height(), _audio.getCollisionSoundMagnitude());
        }
   
        #ifndef _WIN32
        _audio.render(_glWidget->width(), _glWidget->height());
        if (Menu::getInstance()->isOptionChecked(MenuOption::Oscilloscope)) {
            _audioScope.render(20, _glWidget->height() - 200);
        }
        #endif

       //noiseTest(_glWidget->width(), _glWidget->height());
    
    if (Menu::getInstance()->isOptionChecked(MenuOption::HeadMouse)
        && !Menu::getInstance()->isOptionChecked(MenuOption::Mirror)
        && USING_INVENSENSE_MPU9150) {
            //  Display small target box at center or head mouse target that can also be used to measure LOD
            glColor3f(1.0, 1.0, 1.0);
            glDisable(GL_LINE_SMOOTH);
            const int PIXEL_BOX = 20;
            glBegin(GL_LINE_STRIP);
            glVertex2f(_headMouseX - PIXEL_BOX/2, _headMouseY - PIXEL_BOX/2);
            glVertex2f(_headMouseX + PIXEL_BOX/2, _headMouseY - PIXEL_BOX/2);
            glVertex2f(_headMouseX + PIXEL_BOX/2, _headMouseY + PIXEL_BOX/2);
            glVertex2f(_headMouseX - PIXEL_BOX/2, _headMouseY + PIXEL_BOX/2);
            glVertex2f(_headMouseX - PIXEL_BOX/2, _headMouseY - PIXEL_BOX/2);
            glEnd();            
            glEnable(GL_LINE_SMOOTH);
        }
        
    //  Show detected levels from the serial I/O ADC channel sensors
    if (_displayLevels) _serialHeadSensor.renderLevels(_glWidget->width(), _glWidget->height());
    
    //  Show hand transmitter data if detected
    if (_myTransmitter.isConnected()) {
        _myTransmitter.renderLevels(_glWidget->width(), _glWidget->height());
    }
    //  Display stats and log text onscreen
    glLineWidth(1.0f);
    glPointSize(1.0f);
    
    if (Menu::getInstance()->isOptionChecked(MenuOption::Stats)) {
        displayStats();
    }

    // testing rendering coverage map
    if (Menu::getInstance()->isOptionChecked(MenuOption::CoverageMapV2)) {
        renderCoverageMapV2();
    }
    
    if (Menu::getInstance()->isOptionChecked(MenuOption::CoverageMap)) {
        renderCoverageMap();
    }
    
    if (Menu::getInstance()->isOptionChecked(MenuOption::Bandwidth)) {
        _bandwidthMeter.render(_glWidget->width(), _glWidget->height());
    }

    if (Menu::getInstance()->isOptionChecked(MenuOption::Log)) {
        LogDisplay::instance.render(_glWidget->width(), _glWidget->height());
    }

    //  Show chat entry field
    if (_chatEntryOn) {
        _chatEntry.render(_glWidget->width(), _glWidget->height());
    }
    
    //  Show on-screen msec timer
    if (Menu::getInstance()->isOptionChecked(MenuOption::FrameTimer)) {
        char frameTimer[10];
        uint64_t mSecsNow = floor(usecTimestampNow() / 1000.0 + 0.5);
        sprintf(frameTimer, "%d\n", (int)(mSecsNow % 1000));
        drawtext(_glWidget->width() - 100, _glWidget->height() - 20, 0.30, 0, 1.0, 0, frameTimer, 0, 0, 0);
        drawtext(_glWidget->width() - 102, _glWidget->height() - 22, 0.30, 0, 1.0, 0, frameTimer, 1, 1, 1);
    }

    //  Stats at upper right of screen about who domain server is telling us about
    glPointSize(1.0f);
    char nodes[100];
    
    NodeList* nodeList = NodeList::getInstance();
    int totalAvatars = 0, totalServers = 0;
    
    for (NodeList::iterator node = nodeList->begin(); node != nodeList->end(); node++) {
        node->getType() == NODE_TYPE_AGENT ? totalAvatars++ : totalServers++;
    }
    
    sprintf(nodes, "Servers: %d, Avatars: %d\n", totalServers, totalAvatars);
    drawtext(_glWidget->width() - 150, 20, 0.10, 0, 1.0, 0, nodes, 1, 0, 0);
    
    // render the webcam input frame
    _webcam.renderPreview(_glWidget->width(), _glWidget->height());

    _palette.render(_glWidget->width(), _glWidget->height());

    QAction* paintColorAction = NULL;
    if (Menu::getInstance()->isOptionChecked(MenuOption::VoxelGetColorMode)
        && (paintColorAction = Menu::getInstance()->getActionForOption(MenuOption::VoxelPaintColor))->data().value<QColor>()
            != _swatch.getColor()) {
        QColor color = paintColorAction->data().value<QColor>();
        TextRenderer textRenderer(SANS_FONT_FAMILY, 11, 50);
        const char line1[] = "Assign this color to a swatch";
        const char line2[] = "by choosing a key from 1 to 8.";

        int left = (_glWidget->width() - POPUP_WIDTH - 2 * POPUP_MARGIN) / 2;
        int top = _glWidget->height() / 40;

        glBegin(GL_POLYGON);
        glColor3f(0.0f, 0.0f, 0.0f);
        for (double a = M_PI; a < 1.5f * M_PI; a += POPUP_STEP) {
            glVertex2f(left + POPUP_MARGIN * cos(a)              , top + POPUP_MARGIN * sin(a));
        }
        for (double a = 1.5f * M_PI; a < 2.0f * M_PI; a += POPUP_STEP) {
            glVertex2f(left + POPUP_WIDTH + POPUP_MARGIN * cos(a), top + POPUP_MARGIN * sin(a));
        }
        for (double a = 0.0f; a < 0.5f * M_PI; a += POPUP_STEP) {
            glVertex2f(left + POPUP_WIDTH + POPUP_MARGIN * cos(a), top + POPUP_HEIGHT + POPUP_MARGIN * sin(a));
        }
        for (double a = 0.5f * M_PI; a < 1.0f * M_PI; a += POPUP_STEP) {
            glVertex2f(left + POPUP_MARGIN * cos(a)              , top + POPUP_HEIGHT + POPUP_MARGIN * sin(a));
        }
        glEnd();

        glBegin(GL_QUADS);
        glColor3f(color.redF(),
                  color.greenF(),
                  color.blueF());
        glVertex2f(left               , top);
        glVertex2f(left + SWATCH_WIDTH, top);
        glVertex2f(left + SWATCH_WIDTH, top + SWATCH_HEIGHT);
        glVertex2f(left               , top + SWATCH_HEIGHT);
        glEnd();

        glColor3f(1.0f, 1.0f, 1.0f);
        textRenderer.draw(left + SWATCH_WIDTH + POPUP_MARGIN, top + FIRST_LINE_OFFSET , line1);
        textRenderer.draw(left + SWATCH_WIDTH + POPUP_MARGIN, top + SECOND_LINE_OFFSET, line2);
    }
    else {
        _swatch.checkColor();
    }

    if (_pieMenu.isDisplayed()) {
        _pieMenu.render();
    }

    glPopMatrix();
}

void Application::displayStats() {
    int statsVerticalOffset = 8;

    char stats[200];
    sprintf(stats, "%3.0f FPS, %d Pkts/sec, %3.2f Mbps   ", 
            _fps, _packetsPerSecond,  (float)_bytesPerSecond * 8.f / 1000000.f);
    drawtext(10, statsVerticalOffset + 15, 0.10f, 0, 1.0, 0, stats);

    if (Menu::getInstance()->isOptionChecked(MenuOption::TestPing)) {
        int pingAudio = 0, pingAvatar = 0, pingVoxel = 0, pingVoxelMax = 0;

        NodeList* nodeList = NodeList::getInstance();
        Node* audioMixerNode = nodeList->soloNodeOfType(NODE_TYPE_AUDIO_MIXER);
        Node* avatarMixerNode = nodeList->soloNodeOfType(NODE_TYPE_AVATAR_MIXER);

        pingAudio = audioMixerNode ? audioMixerNode->getPingMs() : 0;
        pingAvatar = avatarMixerNode ? avatarMixerNode->getPingMs() : 0;


        // Now handle voxel servers, since there could be more than one, we average their ping times
        unsigned long totalPingVoxel = 0;
        int voxelServerCount = 0;
        for (NodeList::iterator node = nodeList->begin(); node != nodeList->end(); node++) {
            if (node->getType() == NODE_TYPE_VOXEL_SERVER) {
                totalPingVoxel += node->getPingMs();
                voxelServerCount++;
                if (pingVoxelMax < node->getPingMs()) {
                    pingVoxelMax = node->getPingMs();
                }
            }
        }
        if (voxelServerCount) {
            pingVoxel = totalPingVoxel/voxelServerCount;
        }

        char pingStats[200];
        sprintf(pingStats, "Ping audio/avatar/voxel: %d / %d / %d avg %d max ", pingAudio, pingAvatar, pingVoxel, pingVoxelMax);
        drawtext(10, statsVerticalOffset + 35, 0.10f, 0, 1.0, 0, pingStats);
    }
    
    char avatarStats[200];
    glm::vec3 avatarPos = _myAvatar.getPosition();
    sprintf(avatarStats, "Avatar position: %.3f, %.3f, %.3f, yaw = %.2f", avatarPos.x, avatarPos.y, avatarPos.z, _myAvatar.getBodyYaw());
    drawtext(10, statsVerticalOffset + 55, 0.10f, 0, 1.0, 0, avatarStats);

 
    std::stringstream voxelStats;
    voxelStats.precision(4);
    voxelStats << "Voxels Rendered: " << _voxels.getVoxelsRendered() / 1000.f << "K Updated: " << _voxels.getVoxelsUpdated()/1000.f << "K";
    drawtext(10, statsVerticalOffset + 230, 0.10f, 0, 1.0, 0, (char *)voxelStats.str().c_str());
    
    voxelStats.str("");
    char* voxelDetails = _voxelSceneStats.getItemValue(VoxelSceneStats::ITEM_VOXELS);
    voxelStats << "Voxels Sent from Server: " << voxelDetails;
    drawtext(10, statsVerticalOffset + 250, 0.10f, 0, 1.0, 0, (char *)voxelStats.str().c_str());

    voxelStats.str("");
    voxelDetails = _voxelSceneStats.getItemValue(VoxelSceneStats::ITEM_ELAPSED);
    voxelStats << "Scene Send Time from Server: " << voxelDetails;
    drawtext(10, statsVerticalOffset + 270, 0.10f, 0, 1.0, 0, (char *)voxelStats.str().c_str());

    voxelStats.str("");
    voxelDetails = _voxelSceneStats.getItemValue(VoxelSceneStats::ITEM_ENCODE);
    voxelStats << "Encode Time on Server: " << voxelDetails;
    drawtext(10, statsVerticalOffset + 290, 0.10f, 0, 1.0, 0, (char *)voxelStats.str().c_str());

    voxelStats.str("");
    voxelDetails = _voxelSceneStats.getItemValue(VoxelSceneStats::ITEM_MODE);
    voxelStats << "Sending Mode: " << voxelDetails;
    drawtext(10, statsVerticalOffset + 310, 0.10f, 0, 1.0, 0, (char *)voxelStats.str().c_str());
    
    Node *avatarMixer = NodeList::getInstance()->soloNodeOfType(NODE_TYPE_AVATAR_MIXER);
    char avatarMixerStats[200];
    
    if (avatarMixer) {
        sprintf(avatarMixerStats, "Avatar Mixer: %.f kbps, %.f pps",
                roundf(avatarMixer->getAverageKilobitsPerSecond()),
                roundf(avatarMixer->getAveragePacketsPerSecond()));
    } else {
        sprintf(avatarMixerStats, "No Avatar Mixer");
    }
    
    drawtext(10, statsVerticalOffset + 330, 0.10f, 0, 1.0, 0, avatarMixerStats);
    drawtext(10, statsVerticalOffset + 450, 0.10f, 0, 1.0, 0, (char *)LeapManager::statusString().c_str());
    
    if (_perfStatsOn) {
        // Get the PerfStats group details. We need to allocate and array of char* long enough to hold 1+groups
        char** perfStatLinesArray = new char*[PerfStat::getGroupCount()+1];
        int lines = PerfStat::DumpStats(perfStatLinesArray);
        int atZ = 150; // arbitrary place on screen that looks good
        for (int line=0; line < lines; line++) {
            drawtext(10, statsVerticalOffset + atZ, 0.10f, 0, 1.0, 0, perfStatLinesArray[line]);
            delete perfStatLinesArray[line]; // we're responsible for cleanup
            perfStatLinesArray[line]=NULL;
            atZ+=20; // height of a line
        }
        delete []perfStatLinesArray; // we're responsible for cleanup
    }
}

void Application::renderThrustAtVoxel(const glm::vec3& thrust) {
    if (_mousePressed) {
        glColor3f(1, 0, 0);
        glLineWidth(2.0f);
        glBegin(GL_LINES);
        glm::vec3 voxelTouched = getMouseVoxelWorldCoordinates(_mouseVoxelDragging);
        glVertex3f(voxelTouched.x, voxelTouched.y, voxelTouched.z);
        glVertex3f(voxelTouched.x + thrust.x, voxelTouched.y + thrust.y, voxelTouched.z + thrust.z);
        glEnd();
    }
}

void Application::renderLineToTouchedVoxel() {
    //  Draw a teal line to the voxel I am currently dragging on
    if (_mousePressed) {
        glColor3f(0, 1, 1);
        glLineWidth(2.0f);
        glBegin(GL_LINES);
        glm::vec3 voxelTouched = getMouseVoxelWorldCoordinates(_mouseVoxelDragging);
        glVertex3f(voxelTouched.x, voxelTouched.y, voxelTouched.z);
        glm::vec3 headPosition = _myAvatar.getHeadJointPosition();
        glVertex3fv(&headPosition.x);
        glEnd();
    }
}


glm::vec2 Application::getScaledScreenPoint(glm::vec2 projectedPoint) {
    float horizontalScale = _glWidget->width() / 2.0f;
    float verticalScale   = _glWidget->height() / 2.0f;
    
    // -1,-1 is 0,windowHeight 
    // 1,1 is windowWidth,0
    
    // -1,1                    1,1
    // +-----------------------+ 
    // |           |           |
    // |           |           |
    // | -1,0      |           |
    // |-----------+-----------|
    // |          0,0          |
    // |           |           |
    // |           |           |
    // |           |           |
    // +-----------------------+
    // -1,-1                   1,-1
    
    glm::vec2 screenPoint((projectedPoint.x + 1.0) * horizontalScale, 
        ((projectedPoint.y + 1.0) * -verticalScale) + _glWidget->height());
        
    return screenPoint;
}

// render the coverage map on screen
void Application::renderCoverageMapV2() {
    
    //qDebug("renderCoverageMap()\n");
    
    glDisable(GL_LIGHTING);
    glLineWidth(2.0);
    glBegin(GL_LINES);
    glColor3f(0,1,1);
    
    renderCoverageMapsV2Recursively(&_voxels.myCoverageMapV2);

    glEnd();
    glEnable(GL_LIGHTING);
}

void Application::renderCoverageMapsV2Recursively(CoverageMapV2* map) {
    // render ourselves...
    if (map->isCovered()) {
        BoundingBox box = map->getBoundingBox();

        glm::vec2 firstPoint = getScaledScreenPoint(box.getVertex(0));
        glm::vec2 lastPoint(firstPoint);
    
        for (int i = 1; i < box.getVertexCount(); i++) {
            glm::vec2 thisPoint = getScaledScreenPoint(box.getVertex(i));

            glVertex2f(lastPoint.x, lastPoint.y);
            glVertex2f(thisPoint.x, thisPoint.y);
            lastPoint = thisPoint;
        }

        glVertex2f(lastPoint.x, lastPoint.y);
        glVertex2f(firstPoint.x, firstPoint.y);
    } else {
        // iterate our children and call render on them.
        for (int i = 0; i < CoverageMapV2::NUMBER_OF_CHILDREN; i++) {
            CoverageMapV2* childMap = map->getChild(i);
            if (childMap) {
                renderCoverageMapsV2Recursively(childMap);
            }
        }
    }
}

// render the coverage map on screen
void Application::renderCoverageMap() {
    
    //qDebug("renderCoverageMap()\n");
    
    glDisable(GL_LIGHTING);
    glLineWidth(2.0);
    glBegin(GL_LINES);
    glColor3f(0,0,1);
    
    renderCoverageMapsRecursively(&_voxels.myCoverageMap);

    glEnd();
    glEnable(GL_LIGHTING);
}

void Application::renderCoverageMapsRecursively(CoverageMap* map) {
    for (int i = 0; i < map->getPolygonCount(); i++) {
    
        VoxelProjectedPolygon* polygon = map->getPolygon(i);
        
        if (polygon->getProjectionType()        == (PROJECTION_RIGHT | PROJECTION_NEAR | PROJECTION_BOTTOM)) {
            glColor3f(.5,0,0); // dark red
        } else if (polygon->getProjectionType() == (PROJECTION_NEAR | PROJECTION_RIGHT)) {
            glColor3f(.5,.5,0); // dark yellow
        } else if (polygon->getProjectionType() == (PROJECTION_NEAR | PROJECTION_LEFT)) {
            glColor3f(.5,.5,.5); // gray
        } else if (polygon->getProjectionType() == (PROJECTION_NEAR | PROJECTION_LEFT | PROJECTION_BOTTOM)) {
            glColor3f(.5,0,.5); // dark magenta
        } else if (polygon->getProjectionType() == (PROJECTION_NEAR | PROJECTION_BOTTOM)) {
            glColor3f(.75,0,0); // red
        } else if (polygon->getProjectionType() == (PROJECTION_NEAR | PROJECTION_TOP)) {
            glColor3f(1,0,1); // magenta
        } else if (polygon->getProjectionType() == (PROJECTION_NEAR | PROJECTION_LEFT | PROJECTION_TOP)) {
            glColor3f(0,0,1); // Blue
        } else if (polygon->getProjectionType() == (PROJECTION_NEAR | PROJECTION_RIGHT | PROJECTION_TOP)) {
            glColor3f(0,1,0); // green
        } else if (polygon->getProjectionType() == (PROJECTION_NEAR)) {
            glColor3f(1,1,0); // yellow
        } else if (polygon->getProjectionType() == (PROJECTION_FAR | PROJECTION_RIGHT | PROJECTION_BOTTOM)) {
            glColor3f(0,.5,.5); // dark cyan
        } else {
            glColor3f(1,0,0);
        }

        glm::vec2 firstPoint = getScaledScreenPoint(polygon->getVertex(0));
        glm::vec2 lastPoint(firstPoint);
    
        for (int i = 1; i < polygon->getVertexCount(); i++) {
            glm::vec2 thisPoint = getScaledScreenPoint(polygon->getVertex(i));

            glVertex2f(lastPoint.x, lastPoint.y);
            glVertex2f(thisPoint.x, thisPoint.y);
            lastPoint = thisPoint;
        }

        glVertex2f(lastPoint.x, lastPoint.y);
        glVertex2f(firstPoint.x, firstPoint.y);
    }

    // iterate our children and call render on them.
    for (int i = 0; i < CoverageMapV2::NUMBER_OF_CHILDREN; i++) {
        CoverageMap* childMap = map->getChild(i);
        if (childMap) {
            renderCoverageMapsRecursively(childMap);
        }
    }
}



/////////////////////////////////////////////////////////////////////////////////////
// renderViewFrustum()
//
// Description: this will render the view frustum bounds for EITHER the head
//                 or the "myCamera". 
//
// Frustum rendering mode. For debug purposes, we allow drawing the frustum in a couple of different ways.
// We can draw it with each of these parts:
//    * Origin Direction/Up/Right vectors - these will be drawn at the point of the camera
//    * Near plane - this plane is drawn very close to the origin point.
//    * Right/Left planes - these two planes are drawn between the near and far planes.
//    * Far plane - the plane is drawn in the distance.
// Modes - the following modes, will draw the following parts.
//    * All - draws all the parts listed above
//    * Planes - draws the planes but not the origin vectors
//    * Origin Vectors - draws the origin vectors ONLY
//    * Near Plane - draws only the near plane
//    * Far Plane - draws only the far plane
void Application::renderViewFrustum(ViewFrustum& viewFrustum) {
    // Load it with the latest details!
    loadViewFrustum(_myCamera, viewFrustum);
    
    glm::vec3 position  = viewFrustum.getOffsetPosition();
    glm::vec3 direction = viewFrustum.getOffsetDirection();
    glm::vec3 up        = viewFrustum.getOffsetUp();
    glm::vec3 right     = viewFrustum.getOffsetRight();
    
    //  Get ready to draw some lines
    glDisable(GL_LIGHTING);
    glColor4f(1.0, 1.0, 1.0, 1.0);
    glLineWidth(1.0);
    glBegin(GL_LINES);

    if (Menu::getInstance()->getFrustumDrawMode() == FRUSTUM_DRAW_MODE_ALL
        || Menu::getInstance()->getFrustumDrawMode() == FRUSTUM_DRAW_MODE_VECTORS) {
        // Calculate the origin direction vectors
        glm::vec3 lookingAt      = position + (direction * 0.2f);
        glm::vec3 lookingAtUp    = position + (up * 0.2f);
        glm::vec3 lookingAtRight = position + (right * 0.2f);

        // Looking At = white
        glColor3f(1,1,1);
        glVertex3f(position.x, position.y, position.z);
        glVertex3f(lookingAt.x, lookingAt.y, lookingAt.z);

        // Looking At Up = purple
        glColor3f(1,0,1);
        glVertex3f(position.x, position.y, position.z);
        glVertex3f(lookingAtUp.x, lookingAtUp.y, lookingAtUp.z);

        // Looking At Right = cyan
        glColor3f(0,1,1);
        glVertex3f(position.x, position.y, position.z);
        glVertex3f(lookingAtRight.x, lookingAtRight.y, lookingAtRight.z);
    }

    if (Menu::getInstance()->getFrustumDrawMode() == FRUSTUM_DRAW_MODE_ALL
        || Menu::getInstance()->getFrustumDrawMode() == FRUSTUM_DRAW_MODE_PLANES
        || Menu::getInstance()->getFrustumDrawMode() == FRUSTUM_DRAW_MODE_NEAR_PLANE) {
        // Drawing the bounds of the frustum
        // viewFrustum.getNear plane - bottom edge 
        glColor3f(1,0,0);
        glVertex3f(viewFrustum.getNearBottomLeft().x, viewFrustum.getNearBottomLeft().y, viewFrustum.getNearBottomLeft().z);
        glVertex3f(viewFrustum.getNearBottomRight().x, viewFrustum.getNearBottomRight().y, viewFrustum.getNearBottomRight().z);

        // viewFrustum.getNear plane - top edge
        glVertex3f(viewFrustum.getNearTopLeft().x, viewFrustum.getNearTopLeft().y, viewFrustum.getNearTopLeft().z);
        glVertex3f(viewFrustum.getNearTopRight().x, viewFrustum.getNearTopRight().y, viewFrustum.getNearTopRight().z);

        // viewFrustum.getNear plane - right edge
        glVertex3f(viewFrustum.getNearBottomRight().x, viewFrustum.getNearBottomRight().y, viewFrustum.getNearBottomRight().z);
        glVertex3f(viewFrustum.getNearTopRight().x, viewFrustum.getNearTopRight().y, viewFrustum.getNearTopRight().z);

        // viewFrustum.getNear plane - left edge
        glVertex3f(viewFrustum.getNearBottomLeft().x, viewFrustum.getNearBottomLeft().y, viewFrustum.getNearBottomLeft().z);
        glVertex3f(viewFrustum.getNearTopLeft().x, viewFrustum.getNearTopLeft().y, viewFrustum.getNearTopLeft().z);
    }

    if (Menu::getInstance()->getFrustumDrawMode() == FRUSTUM_DRAW_MODE_ALL
        || Menu::getInstance()->getFrustumDrawMode() == FRUSTUM_DRAW_MODE_PLANES
        || Menu::getInstance()->getFrustumDrawMode() == FRUSTUM_DRAW_MODE_FAR_PLANE) {
        // viewFrustum.getFar plane - bottom edge 
        glColor3f(0,1,0); // GREEN!!!
        glVertex3f(viewFrustum.getFarBottomLeft().x, viewFrustum.getFarBottomLeft().y, viewFrustum.getFarBottomLeft().z);
        glVertex3f(viewFrustum.getFarBottomRight().x, viewFrustum.getFarBottomRight().y, viewFrustum.getFarBottomRight().z);

        // viewFrustum.getFar plane - top edge
        glVertex3f(viewFrustum.getFarTopLeft().x, viewFrustum.getFarTopLeft().y, viewFrustum.getFarTopLeft().z);
        glVertex3f(viewFrustum.getFarTopRight().x, viewFrustum.getFarTopRight().y, viewFrustum.getFarTopRight().z);

        // viewFrustum.getFar plane - right edge
        glVertex3f(viewFrustum.getFarBottomRight().x, viewFrustum.getFarBottomRight().y, viewFrustum.getFarBottomRight().z);
        glVertex3f(viewFrustum.getFarTopRight().x, viewFrustum.getFarTopRight().y, viewFrustum.getFarTopRight().z);

        // viewFrustum.getFar plane - left edge
        glVertex3f(viewFrustum.getFarBottomLeft().x, viewFrustum.getFarBottomLeft().y, viewFrustum.getFarBottomLeft().z);
        glVertex3f(viewFrustum.getFarTopLeft().x, viewFrustum.getFarTopLeft().y, viewFrustum.getFarTopLeft().z);
    }

    if (Menu::getInstance()->getFrustumDrawMode() == FRUSTUM_DRAW_MODE_ALL
        || Menu::getInstance()->getFrustumDrawMode() == FRUSTUM_DRAW_MODE_PLANES) {
        // RIGHT PLANE IS CYAN
        // right plane - bottom edge - viewFrustum.getNear to distant 
        glColor3f(0,1,1);
        glVertex3f(viewFrustum.getNearBottomRight().x, viewFrustum.getNearBottomRight().y, viewFrustum.getNearBottomRight().z);
        glVertex3f(viewFrustum.getFarBottomRight().x, viewFrustum.getFarBottomRight().y, viewFrustum.getFarBottomRight().z);

        // right plane - top edge - viewFrustum.getNear to distant
        glVertex3f(viewFrustum.getNearTopRight().x, viewFrustum.getNearTopRight().y, viewFrustum.getNearTopRight().z);
        glVertex3f(viewFrustum.getFarTopRight().x, viewFrustum.getFarTopRight().y, viewFrustum.getFarTopRight().z);

        // LEFT PLANE IS BLUE
        // left plane - bottom edge - viewFrustum.getNear to distant
        glColor3f(0,0,1);
        glVertex3f(viewFrustum.getNearBottomLeft().x, viewFrustum.getNearBottomLeft().y, viewFrustum.getNearBottomLeft().z);
        glVertex3f(viewFrustum.getFarBottomLeft().x, viewFrustum.getFarBottomLeft().y, viewFrustum.getFarBottomLeft().z);

        // left plane - top edge - viewFrustum.getNear to distant
        glVertex3f(viewFrustum.getNearTopLeft().x, viewFrustum.getNearTopLeft().y, viewFrustum.getNearTopLeft().z);
        glVertex3f(viewFrustum.getFarTopLeft().x, viewFrustum.getFarTopLeft().y, viewFrustum.getFarTopLeft().z);
    }
    glEnd();
    glEnable(GL_LIGHTING);

    if (Menu::getInstance()->getFrustumDrawMode() == FRUSTUM_DRAW_MODE_ALL
        || Menu::getInstance()->getFrustumDrawMode() == FRUSTUM_DRAW_MODE_KEYHOLE) {
        // Draw the keyhole
        float keyholeRadius = viewFrustum.getKeyholeRadius();
        if (keyholeRadius > 0.0f) {
            glPushMatrix();
            glColor4f(1, 1, 0, 1);
            glTranslatef(position.x, position.y, position.z); // where we actually want it!
            glutWireSphere(keyholeRadius, 20, 20);
            glPopMatrix();
        }
    }
}

void Application::injectVoxelAddedSoundEffect() {
    AudioInjector* voxelInjector = AudioInjectionManager::injectorWithCapacity(11025);
    
    if (voxelInjector) {
        voxelInjector->setPosition(glm::vec3(_mouseVoxel.x, _mouseVoxel.y, _mouseVoxel.z));
        //voxelInjector->setBearing(-1 * _myAvatar.getAbsoluteHeadYaw());
        voxelInjector->setVolume (16 * pow (_mouseVoxel.s, 2) / .0000001); //255 is max, and also default value
    
        /* for (int i = 0; i
         < 22050; i++) {
         if (i % 4 == 0) {
         voxelInjector->addSample(4000);
         } else if (i % 4 == 1) {
         voxelInjector->addSample(0);
         } else if (i % 4 == 2) {
         voxelInjector->addSample(-4000);
         } else {
         voxelInjector->addSample(0);
         }
         */
    
        const float BIG_VOXEL_MIN_SIZE = .01f;
    
        for (int i = 0; i < 11025; i++) {
        
            /*
             A440 square wave
             if (sin(i * 2 * PIE / 50)>=0) {
             voxelInjector->addSample(4000);
             } else {
             voxelInjector->addSample(-4000);
             }
             */
        
            if (_mouseVoxel.s > BIG_VOXEL_MIN_SIZE) {
                voxelInjector->addSample(20000 * sin((i * 2 * PIE) / (500 * sin((i + 1) / 200))));
            } else {
                voxelInjector->addSample(16000 * sin(i / (1.5 * log (_mouseVoxel.s / .0001) * ((i + 11025) / 5512.5)))); //808
            }
        }
    
        //voxelInjector->addSample(32500 * sin(i/(2 * 1 * ((i+5000)/5512.5)))); //80
        //voxelInjector->addSample(20000 * sin(i/(6 * (_mouseVoxel.s/.001) *((i+5512.5)/5512.5)))); //808
        //voxelInjector->addSample(20000 * sin(i/(6 * ((i+5512.5)/5512.5)))); //808
        //voxelInjector->addSample(4000 * sin(i * 2 * PIE /50)); //A440 sine wave
        //voxelInjector->addSample(4000 * sin(i * 2 * PIE /50) * sin (i/500)); //A440 sine wave with amplitude modulation
    
        //FM library
        //voxelInjector->addSample(20000 * sin((i * 2 * PIE) /(500*sin((i+1)/200))));  //FM 1 dubstep
        //voxelInjector->addSample(20000 * sin((i * 2 * PIE) /(300*sin((i+1)/5.0))));  //FM 2 flange sweep
        //voxelInjector->addSample(10000 * sin((i * 2 * PIE) /(500*sin((i+1)/500.0))));  //FM 3 resonant pulse

        AudioInjectionManager::threadInjector(voxelInjector);
    }
}

bool Application::maybeEditVoxelUnderCursor() {
    if (Menu::getInstance()->isOptionChecked(MenuOption::VoxelAddMode)
        || Menu::getInstance()->isOptionChecked(MenuOption::VoxelColorMode)) {
        if (_mouseVoxel.s != 0) {
<<<<<<< HEAD
            PACKET_TYPE message = Menu::getInstance()->isOptionChecked(MenuOption::DestructiveAddVoxel)
                ? PACKET_TYPE_SET_VOXEL_DESTRUCTIVE
                : PACKET_TYPE_SET_VOXEL;
            sendVoxelEditMessage(message, _mouseVoxel);
=======
            PACKET_TYPE message = (_destructiveAddVoxel->isChecked() ?
                PACKET_TYPE_SET_VOXEL_DESTRUCTIVE : PACKET_TYPE_SET_VOXEL);
            _voxelEditSender.sendVoxelEditMessage(message, _mouseVoxel);
>>>>>>> ace9da5b
            
            // create the voxel locally so it appears immediately
            _voxels.createVoxel(_mouseVoxel.x, _mouseVoxel.y, _mouseVoxel.z, _mouseVoxel.s,
                                _mouseVoxel.red, _mouseVoxel.green, _mouseVoxel.blue,
                                Menu::getInstance()->isOptionChecked(MenuOption::DestructiveAddVoxel));

            // Implement voxel fade effect
            VoxelFade fade(VoxelFade::FADE_OUT, 1.0f, 1.0f, 1.0f);
            const float VOXEL_BOUNDS_ADJUST = 0.01f;
            float slightlyBigger = _mouseVoxel.s * VOXEL_BOUNDS_ADJUST;
            fade.voxelDetails.x = _mouseVoxel.x - slightlyBigger;
            fade.voxelDetails.y = _mouseVoxel.y - slightlyBigger;
            fade.voxelDetails.z = _mouseVoxel.z - slightlyBigger;
            fade.voxelDetails.s = _mouseVoxel.s + slightlyBigger + slightlyBigger;
            _voxelFades.push_back(fade);
            
            // inject a sound effect
            injectVoxelAddedSoundEffect();
            
            // remember the position for drag detection
            _justEditedVoxel = true;
            
        }
    } else if (Menu::getInstance()->isOptionChecked(MenuOption::VoxelDeleteMode)) {
        deleteVoxelUnderCursor();
        VoxelFade fade(VoxelFade::FADE_OUT, 1.0f, 1.0f, 1.0f);
        const float VOXEL_BOUNDS_ADJUST = 0.01f;
        float slightlyBigger = _mouseVoxel.s * VOXEL_BOUNDS_ADJUST;
        fade.voxelDetails.x = _mouseVoxel.x - slightlyBigger;
        fade.voxelDetails.y = _mouseVoxel.y - slightlyBigger;
        fade.voxelDetails.z = _mouseVoxel.z - slightlyBigger;
        fade.voxelDetails.s = _mouseVoxel.s + slightlyBigger + slightlyBigger;
        _voxelFades.push_back(fade);
        
    } else if (Menu::getInstance()->isOptionChecked(MenuOption::VoxelGetColorMode)) {
        eyedropperVoxelUnderCursor();
    } else {
        return false;
    }

    return true;
}

void Application::deleteVoxelUnderCursor() {
    if (_mouseVoxel.s != 0) {
        // sending delete to the server is sufficient, server will send new version so we see updates soon enough
        _voxelEditSender.sendVoxelEditMessage(PACKET_TYPE_ERASE_VOXEL, _mouseVoxel);
        AudioInjector* voxelInjector = AudioInjectionManager::injectorWithCapacity(5000);
        
        if (voxelInjector) {
            voxelInjector->setPosition(glm::vec3(_mouseVoxel.x, _mouseVoxel.y, _mouseVoxel.z));
            //voxelInjector->setBearing(0); //straight down the z axis
            voxelInjector->setVolume (255); //255 is max, and also default value
            
            
            for (int i = 0; i < 5000; i++) {
                voxelInjector->addSample(10000 * sin((i * 2 * PIE) / (500 * sin((i + 1) / 500.0))));  //FM 3 resonant pulse
                //voxelInjector->addSample(20000 * sin((i) /((4 / _mouseVoxel.s) * sin((i)/(20 * _mouseVoxel.s / .001)))));  //FM 2 comb filter
            }
            
            AudioInjectionManager::threadInjector(voxelInjector);
        }
    }
    // remember the position for drag detection
    _justEditedVoxel = true;
}

void Application::eyedropperVoxelUnderCursor() {
    VoxelNode* selectedNode = _voxels.getVoxelAt(_mouseVoxel.x, _mouseVoxel.y, _mouseVoxel.z, _mouseVoxel.s);
    if (selectedNode && selectedNode->isColored()) {
        QColor selectedColor(selectedNode->getColor()[RED_INDEX], 
                             selectedNode->getColor()[GREEN_INDEX], 
                             selectedNode->getColor()[BLUE_INDEX]);

        if (selectedColor.isValid()) {
            QAction* voxelPaintColorAction = Menu::getInstance()->getActionForOption(MenuOption::VoxelPaintColor);
            voxelPaintColorAction->setData(selectedColor);
            voxelPaintColorAction->setIcon(Swatch::createIcon(selectedColor));
        }
    }
}

void Application::toggleFollowMode() {
    glm::vec3 mouseRayOrigin, mouseRayDirection;
    _viewFrustum.computePickRay(_pieMenu.getX() / (float)_glWidget->width(),
                                _pieMenu.getY() / (float)_glWidget->height(),
                                mouseRayOrigin, mouseRayDirection);
    glm::vec3 eyePositionIgnored;
    uint16_t  nodeIDIgnored;
    Avatar* leadingAvatar = isLookingAtOtherAvatar(mouseRayOrigin,
                                                   mouseRayDirection,
                                                   eyePositionIgnored,
                                                   nodeIDIgnored);

    _myAvatar.follow(leadingAvatar);
}

void Application::resetSensors() {
    _headMouseX = _mouseX = _glWidget->width() / 2;
    _headMouseY = _mouseY = _glWidget->height() / 2;
    
    if (_serialHeadSensor.isActive()) {
        _serialHeadSensor.resetAverages();
    }
    _webcam.reset();
    QCursor::setPos(_headMouseX, _headMouseY);
    _myAvatar.reset();
    _myTransmitter.resetLevels();
    _myAvatar.setVelocity(glm::vec3(0,0,0));
    _myAvatar.setThrust(glm::vec3(0,0,0));
}

static void setShortcutsEnabled(QWidget* widget, bool enabled) {
    foreach (QAction* action, widget->actions()) {
        QKeySequence shortcut = action->shortcut();
        if (!shortcut.isEmpty() && (shortcut[0] & (Qt::CTRL | Qt::ALT | Qt::META)) == 0) {
            // it's a shortcut that may coincide with a "regular" key, so switch its context
            action->setShortcutContext(enabled ? Qt::WindowShortcut : Qt::WidgetShortcut);
        }
    }
    foreach (QObject* child, widget->children()) {
        if (child->isWidgetType()) {
            setShortcutsEnabled(static_cast<QWidget*>(child), enabled);
        }
    }
}

void Application::setMenuShortcutsEnabled(bool enabled) {
    setShortcutsEnabled(_window->menuBar(), enabled);
}

void Application::updateCursor() {
    _glWidget->setCursor(OculusManager::isConnected() && _window->windowState().testFlag(Qt::WindowFullScreen) ?
        Qt::BlankCursor : Qt::ArrowCursor);
}

void Application::attachNewHeadToNode(Node* newNode) {
    if (newNode->getLinkedData() == NULL) {
        newNode->setLinkedData(new Avatar(newNode));
    }
}

void Application::nodeAdded(Node* node) {
}

void Application::nodeKilled(Node* node) {
    if (node->getType() == NODE_TYPE_VOXEL_SERVER) {
        uint16_t nodeID = node->getNodeID();
        // see if this is the first we've heard of this node...
        if (_voxelServerJurisdictions.find(nodeID) != _voxelServerJurisdictions.end()) {
            unsigned char* rootCode = _voxelServerJurisdictions[nodeID].getRootOctalCode();
            VoxelPositionSize rootDetails;
            voxelDetailsForCode(rootCode, rootDetails);

            printf("voxel server going away...... v[%f, %f, %f, %f]\n",
                rootDetails.x, rootDetails.y, rootDetails.z, rootDetails.s);
                
            // Add the jurisditionDetails object to the list of "fade outs"
            VoxelFade fade(VoxelFade::FADE_OUT, NODE_KILLED_RED, NODE_KILLED_GREEN, NODE_KILLED_BLUE);
            fade.voxelDetails = rootDetails;
            const float slightly_smaller = 0.99;
            fade.voxelDetails.s = fade.voxelDetails.s * slightly_smaller;
            _voxelFades.push_back(fade);
        }
    }
}

int Application::parseVoxelStats(unsigned char* messageData, ssize_t messageLength, sockaddr senderAddress) {

    // parse the incoming stats data, and stick it into our averaging stats object for now... even though this
    // means mixing in stats from potentially multiple servers.
    int statsMessageLength = _voxelSceneStats.unpackFromMessage(messageData, messageLength);

    // But, also identify the sender, and keep track of the contained jurisdiction root for this server
    Node* voxelServer = NodeList::getInstance()->nodeWithAddress(&senderAddress);
    
    // quick fix for crash... why would voxelServer be NULL?
    if (voxelServer) {
        uint16_t nodeID = voxelServer->getNodeID();

        VoxelPositionSize rootDetails;
        voxelDetailsForCode(_voxelSceneStats.getJurisdictionRoot(), rootDetails);
        
        // see if this is the first we've heard of this node...
        if (_voxelServerJurisdictions.find(nodeID) == _voxelServerJurisdictions.end()) {
            printf("stats from new voxel server... v[%f, %f, %f, %f]\n",
                rootDetails.x, rootDetails.y, rootDetails.z, rootDetails.s);

            // Add the jurisditionDetails object to the list of "fade outs"
            VoxelFade fade(VoxelFade::FADE_OUT, NODE_ADDED_RED, NODE_ADDED_GREEN, NODE_ADDED_BLUE);
            fade.voxelDetails = rootDetails;
            const float slightly_smaller = 0.99;
            fade.voxelDetails.s = fade.voxelDetails.s * slightly_smaller;
            _voxelFades.push_back(fade);
        }
        // store jurisdiction details for later use
        // This is bit of fiddling is because JurisdictionMap assumes it is the owner of the values used to construct it
        // but VoxelSceneStats thinks it's just returning a reference to it's contents. So we need to make a copy of the
        // details from the VoxelSceneStats to construct the JurisdictionMap
        JurisdictionMap jurisdictionMap;
        jurisdictionMap.copyContents(_voxelSceneStats.getJurisdictionRoot(), _voxelSceneStats.getJurisdictionEndNodes());
        _voxelServerJurisdictions[nodeID] = jurisdictionMap;
    }
    return statsMessageLength;
}

//  Receive packets from other nodes/servers and decide what to do with them!
<<<<<<< HEAD
void* Application::processVoxels(void* args) {
    Application* app = Application::getInstance();
    while (!app->_stopProcessVoxelsThread) {

        // check to see if the UI thread asked us to kill the voxel tree. since we're the only thread allowed to do that
        if (app->_wantToKillLocalVoxels) {
            app->_voxels.killLocalVoxels();
            app->_wantToKillLocalVoxels = false;
        }
        
        app->_voxelPacketMutex.lock();    
        while (app->_voxelPackets.size() > 0) {
            NetworkPacket& packet = app->_voxelPackets.front();
            app->processVoxelPacket(packet.getSenderAddress(), packet.getData(), packet.getLength());
            app->_voxelPackets.erase(app->_voxelPackets.begin());
        }
        app->_voxelPacketMutex.unlock();
    
        if (!app->_enableProcessVoxelsThread) {
            break;
        }
    }
    
    if (app->_enableProcessVoxelsThread) {
        pthread_exit(0); 
    }
    return NULL; 
}

void Application::queueVoxelPacket(sockaddr& senderAddress, unsigned char* packetData, ssize_t packetLength) {
    _voxelPacketMutex.lock();
    _voxelPackets.push_back(NetworkPacket(senderAddress, packetData, packetLength));
    _voxelPacketMutex.unlock();
}

void Application::processVoxelPacket(sockaddr& senderAddress, unsigned char* packetData, ssize_t packetLength) {
    PerformanceWarning warn(Menu::getInstance()->isOptionChecked(MenuOption::PipelineWarnings), "processVoxelPacket()");
    ssize_t messageLength = packetLength;

    // note: PACKET_TYPE_VOXEL_STATS can have PACKET_TYPE_VOXEL_DATA or PACKET_TYPE_VOXEL_DATA_MONOCHROME
    // immediately following them inside the same packet. So, we process the PACKET_TYPE_VOXEL_STATS first
    // then process any remaining bytes as if it was another packet
    if (packetData[0] == PACKET_TYPE_VOXEL_STATS) {
    
        int statsMessageLength = parseVoxelStats(packetData, messageLength, senderAddress);
        if (messageLength > statsMessageLength) {
            packetData += statsMessageLength;
            messageLength -= statsMessageLength;
            if (!packetVersionMatch(packetData)) {
                return; // bail since piggyback data doesn't match our versioning
            }
        } else {
            return; // bail since no piggyback data
        }
    } // fall through to piggyback message

    if (Menu::getInstance()->isOptionChecked(MenuOption::Voxels)) {
        Node* voxelServer = NodeList::getInstance()->nodeWithAddress(&senderAddress);
        if (voxelServer && socketMatch(voxelServer->getActiveSocket(), &senderAddress)) {
            voxelServer->lock();
            if (packetData[0] == PACKET_TYPE_ENVIRONMENT_DATA) {
                _environment.parseData(&senderAddress, packetData, messageLength);
            } else {
                _voxels.setDataSourceID(voxelServer->getNodeID());
                _voxels.parseData(packetData, messageLength);
                _voxels.setDataSourceID(UNKNOWN_NODE_ID);
            }
            voxelServer->unlock();
        }
    }
}

//  Receive packets from other nodes/servers and decide what to do with them!
=======
>>>>>>> ace9da5b
void* Application::networkReceive(void* args) {
    sockaddr senderAddress;
    ssize_t bytesReceived;
    
    Application* app = Application::getInstance();
    while (!app->_stopNetworkReceiveThread) {
        if (NodeList::getInstance()->getNodeSocket()->receive(&senderAddress, app->_incomingPacket, &bytesReceived)) {
        
            app->_packetCount++;
            app->_bytesCount += bytesReceived;
            
            if (packetVersionMatch(app->_incomingPacket)) {
                // only process this packet if we have a match on the packet version
                switch (app->_incomingPacket[0]) {
                    case PACKET_TYPE_TRANSMITTER_DATA_V2:
                        //  V2 = IOS transmitter app
                        app->_myTransmitter.processIncomingData(app->_incomingPacket, bytesReceived);
                        
                        break;
                    case PACKET_TYPE_MIXED_AUDIO:
                        app->_audio.addReceivedAudioToBuffer(app->_incomingPacket, bytesReceived);
                        break;
                    case PACKET_TYPE_VOXEL_DATA:
                    case PACKET_TYPE_VOXEL_DATA_MONOCHROME:
                    case PACKET_TYPE_Z_COMMAND:
                    case PACKET_TYPE_ERASE_VOXEL:
                    case PACKET_TYPE_VOXEL_STATS:
                    case PACKET_TYPE_ENVIRONMENT_DATA: {
                        // add this packet to our list of voxel packets and process them on the voxel processing
                        app->_voxelProcessor.queuePacket(senderAddress, app->_incomingPacket, bytesReceived);
                        break;
                    }
                    case PACKET_TYPE_BULK_AVATAR_DATA:
                        NodeList::getInstance()->processBulkNodeData(&senderAddress,
                                                                     app->_incomingPacket,
                                                                     bytesReceived);
                        getInstance()->_bandwidthMeter.inputStream(BandwidthMeter::AVATARS).updateValue(bytesReceived);
                        break;
                    case PACKET_TYPE_AVATAR_VOXEL_URL:
                        processAvatarVoxelURLMessage(app->_incomingPacket, bytesReceived);
                        break;
                    case PACKET_TYPE_AVATAR_FACE_VIDEO:
                        processAvatarFaceVideoMessage(app->_incomingPacket, bytesReceived);
                        break;
                    default:
                        NodeList::getInstance()->processNodeData(&senderAddress, app->_incomingPacket, bytesReceived);
                        break;
                }
            }
        } else if (!app->_enableNetworkThread) {
            break;
        }
    }
    
    if (app->_enableNetworkThread) {
        pthread_exit(0); 
    }
    return NULL; 
}

void Application::updateParticleSystem(float deltaTime) {

    if (!_particleSystemInitialized) {
    
        const int   LIFESPAN_IN_SECONDS  = 100000.0f;
        const float EMIT_RATE_IN_SECONDS = 10000.0;
        // create a stable test emitter and spit out a bunch of particles
        _coolDemoParticleEmitter = _particleSystem.addEmitter();
                
        if (_coolDemoParticleEmitter != -1) {
                
            _particleSystem.setShowingEmitter(_coolDemoParticleEmitter, true);
            glm::vec3 particleEmitterPosition = glm::vec3(5.0f, 1.0f, 5.0f);   
            
            _particleSystem.setEmitterPosition        (_coolDemoParticleEmitter, particleEmitterPosition);
            _particleSystem.setEmitterParticleLifespan(_coolDemoParticleEmitter, LIFESPAN_IN_SECONDS);
            _particleSystem.setEmitterThrust          (_coolDemoParticleEmitter, 0.0f);
            _particleSystem.setEmitterRate            (_coolDemoParticleEmitter, EMIT_RATE_IN_SECONDS); // to emit a pile o particles now
        }
        
        // signal that the particle system has been initialized 
        _particleSystemInitialized = true;         
    } else {
        // update the particle system
         
        static bool emitting = true;
        static float effectsTimer = 0.0f;
        effectsTimer += deltaTime;
        
        if (_coolDemoParticleEmitter != -1) {
                       
            _particleSystem.setEmitterDirection(_coolDemoParticleEmitter, glm::vec3(0.0f, 1.0f, 0.0f));
            
            ParticleSystem::ParticleAttributes attributes;

            attributes.radius                  = 0.01f;
            attributes.color                   = glm::vec4( 1.0f, 1.0f, 1.0f, 1.0f);
            attributes.gravity                 = 0.0f   + 0.05f  * sinf( effectsTimer * 0.52f );
            attributes.airFriction             = 2.5    + 2.0f   * sinf( effectsTimer * 0.32f );
            attributes.jitter                  = 0.05f  + 0.05f  * sinf( effectsTimer * 0.42f );
            attributes.emitterAttraction       = 0.015f + 0.015f * cosf( effectsTimer * 0.6f  );
            attributes.tornadoForce            = 0.0f   + 0.03f  * sinf( effectsTimer * 0.7f  );
            attributes.neighborAttraction      = 0.1f   + 0.1f   * cosf( effectsTimer * 0.8f  );
            attributes.neighborRepulsion       = 0.2f   + 0.2f   * sinf( effectsTimer * 0.4f  );
            attributes.bounce                  = 1.0f;
            attributes.usingCollisionSphere    = true;
            attributes.collisionSpherePosition = glm::vec3( 5.0f, 0.5f, 5.0f );
            attributes.collisionSphereRadius   = 0.5f;
            attributes.usingCollisionPlane     = true;
            attributes.collisionPlanePosition  = glm::vec3( 5.0f, 0.0f, 5.0f );
            attributes.collisionPlaneNormal    = glm::vec3( 0.0f, 1.0f, 0.0f );
            
            if (attributes.gravity < 0.0f) {
                attributes.gravity = 0.0f;
            }
            
            _particleSystem.setParticleAttributes(_coolDemoParticleEmitter, attributes);            
        }
        
        _particleSystem.setUpDirection(glm::vec3(0.0f, 1.0f, 0.0f));  
        _particleSystem.simulate(deltaTime); 
        
        const float EMIT_RATE_IN_SECONDS = 0.0;

        if (_coolDemoParticleEmitter != -1) {
            if (emitting) {
                _particleSystem.setEmitterRate(_coolDemoParticleEmitter, EMIT_RATE_IN_SECONDS); // stop emitter
                emitting = false;
            }
        }
    }
}


<|MERGE_RESOLUTION|>--- conflicted
+++ resolved
@@ -82,90 +82,6 @@
                                                  //  Startup optimistically with small jitter buffer that 
                                                  //  will start playback on the second received audio packet.
 
-<<<<<<< HEAD
-=======
-// customized canvas that simply forwards requests/events to the singleton application
-class GLCanvas : public QGLWidget {
-public:
-    GLCanvas();
-protected:
-    
-    virtual void initializeGL();
-    virtual void paintGL();
-    virtual void resizeGL(int width, int height);
-    
-    virtual void keyPressEvent(QKeyEvent* event);
-    virtual void keyReleaseEvent(QKeyEvent* event);
-    
-    virtual void mouseMoveEvent(QMouseEvent* event);
-    virtual void mousePressEvent(QMouseEvent* event);
-    virtual void mouseReleaseEvent(QMouseEvent* event);
-    
-    virtual bool event(QEvent* event);
-    
-    virtual void wheelEvent(QWheelEvent* event);
-};
-
-GLCanvas::GLCanvas() : QGLWidget(QGLFormat(QGL::NoDepthBuffer, QGL::NoStencilBuffer)) {
-}
-
-void GLCanvas::initializeGL() {
-    Application::getInstance()->initializeGL();
-    setAttribute(Qt::WA_AcceptTouchEvents);
-}
-
-void GLCanvas::paintGL() {
-    Application::getInstance()->paintGL();
-}
-
-void GLCanvas::resizeGL(int width, int height) {
-    Application::getInstance()->resizeGL(width, height);
-}
-
-void GLCanvas::keyPressEvent(QKeyEvent* event) {
-    Application::getInstance()->keyPressEvent(event);
-}
-
-void GLCanvas::keyReleaseEvent(QKeyEvent* event) {
-    Application::getInstance()->keyReleaseEvent(event);
-}
-
-void GLCanvas::mouseMoveEvent(QMouseEvent* event) {
-    Application::getInstance()->mouseMoveEvent(event);
-}
-
-void GLCanvas::mousePressEvent(QMouseEvent* event) {
-    Application::getInstance()->mousePressEvent(event);
-}
-
-void GLCanvas::mouseReleaseEvent(QMouseEvent* event) {
-    Application::getInstance()->mouseReleaseEvent(event);
-}
-
-int updateTime = 0;
-bool GLCanvas::event(QEvent* event) {
-    switch (event->type()) {
-        case QEvent::TouchBegin:
-            Application::getInstance()->touchBeginEvent(static_cast<QTouchEvent*>(event));
-            event->accept();
-            return true;
-        case QEvent::TouchEnd:
-            Application::getInstance()->touchEndEvent(static_cast<QTouchEvent*>(event));
-            return true;
-        case QEvent::TouchUpdate:
-            Application::getInstance()->touchUpdateEvent(static_cast<QTouchEvent*>(event));
-            return true;
-        default:
-            break;
-    }
-    return QGLWidget::event(event);
-}
-
-void GLCanvas::wheelEvent(QWheelEvent* event) {
-    Application::getInstance()->wheelEvent(event);
-}
-
->>>>>>> ace9da5b
 void messageHandler(QtMsgType type, const QMessageLogContext& context, const QString &message) {
     fprintf(stdout, "%s", message.toLocal8Bit().constData());
     LogDisplay::instance.addMessage(message.toLocal8Bit().constData());
@@ -586,7 +502,6 @@
             case Qt::Key_Period:
                 Menu::getInstance()->handleViewFrustumOffsetKeyModifier(event->key());
                 break;
-<<<<<<< HEAD
             case Qt::Key_Ampersand:
                 _paintOn = !_paintOn;
                 setupPaintingVoxel();
@@ -599,8 +514,6 @@
             case Qt::Key_Percent:
                 sendVoxelServerAddScene();
                 break;
-=======
->>>>>>> ace9da5b
                 
             case Qt::Key_Semicolon:
                 _audio.ping();
@@ -1299,7 +1212,6 @@
     _myAvatar.setWantOcclusionCulling(!disableOcclusionCulling);
 }
 
-<<<<<<< HEAD
 void Application::sendVoxelEditMessage(PACKET_TYPE type, VoxelDetail& detail) {
     unsigned char* bufferOut;
     int sizeOut;
@@ -1308,15 +1220,6 @@
         Application::controlledBroadcastToNodes(bufferOut, sizeOut, & NODE_TYPE_VOXEL_SERVER, 1);
         delete[] bufferOut;
     }
-=======
-void Application::updateVoxelModeActions() {
-    // only the sender can be checked
-    foreach (QAction* action, _voxelModeActions->actions()) {
-        if (action->isChecked() && action != sender()) {
-            action->setChecked(false);
-        }
-    } 
->>>>>>> ace9da5b
 }
 
 const glm::vec3 Application::getMouseVoxelWorldCoordinates(const VoxelDetail _mouseVoxel) {
@@ -2203,7 +2106,6 @@
             Avatar::sendAvatarVoxelURLMessage(_myAvatar.getVoxels()->getVoxelURL());
         }
     }
-<<<<<<< HEAD
 
     // If I'm in paint mode, send a voxel out to VOXEL server nodes.
     if (_paintOn) {
@@ -2224,8 +2126,6 @@
             sendVoxelEditMessage(message, _paintingVoxel);
         }
     }
-=======
->>>>>>> ace9da5b
 }
 
 /////////////////////////////////////////////////////////////////////////////////////
@@ -3262,16 +3162,10 @@
     if (Menu::getInstance()->isOptionChecked(MenuOption::VoxelAddMode)
         || Menu::getInstance()->isOptionChecked(MenuOption::VoxelColorMode)) {
         if (_mouseVoxel.s != 0) {
-<<<<<<< HEAD
             PACKET_TYPE message = Menu::getInstance()->isOptionChecked(MenuOption::DestructiveAddVoxel)
                 ? PACKET_TYPE_SET_VOXEL_DESTRUCTIVE
                 : PACKET_TYPE_SET_VOXEL;
             sendVoxelEditMessage(message, _mouseVoxel);
-=======
-            PACKET_TYPE message = (_destructiveAddVoxel->isChecked() ?
-                PACKET_TYPE_SET_VOXEL_DESTRUCTIVE : PACKET_TYPE_SET_VOXEL);
-            _voxelEditSender.sendVoxelEditMessage(message, _mouseVoxel);
->>>>>>> ace9da5b
             
             // create the voxel locally so it appears immediately
             _voxels.createVoxel(_mouseVoxel.x, _mouseVoxel.y, _mouseVoxel.z, _mouseVoxel.s,
@@ -3479,7 +3373,6 @@
 }
 
 //  Receive packets from other nodes/servers and decide what to do with them!
-<<<<<<< HEAD
 void* Application::processVoxels(void* args) {
     Application* app = Application::getInstance();
     while (!app->_stopProcessVoxelsThread) {
@@ -3553,8 +3446,6 @@
 }
 
 //  Receive packets from other nodes/servers and decide what to do with them!
-=======
->>>>>>> ace9da5b
 void* Application::networkReceive(void* args) {
     sockaddr senderAddress;
     ssize_t bytesReceived;
