//
//  Webcam.cpp
//  interface
//
//  Created by Andrzej Kapolka on 6/17/13.
//  Copyright (c) 2013 High Fidelity, Inc. All rights reserved.

#include <QTimer>
#include <QtDebug>

#include <vpx_encoder.h>
#include <vp8cx.h>

#ifdef __APPLE__
#include <UVCCameraControl.hpp>
#endif

#include <SharedUtil.h>

#include "Application.h"
#include "Webcam.h"
#include "avatar/Face.h"

using namespace cv;
using namespace std;

#ifdef HAVE_OPENNI
using namespace xn;
#endif

// register types with Qt metatype system
int jointVectorMetaType = qRegisterMetaType<JointVector>("JointVector");
int matMetaType = qRegisterMetaType<Mat>("cv::Mat");
int rotatedRectMetaType = qRegisterMetaType<RotatedRect>("cv::RotatedRect");

Webcam::Webcam() : _enabled(false), _active(false), _colorTextureID(0), _depthTextureID(0), _skeletonTrackingOn(false) {
    // the grabber simply runs as fast as possible
    _grabber = new FrameGrabber();
    _grabber->moveToThread(&_grabberThread);
}

void Webcam::setEnabled(bool enabled) {
    if (_enabled == enabled) {
        return;
    }
    if ((_enabled = enabled)) {
        _grabberThread.start();
        _startTimestamp = 0;
        _frameCount = 0;
        
        // let the grabber know we're ready for the first frame
        QMetaObject::invokeMethod(_grabber, "reset");
        QMetaObject::invokeMethod(_grabber, "grabFrame");
    
    } else {
        QMetaObject::invokeMethod(_grabber, "shutdown");
        _active = false;
    }
}

const float UNINITIALIZED_FACE_DEPTH = 0.0f;

void Webcam::reset() {
    _initialFaceRect = RotatedRect();
    _initialFaceDepth = UNINITIALIZED_FACE_DEPTH;
    
    if (_enabled) {
        // send a message to the grabber
        QMetaObject::invokeMethod(_grabber, "reset");
    }
}

void Webcam::renderPreview(int screenWidth, int screenHeight) {
    if (_enabled && _colorTextureID != 0) {
        glBindTexture(GL_TEXTURE_2D, _colorTextureID);
        glEnable(GL_TEXTURE_2D);
        glColor3f(1.0f, 1.0f, 1.0f);
        glBegin(GL_QUADS);
            const int PREVIEW_HEIGHT = 200;
            int previewWidth = _textureSize.width * PREVIEW_HEIGHT / _textureSize.height;
            int top = screenHeight - 600;
            int left = screenWidth - previewWidth - 10;
            
            glTexCoord2f(0, 0);
            glVertex2f(left, top);
            glTexCoord2f(1, 0);
            glVertex2f(left + previewWidth, top);
            glTexCoord2f(1, 1);
            glVertex2f(left + previewWidth, top + PREVIEW_HEIGHT);
            glTexCoord2f(0, 1);
            glVertex2f(left, top + PREVIEW_HEIGHT);
        glEnd();
        
        if (_depthTextureID != 0) {
            glBindTexture(GL_TEXTURE_2D, _depthTextureID);
            glBegin(GL_QUADS);
                glTexCoord2f(0, 0);
                glVertex2f(left, top - PREVIEW_HEIGHT);
                glTexCoord2f(1, 0);
                glVertex2f(left + previewWidth, top - PREVIEW_HEIGHT);
                glTexCoord2f(1, 1);
                glVertex2f(left + previewWidth, top);
                glTexCoord2f(0, 1);
                glVertex2f(left, top);
            glEnd();
            
            glBindTexture(GL_TEXTURE_2D, 0);
            glDisable(GL_TEXTURE_2D);
            
            if (!_joints.isEmpty()) {
                glColor3f(1.0f, 0.0f, 0.0f);
                glPointSize(4.0f);
                glBegin(GL_POINTS);
                    float projectedScale = PREVIEW_HEIGHT / _textureSize.height;
                    foreach (const Joint& joint, _joints) {
                        if (joint.isValid) {
                            glVertex2f(left + joint.projected.x * projectedScale,
                                top - PREVIEW_HEIGHT + joint.projected.y * projectedScale);
                        }
                    }
                glEnd();
                glPointSize(1.0f);
            }
        } else {
            glBindTexture(GL_TEXTURE_2D, 0);
            glDisable(GL_TEXTURE_2D);
        }
        
        glColor3f(1.0f, 1.0f, 1.0f);
        glBegin(GL_LINE_LOOP);
            Point2f facePoints[4];
            _faceRect.points(facePoints);
            float xScale = previewWidth / _textureSize.width;
            float yScale = PREVIEW_HEIGHT / _textureSize.height;
            glVertex2f(left + facePoints[0].x * xScale, top + facePoints[0].y * yScale);
            glVertex2f(left + facePoints[1].x * xScale, top + facePoints[1].y * yScale);
            glVertex2f(left + facePoints[2].x * xScale, top + facePoints[2].y * yScale);
            glVertex2f(left + facePoints[3].x * xScale, top + facePoints[3].y * yScale);
        glEnd();
        
        const int MAX_FPS_CHARACTERS = 30;
        char fps[MAX_FPS_CHARACTERS];
        sprintf(fps, "FPS: %d", (int)(roundf(_frameCount * 1000000.0f / (usecTimestampNow() - _startTimestamp))));
        drawtext(left, top + PREVIEW_HEIGHT + 20, 0.10, 0, 1, 0, fps);
    }
}

Webcam::~Webcam() {
    // stop the grabber thread
    _grabberThread.quit();
    _grabberThread.wait();
    
    delete _grabber;
}

const float METERS_PER_MM = 1.0f / 1000.0f;

void Webcam::setFrame(const Mat& color, int format, const Mat& depth, float midFaceDepth,
        float aspectRatio, const RotatedRect& faceRect, bool sending, const JointVector& joints) {
    IplImage colorImage = color;
    glPixelStorei(GL_UNPACK_ROW_LENGTH, colorImage.widthStep / 3);
    if (_colorTextureID == 0) {
        glGenTextures(1, &_colorTextureID);
        glBindTexture(GL_TEXTURE_2D, _colorTextureID);
        glTexImage2D(GL_TEXTURE_2D, 0, GL_RGB, _textureSize.width = colorImage.width, _textureSize.height = colorImage.height,
            0, format, GL_UNSIGNED_BYTE, colorImage.imageData);
        glTexParameteri(GL_TEXTURE_2D, GL_TEXTURE_MIN_FILTER, GL_LINEAR);
        qDebug("Capturing video at %gx%g.\n", _textureSize.width, _textureSize.height);
    
    } else {
        glBindTexture(GL_TEXTURE_2D, _colorTextureID);
        glTexSubImage2D(GL_TEXTURE_2D, 0, 0, 0, _textureSize.width, _textureSize.height, format,
            GL_UNSIGNED_BYTE, colorImage.imageData);
    }
    
    if (!depth.empty()) {
        IplImage depthImage = depth;
        glPixelStorei(GL_UNPACK_ROW_LENGTH, depthImage.widthStep);
        if (_depthTextureID == 0) {
            glGenTextures(1, &_depthTextureID);
            glBindTexture(GL_TEXTURE_2D, _depthTextureID);
            glTexImage2D(GL_TEXTURE_2D, 0, GL_LUMINANCE, depthImage.width, depthImage.height, 0,
                GL_LUMINANCE, GL_UNSIGNED_BYTE, depthImage.imageData);
            glTexParameteri(GL_TEXTURE_2D, GL_TEXTURE_MIN_FILTER, GL_NEAREST);
            glTexParameteri(GL_TEXTURE_2D, GL_TEXTURE_MAG_FILTER, GL_NEAREST);
            
        } else {
            glBindTexture(GL_TEXTURE_2D, _depthTextureID);
            glTexSubImage2D(GL_TEXTURE_2D, 0, 0, 0, _textureSize.width, _textureSize.height, GL_LUMINANCE,
                GL_UNSIGNED_BYTE, depthImage.imageData);        
        }
    }
    glPixelStorei(GL_UNPACK_ROW_LENGTH, 0);
    glBindTexture(GL_TEXTURE_2D, 0);
    
    // store our various data, update our frame count for fps computation
    _aspectRatio = aspectRatio;
    _faceRect = faceRect;
<<<<<<< HEAD
    if (_skeletonTrackingOn) _joints = joints;
=======
    _sending = sending;
    _joints = joints;
>>>>>>> cba2c6e3
    _frameCount++;
    
    const int MAX_FPS = 60;
    const int MIN_FRAME_DELAY = 1000000 / MAX_FPS;
    uint64_t now = usecTimestampNow();
    int remaining = MIN_FRAME_DELAY;
    if (_startTimestamp == 0) {
        _startTimestamp = now;
    } else {
        remaining -= (now - _lastFrameTimestamp);
    }
    _lastFrameTimestamp = now;
    
    // see if we have joint data
    if (!_joints.isEmpty()) {
        _estimatedJoints.resize(NUM_AVATAR_JOINTS);
        glm::vec3 origin;
        if (_joints[AVATAR_JOINT_LEFT_HIP].isValid && _joints[AVATAR_JOINT_RIGHT_HIP].isValid) {
            origin = glm::mix(_joints[AVATAR_JOINT_LEFT_HIP].position, _joints[AVATAR_JOINT_RIGHT_HIP].position, 0.5f);
        
        } else if (_joints[AVATAR_JOINT_TORSO].isValid) {
            const glm::vec3 TORSO_TO_PELVIS = glm::vec3(0.0f, -0.09f, -0.01f);
            origin = _joints[AVATAR_JOINT_TORSO].position + TORSO_TO_PELVIS;
        }
        for (int i = 0; i < NUM_AVATAR_JOINTS; i++) {
            if (!_joints[i].isValid) {
                continue;
            }
            const float JOINT_SMOOTHING = 0.5f;
            _estimatedJoints[i].isValid = true;
            _estimatedJoints[i].position = glm::mix(_joints[i].position - origin,
                _estimatedJoints[i].position, JOINT_SMOOTHING);
            _estimatedJoints[i].rotation = safeMix(_joints[i].rotation,
                _estimatedJoints[i].rotation, JOINT_SMOOTHING);
        }
        _estimatedRotation = safeEulerAngles(_estimatedJoints[AVATAR_JOINT_HEAD_BASE].rotation);
        _estimatedPosition = _estimatedJoints[AVATAR_JOINT_HEAD_BASE].position;
        
    } else {
        // roll is just the angle of the face rect
        const float ROTATION_SMOOTHING = 0.95f;
        _estimatedRotation.z = glm::mix(_faceRect.angle, _estimatedRotation.z, ROTATION_SMOOTHING);
        
        // determine position based on translation and scaling of the face rect/mean face depth
        if (_initialFaceRect.size.area() == 0) {
            _initialFaceRect = _faceRect;
            _estimatedPosition = glm::vec3();
            _initialFaceDepth = midFaceDepth;
        
        } else {
            float proportion, z;
            if (midFaceDepth == UNINITIALIZED_FACE_DEPTH) {
                proportion = sqrtf(_initialFaceRect.size.area() / (float)_faceRect.size.area());
                const float INITIAL_DISTANCE_TO_CAMERA = 0.333f;
                z = INITIAL_DISTANCE_TO_CAMERA * proportion - INITIAL_DISTANCE_TO_CAMERA;           
                   
            } else {
                z = (midFaceDepth - _initialFaceDepth) * METERS_PER_MM;    
                proportion = midFaceDepth / _initialFaceDepth;
            }
            const float POSITION_SCALE = 0.5f;
            _estimatedPosition = glm::vec3(
                (_faceRect.center.x - _initialFaceRect.center.x) * proportion * POSITION_SCALE / _textureSize.width,
                (_faceRect.center.y - _initialFaceRect.center.y) * proportion * POSITION_SCALE / _textureSize.width,
                z);
        }
    }
    
    // note that we have data
    _active = true;
    
    // let the grabber know we're ready for the next frame
    QTimer::singleShot(qMax((int)remaining / 1000, 0), _grabber, SLOT(grabFrame()));
}

FrameGrabber::FrameGrabber() : _initialized(false), _videoSendMode(FULL_FRAME_VIDEO), _capture(0), _searchWindow(0, 0, 0, 0),
    _smoothedMidFaceDepth(UNINITIALIZED_FACE_DEPTH), _colorCodec(), _depthCodec(), _frameCount(0) {
}

FrameGrabber::~FrameGrabber() {
    if (_initialized) {
        shutdown();
    }
}

#ifdef HAVE_OPENNI
static AvatarJointID xnToAvatarJoint(XnSkeletonJoint joint) {
    switch (joint) {
        case XN_SKEL_HEAD: return AVATAR_JOINT_HEAD_TOP;
        case XN_SKEL_NECK: return AVATAR_JOINT_HEAD_BASE;
        case XN_SKEL_TORSO: return AVATAR_JOINT_CHEST;
        
        case XN_SKEL_LEFT_SHOULDER: return AVATAR_JOINT_RIGHT_ELBOW;
        case XN_SKEL_LEFT_ELBOW: return AVATAR_JOINT_RIGHT_WRIST;
        
        case XN_SKEL_RIGHT_SHOULDER: return AVATAR_JOINT_LEFT_ELBOW;
        case XN_SKEL_RIGHT_ELBOW: return AVATAR_JOINT_LEFT_WRIST;
        
        case XN_SKEL_LEFT_HIP: return AVATAR_JOINT_RIGHT_KNEE;
        case XN_SKEL_LEFT_KNEE: return AVATAR_JOINT_RIGHT_HEEL;
        case XN_SKEL_LEFT_FOOT: return AVATAR_JOINT_RIGHT_TOES;
        
        case XN_SKEL_RIGHT_HIP: return AVATAR_JOINT_LEFT_KNEE;
        case XN_SKEL_RIGHT_KNEE: return AVATAR_JOINT_LEFT_HEEL;
        case XN_SKEL_RIGHT_FOOT: return AVATAR_JOINT_LEFT_TOES;
        
        default: return AVATAR_JOINT_NULL;
    }
}

static int getParentJoint(XnSkeletonJoint joint) {
    switch (joint) {
        case XN_SKEL_HEAD: return XN_SKEL_NECK;
        case XN_SKEL_TORSO: return -1;
        
        case XN_SKEL_LEFT_ELBOW: return XN_SKEL_LEFT_SHOULDER;
        case XN_SKEL_LEFT_HAND: return XN_SKEL_LEFT_ELBOW;
        
        case XN_SKEL_RIGHT_ELBOW: return XN_SKEL_RIGHT_SHOULDER;
        case XN_SKEL_RIGHT_HAND: return XN_SKEL_RIGHT_ELBOW;
        
        case XN_SKEL_LEFT_KNEE: return XN_SKEL_LEFT_HIP;
        case XN_SKEL_LEFT_FOOT: return XN_SKEL_LEFT_KNEE;
        
        case XN_SKEL_RIGHT_KNEE: return XN_SKEL_RIGHT_HIP;
        case XN_SKEL_RIGHT_FOOT: return XN_SKEL_RIGHT_KNEE;
        
        default: return XN_SKEL_TORSO;
    }
}

static glm::vec3 xnToGLM(const XnVector3D& vector, bool flip = false) {
    return glm::vec3(vector.X * (flip ? -1 : 1), vector.Y, vector.Z);
}

static glm::quat xnToGLM(const XnMatrix3X3& matrix) {
    glm::quat rotation = glm::quat_cast(glm::mat3(
        matrix.elements[0], matrix.elements[1], matrix.elements[2],
        matrix.elements[3], matrix.elements[4], matrix.elements[5],
        matrix.elements[6], matrix.elements[7], matrix.elements[8]));
    return glm::quat(rotation.w, -rotation.x, rotation.y, rotation.z);
}

static void XN_CALLBACK_TYPE newUser(UserGenerator& generator, XnUserID id, void* cookie) {
    qDebug("Found user %d.\n", id);
    generator.GetSkeletonCap().RequestCalibration(id, false);
}

static void XN_CALLBACK_TYPE lostUser(UserGenerator& generator, XnUserID id, void* cookie) {
    qDebug("Lost user %d.\n", id);
}

static void XN_CALLBACK_TYPE calibrationStarted(SkeletonCapability& capability, XnUserID id, void* cookie) {
    qDebug("Calibration started for user %d.\n", id);
}

static void XN_CALLBACK_TYPE calibrationCompleted(SkeletonCapability& capability,
        XnUserID id, XnCalibrationStatus status, void* cookie) {
    if (status == XN_CALIBRATION_STATUS_OK) {
        qDebug("Calibration completed for user %d.\n", id);
        capability.StartTracking(id);
    
    } else {
        qDebug("Calibration failed to user %d.\n", id);
        capability.RequestCalibration(id, true);
    }
}
#endif

void FrameGrabber::cycleVideoSendMode() {
    _videoSendMode = (VideoSendMode)((_videoSendMode + 1) % VIDEO_SEND_MODE_COUNT);
    _searchWindow = cv::Rect(0, 0, 0, 0);
    
    destroyCodecs();
}

void FrameGrabber::reset() {
    _searchWindow = cv::Rect(0, 0, 0, 0);

#ifdef HAVE_OPENNI
    if (_userGenerator.IsValid() && _userGenerator.GetSkeletonCap().IsTracking(_userID)) {
        _userGenerator.GetSkeletonCap().RequestCalibration(_userID, true);
    }
#endif
}

void FrameGrabber::shutdown() {
    if (_capture != 0) {
        cvReleaseCapture(&_capture);
        _capture = 0;
    }
    destroyCodecs();
    _initialized = false;
    
    thread()->quit();
}

static Point clip(const Point& point, const Rect& bounds) {
    return Point(glm::clamp(point.x, bounds.x, bounds.x + bounds.width - 1),
        glm::clamp(point.y, bounds.y, bounds.y + bounds.height - 1));
}

void FrameGrabber::grabFrame() {
    if (!(_initialized || init())) {
        return;
    }
    int format = GL_BGR;
    Mat color, depth;
    JointVector joints;
    
#ifdef HAVE_OPENNI
    if (_depthGenerator.IsValid()) {
        _xnContext.WaitAnyUpdateAll();
        color = Mat(_imageMetaData.YRes(), _imageMetaData.XRes(), CV_8UC3, (void*)_imageGenerator.GetImageMap());
        format = GL_RGB;
        
        depth = Mat(_depthMetaData.YRes(), _depthMetaData.XRes(), CV_16UC1, (void*)_depthGenerator.GetDepthMap());
        
        _userID = 0;
        XnUInt16 userCount = 1; 
        _userGenerator.GetUsers(&_userID, userCount);
        if (userCount > 0 && _userGenerator.GetSkeletonCap().IsTracking(_userID)) {
            joints.resize(NUM_AVATAR_JOINTS);
            const int MAX_ACTIVE_JOINTS = 16;
            XnSkeletonJoint activeJoints[MAX_ACTIVE_JOINTS];
            XnUInt16 activeJointCount = MAX_ACTIVE_JOINTS;
            _userGenerator.GetSkeletonCap().EnumerateActiveJoints(activeJoints, activeJointCount);
            XnSkeletonJointTransformation transform;
            for (int i = 0; i < activeJointCount; i++) {
                AvatarJointID avatarJoint = xnToAvatarJoint(activeJoints[i]);
                if (avatarJoint == AVATAR_JOINT_NULL) {
                    continue;
                }
                _userGenerator.GetSkeletonCap().GetSkeletonJoint(_userID, activeJoints[i], transform);
                XnVector3D projected;
                _depthGenerator.ConvertRealWorldToProjective(1, &transform.position.position, &projected);
                glm::quat rotation = xnToGLM(transform.orientation.orientation);
                int parentJoint = getParentJoint(activeJoints[i]);
                if (parentJoint != -1) {
                    XnSkeletonJointOrientation parentOrientation;
                    _userGenerator.GetSkeletonCap().GetSkeletonJointOrientation(
                        _userID, (XnSkeletonJoint)parentJoint, parentOrientation);
                    rotation = glm::inverse(xnToGLM(parentOrientation.orientation)) * rotation;
                }
                joints[avatarJoint] = Joint(xnToGLM(transform.position.position, true) * METERS_PER_MM,
                    rotation, xnToGLM(projected));
            }
        }
    }
#endif

    if (color.empty()) {
        IplImage* image = cvQueryFrame(_capture);
        if (image == 0) {
            // try again later
            QMetaObject::invokeMethod(this, "grabFrame", Qt::QueuedConnection);
            return;
        }
        // make sure it's in the format we expect
        if (image->nChannels != 3 || image->depth != IPL_DEPTH_8U || image->dataOrder != IPL_DATA_ORDER_PIXEL ||
                image->origin != 0) {
            qDebug("Invalid webcam image format.\n");
            return;
        }
        color = image;
    }
    
    int encodedWidth;
    int encodedHeight;
    int depthBitrateMultiplier = 1;
    Mat faceTransform;
    float aspectRatio;
    if (_videoSendMode == FULL_FRAME_VIDEO) {
        // no need to find the face if we're sending full frame video
        _smoothedFaceRect = RotatedRect(Point2f(color.cols / 2.0f, color.rows / 2.0f), Size2f(color.cols, color.rows), 0.0f);
        encodedWidth = color.cols;
        encodedHeight = color.rows;
        aspectRatio = FULL_FRAME_ASPECT;
        
    } else {
        // if we don't have a search window (yet), try using the face cascade
        int channels = 0;
        float ranges[] = { 0, 180 };
        const float* range = ranges;
        if (_searchWindow.area() == 0) {
            vector<Rect> faces;
            _faceCascade.detectMultiScale(color, faces, 1.1, 6);
            if (!faces.empty()) {
                _searchWindow = faces.front();
                updateHSVFrame(color, format);
            
                Mat faceHsv(_hsvFrame, _searchWindow);
                Mat faceMask(_mask, _searchWindow);
                int sizes = 30;
                calcHist(&faceHsv, 1, &channels, faceMask, _histogram, 1, &sizes, &range);
                double min, max;
                minMaxLoc(_histogram, &min, &max);
                _histogram.convertTo(_histogram, -1, (max == 0.0) ? 0.0 : 255.0 / max);
            }
        }
        RotatedRect faceRect;
        if (_searchWindow.area() > 0) {
            updateHSVFrame(color, format);
            
            calcBackProject(&_hsvFrame, 1, &channels, _histogram, _backProject, &range);
            bitwise_and(_backProject, _mask, _backProject);
            
            faceRect = CamShift(_backProject, _searchWindow, TermCriteria(CV_TERMCRIT_EPS | CV_TERMCRIT_ITER, 10, 1));
            Rect faceBounds = faceRect.boundingRect();
            Rect imageBounds(0, 0, color.cols, color.rows);
            _searchWindow = Rect(clip(faceBounds.tl(), imageBounds), clip(faceBounds.br(), imageBounds));
        }
        const int ENCODED_FACE_WIDTH = 128;
        const int ENCODED_FACE_HEIGHT = 128;
        encodedWidth = ENCODED_FACE_WIDTH;
        encodedHeight = ENCODED_FACE_HEIGHT;
        depthBitrateMultiplier = 2;
        
        // correct for 180 degree rotations
        if (faceRect.angle < -90.0f) {
            faceRect.angle += 180.0f;
            
        } else if (faceRect.angle > 90.0f) {
            faceRect.angle -= 180.0f;
        }
        
        // compute the smoothed face rect
        if (_smoothedFaceRect.size.area() == 0) {
            _smoothedFaceRect = faceRect;
            
        } else {
            const float FACE_RECT_SMOOTHING = 0.9f;
            _smoothedFaceRect.center.x = glm::mix(faceRect.center.x, _smoothedFaceRect.center.x, FACE_RECT_SMOOTHING);
            _smoothedFaceRect.center.y = glm::mix(faceRect.center.y, _smoothedFaceRect.center.y, FACE_RECT_SMOOTHING);
            _smoothedFaceRect.size.width = glm::mix(faceRect.size.width, _smoothedFaceRect.size.width, FACE_RECT_SMOOTHING);
            _smoothedFaceRect.size.height = glm::mix(faceRect.size.height, _smoothedFaceRect.size.height, FACE_RECT_SMOOTHING); 
            _smoothedFaceRect.angle = glm::mix(faceRect.angle, _smoothedFaceRect.angle, FACE_RECT_SMOOTHING);
        }
    
        // use the face rect to compute the face transform, aspect ratio
        Point2f sourcePoints[4];
        _smoothedFaceRect.points(sourcePoints);
        Point2f destPoints[] = { Point2f(0, encodedHeight), Point2f(0, 0), Point2f(encodedWidth, 0) };
        faceTransform = getAffineTransform(sourcePoints, destPoints);
        aspectRatio = _smoothedFaceRect.size.width / _smoothedFaceRect.size.height;
    }
        
    const ushort ELEVEN_BIT_MINIMUM = 0;
    const uchar EIGHT_BIT_MIDPOINT = 128;
    double depthOffset;
    if (!depth.empty()) {
        if (_videoSendMode == FACE_VIDEO) {
            // warp the face depth without interpolation (because it will contain invalid zero values)
            _faceDepth.create(encodedHeight, encodedWidth, CV_16UC1);
            warpAffine(depth, _faceDepth, faceTransform, _faceDepth.size(), INTER_NEAREST);
        
        } else {
            _faceDepth = depth;
        }
        _smoothedFaceDepth.create(encodedHeight, encodedWidth, CV_16UC1);
            
        // smooth the depth over time
        const ushort ELEVEN_BIT_MAXIMUM = 2047;
        const float DEPTH_SMOOTHING = 0.25f;
        ushort* src = _faceDepth.ptr<ushort>();
        ushort* dest = _smoothedFaceDepth.ptr<ushort>();
        ushort minimumDepth = numeric_limits<ushort>::max();
        for (int i = 0; i < encodedHeight; i++) {
            for (int j = 0; j < encodedWidth; j++) {
                ushort depth = *src++;
                if (depth != ELEVEN_BIT_MINIMUM && depth != ELEVEN_BIT_MAXIMUM) {
                    minimumDepth = min(minimumDepth, depth);
                    *dest = (*dest == ELEVEN_BIT_MINIMUM) ? depth : (ushort)glm::mix(depth, *dest, DEPTH_SMOOTHING);
                }
                dest++;
            }
        }
        const ushort MINIMUM_DEPTH_OFFSET = 64;
        const float FIXED_MID_DEPTH = 640.0f;
        float midFaceDepth = (_videoSendMode == FACE_VIDEO) ? (minimumDepth + MINIMUM_DEPTH_OFFSET) : FIXED_MID_DEPTH;
        
        // smooth the mid face depth over time
        const float MID_FACE_DEPTH_SMOOTHING = 0.5f;
        _smoothedMidFaceDepth = (_smoothedMidFaceDepth == UNINITIALIZED_FACE_DEPTH) ? midFaceDepth :
            glm::mix(midFaceDepth, _smoothedMidFaceDepth, MID_FACE_DEPTH_SMOOTHING);

        // convert from 11 to 8 bits for preview/local display
        depthOffset = EIGHT_BIT_MIDPOINT - _smoothedMidFaceDepth;
        depth.convertTo(_grayDepthFrame, CV_8UC1, 1.0, depthOffset);
    }
    
    QByteArray payload;
    if (_videoSendMode != NO_VIDEO) {
        if (_colorCodec.name == 0) {
            // initialize encoder context(s)
            vpx_codec_enc_cfg_t codecConfig;
            vpx_codec_enc_config_default(vpx_codec_vp8_cx(), &codecConfig, 0);
            codecConfig.rc_target_bitrate = encodedWidth * encodedHeight *
                codecConfig.rc_target_bitrate / codecConfig.g_w / codecConfig.g_h;
            codecConfig.g_w = encodedWidth;
            codecConfig.g_h = encodedHeight;
            vpx_codec_enc_init(&_colorCodec, vpx_codec_vp8_cx(), &codecConfig, 0);
            
            if (!depth.empty()) {
                codecConfig.rc_target_bitrate *= depthBitrateMultiplier;
                vpx_codec_enc_init(&_depthCodec, vpx_codec_vp8_cx(), &codecConfig, 0);
            }
        }
    
        Mat transform;
        if (_videoSendMode == FACE_VIDEO) {
            // resize/rotate face into encoding rectangle
            _faceColor.create(encodedHeight, encodedWidth, CV_8UC3);
            warpAffine(color, _faceColor, faceTransform, _faceColor.size());
        
        } else {
            _faceColor = color;
        }
        
        // convert from RGB to YV12: see http://www.fourcc.org/yuv.php and
        // http://docs.opencv.org/modules/imgproc/doc/miscellaneous_transformations.html#cvtcolor
        const int ENCODED_BITS_PER_Y = 8;
        const int ENCODED_BITS_PER_VU = 2;
        const int ENCODED_BITS_PER_PIXEL = ENCODED_BITS_PER_Y + 2 * ENCODED_BITS_PER_VU;
        const int BITS_PER_BYTE = 8;
        _encodedFace.resize(encodedWidth * encodedHeight * ENCODED_BITS_PER_PIXEL / BITS_PER_BYTE);
        vpx_image_t vpxImage;
        vpx_img_wrap(&vpxImage, VPX_IMG_FMT_YV12, encodedWidth, encodedHeight, 1,
            (unsigned char*)_encodedFace.data());
        uchar* yline = vpxImage.planes[0];
        uchar* vline = vpxImage.planes[1];
        uchar* uline = vpxImage.planes[2];
        const int Y_RED_WEIGHT = (int)(0.299 * 256);
        const int Y_GREEN_WEIGHT = (int)(0.587 * 256);
        const int Y_BLUE_WEIGHT = (int)(0.114 * 256);
        const int V_RED_WEIGHT = (int)(0.713 * 256);
        const int U_BLUE_WEIGHT = (int)(0.564 * 256);
        int redIndex = 0;
        int greenIndex = 1;
        int blueIndex = 2;
        if (format == GL_BGR) {
            redIndex = 2;
            blueIndex = 0;
        }
        for (int i = 0; i < encodedHeight; i += 2) {
            uchar* ydest = yline;
            uchar* vdest = vline;
            uchar* udest = uline;
            for (int j = 0; j < encodedWidth; j += 2) {
                uchar* tl = _faceColor.ptr(i, j);
                uchar* tr = _faceColor.ptr(i, j + 1);
                uchar* bl = _faceColor.ptr(i + 1, j);
                uchar* br = _faceColor.ptr(i + 1, j + 1);
                
                ydest[0] = (tl[redIndex] * Y_RED_WEIGHT + tl[1] * Y_GREEN_WEIGHT + tl[blueIndex] * Y_BLUE_WEIGHT) >> 8;
                ydest[1] = (tr[redIndex] * Y_RED_WEIGHT + tr[1] * Y_GREEN_WEIGHT + tr[blueIndex] * Y_BLUE_WEIGHT) >> 8;
                ydest[vpxImage.stride[0]] = (bl[redIndex] * Y_RED_WEIGHT + bl[greenIndex] *
                    Y_GREEN_WEIGHT + bl[blueIndex] * Y_BLUE_WEIGHT) >> 8;
                ydest[vpxImage.stride[0] + 1] = (br[redIndex] * Y_RED_WEIGHT + br[greenIndex] *
                    Y_GREEN_WEIGHT + br[blueIndex] * Y_BLUE_WEIGHT) >> 8;
                ydest += 2;
                
                int totalRed = tl[redIndex] + tr[redIndex] + bl[redIndex] + br[redIndex];
                int totalGreen = tl[greenIndex] + tr[greenIndex] + bl[greenIndex] + br[greenIndex];
                int totalBlue = tl[blueIndex] + tr[blueIndex] + bl[blueIndex] + br[blueIndex];
                int totalY = (totalRed * Y_RED_WEIGHT + totalGreen * Y_GREEN_WEIGHT + totalBlue * Y_BLUE_WEIGHT) >> 8;
                
                *vdest++ = (((totalRed - totalY) * V_RED_WEIGHT) >> 10) + 128;
                *udest++ = (((totalBlue - totalY) * U_BLUE_WEIGHT) >> 10) + 128;
            }
            yline += vpxImage.stride[0] * 2;
            vline += vpxImage.stride[1];
            uline += vpxImage.stride[2];
        }
        
        // encode the frame
        vpx_codec_encode(&_colorCodec, &vpxImage, ++_frameCount, 1, 0, VPX_DL_REALTIME);

        // start the payload off with the aspect ratio (zero for full frame)
        payload.append((const char*)&aspectRatio, sizeof(float));

        // extract the encoded frame
        vpx_codec_iter_t iterator = 0;
        const vpx_codec_cx_pkt_t* packet;
        while ((packet = vpx_codec_get_cx_data(&_colorCodec, &iterator)) != 0) {
            if (packet->kind == VPX_CODEC_CX_FRAME_PKT) {
                // prepend the length, which will indicate whether there's a depth frame too
                payload.append((const char*)&packet->data.frame.sz, sizeof(packet->data.frame.sz));
                payload.append((const char*)packet->data.frame.buf, packet->data.frame.sz);
            }
        }
        
        if (!depth.empty()) {
            // convert with mask
            uchar* yline = vpxImage.planes[0];
            uchar* vline = vpxImage.planes[1];
            uchar* uline = vpxImage.planes[2];
            const uchar EIGHT_BIT_MAXIMUM = 255;
            for (int i = 0; i < encodedHeight; i += 2) {
                uchar* ydest = yline;
                uchar* vdest = vline;
                uchar* udest = uline;
                for (int j = 0; j < encodedWidth; j += 2) {
                    ushort tl = *_smoothedFaceDepth.ptr<ushort>(i, j);
                    ushort tr = *_smoothedFaceDepth.ptr<ushort>(i, j + 1);
                    ushort bl = *_smoothedFaceDepth.ptr<ushort>(i + 1, j);
                    ushort br = *_smoothedFaceDepth.ptr<ushort>(i + 1, j + 1);
                
                    uchar mask = EIGHT_BIT_MAXIMUM;
                    
                    ydest[0] = (tl == ELEVEN_BIT_MINIMUM) ? (mask = EIGHT_BIT_MIDPOINT) :
                        saturate_cast<uchar>(tl + depthOffset);
                    ydest[1] = (tr == ELEVEN_BIT_MINIMUM) ? (mask = EIGHT_BIT_MIDPOINT) :
                        saturate_cast<uchar>(tr + depthOffset);
                    ydest[vpxImage.stride[0]] = (bl == ELEVEN_BIT_MINIMUM) ? (mask = EIGHT_BIT_MIDPOINT) :
                        saturate_cast<uchar>(bl + depthOffset);
                    ydest[vpxImage.stride[0] + 1] = (br == ELEVEN_BIT_MINIMUM) ? (mask = EIGHT_BIT_MIDPOINT) :
                        saturate_cast<uchar>(br + depthOffset);
                    ydest += 2;
                
                    *vdest++ = mask;
                    *udest++ = EIGHT_BIT_MIDPOINT;
                }
                yline += vpxImage.stride[0] * 2;
                vline += vpxImage.stride[1];
                uline += vpxImage.stride[2];
            }
            
            // encode the frame
            vpx_codec_encode(&_depthCodec, &vpxImage, _frameCount, 1, 0, VPX_DL_REALTIME);

            // extract the encoded frame
            vpx_codec_iter_t iterator = 0;
            const vpx_codec_cx_pkt_t* packet;
            while ((packet = vpx_codec_get_cx_data(&_depthCodec, &iterator)) != 0) {
                if (packet->kind == VPX_CODEC_CX_FRAME_PKT) {
                    payload.append((const char*)packet->data.frame.buf, packet->data.frame.sz);
                }
            }
        }
    }
    
    QMetaObject::invokeMethod(Application::getInstance(), "sendAvatarFaceVideoMessage",
            Q_ARG(int, _frameCount), Q_ARG(QByteArray, payload));
            
    QMetaObject::invokeMethod(Application::getInstance()->getWebcam(), "setFrame",
        Q_ARG(cv::Mat, color), Q_ARG(int, format), Q_ARG(cv::Mat, _grayDepthFrame), Q_ARG(float, _smoothedMidFaceDepth),
        Q_ARG(float, aspectRatio), Q_ARG(cv::RotatedRect, _smoothedFaceRect), Q_ARG(bool, !payload.isEmpty()),
        Q_ARG(JointVector, joints));
}

bool FrameGrabber::init() {
    _initialized = true;

    // load our face cascade
    switchToResourcesParentIfRequired();
    if (_faceCascade.empty() && !_faceCascade.load("resources/haarcascades/haarcascade_frontalface_alt.xml")) {
        qDebug("Failed to load Haar cascade for face tracking.\n");
        return false;
    }

    // first try for a Kinect
#ifdef HAVE_OPENNI
    _xnContext.Init();
    if (_depthGenerator.Create(_xnContext) == XN_STATUS_OK && _imageGenerator.Create(_xnContext) == XN_STATUS_OK &&
            _userGenerator.Create(_xnContext) == XN_STATUS_OK &&
                _userGenerator.IsCapabilitySupported(XN_CAPABILITY_SKELETON)) {
        _depthGenerator.GetMetaData(_depthMetaData);
        _imageGenerator.SetPixelFormat(XN_PIXEL_FORMAT_RGB24);
        _imageGenerator.GetMetaData(_imageMetaData);
        
        XnCallbackHandle userCallbacks, calibrationStartCallback, calibrationCompleteCallback;
        _userGenerator.RegisterUserCallbacks(newUser, lostUser, 0, userCallbacks);
        _userGenerator.GetSkeletonCap().RegisterToCalibrationStart(calibrationStarted, 0, calibrationStartCallback);
        _userGenerator.GetSkeletonCap().RegisterToCalibrationComplete(calibrationCompleted, 0, calibrationCompleteCallback);
        
        _userGenerator.GetSkeletonCap().SetSkeletonProfile(XN_SKEL_PROFILE_UPPER);
        
        // make the depth viewpoint match that of the video image
        if (_depthGenerator.IsCapabilitySupported(XN_CAPABILITY_ALTERNATIVE_VIEW_POINT)) {
            _depthGenerator.GetAlternativeViewPointCap().SetViewPoint(_imageGenerator);
        }
        
        _xnContext.StartGeneratingAll();
        return true;
    }
#endif

    // next, an ordinary webcam
    if ((_capture = cvCaptureFromCAM(-1)) == 0) {
        qDebug("Failed to open webcam.\n");
        return false;
    }
    const int IDEAL_FRAME_WIDTH = 320;
    const int IDEAL_FRAME_HEIGHT = 240;
    cvSetCaptureProperty(_capture, CV_CAP_PROP_FRAME_WIDTH, IDEAL_FRAME_WIDTH);
    cvSetCaptureProperty(_capture, CV_CAP_PROP_FRAME_HEIGHT, IDEAL_FRAME_HEIGHT);
    
#ifdef __APPLE__
    configureCamera(0x5ac, 0x8510, false, 0.975, 0.5, 1.0, 0.5, true, 0.5);
#else
    cvSetCaptureProperty(_capture, CV_CAP_PROP_EXPOSURE, 0.5);
    cvSetCaptureProperty(_capture, CV_CAP_PROP_CONTRAST, 0.5);
    cvSetCaptureProperty(_capture, CV_CAP_PROP_SATURATION, 0.5);
    cvSetCaptureProperty(_capture, CV_CAP_PROP_BRIGHTNESS, 0.5);
    cvSetCaptureProperty(_capture, CV_CAP_PROP_HUE, 0.5);
    cvSetCaptureProperty(_capture, CV_CAP_PROP_GAIN, 0.5);
#endif

    return true;
}

void FrameGrabber::updateHSVFrame(const Mat& frame, int format) {
    cvtColor(frame, _hsvFrame, format == GL_RGB ? CV_RGB2HSV : CV_BGR2HSV);
    inRange(_hsvFrame, Scalar(0, 55, 65), Scalar(180, 256, 256), _mask);
}

void FrameGrabber::destroyCodecs() {
    if (_colorCodec.name != 0) {
        vpx_codec_destroy(&_colorCodec);
        _colorCodec.name = 0;
    }
    if (_depthCodec.name != 0) {
        vpx_codec_destroy(&_depthCodec);
        _depthCodec.name = 0;
    }
}

Joint::Joint(const glm::vec3& position, const glm::quat& rotation, const glm::vec3& projected) :
    isValid(true), position(position), rotation(rotation), projected(projected) {
}

Joint::Joint() : isValid(false) {
}<|MERGE_RESOLUTION|>--- conflicted
+++ resolved
@@ -196,12 +196,8 @@
     // store our various data, update our frame count for fps computation
     _aspectRatio = aspectRatio;
     _faceRect = faceRect;
-<<<<<<< HEAD
-    if (_skeletonTrackingOn) _joints = joints;
-=======
     _sending = sending;
-    _joints = joints;
->>>>>>> cba2c6e3
+    _joints = _skeletonTrackingOn ? joints : JointVector();
     _frameCount++;
     
     const int MAX_FPS = 60;
