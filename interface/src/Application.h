--- conflicted
+++ resolved
@@ -676,12 +676,9 @@
 
     render::ScenePointer _main3DScene{ new render::Scene() };
     render::EnginePointer _renderEngine{ new render::Engine() };
-<<<<<<< HEAD
-=======
 
     Overlays _overlays;
     ApplicationOverlay _applicationOverlay;
->>>>>>> 50f3d2d1
 };
 
 #endif // hifi_Application_h