--- conflicted
+++ resolved
@@ -462,11 +462,8 @@
     void setFullscreen(bool fullscreen);
     void setEnable3DTVMode(bool enable3DTVMode);
     void setEnableVRMode(bool enableVRMode);
-<<<<<<< HEAD
-=======
-    void cameraMenuChanged();
+    
     void rotationModeChanged();
->>>>>>> 0bef506b
 
     glm::vec2 getScaledScreenPoint(glm::vec2 projectedPoint);
 
