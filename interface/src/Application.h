--- conflicted
+++ resolved
@@ -308,12 +308,9 @@
     void displayOverlay();
     void displayStatsBackground(unsigned int rgba, int x, int y, int width, int height);
     void displayStats();
-<<<<<<< HEAD
     void checkStatsClick();
     void toggleStatsExpanded();
     void renderAvatars(bool forceRenderHead, bool selfAvatarOnly = false);
-=======
->>>>>>> ea681f0d
     void renderViewFrustum(ViewFrustum& viewFrustum);
 
     void checkBandwidthMeterClick();
