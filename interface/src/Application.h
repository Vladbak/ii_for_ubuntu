//
//  Application.h
//  interface
//
//  Created by Andrzej Kapolka on 5/10/13.
//  Copyright (c) 2013 High Fidelity, Inc. All rights reserved.
//

#ifndef __interface__Application__
#define __interface__Application__

#include <pthread.h> 
#include <time.h>

#include <QApplication>

#include <AgentList.h>

#ifndef _WIN32
#include "Audio.h"
#endif

#include "Camera.h"
#include "Environment.h"
#include "HandControl.h"
#include "SerialInterface.h"
#include "Stars.h"
#include "ViewFrustum.h"
#include "VoxelSystem.h"
#include "ui/ChatEntry.h"

class QAction;
class QActionGroup;
class QGLWidget;
class QKeyEvent;
class QMainWindow;
class QMouseEvent;
class QWheelEvent;

class Agent;
class ProgramObject;

class Application : public QApplication {
    Q_OBJECT

public:
    Application(int& argc, char** argv);

    void initializeGL();
    void paintGL();
    void resizeGL(int width, int height);

    void keyPressEvent(QKeyEvent* event);
    void keyReleaseEvent(QKeyEvent* event);
    
    void mouseMoveEvent(QMouseEvent* event);
    void mousePressEvent(QMouseEvent* event);
    void mouseReleaseEvent(QMouseEvent* event);

    void wheelEvent(QWheelEvent* event);
    
    const Avatar& getAvatar() const { return _myAvatar; }

private slots:
    
    void timer();
    void idle();
    void terminate();
    
    void pair();
    
    void setHead(bool head);
    void setNoise(bool noise);
    void setFullscreen(bool fullscreen);
    
    void setRenderFirstPerson(bool firstPerson);
    void setOculus(bool oculus);
    
    void setFrustumOffset(bool frustumOffset);
    void cycleFrustumRenderMode();
    
    void setRenderWarnings(bool renderWarnings);
    void doKillLocalVoxels();
    void doRandomizeVoxelColors();
    void doFalseRandomizeVoxelColors();
    void doFalseRandomizeEveryOtherVoxelColors();
    void doFalseColorizeByDistance();
    void doFalseColorizeInView();
    void doTrueVoxelColors();
    void doTreeStats();
    void setWantsMonochrome(bool wantsMonochrome);
    void setWantsResIn(bool wantsResIn);
    void setWantsDelta(bool wantsDelta);
    void updateVoxelModeActions();
    void addVoxelInFrontOfAvatar();
    void decreaseVoxelSize();
    void increaseVoxelSize();
    void chooseVoxelPaintColor();
    
private:
    
    void initMenu();
    void updateFrustumRenderModeAction();
    void initDisplay();
    void init();
    
    void updateAvatar(float deltaTime);
    void loadViewFrustum(ViewFrustum& viewFrustum);
    
    void displayOculus(Camera& whichCamera);
    void displaySide(Camera& whichCamera);
    void displayOverlay();
    void displayStats();
    
    void renderViewFrustum(ViewFrustum& viewFrustum);
    
    void setupPaintingVoxel();
    void shiftPaintingColor();
    void addVoxelUnderCursor();
    void deleteVoxelUnderCursor();
    
    void resetSensors();
    
    void setMenuShortcutsEnabled(bool enabled);
    
    QAction* checkedVoxelModeAction() const;
    
    static void attachNewHeadToAgent(Agent *newAgent);
    static void* networkReceive(void* args);
    
    QMainWindow* _window;
    QGLWidget* _glWidget;
    
    QAction* _lookingInMirror;       // Are we currently rendering one's own head as if in mirror? 
    QAction* _gyroLook;              // Whether to allow the gyro data from head to move your view
    QAction* _renderVoxels;          // Whether to render voxels
    QAction* _renderStarsOn;         // Whether to display the stars 
    QAction* _renderAtmosphereOn;    // Whether to display the atmosphere
    QAction* _renderAvatarsOn;       // Whether to render avatars 
    QAction* _oculusOn;              // Whether to configure the display for the Oculus Rift 
<<<<<<< HEAD
    QAction* _renderStatsOn;         // Whether to show onscreen text overlay with stats
    QAction* _renderFrameTimerOn;    // Whether to show onscreen text overlay with stats
    QAction* _logOn;                 // Whether to show on-screen log
=======
    QAction* _renderStatsOn;         // Whether to show onscreen text overlay with stats 
    QAction* _logOn;                 // Whether to show on-screen log
    QActionGroup* _voxelModeActions; // The group of voxel edit mode actions
    QAction* _addVoxelMode;          // Whether add voxel mode is enabled
    QAction* _deleteVoxelMode;       // Whether delete voxel mode is enabled
    QAction* _colorVoxelMode;        // Whether color voxel mode is enabled
>>>>>>> 652832c2
    QAction* _voxelPaintColor;       // The color with which to paint voxels
    QAction* _destructiveAddVoxel;   // when doing voxel editing do we want them to be destructive
    QAction* _frustumOn;             // Whether or not to display the debug view frustum 
    QAction* _viewFrustumFromOffset; // Whether or not to offset the view of the frustum
    QAction* _cameraFrustum;         // which frustum to look at 
    QAction* _frustumRenderModeAction;
    
    SerialInterface _serialPort;
    bool _displayLevels;
    
    glm::vec3 _gravity;
    
    // Frame Rate Measurement
    int _frameCount;
    float _fps;
    timeval _applicationStartupTime;
    timeval _timerStart, _timerEnd;
    timeval _lastTimeIdle;
    bool _justStarted;
    
    Stars _stars;
    
    VoxelSystem _voxels;
    QByteArray _voxelsFilename;
    bool _wantToKillLocalVoxels;
    
    ViewFrustum _viewFrustum;  // current state of view frustum, perspective, orientation, etc.
    
    enum FrustumDrawMode { FRUSTUM_DRAW_MODE_ALL, FRUSTUM_DRAW_MODE_VECTORS, FRUSTUM_DRAW_MODE_PLANES,
        FRUSTUM_DRAW_MODE_NEAR_PLANE, FRUSTUM_DRAW_MODE_FAR_PLANE, FRUSTUM_DRAW_MODE_COUNT };
    FrustumDrawMode _frustumDrawingMode;
    
    float _viewFrustumOffsetYaw;      // the following variables control yaw, pitch, roll and distance form regular
    float _viewFrustumOffsetPitch;    // camera to the offset camera
    float _viewFrustumOffsetRoll;
    float _viewFrustumOffsetDistance;
    float _viewFrustumOffsetUp;

    Oscilloscope _audioScope;
    
    Avatar _myAvatar;                  // The rendered avatar of oneself
    Camera _myCamera;                  // My view onto the world
    Camera _viewFrustumOffsetCamera;   // The camera we use to sometimes show the view frustum from an offset mode
    
    Environment _environment;
    
    int _headMouseX, _headMouseY;
    
    HandControl _handControl;
    
    int _mouseX;
    int _mouseY;
    bool _mousePressed; //  true if mouse has been pressed (clear when finished)
    
    VoxelDetail _mouseVoxel;      // details of the voxel under the mouse cursor
    float _mouseVoxelScale;       // the scale for adding/removing voxels
    glm::vec3 _lastMouseVoxelPos; // the position of the last mouse voxel edit
    
    bool _paintOn;                // Whether to paint voxels as you fly around
    unsigned char _dominantColor; // The dominant color of the voxel we're painting
    VoxelDetail _paintingVoxel;   // The voxel we're painting if we're painting 
    
    bool _perfStatsOn; //  Do we want to display perfStats? 
    
    ChatEntry _chatEntry; // chat entry field 
    bool _chatEntryOn;    // Whether to show the chat entry 
    
    GLuint _oculusTextureID;        // The texture to which we render for Oculus distortion
    ProgramObject* _oculusProgram;  // The GLSL program containing the distortion shader 
    float _oculusDistortionScale;   // Controls the Oculus field of view
    int _textureLocation;
    int _lensCenterLocation;
    int _screenCenterLocation;
    int _scaleLocation;
    int _scaleInLocation;
    int _hmdWarpParamLocation;
    
    #ifndef _WIN32
    Audio _audio;
    #endif
    
    bool _enableNetworkThread;
    pthread_t _networkReceiveThread;
    bool _stopNetworkReceiveThread;
    
    unsigned char _incomingPacket[MAX_PACKET_SIZE];
    int _packetCount;
    int _packetsPerSecond;
    int _bytesPerSecond;
    int _bytesCount;
};

#endif /* defined(__interface__Application__) */<|MERGE_RESOLUTION|>--- conflicted
+++ resolved
@@ -138,18 +138,13 @@
     QAction* _renderAtmosphereOn;    // Whether to display the atmosphere
     QAction* _renderAvatarsOn;       // Whether to render avatars 
     QAction* _oculusOn;              // Whether to configure the display for the Oculus Rift 
-<<<<<<< HEAD
     QAction* _renderStatsOn;         // Whether to show onscreen text overlay with stats
     QAction* _renderFrameTimerOn;    // Whether to show onscreen text overlay with stats
-    QAction* _logOn;                 // Whether to show on-screen log
-=======
-    QAction* _renderStatsOn;         // Whether to show onscreen text overlay with stats 
     QAction* _logOn;                 // Whether to show on-screen log
     QActionGroup* _voxelModeActions; // The group of voxel edit mode actions
     QAction* _addVoxelMode;          // Whether add voxel mode is enabled
     QAction* _deleteVoxelMode;       // Whether delete voxel mode is enabled
     QAction* _colorVoxelMode;        // Whether color voxel mode is enabled
->>>>>>> 652832c2
     QAction* _voxelPaintColor;       // The color with which to paint voxels
     QAction* _destructiveAddVoxel;   // when doing voxel editing do we want them to be destructive
     QAction* _frustumOn;             // Whether or not to display the debug view frustum 
