//
//  Application.h
//  interface/src
//
//  Created by Andrzej Kapolka on 5/10/13.
//  Copyright 2013 High Fidelity, Inc.
//
//  Distributed under the Apache License, Version 2.0.
//  See the accompanying file LICENSE or http://www.apache.org/licenses/LICENSE-2.0.html
//

#ifndef hifi_Application_h
#define hifi_Application_h

#include <functional>

#include <QtCore/QHash>
#include <QtCore/QPointer>
#include <QtCore/QSet>
#include <QtCore/QStringList>

#include <QtGui/QImage>

#include <QtWidgets/QApplication>
#include <QtWidgets/QUndoStack>

#include <AbstractScriptingServicesInterface.h>
#include <AbstractViewStateInterface.h>
#include <EntityEditPacketSender.h>
#include <EntityTreeRenderer.h>
#include <input-plugins/KeyboardMouseDevice.h>
#include <OctreeQuery.h>
#include <PhysicalEntitySimulation.h>
#include <PhysicsEngine.h>
#include <plugins/Forward.h>
#include <ScriptEngine.h>
#include <ShapeManager.h>
#include <SimpleMovingAverage.h>
#include <StDev.h>
#include <ViewFrustum.h>

#include "avatar/AvatarUpdate.h"
#include "avatar/MyAvatar.h"
#include "Bookmarks.h"
#include "Camera.h"
#include "Environment.h"
#include "FileLogger.h"
#include "gpu/Context.h"
#include "Menu.h"
#include "octree/OctreePacketProcessor.h"
#include "render/Engine.h"
#include "scripting/ControllerScriptingInterface.h"
#include "scripting/DialogsManagerScriptingInterface.h"
#include "ui/ApplicationCompositor.h"
#include "ui/ApplicationOverlay.h"
#include "ui/AudioStatsDialog.h"
#include "ui/BandwidthDialog.h"
#include "ui/LodToolsDialog.h"
#include "ui/LogDialog.h"
#include "ui/OctreeStatsDialog.h"
#include "ui/OverlayConductor.h"
#include "ui/overlays/Overlays.h"
#include "ui/RunningScriptsWidget.h"
#include "ui/SnapshotShareDialog.h"
#include "ui/ToolWindow.h"
#include "UndoStackScriptingInterface.h"

class OffscreenGLCanvas;
class GLCanvas;
class FaceTracker;
class MainWindow;
class AssetUpload;

namespace controller {
    class StateController;
}

#ifdef Q_OS_WIN
static const UINT UWM_IDENTIFY_INSTANCES =
    RegisterWindowMessage("UWM_IDENTIFY_INSTANCES_{8AB82783-B74A-4258-955B-8188C22AA0D6}_" + qgetenv("USERNAME"));
static const UINT UWM_SHOW_APPLICATION =
    RegisterWindowMessage("UWM_SHOW_APPLICATION_{71123FD6-3DA8-4DC1-9C27-8A12A6250CBA}_" + qgetenv("USERNAME"));
#endif

class Application;
#if defined(qApp)
#undef qApp
#endif
#define qApp (static_cast<Application*>(QCoreApplication::instance()))

class Application : public QApplication, public AbstractViewStateInterface, public AbstractScriptingServicesInterface {
    Q_OBJECT
    
    // TODO? Get rid of those
    friend class OctreePacketProcessor;
    friend class PluginContainerProxy;

public:
    // FIXME? Empty methods, do we still need them?
    static void initPlugins();
    static void shutdownPlugins();

    Application(int& argc, char** argv, QElapsedTimer& startup_time);
    ~Application();

    void postLambdaEvent(std::function<void()> f);

    void loadScripts();
    QString getPreviousScriptLocation();
    void setPreviousScriptLocation(const QString& previousScriptLocation);
    void clearScriptsBeforeRunning();
    void initializeGL();
    void initializeUi();
    void paintGL();
    void resizeGL();

    bool event(QEvent* event);
    bool eventFilter(QObject* object, QEvent* event);

    glm::uvec2 getCanvasSize() const;
    glm::uvec2 getUiSize() const;
    QSize getDeviceSize() const;
    bool hasFocus() const;
    PickRay computePickRay() const;

    bool isThrottleRendering() const;
    bool isVSynchronized() const;

    Camera* getCamera() { return &_myCamera; }
    // Represents the current view frustum of the avatar.
    ViewFrustum* getViewFrustum();
    const ViewFrustum* getViewFrustum() const;
    // Represents the view frustum of the current rendering pass,
    // which might be different from the viewFrustum, i.e. shadowmap
    // passes, mirror window passes, etc
    ViewFrustum* getDisplayViewFrustum();
    const ViewFrustum* getDisplayViewFrustum() const;
    ViewFrustum* getShadowViewFrustum() { return &_shadowViewFrustum; }
    const OctreePacketProcessor& getOctreePacketProcessor() const { return _octreeProcessor; }
    EntityTreeRenderer* getEntities() { return &_entities; }
    QUndoStack* getUndoStack() { return &_undoStack; }
    MainWindow* getWindow() { return _window; }
    EntityTreePointer getEntityClipboard() { return _entityClipboard; }
    EntityTreeRenderer* getEntityClipboardRenderer() { return &_entityClipboardRenderer; }
    EntityEditPacketSender* getEntityEditPacketSender() { return &_entityEditSender; }

    ivec2 getMouse() const;
    ivec2 getTrueMouse() const;
    bool getLastMouseMoveWasSimulated() const { return _lastMouseMoveWasSimulated; }

    FaceTracker* getActiveFaceTracker();
    FaceTracker* getSelectedFaceTracker();

    ApplicationOverlay& getApplicationOverlay() { return _applicationOverlay; }
    const ApplicationOverlay& getApplicationOverlay() const { return _applicationOverlay; }
    ApplicationCompositor& getApplicationCompositor() { return _compositor; }
    const ApplicationCompositor& getApplicationCompositor() const { return _compositor; }
    Overlays& getOverlays() { return _overlays; }

    bool isForeground() const { return _isForeground; }
    
    uint32_t getFrameCount() { return _frameCount; }
    float getFps() const { return _fps; }
    float getTargetFrameRate(); // frames/second
<<<<<<< HEAD
    float getTargetFramePeriod(); // seconds
=======
>>>>>>> 1d65cbce
    float getLastInstanteousFps() const { return _lastInstantaneousFps; }
    float getLastUnsynchronizedFps() const { return _lastUnsynchronizedFps; }

    float getFieldOfView() { return _fieldOfView.get(); }
    void setFieldOfView(float fov);

    NodeToOctreeSceneStats* getOcteeSceneStats() { return &_octreeServerSceneStats; }

    ToolWindow* getToolWindow() { return _toolWindow ; }

    virtual controller::ScriptingInterface* getControllerScriptingInterface() { return _controllerScriptingInterface; }
    virtual void registerScriptEngineWithApplicationServices(ScriptEngine* scriptEngine);

    QImage renderAvatarBillboard(RenderArgs* renderArgs);

    virtual ViewFrustum* getCurrentViewFrustum() { return getDisplayViewFrustum(); }
    virtual QThread* getMainThread() { return thread(); }
    virtual float getSizeScale() const;
    virtual int getBoundaryLevelAdjust() const;
    virtual PickRay computePickRay(float x, float y) const;
    virtual glm::vec3 getAvatarPosition() const;
    virtual void overrideEnvironmentData(const EnvironmentData& newData) { _environment.override(newData); }
    virtual void endOverrideEnvironmentData() { _environment.endOverride(); }
    virtual qreal getDevicePixelRatio();

    void setActiveDisplayPlugin(const QString& pluginName);

    DisplayPlugin* getActiveDisplayPlugin();
    const DisplayPlugin* getActiveDisplayPlugin() const;

    FileLogger* getLogger() { return _logger; }

    glm::vec2 getViewportDimensions() const;

    NodeToJurisdictionMap& getEntityServerJurisdictions() { return _entityServerJurisdictions; }

    QStringList getRunningScripts() { return _scriptEnginesHash.keys(); }
    ScriptEngine* getScriptEngine(const QString& scriptHash) { return _scriptEnginesHash.value(scriptHash, NULL); }

    float getRenderResolutionScale() const;

    bool isAboutToQuit() const { return _aboutToQuit; }

    // the isHMDmode is true whenever we use the interface from an HMD and not a standard flat display
    // rendering of several elements depend on that
    // TODO: carry that information on the Camera as a setting
    bool isHMDMode() const;
    glm::mat4 getHMDSensorPose() const;
    glm::mat4 getEyeOffset(int eye) const;
    glm::mat4 getEyeProjection(int eye) const;

    QRect getDesirableApplicationGeometry();
    RunningScriptsWidget* getRunningScriptsWidget() { return _runningScriptsWidget; }

    Bookmarks* getBookmarks() const { return _bookmarks; }

    QString getScriptsLocation();
    void setScriptsLocation(const QString& scriptsLocation);

    bool canAcceptURL(const QString& url);
    bool acceptURL(const QString& url, bool defaultUpload = false);

    void setMaxOctreePacketsPerSecond(int maxOctreePPS);
    int getMaxOctreePacketsPerSecond();

    render::ScenePointer getMain3DScene() { return _main3DScene; }
    render::ScenePointer getMain3DScene() const { return _main3DScene; }
    render::EnginePointer getRenderEngine() { return _renderEngine; }
    gpu::ContextPointer getGPUContext() const { return _gpuContext; }

    const QRect& getMirrorViewRect() const { return _mirrorViewRect; }

    void updateMyAvatarLookAtPosition();
    AvatarUpdate* getAvatarUpdater() { return _avatarUpdate; }
    float getAvatarSimrate();
    void setAvatarSimrateSample(float sample);

    float getAverageSimsPerSecond();

signals:
    void scriptLocationChanged(const QString& newPath);

    void svoImportRequested(const QString& url);

    void checkBackgroundDownloads();
    void domainConnectionRefused(const QString& reason);

    void fullAvatarURLChanged(const QString& newValue, const QString& modelName);

    void beforeAboutToQuit();
    void activeDisplayPluginChanged();

public slots:
    QVector<EntityItemID> pasteEntities(float x, float y, float z);
    bool exportEntities(const QString& filename, const QVector<EntityItemID>& entityIDs);
    bool exportEntities(const QString& filename, float x, float y, float z, float scale);
    bool importEntities(const QString& url);

    void setLowVelocityFilter(bool lowVelocityFilter);
    void loadDialog();
    void loadScriptURLDialog();
    void toggleLogDialog();

    ScriptEngine* loadScript(const QString& scriptFilename = QString(), bool isUserLoaded = true,
        bool loadScriptFromEditor = false, bool activateMainWindow = false, bool reload = false);
    void stopAllScripts(bool restart = false);
    bool stopScript(const QString& scriptHash, bool restart = false);
    void reloadAllScripts();
    void reloadOneScript(const QString& scriptName);
    void loadDefaultScripts();
    void toggleRunningScriptsWidget();

    void showFriendsWindow();

    void packageModel();

    void openUrl(const QUrl& url);

    void setAvatarUpdateThreading();
    void setAvatarUpdateThreading(bool isThreaded);
    void setRawAvatarUpdateThreading();
    void setRawAvatarUpdateThreading(bool isThreaded);

    void resetSensors(bool andReload = false);
    void setActiveFaceTracker();
    
#ifdef HAVE_IVIEWHMD
    void setActiveEyeTracker();
    void calibrateEyeTracker1Point();
    void calibrateEyeTracker3Points();
    void calibrateEyeTracker5Points();
#endif

    void aboutApp();
    void showEditEntitiesHelp();

    void cycleCamera();
    void cameraMenuChanged();

    void reloadResourceCaches();

    void crashApplication();
    
    void rotationModeChanged();
    
    void runTests();
    
private slots:
    void clearDomainOctreeDetails();
    void idle(uint64_t now);
    void aboutToQuit();

    void handleScriptEngineLoaded(const QString& scriptFilename);
    void handleScriptLoadError(const QString& scriptFilename);

    void connectedToDomain(const QString& hostname);

    void audioMuteToggled();
    void faceTrackerMuteToggled();

    void activeChanged(Qt::ApplicationState state);
    
    void domainSettingsReceived(const QJsonObject& domainSettingsObject);
    void handleDomainConnectionDeniedPacket(QSharedPointer<ReceivedMessage> message);
    
    void notifyPacketVersionMismatch();
    
    void loadSettings();
    void saveSettings();
    
    void scriptFinished(const QString& scriptName);
    void saveScripts();
    void reloadScript(const QString& scriptName, bool isUserLoaded = true);
    
    bool acceptSnapshot(const QString& urlString);
    bool askToSetAvatarUrl(const QString& url);
    bool askToLoadScript(const QString& scriptFilenameOrURL);
    bool askToUploadAsset(const QString& asset);
    void modelUploadFinished(AssetUpload* upload, const QString& hash);
    
    void setSessionUUID(const QUuid& sessionUUID);
    void domainChanged(const QString& domainHostname);
    void updateWindowTitle();
    void nodeAdded(SharedNodePointer node);
    void nodeKilled(SharedNodePointer node);
    void packetSent(quint64 length);
    void updateDisplayMode();
    void updateInputModes();
    
private:
    void initDisplay();
    void init();

    void cleanupBeforeQuit();
    
    void emptyLocalCache();

    void update(float deltaTime);

    void setPalmData(Hand* hand, const controller::Pose& pose, float deltaTime, HandData::Hand whichHand, float triggerValue);
    void emulateMouse(Hand* hand, float click, float shift, HandData::Hand whichHand);

    // Various helper functions called during update()
    void updateLOD();
    void updateThreads(float deltaTime);
    void updateDialogs(float deltaTime);

    void queryOctree(NodeType_t serverType, PacketType packetType, NodeToJurisdictionMap& jurisdictions);
    void loadViewFrustum(Camera& camera, ViewFrustum& viewFrustum);

    glm::vec3 getSunDirection();

    void renderRearViewMirror(RenderArgs* renderArgs, const QRect& region, bool billboard = false);

    int sendNackPackets();
    
    void takeSnapshot();
    
    MyAvatar* getMyAvatar() const;
    
    void checkSkeleton();
    
    void initializeAcceptedFiles();
    int getRenderAmbientLight() const;
    
    void displaySide(RenderArgs* renderArgs, Camera& whichCamera, bool selfAvatarOnly = false, bool billboard = false);
    
    bool importSVOFromURL(const QString& urlString);
    
    int processOctreeStats(ReceivedMessage& message, SharedNodePointer sendingNode);
    void trackIncomingOctreePacket(ReceivedMessage& message, SharedNodePointer sendingNode, bool wasStatsPacket);
    
    void resizeEvent(QResizeEvent* size);
    
    void keyPressEvent(QKeyEvent* event);
    void keyReleaseEvent(QKeyEvent* event);
    
    void focusOutEvent(QFocusEvent* event);
    void focusInEvent(QFocusEvent* event);
    
    void mouseMoveEvent(QMouseEvent* event, unsigned int deviceID = 0);
    void mousePressEvent(QMouseEvent* event, unsigned int deviceID = 0);
    void mouseDoublePressEvent(QMouseEvent* event, unsigned int deviceID = 0);
    void mouseReleaseEvent(QMouseEvent* event, unsigned int deviceID = 0);
    
    void touchBeginEvent(QTouchEvent* event);
    void touchEndEvent(QTouchEvent* event);
    void touchUpdateEvent(QTouchEvent* event);
    
    void wheelEvent(QWheelEvent* event);
    void dropEvent(QDropEvent* event);
    void dragEnterEvent(QDragEnterEvent* event);
    

    bool _dependencyManagerIsSetup;

    OffscreenGLCanvas* _offscreenContext { nullptr };
    DisplayPluginPointer _displayPlugin;
    InputPluginList _activeInputPlugins;

    bool _activatingDisplayPlugin { false };
    QMap<uint32_t, gpu::FramebufferPointer> _lockedFramebufferMap;

    MainWindow* _window;

    ToolWindow* _toolWindow;

    QUndoStack _undoStack;
    UndoStackScriptingInterface _undoStackScriptingInterface;

    // Frame Rate Measurement
    int _frameCount;
    float _fps;
    QElapsedTimer _timerStart;
    QElapsedTimer _lastTimeUpdated;
    float _lastInstantaneousFps { 0.0f };
    float _lastUnsynchronizedFps { 0.0f };

    ShapeManager _shapeManager;
    PhysicalEntitySimulation _entitySimulation;
    PhysicsEnginePointer _physicsEngine;

    EntityTreeRenderer _entities;
    EntityTreeRenderer _entityClipboardRenderer;
    EntityTreePointer _entityClipboard;

    ViewFrustum _viewFrustum; // current state of view frustum, perspective, orientation, etc.
    ViewFrustum _lastQueriedViewFrustum; /// last view frustum used to query octree servers (voxels)
    ViewFrustum _displayViewFrustum;
    ViewFrustum _shadowViewFrustum;
    quint64 _lastQueriedTime;

    OctreeQuery _octreeQuery; // NodeData derived class for querying octee cells from octree servers

    std::shared_ptr<controller::StateController> _applicationStateDevice; // Default ApplicationDevice reflecting the state of different properties of the session
    std::shared_ptr<KeyboardMouseDevice> _keyboardMouseDevice;   // Default input device, the good old keyboard mouse and maybe touchpad
    AvatarUpdate* _avatarUpdate {nullptr};
    SimpleMovingAverage _avatarSimsPerSecond {10};
    int _avatarSimsPerSecondReport {0};
    quint64 _lastAvatarSimsPerSecondUpdate {0};
    Camera _myCamera;                            // My view onto the world
    Camera _mirrorCamera;                        // Cammera for mirror view
    QRect _mirrorViewRect;

    Setting::Handle<bool> _firstRun;
    Setting::Handle<QString> _previousScriptLocation;
    Setting::Handle<QString> _scriptsLocationHandle;
    Setting::Handle<float> _fieldOfView;

    float _scaleMirror;
    float _rotateMirror;
    float _raiseMirror;

    Environment _environment;

    bool _lastMouseMoveWasSimulated;

    QSet<int> _keysPressed;

    bool _enableProcessOctreeThread;

    OctreePacketProcessor _octreeProcessor;
    EntityEditPacketSender _entityEditSender;

    StDev _idleLoopStdev;
    float _idleLoopMeasuredJitter;

    NodeToJurisdictionMap _entityServerJurisdictions;
    NodeToOctreeSceneStats _octreeServerSceneStats;
    ControllerScriptingInterface* _controllerScriptingInterface{ nullptr };
    QPointer<LogDialog> _logDialog;
    QPointer<SnapshotShareDialog> _snapshotShareDialog;

    FileLogger* _logger;

    TouchEvent _lastTouchEvent;

    RunningScriptsWidget* _runningScriptsWidget;
    QHash<QString, ScriptEngine*> _scriptEnginesHash;
    bool _runningScriptsWidgetWasVisible;
    QString _scriptsLocation;

    quint64 _lastNackTime;
    quint64 _lastSendDownstreamAudioStats;
    
    bool _aboutToQuit;

    Bookmarks* _bookmarks;

    bool _notifiedPacketVersionMismatchThisDomain;

    QThread _settingsThread;
    QTimer _settingsTimer;
    
    GLCanvas* _glWidget{ nullptr };
    
    typedef bool (Application::* AcceptURLMethod)(const QString &);
    static const QHash<QString, AcceptURLMethod> _acceptedExtensions;

    QList<QString> _domainConnectionRefusals;
    glm::uvec2 _renderResolution;

    int _maxOctreePPS = DEFAULT_MAX_OCTREE_PPS;

    quint64 _lastFaceTrackerUpdate;

    render::ScenePointer _main3DScene{ new render::Scene() };
    render::EnginePointer _renderEngine{ new render::Engine() };
    gpu::ContextPointer _gpuContext; // initialized during window creation

    Overlays _overlays;
    ApplicationOverlay _applicationOverlay;
    ApplicationCompositor _compositor;
    OverlayConductor _overlayConductor;


    // FIXME - Hand Controller to mouse emulation helpers. This is crufty and should be moved
    // into the input plugins or something.
    int _oldHandMouseX[(int)HandData::NUMBER_OF_HANDS];
    int _oldHandMouseY[(int)HandData::NUMBER_OF_HANDS];
    bool _oldHandLeftClick[(int)HandData::NUMBER_OF_HANDS];
    bool _oldHandRightClick[(int)HandData::NUMBER_OF_HANDS];

    DialogsManagerScriptingInterface* _dialogsManagerScriptingInterface = new DialogsManagerScriptingInterface();

    EntityItemID _keyboardFocusedItem;
    quint64 _lastAcceptedKeyPress = 0;

    SimpleMovingAverage _framesPerSecond{10};
    quint64 _lastFramesPerSecondUpdate = 0;
    SimpleMovingAverage _simsPerSecond{10};
    int _simsPerSecondReport = 0;
    quint64 _lastSimsPerSecondUpdate = 0;
    bool _isForeground = true; // starts out assumed to be in foreground
    bool _inPaint = false;
    bool _isGLInitialized { false };
};

#endif // hifi_Application_h<|MERGE_RESOLUTION|>--- conflicted
+++ resolved
@@ -124,7 +124,6 @@
     PickRay computePickRay() const;
 
     bool isThrottleRendering() const;
-    bool isVSynchronized() const;
 
     Camera* getCamera() { return &_myCamera; }
     // Represents the current view frustum of the avatar.
@@ -162,10 +161,6 @@
     uint32_t getFrameCount() { return _frameCount; }
     float getFps() const { return _fps; }
     float getTargetFrameRate(); // frames/second
-<<<<<<< HEAD
-    float getTargetFramePeriod(); // seconds
-=======
->>>>>>> 1d65cbce
     float getLastInstanteousFps() const { return _lastInstantaneousFps; }
     float getLastUnsynchronizedFps() const { return _lastUnsynchronizedFps; }
 
