//
//  Application.h
//  interface/src
//
//  Created by Andrzej Kapolka on 5/10/13.
//  Copyright 2013 High Fidelity, Inc.
//
//  Distributed under the Apache License, Version 2.0.
//  See the accompanying file LICENSE or http://www.apache.org/licenses/LICENSE-2.0.html
//

#ifndef hifi_Application_h
#define hifi_Application_h

#include <gpu/GPUConfig.h>

#include <QApplication>
#include <QHash>
#include <QImage>
#include <QPointer>
#include <QSet>
#include <QSettings>
#include <QStringList>
#include <QUndoStack>

#include <AbstractScriptingServicesInterface.h>
#include <AbstractViewStateInterface.h>
#include <EntityCollisionSystem.h>
#include <EntityEditPacketSender.h>
#include <EntityTreeRenderer.h>
#include <GeometryCache.h>
#include <NetworkPacket.h>
#include <NodeList.h>
#include <OctreeQuery.h>
#include <PacketHeaders.h>
#include <ScriptEngine.h>
#include <TextureCache.h>
#include <ViewFrustum.h>

#include "Audio.h"
#include "Camera.h"
#include "DatagramProcessor.h"
#include "Environment.h"
#include "FileLogger.h"
#include "GLCanvas.h"
#include "Menu.h"
#include "MetavoxelSystem.h"
#include "PacketHeaders.h"
#include "Physics.h"
#include "Stars.h"
#include "avatar/Avatar.h"
#include "avatar/AvatarManager.h"
#include "avatar/MyAvatar.h"
#include "devices/PrioVR.h"
#include "devices/SixenseManager.h"
#include "scripting/ControllerScriptingInterface.h"
#include "ui/BandwidthDialog.h"
#include "ui/BandwidthMeter.h"
#include "ui/HMDToolsDialog.h"
#include "ui/ModelsBrowser.h"
#include "ui/NodeBounds.h"
#include "ui/OctreeStatsDialog.h"
#include "ui/RearMirrorTools.h"
#include "ui/SnapshotShareDialog.h"
#include "ui/LodToolsDialog.h"
#include "ui/LogDialog.h"
#include "ui/UpdateDialog.h"
#include "ui/overlays/Overlays.h"
#include "ui/ApplicationOverlay.h"
#include "ui/RunningScriptsWidget.h"
#include "ui/ToolWindow.h"
#include "octree/OctreeFade.h"
#include "octree/OctreePacketProcessor.h"


#include "UndoStackScriptingInterface.h"


class QGLWidget;
class QKeyEvent;
class QMouseEvent;
class QSettings;
class QSystemTrayIcon;
class QTouchEvent;
class QWheelEvent;

class FaceTracker;
class MainWindow;
class Node;
class ProgramObject;
class ScriptEngine;

static const float NODE_ADDED_RED   = 0.0f;
static const float NODE_ADDED_GREEN = 1.0f;
static const float NODE_ADDED_BLUE  = 0.0f;
static const float NODE_KILLED_RED   = 1.0f;
static const float NODE_KILLED_GREEN = 0.0f;
static const float NODE_KILLED_BLUE  = 0.0f;

static const QString SNAPSHOT_EXTENSION  = ".jpg";

static const float BILLBOARD_FIELD_OF_VIEW = 30.0f; // degrees
static const float BILLBOARD_DISTANCE = 5.56f;       // meters

static const int MIRROR_VIEW_TOP_PADDING = 5;
static const int MIRROR_VIEW_LEFT_PADDING = 10;
static const int MIRROR_VIEW_WIDTH = 265;
static const int MIRROR_VIEW_HEIGHT = 215;
static const float MIRROR_FULLSCREEN_DISTANCE = 0.389f;
static const float MIRROR_REARVIEW_DISTANCE = 0.722f;
static const float MIRROR_REARVIEW_BODY_DISTANCE = 2.56f;
static const float MIRROR_FIELD_OF_VIEW = 30.0f;

static const quint64 TOO_LONG_SINCE_LAST_SEND_DOWNSTREAM_AUDIO_STATS = 1 * USECS_PER_SECOND;

static const QString INFO_HELP_PATH = "html/interface-welcome-allsvg.html";
static const QString INFO_EDIT_ENTITIES_PATH = "html/edit-entities-commands.html";

class Application : public QApplication, public AbstractViewStateInterface, AbstractScriptingServicesInterface {
    Q_OBJECT

    friend class OctreePacketProcessor;
    friend class DatagramProcessor;

public:
    static Application* getInstance() { return static_cast<Application*>(QCoreApplication::instance()); }
    static const glm::vec3& getPositionForPath() { return getInstance()->_myAvatar->getPosition(); }
    static glm::quat getOrientationForPath() { return getInstance()->_myAvatar->getOrientation(); }

    Application(int& argc, char** argv, QElapsedTimer &startup_time);
    ~Application();

    void restoreSizeAndPosition();
    void loadScripts();
    QString getPreviousScriptLocation();
    void setPreviousScriptLocation(const QString& previousScriptLocation);
    void storeSizeAndPosition();
    void clearScriptsBeforeRunning();
    void initializeGL();
    void paintGL();
    void resizeGL(int width, int height);

    void keyPressEvent(QKeyEvent* event);
    void keyReleaseEvent(QKeyEvent* event);

    void focusOutEvent(QFocusEvent* event);
    void focusInEvent(QFocusEvent* event);

    void mouseMoveEvent(QMouseEvent* event, unsigned int deviceID = 0);
    void mousePressEvent(QMouseEvent* event, unsigned int deviceID = 0);
    void mouseReleaseEvent(QMouseEvent* event, unsigned int deviceID = 0);

    void touchBeginEvent(QTouchEvent* event);
    void touchEndEvent(QTouchEvent* event);
    void touchUpdateEvent(QTouchEvent* event);

    void wheelEvent(QWheelEvent* event);
    void dropEvent(QDropEvent *event);

    bool event(QEvent* event);
    bool eventFilter(QObject* object, QEvent* event);

    bool isThrottleRendering() const { return DependencyManager::get<GLCanvas>()->isThrottleRendering(); }

    MyAvatar* getAvatar() { return _myAvatar; }
    const MyAvatar* getAvatar() const { return _myAvatar; }
    Camera* getCamera() { return &_myCamera; }
    ViewFrustum* getViewFrustum() { return &_viewFrustum; }
    ViewFrustum* getDisplayViewFrustum() { return &_displayViewFrustum; }
    ViewFrustum* getShadowViewFrustum() { return &_shadowViewFrustum; }
    const OctreePacketProcessor& getOctreePacketProcessor() const { return _octreeProcessor; }
    MetavoxelSystem* getMetavoxels() { return &_metavoxels; }
    EntityTreeRenderer* getEntities() { return &_entities; }
    Environment* getEnvironment() { return &_environment; }
    PrioVR* getPrioVR() { return &_prioVR; }
    QUndoStack* getUndoStack() { return &_undoStack; }
    MainWindow* getWindow() { return _window; }
    
    EntityTree* getEntityClipboard() { return &_entityClipboard; }
    EntityTreeRenderer* getEntityClipboardRenderer() { return &_entityClipboardRenderer; }
    
    bool isMousePressed() const { return _mousePressed; }
    bool isMouseHidden() const { return DependencyManager::get<GLCanvas>()->cursor().shape() == Qt::BlankCursor; }
    void setCursorVisible(bool visible);
    const glm::vec3& getMouseRayOrigin() const { return _mouseRayOrigin; }
    const glm::vec3& getMouseRayDirection() const { return _mouseRayDirection; }
    bool mouseOnScreen() const;
    int getMouseX() const;
    int getMouseY() const;
    int getTrueMouseX() const { return DependencyManager::get<GLCanvas>()->mapFromGlobal(QCursor::pos()).x(); }
    int getTrueMouseY() const { return DependencyManager::get<GLCanvas>()->mapFromGlobal(QCursor::pos()).y(); }
    int getMouseDragStartedX() const;
    int getMouseDragStartedY() const;
    int getTrueMouseDragStartedX() const { return _mouseDragStartedX; }
    int getTrueMouseDragStartedY() const { return _mouseDragStartedY; }
    bool getLastMouseMoveWasSimulated() const { return _lastMouseMoveWasSimulated; }
    
    FaceTracker* getActiveFaceTracker();
    BandwidthMeter* getBandwidthMeter() { return &_bandwidthMeter; }
    QSystemTrayIcon* getTrayIcon() { return _trayIcon; }
    ApplicationOverlay& getApplicationOverlay() { return _applicationOverlay; }
    Overlays& getOverlays() { return _overlays; }

    float getFps() const { return _fps; }
    float getPacketsPerSecond() const { return _packetsPerSecond; }
    float getBytesPerSecond() const { return _bytesPerSecond; }
    const glm::vec3& getViewMatrixTranslation() const { return _viewMatrixTranslation; }
    void setViewMatrixTranslation(const glm::vec3& translation) { _viewMatrixTranslation = translation; }

    virtual const Transform& getViewTransform() const { return _viewTransform; }
    void setViewTransform(const Transform& view);

    /// if you need to access the application settings, use lockSettings()/unlockSettings()
    QSettings* lockSettings() { _settingsMutex.lock(); return _settings; }
    void unlockSettings() { _settingsMutex.unlock(); }

    void saveSettings();

    NodeToOctreeSceneStats* getOcteeSceneStats() { return &_octreeServerSceneStats; }
    void lockOctreeSceneStats() { _octreeSceneStatsLock.lockForRead(); }
    void unlockOctreeSceneStats() { _octreeSceneStatsLock.unlock(); }

    ToolWindow* getToolWindow() { return _toolWindow ; }

    virtual AbstractControllerScriptingInterface* getControllerScriptingInterface() { return &_controllerScriptingInterface; }
    virtual void registerScriptEngineWithApplicationServices(ScriptEngine* scriptEngine);


    AvatarManager& getAvatarManager() { return _avatarManager; }
    void resetProfile(const QString& username);

    void controlledBroadcastToNodes(const QByteArray& packet, const NodeSet& destinationNodeTypes);

    virtual void setupWorldLight();
    virtual bool shouldRenderMesh(float largestDimension, float distanceToCamera);

    QImage renderAvatarBillboard();

    void displaySide(Camera& whichCamera, bool selfAvatarOnly = false, RenderArgs::RenderSide renderSide = RenderArgs::MONO);

    /// Stores the current modelview matrix as the untranslated view matrix to use for transforms and the supplied vector as
    /// the view matrix translation.
    void updateUntranslatedViewMatrix(const glm::vec3& viewMatrixTranslation = glm::vec3());

    const glm::mat4& getUntranslatedViewMatrix() const { return _untranslatedViewMatrix; }

    /// Loads a view matrix that incorporates the specified model translation without the precision issues that can
    /// result from matrix multiplication at high translation magnitudes.
    void loadTranslatedViewMatrix(const glm::vec3& translation);

    void getModelViewMatrix(glm::dmat4* modelViewMatrix);
    void getProjectionMatrix(glm::dmat4* projectionMatrix);

    virtual const glm::vec3& getShadowDistances() const { return _shadowDistances; }

    /// Computes the off-axis frustum parameters for the view frustum, taking mirroring into account.
    virtual void computeOffAxisFrustum(float& left, float& right, float& bottom, float& top, float& nearVal,
        float& farVal, glm::vec4& nearClipPlane, glm::vec4& farClipPlane) const;

    virtual ViewFrustum* getCurrentViewFrustum() { return getDisplayViewFrustum(); }
    virtual bool getShadowsEnabled();
    virtual bool getCascadeShadowsEnabled();
    virtual QThread* getMainThread() { return thread(); }
    virtual float getSizeScale() const;
    virtual int getBoundaryLevelAdjust() const;
    virtual PickRay computePickRay(float x, float y);
    virtual const glm::vec3& getAvatarPosition() const { return getAvatar()->getPosition(); }

    NodeBounds& getNodeBoundsDisplay()  { return _nodeBoundsDisplay; }

    FileLogger* getLogger() { return _logger; }

    glm::vec2 getViewportDimensions() const { return glm::vec2(DependencyManager::get<GLCanvas>()->getDeviceWidth(),
                                                               DependencyManager::get<GLCanvas>()->getDeviceHeight()); }
    NodeToJurisdictionMap& getEntityServerJurisdictions() { return _entityServerJurisdictions; }

    void skipVersion(QString latestVersion);

    QStringList getRunningScripts() { return _scriptEnginesHash.keys(); }
    ScriptEngine* getScriptEngine(QString scriptHash) { return _scriptEnginesHash.contains(scriptHash) ? _scriptEnginesHash[scriptHash] : NULL; }
    
    bool isLookingAtMyAvatar(Avatar* avatar);

    float getRenderResolutionScale() const;

    unsigned int getRenderTargetFramerate() const;
    bool isVSyncOn() const;
    bool isVSyncEditable() const;
    bool isAboutToQuit() const { return _aboutToQuit; }

    // the isHMDmode is true whenever we use the interface from an HMD and not a standard flat display
    // rendering of several elements depend on that
    // TODO: carry that information on the Camera as a setting
    bool isHMDMode() const;
    
    QRect getDesirableApplicationGeometry();
    RunningScriptsWidget* getRunningScriptsWidget() { return _runningScriptsWidget; }

signals:

    /// Fired when we're simulating; allows external parties to hook in.
    void simulating(float deltaTime);

    /// Fired when we're rendering in-world interface elements; allows external parties to hook in.
    void renderingInWorldInterface();

    /// Fired when we're rendering the overlay.
    void renderingOverlay();

    /// Fired when the import window is closed
    void importDone();

public slots:
    void domainChanged(const QString& domainHostname);
    void updateWindowTitle();
    void updateLocationInServer();
    void nodeAdded(SharedNodePointer node);
    void nodeKilled(SharedNodePointer node);
    void packetSent(quint64 length);

    void pasteEntities(float x, float y, float z);
    bool exportEntities(const QString& filename, float x, float y, float z, float scale);
    bool importEntities(const QString& filename);

    void setLowVelocityFilter(bool lowVelocityFilter);
    void loadDialog();
    void loadScriptURLDialog();
    void toggleLogDialog();
    void initAvatarAndViewFrustum();
    ScriptEngine* loadScript(const QString& scriptFilename = QString(), bool isUserLoaded = true, 
        bool loadScriptFromEditor = false, bool activateMainWindow = false);
    void scriptFinished(const QString& scriptName);
    void stopAllScripts(bool restart = false);
    void stopScript(const QString& scriptName);
    void reloadAllScripts();
    void loadDefaultScripts();
    void toggleRunningScriptsWidget();
    void saveScripts();

    void uploadHead();
    void uploadSkeleton();
    void uploadAttachment();
    void uploadEntity();
    
    void openUrl(const QUrl& url);

    void updateMyAvatarTransform();
    void bumpSettings() { ++_numChangedSettings; }
    
    void domainSettingsReceived(const QJsonObject& domainSettingsObject);

    void setVSyncEnabled(bool vsyncOn);

    void resetSensors();

private slots:
    void clearDomainOctreeDetails();
    void timer();
    void idle();
    void aboutToQuit();
    
    void handleScriptEngineLoaded(const QString& scriptFilename);
    void handleScriptLoadError(const QString& scriptFilename);

    void connectedToDomain(const QString& hostname);

    friend class HMDToolsDialog;
    void setFullscreen(bool fullscreen);
    void setEnable3DTVMode(bool enable3DTVMode);
    void setEnableVRMode(bool enableVRMode);
    void cameraMenuChanged();

    glm::vec2 getScaledScreenPoint(glm::vec2 projectedPoint);

    void closeMirrorView();
    void restoreMirrorView();
    void shrinkMirrorView();

    void parseVersionXml();

    void manageRunningScriptsWidgetVisibility(bool shown);

private:
    void resetCamerasOnResizeGL(Camera& camera, int width, int height);
    void updateProjectionMatrix();
    void updateProjectionMatrix(Camera& camera, bool updateViewFrustum = true);

    void sendPingPackets();

    void initDisplay();
    void init();

    void update(float deltaTime);

    // Various helper functions called during update()
    void updateLOD();
    void updateMouseRay();
    void updateFaceshift();
    void updateVisage();
    void updateDDE();
    void updateMyAvatarLookAtPosition();
    void updateThreads(float deltaTime);
    void updateMetavoxels(float deltaTime);
    void updateCamera(float deltaTime);
    void updateDialogs(float deltaTime);
    void updateCursor(float deltaTime);

    Avatar* findLookatTargetAvatar(glm::vec3& eyePosition, QUuid &nodeUUID);

    void renderLookatIndicator(glm::vec3 pointOfInterest);

    void updateMyAvatar(float deltaTime);
    void queryOctree(NodeType_t serverType, PacketType packetType, NodeToJurisdictionMap& jurisdictions);
    void loadViewFrustum(Camera& camera, ViewFrustum& viewFrustum);

    glm::vec3 getSunDirection();

    void updateShadowMap();
    void renderRearViewMirror(const QRect& region, bool billboard = false);
    void renderViewFrustum(ViewFrustum& viewFrustum);
    void checkBandwidthMeterClick();
    void setMenuShortcutsEnabled(bool enabled);

    static void attachNewHeadToNode(Node *newNode);
    static void* networkReceive(void* args); // network receive thread

    int sendNackPackets();

    MainWindow* _window;

    ToolWindow* _toolWindow;

    BandwidthMeter _bandwidthMeter;

    QThread* _nodeThread;
    DatagramProcessor _datagramProcessor;

    QMutex _settingsMutex;
    QSettings* _settings;
    int _numChangedSettings;

    QUndoStack _undoStack;
    UndoStackScriptingInterface _undoStackScriptingInterface;

    glm::vec3 _gravity;

    // Frame Rate Measurement

    int _frameCount;
    float _fps;
    QElapsedTimer _applicationStartupTime;
    QElapsedTimer _timerStart;
    QElapsedTimer _lastTimeUpdated;
    bool _justStarted;
    Stars _stars;

#ifdef USE_BULLET_PHYSICS
    PhysicsEngine _physicsEngine;
#endif // USE_BULLET_PHYSICS

    EntityTreeRenderer _entities;
    EntityCollisionSystem _entityCollisionSystem;
    EntityTreeRenderer _entityClipboardRenderer;
    EntityTree _entityClipboard;

    MetavoxelSystem _metavoxels;

    ViewFrustum _viewFrustum; // current state of view frustum, perspective, orientation, etc.
    ViewFrustum _lastQueriedViewFrustum; /// last view frustum used to query octree servers (voxels)
    ViewFrustum _displayViewFrustum;
    ViewFrustum _shadowViewFrustum;
    quint64 _lastQueriedTime;

    float _trailingAudioLoudness;

    OctreeQuery _octreeQuery; // NodeData derived class for querying octee cells from octree servers

    AvatarManager _avatarManager;
    MyAvatar* _myAvatar;            // TODO: move this and relevant code to AvatarManager (or MyAvatar as the case may be)

    PrioVR _prioVR;

    Camera _myCamera;                  // My view onto the world
    Camera _viewFrustumOffsetCamera;   // The camera we use to sometimes show the view frustum from an offset mode
    Camera _mirrorCamera;              // Cammera for mirror view
    QRect _mirrorViewRect;
    RearMirrorTools* _rearMirrorTools;

    Transform _viewTransform;
    glm::mat4 _untranslatedViewMatrix;
    glm::vec3 _viewMatrixTranslation;
    glm::mat4 _projectionMatrix;

    float _scaleMirror;
    float _rotateMirror;
    float _raiseMirror;

    static const int CASCADED_SHADOW_MATRIX_COUNT = 4;
    glm::mat4 _shadowMatrices[CASCADED_SHADOW_MATRIX_COUNT];
    glm::vec3 _shadowDistances;

    Environment _environment;

    int _mouseDragStartedX;
    int _mouseDragStartedY;
    quint64 _lastMouseMove;
    bool _lastMouseMoveWasSimulated;

    glm::vec3 _mouseRayOrigin;
    glm::vec3 _mouseRayDirection;

    float _touchAvgX;
    float _touchAvgY;
    float _touchDragStartedAvgX;
    float _touchDragStartedAvgY;
    bool _isTouchPressed; //  true if multitouch has been pressed (clear when finished)

    bool _mousePressed; //  true if mouse has been pressed (clear when finished)

    QSet<int> _keysPressed;

<<<<<<< HEAD
    bool _enableProcessVoxelsThread;
=======
    Audio _audio;

    bool _enableProcessOctreeThread;
>>>>>>> b385fe96
    OctreePacketProcessor _octreeProcessor;
    EntityEditPacketSender _entityEditSender;

    int _packetsPerSecond;
    int _bytesPerSecond;

    StDev _idleLoopStdev;
    float _idleLoopMeasuredJitter;

    int parseOctreeStats(const QByteArray& packet, const SharedNodePointer& sendingNode);
    void trackIncomingOctreePacket(const QByteArray& packet, const SharedNodePointer& sendingNode, bool wasStatsPacket);

    NodeToJurisdictionMap _entityServerJurisdictions;
    NodeToOctreeSceneStats _octreeServerSceneStats;
    QReadWriteLock _octreeSceneStatsLock;

    NodeBounds _nodeBoundsDisplay;

    std::vector<OctreeFade> _octreeFades;
    QReadWriteLock _octreeFadesLock;
    ControllerScriptingInterface _controllerScriptingInterface;
    QPointer<LogDialog> _logDialog;
    QPointer<SnapshotShareDialog> _snapshotShareDialog;

    QString _previousScriptLocation;

    FileLogger* _logger;

    void checkVersion();
    void displayUpdateDialog();
    bool shouldSkipVersion(QString latestVersion);
    void takeSnapshot();

    TouchEvent _lastTouchEvent;

    Overlays _overlays;
    ApplicationOverlay _applicationOverlay;

    RunningScriptsWidget* _runningScriptsWidget;
    QHash<QString, ScriptEngine*> _scriptEnginesHash;
    bool _runningScriptsWidgetWasVisible;

    QSystemTrayIcon* _trayIcon;

    quint64 _lastNackTime;
    quint64 _lastSendDownstreamAudioStats;

    bool _isVSyncOn;
    
    bool _aboutToQuit;
};

#endif // hifi_Application_h<|MERGE_RESOLUTION|>--- conflicted
+++ resolved
@@ -519,13 +519,8 @@
 
     QSet<int> _keysPressed;
 
-<<<<<<< HEAD
-    bool _enableProcessVoxelsThread;
-=======
-    Audio _audio;
-
     bool _enableProcessOctreeThread;
->>>>>>> b385fe96
+
     OctreePacketProcessor _octreeProcessor;
     EntityEditPacketSender _entityEditSender;
 
