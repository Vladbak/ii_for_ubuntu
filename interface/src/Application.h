--- conflicted
+++ resolved
@@ -168,17 +168,6 @@
 
     QImage renderAvatarBillboard(RenderArgs* renderArgs);
 
-<<<<<<< HEAD
-    virtual ViewFrustum* getCurrentViewFrustum() override { return getDisplayViewFrustum(); }
-    virtual QThread* getMainThread() override { return thread(); }
-    virtual float getSizeScale() const override;
-    virtual int getBoundaryLevelAdjust() const override;
-    virtual PickRay computePickRay(float x, float y) const override;
-    virtual glm::vec3 getAvatarPosition() const override;
-    virtual void overrideEnvironmentData(const EnvironmentData& newData) override { _environment.override(newData); }
-    virtual void endOverrideEnvironmentData() override { _environment.endOverride(); }
-    virtual qreal getDevicePixelRatio() override;
-=======
     virtual ViewFrustum* getCurrentViewFrustum() { return getDisplayViewFrustum(); }
     virtual QThread* getMainThread() { return thread(); }
     virtual PickRay computePickRay(float x, float y) const;
@@ -186,7 +175,6 @@
     virtual void overrideEnvironmentData(const EnvironmentData& newData) { _environment.override(newData); }
     virtual void endOverrideEnvironmentData() { _environment.endOverride(); }
     virtual qreal getDevicePixelRatio();
->>>>>>> 55093aaf
 
     void setActiveDisplayPlugin(const QString& pluginName);
 
@@ -255,21 +243,10 @@
     Q_INVOKABLE void loadDialog();
     Q_INVOKABLE void loadScriptURLDialog();
     void toggleLogDialog();
-<<<<<<< HEAD
+    void toggleRunningScriptsWidget();
 
     void handleLocalServerConnection();
     void readArgumentsFromLocalSocket();
-
-    ScriptEngine* loadScript(const QString& scriptFilename = QString(), bool isUserLoaded = true,
-        bool loadScriptFromEditor = false, bool activateMainWindow = false, bool reload = false);
-    void stopAllScripts(bool restart = false);
-    bool stopScript(const QString& scriptHash, bool restart = false);
-    void reloadAllScripts();
-    void reloadOneScript(const QString& scriptName);
-    void loadDefaultScripts();
-=======
->>>>>>> 55093aaf
-    void toggleRunningScriptsWidget();
 
     void showFriendsWindow();
 
@@ -325,15 +302,7 @@
 
     void loadSettings();
     void saveSettings();
-<<<<<<< HEAD
-
-    void scriptFinished(const QString& scriptName, ScriptEngine* engine);
-    void saveScripts();
-    void reloadScript(const QString& scriptName, bool isUserLoaded = true);
-
-=======
     
->>>>>>> 55093aaf
     bool acceptSnapshot(const QString& urlString);
     bool askToSetAvatarUrl(const QString& url);
     bool askToLoadScript(const QString& scriptFilenameOrURL);
