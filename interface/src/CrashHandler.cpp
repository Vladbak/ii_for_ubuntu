--- conflicted
+++ resolved
@@ -27,19 +27,11 @@
 
 static const QString RUNNING_MARKER_FILENAME = "InfinityIsland.running";
 
-<<<<<<< HEAD
-bool CrashHandler::checkForResetSettings() {
+bool CrashHandler::checkForResetSettings(bool suppressPrompt) {
         QSettings::setDefaultFormat(QSettings::IniFormat);
         QSettings settings;
         settings.beginGroup("Developer");
         QVariant displayCrashOptions = settings.value(MenuOption::DisplayCrashOptions);
-=======
-bool CrashHandler::checkForResetSettings(bool suppressPrompt) {
-    QSettings::setDefaultFormat(QSettings::IniFormat);
-    QSettings settings;
-    settings.beginGroup("Developer");
-    QVariant displayCrashOptions = settings.value(MenuOption::DisplayCrashOptions);
->>>>>>> c92293e5
     QVariant askToResetSettingsOption = settings.value(MenuOption::AskToResetSettings);
         settings.endGroup();
     bool askToResetSettings = askToResetSettingsOption.isValid() && askToResetSettingsOption.toBool();
