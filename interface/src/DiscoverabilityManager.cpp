//
//  DiscoverabilityManager.cpp
//  interface/src
//
//  Created by Stephen Birarda on 2015-03-09.
//  Copyright 2015 High Fidelity, Inc.
//
//  Distributed under the Apache License, Version 2.0.
//  See the accompanying file LICENSE or http://www.apache.org/licenses/LICENSE-2.0.html
//

#include <QtCore/QJsonDocument>

#include <AccountManager.h>
#include <AddressManager.h>
#include <DomainHandler.h>
#include <NodeList.h>
#include <UserActivityLogger.h>
#include <UUID.h>

#include "DiscoverabilityManager.h"
#include "Menu.h"

const Discoverability::Mode DEFAULT_DISCOVERABILITY_MODE = Discoverability::Friends;

DiscoverabilityManager::DiscoverabilityManager() :
    _mode("discoverabilityMode", DEFAULT_DISCOVERABILITY_MODE)
{
    qRegisterMetaType<Discoverability::Mode>("Discoverability::Mode");
}

const QString API_USER_LOCATION_PATH = "/api/v1/user/location";
const QString API_USER_HEARTBEAT_PATH = "/api/v1/user/heartbeat";

const QString SESSION_ID_KEY = "session_id";

void DiscoverabilityManager::updateLocation() {
<<<<<<< HEAD
    //UTII: We don't need this in our viewer
    return;
    AccountManager& accountManager = AccountManager::getInstance();
=======
    auto accountManager = DependencyManager::get<AccountManager>();
>>>>>>> e92f1a8c
    
    if (_mode.get() != Discoverability::None && accountManager->isLoggedIn()) {
        auto addressManager = DependencyManager::get<AddressManager>();
        DomainHandler& domainHandler = DependencyManager::get<NodeList>()->getDomainHandler();

        // construct a QJsonObject given the user's current address information
        QJsonObject rootObject;

        QJsonObject locationObject;

        QString pathString = addressManager->currentPath();

        const QString LOCATION_KEY_IN_ROOT = "location";

        const QString PATH_KEY_IN_LOCATION = "path";
        locationObject.insert(PATH_KEY_IN_LOCATION, pathString);

        const QString CONNECTED_KEY_IN_LOCATION = "connected";
        locationObject.insert(CONNECTED_KEY_IN_LOCATION, domainHandler.isConnected());

        if (!addressManager->getRootPlaceID().isNull()) {
            const QString PLACE_ID_KEY_IN_LOCATION = "place_id";
            locationObject.insert(PLACE_ID_KEY_IN_LOCATION,
                                  uuidStringWithoutCurlyBraces(addressManager->getRootPlaceID()));
        }

        if (!domainHandler.getUUID().isNull()) {
            const QString DOMAIN_ID_KEY_IN_LOCATION = "domain_id";
            locationObject.insert(DOMAIN_ID_KEY_IN_LOCATION,
                                  uuidStringWithoutCurlyBraces(domainHandler.getUUID()));
        }

        // in case the place/domain isn't in the database, we send the network address and port
        auto& domainSockAddr = domainHandler.getSockAddr();
        const QString NETWORK_ADRESS_KEY_IN_LOCATION = "network_address";
        locationObject.insert(NETWORK_ADRESS_KEY_IN_LOCATION, domainSockAddr.getAddress().toString());

        const QString NETWORK_ADDRESS_PORT_IN_LOCATION = "network_port";
        locationObject.insert(NETWORK_ADDRESS_PORT_IN_LOCATION, domainSockAddr.getPort());

        const QString FRIENDS_ONLY_KEY_IN_LOCATION = "friends_only";
        locationObject.insert(FRIENDS_ONLY_KEY_IN_LOCATION, (_mode.get() == Discoverability::Friends));

        // if we have a session ID add it now, otherwise add a null value
        rootObject[SESSION_ID_KEY] = _sessionID.isEmpty() ? QJsonValue() : _sessionID;

        JSONCallbackParameters callbackParameters;
        callbackParameters.jsonCallbackReceiver = this;
        callbackParameters.jsonCallbackMethod = "handleHeartbeatResponse";

        // figure out if we'll send a fresh location or just a simple heartbeat
        auto apiPath = API_USER_HEARTBEAT_PATH;

        if (locationObject != _lastLocationObject) {
            // we have a changed location, send it now
            _lastLocationObject = locationObject;

            rootObject.insert(LOCATION_KEY_IN_ROOT, locationObject);

            apiPath = API_USER_LOCATION_PATH;
        }

        accountManager->sendRequest(apiPath, AccountManagerAuth::Required,
                                   QNetworkAccessManager::PutOperation,
                                   callbackParameters, QJsonDocument(rootObject).toJson());

    } else if (UserActivityLogger::getInstance().isEnabled()) {
        // we still send a heartbeat to the metaverse server for stats collection

        JSONCallbackParameters callbackParameters;
        callbackParameters.jsonCallbackReceiver = this;
        callbackParameters.jsonCallbackMethod = "handleHeartbeatResponse";

        QJsonObject heartbeatObject;
        if (!_sessionID.isEmpty()) {
            heartbeatObject[SESSION_ID_KEY] = _sessionID;
        } else {
            heartbeatObject[SESSION_ID_KEY] = QJsonValue();
        }

        accountManager->sendRequest(API_USER_HEARTBEAT_PATH, AccountManagerAuth::Optional,
                                   QNetworkAccessManager::PutOperation, callbackParameters,
                                   QJsonDocument(heartbeatObject).toJson());
    }
}

void DiscoverabilityManager::handleHeartbeatResponse(QNetworkReply& requestReply) {
    auto dataObject = AccountManager::dataObjectFromResponse(requestReply);

    if (!dataObject.isEmpty()) {
        _sessionID = dataObject[SESSION_ID_KEY].toString();

        // give that session ID to the account manager
        auto accountManager = DependencyManager::get<AccountManager>();
        accountManager->setSessionID(_sessionID);
    }
}

void DiscoverabilityManager::removeLocation() {
    auto accountManager = DependencyManager::get<AccountManager>();
    accountManager->sendRequest(API_USER_LOCATION_PATH, AccountManagerAuth::Required, QNetworkAccessManager::DeleteOperation);
}

void DiscoverabilityManager::setDiscoverabilityMode(Discoverability::Mode discoverabilityMode) {
    if (static_cast<Discoverability::Mode>(_mode.get()) != discoverabilityMode) {
        
        // update the setting to the new value
        _mode.set(static_cast<int>(discoverabilityMode));
        
        if (static_cast<int>(_mode.get()) == Discoverability::None) {
            // if we just got set to no discoverability, make sure that we delete our location in DB
            removeLocation();
        } else {
            // we have a discoverability mode that says we should send a location, do that right away
            updateLocation();
        }

        emit discoverabilityModeChanged(discoverabilityMode);
    }
}

void DiscoverabilityManager::setVisibility() {
    Menu* menu = Menu::getInstance();

    if (menu->isOptionChecked(MenuOption::VisibleToEveryone)) {
        this->setDiscoverabilityMode(Discoverability::All);
    } else if (menu->isOptionChecked(MenuOption::VisibleToFriends)) {
        this->setDiscoverabilityMode(Discoverability::Friends);
    } else if (menu->isOptionChecked(MenuOption::VisibleToNoOne)) {
        this->setDiscoverabilityMode(Discoverability::None);
    } else {
        qDebug() << "ERROR DiscoverabilityManager::setVisibility() called with unrecognized value.";
    }
}

void DiscoverabilityManager::visibilityChanged(Discoverability::Mode discoverabilityMode) {
    Menu* menu = Menu::getInstance();

    if (discoverabilityMode == Discoverability::All) {
        menu->setIsOptionChecked(MenuOption::VisibleToEveryone, true);
    } else if (discoverabilityMode == Discoverability::Friends) {
        menu->setIsOptionChecked(MenuOption::VisibleToFriends, true);
    } else if (discoverabilityMode == Discoverability::None) {
        menu->setIsOptionChecked(MenuOption::VisibleToNoOne, true);
    } else {
        qDebug() << "ERROR DiscoverabilityManager::visibilityChanged() called with unrecognized value.";
    }
}<|MERGE_RESOLUTION|>--- conflicted
+++ resolved
@@ -35,45 +35,40 @@
 const QString SESSION_ID_KEY = "session_id";
 
 void DiscoverabilityManager::updateLocation() {
-<<<<<<< HEAD
     //UTII: We don't need this in our viewer
     return;
-    AccountManager& accountManager = AccountManager::getInstance();
-=======
-    auto accountManager = DependencyManager::get<AccountManager>();
->>>>>>> e92f1a8c
-    
+    auto accountManager = DependencyManager::get<AccountManager>();    
     if (_mode.get() != Discoverability::None && accountManager->isLoggedIn()) {
         auto addressManager = DependencyManager::get<AddressManager>();
         DomainHandler& domainHandler = DependencyManager::get<NodeList>()->getDomainHandler();
-
-        // construct a QJsonObject given the user's current address information
-        QJsonObject rootObject;
-
-        QJsonObject locationObject;
-
-        QString pathString = addressManager->currentPath();
-
-        const QString LOCATION_KEY_IN_ROOT = "location";
-
-        const QString PATH_KEY_IN_LOCATION = "path";
-        locationObject.insert(PATH_KEY_IN_LOCATION, pathString);
-
+        
+            // construct a QJsonObject given the user's current address information
+            QJsonObject rootObject;
+            
+            QJsonObject locationObject;
+            
+            QString pathString = addressManager->currentPath();
+            
+            const QString LOCATION_KEY_IN_ROOT = "location";
+            
+            const QString PATH_KEY_IN_LOCATION = "path";
+            locationObject.insert(PATH_KEY_IN_LOCATION, pathString);
+            
         const QString CONNECTED_KEY_IN_LOCATION = "connected";
         locationObject.insert(CONNECTED_KEY_IN_LOCATION, domainHandler.isConnected());
 
-        if (!addressManager->getRootPlaceID().isNull()) {
-            const QString PLACE_ID_KEY_IN_LOCATION = "place_id";
-            locationObject.insert(PLACE_ID_KEY_IN_LOCATION,
-                                  uuidStringWithoutCurlyBraces(addressManager->getRootPlaceID()));
+            if (!addressManager->getRootPlaceID().isNull()) {
+                const QString PLACE_ID_KEY_IN_LOCATION = "place_id";
+                locationObject.insert(PLACE_ID_KEY_IN_LOCATION,
+                                      uuidStringWithoutCurlyBraces(addressManager->getRootPlaceID()));
         }
-
+                
         if (!domainHandler.getUUID().isNull()) {
-            const QString DOMAIN_ID_KEY_IN_LOCATION = "domain_id";
-            locationObject.insert(DOMAIN_ID_KEY_IN_LOCATION,
-                                  uuidStringWithoutCurlyBraces(domainHandler.getUUID()));
-        }
-
+                const QString DOMAIN_ID_KEY_IN_LOCATION = "domain_id";
+                locationObject.insert(DOMAIN_ID_KEY_IN_LOCATION,
+                                      uuidStringWithoutCurlyBraces(domainHandler.getUUID()));
+            }
+            
         // in case the place/domain isn't in the database, we send the network address and port
         auto& domainSockAddr = domainHandler.getSockAddr();
         const QString NETWORK_ADRESS_KEY_IN_LOCATION = "network_address";
@@ -82,9 +77,9 @@
         const QString NETWORK_ADDRESS_PORT_IN_LOCATION = "network_port";
         locationObject.insert(NETWORK_ADDRESS_PORT_IN_LOCATION, domainSockAddr.getPort());
 
-        const QString FRIENDS_ONLY_KEY_IN_LOCATION = "friends_only";
-        locationObject.insert(FRIENDS_ONLY_KEY_IN_LOCATION, (_mode.get() == Discoverability::Friends));
-
+            const QString FRIENDS_ONLY_KEY_IN_LOCATION = "friends_only";
+            locationObject.insert(FRIENDS_ONLY_KEY_IN_LOCATION, (_mode.get() == Discoverability::Friends));
+            
         // if we have a session ID add it now, otherwise add a null value
         rootObject[SESSION_ID_KEY] = _sessionID.isEmpty() ? QJsonValue() : _sessionID;
 
@@ -100,12 +95,12 @@
             _lastLocationObject = locationObject;
 
             rootObject.insert(LOCATION_KEY_IN_ROOT, locationObject);
-
+            
             apiPath = API_USER_LOCATION_PATH;
         }
 
         accountManager->sendRequest(apiPath, AccountManagerAuth::Required,
-                                   QNetworkAccessManager::PutOperation,
+                                       QNetworkAccessManager::PutOperation,
                                    callbackParameters, QJsonDocument(rootObject).toJson());
 
     } else if (UserActivityLogger::getInstance().isEnabled()) {
@@ -118,14 +113,14 @@
         QJsonObject heartbeatObject;
         if (!_sessionID.isEmpty()) {
             heartbeatObject[SESSION_ID_KEY] = _sessionID;
-        } else {
+    } else {
             heartbeatObject[SESSION_ID_KEY] = QJsonValue();
-        }
+    }
 
         accountManager->sendRequest(API_USER_HEARTBEAT_PATH, AccountManagerAuth::Optional,
                                    QNetworkAccessManager::PutOperation, callbackParameters,
                                    QJsonDocument(heartbeatObject).toJson());
-    }
+}
 }
 
 void DiscoverabilityManager::handleHeartbeatResponse(QNetworkReply& requestReply) {
