--- conflicted
+++ resolved
@@ -112,16 +112,8 @@
         callbackParameters.jsonCallbackMethod = "handleHeartbeatResponse";
 
         QJsonObject heartbeatObject;
-<<<<<<< HEAD
-        if (!_sessionID.isEmpty()) {
-            heartbeatObject[SESSION_ID_KEY] = _sessionID;
-    } else {
-            heartbeatObject[SESSION_ID_KEY] = QJsonValue();
-    }
-=======
         auto sessionID = accountManager->getSessionID();
         heartbeatObject[SESSION_ID_KEY] = sessionID.isNull() ? QJsonValue() : sessionID.toString();
->>>>>>> c92293e5
 
         accountManager->sendRequest(API_USER_HEARTBEAT_PATH, AccountManagerAuth::Optional,
                                    QNetworkAccessManager::PutOperation, callbackParameters,
