//
//  SkeletonModel.cpp
//  interface
//
//  Created by Andrzej Kapolka on 10/17/13.
//  Copyright (c) 2013 High Fidelity, Inc. All rights reserved.
//

#include <glm/gtx/transform.hpp>

#include "Avatar.h"
#include "SkeletonModel.h"

SkeletonModel::SkeletonModel(Avatar* owningAvatar) :
    _owningAvatar(owningAvatar) {
}

void SkeletonModel::simulate(float deltaTime) {
    if (!isActive()) {
        return;
    }
    
    setTranslation(_owningAvatar->getPosition());
    setRotation(_owningAvatar->getOrientation() * glm::angleAxis(180.0f, 0.0f, 1.0f, 0.0f));
    const float MODEL_SCALE = 0.0006f;
    setScale(glm::vec3(1.0f, 1.0f, 1.0f) * _owningAvatar->getScale() * MODEL_SCALE);
    
    Model::simulate(deltaTime);
    
    setRightHandPosition(_owningAvatar->getHandPosition());
}

bool SkeletonModel::render(float alpha) {
    if (_jointStates.isEmpty()) {
        return false;
    }
    
    // only render the balls and sticks if the skeleton has no meshes
    if (_meshStates.isEmpty()) {
        const FBXGeometry& geometry = _geometry->getFBXGeometry();
        
        glm::vec3 skinColor, darkSkinColor;
        _owningAvatar->getSkinColors(skinColor, darkSkinColor);
        
<<<<<<< HEAD
        glColor4f(skinColor.r, skinColor.g, skinColor.b, alpha);
        const float BALL_RADIUS = 0.005f;
        const int BALL_SUBDIVISIONS = 10;
        glutSolidSphere(BALL_RADIUS * _owningAvatar->getScale(), BALL_SUBDIVISIONS, BALL_SUBDIVISIONS);
        
        glPopMatrix();
        
        int parentIndex = geometry.joints[i].parentIndex;
        if (parentIndex == -1) {
            continue;
        }
        glColor4f(darkSkinColor.r, darkSkinColor.g, darkSkinColor.b, alpha);
        
        glm::vec3 parentPosition;
        getJointPosition(parentIndex, parentPosition);
        const float STICK_RADIUS = BALL_RADIUS * 0.1f;
        Avatar::renderJointConnectingCone(parentPosition, position, STICK_RADIUS * _owningAvatar->getScale(),
            STICK_RADIUS * _owningAvatar->getScale());
=======
        for (int i = 0; i < _jointStates.size(); i++) {
            glPushMatrix();
            
            glm::vec3 position;
            getJointPosition(i, position);
            glTranslatef(position.x, position.y, position.z);
            
            glm::quat rotation;
            getJointRotation(i, rotation);
            glm::vec3 axis = glm::axis(rotation);
            glRotatef(glm::angle(rotation), axis.x, axis.y, axis.z);
            
            glColor4f(skinColor.r, skinColor.g, skinColor.b, alpha);
            const float BALL_RADIUS = 0.02f;
            const int BALL_SUBDIVISIONS = 10;
            glutSolidSphere(BALL_RADIUS * _owningAvatar->getScale(), BALL_SUBDIVISIONS, BALL_SUBDIVISIONS);
            
            glPopMatrix();
            
            int parentIndex = geometry.joints[i].parentIndex;
            if (parentIndex == -1) {
                continue;
            }
            glColor4f(darkSkinColor.r, darkSkinColor.g, darkSkinColor.b, alpha);
            
            glm::vec3 parentPosition;
            getJointPosition(parentIndex, parentPosition);
            const float STICK_RADIUS = BALL_RADIUS * 0.5f;
            Avatar::renderJointConnectingCone(parentPosition, position, STICK_RADIUS * _owningAvatar->getScale(),
                STICK_RADIUS * _owningAvatar->getScale());
        }
>>>>>>> edf36f2a
    }
    
    Model::render(alpha);
    
    return true;
}

void SkeletonModel::updateJointState(int index) {
    Model::updateJointState(index);
    
    if (index == _geometry->getFBXGeometry().rootJointIndex) {
        JointState& state = _jointStates[index];
        state.transform[3][0] = _translation.x;
        state.transform[3][1] = _translation.y;
        state.transform[3][2] = _translation.z;
    }
}

void SkeletonModel::maybeUpdateLeanRotation(const JointState& parentState, const FBXJoint& joint, JointState& state) {
    // get the rotation axes in joint space and use them to adjust the rotation
    glm::mat3 axes = glm::mat3_cast(_rotation);
    glm::mat3 inverse = glm::mat3(glm::inverse(parentState.transform *
        joint.preTransform * glm::mat4_cast(joint.preRotation * joint.rotation)));
    state.rotation = glm::angleAxis(-_owningAvatar->getHead().getLeanSideways(), glm::normalize(inverse * axes[2])) *
        glm::angleAxis(-_owningAvatar->getHead().getLeanForward(), glm::normalize(inverse * axes[0])) * joint.rotation;
}
<|MERGE_RESOLUTION|>--- conflicted
+++ resolved
@@ -42,7 +42,6 @@
         glm::vec3 skinColor, darkSkinColor;
         _owningAvatar->getSkinColors(skinColor, darkSkinColor);
         
-<<<<<<< HEAD
         glColor4f(skinColor.r, skinColor.g, skinColor.b, alpha);
         const float BALL_RADIUS = 0.005f;
         const int BALL_SUBDIVISIONS = 10;
@@ -61,39 +60,6 @@
         const float STICK_RADIUS = BALL_RADIUS * 0.1f;
         Avatar::renderJointConnectingCone(parentPosition, position, STICK_RADIUS * _owningAvatar->getScale(),
             STICK_RADIUS * _owningAvatar->getScale());
-=======
-        for (int i = 0; i < _jointStates.size(); i++) {
-            glPushMatrix();
-            
-            glm::vec3 position;
-            getJointPosition(i, position);
-            glTranslatef(position.x, position.y, position.z);
-            
-            glm::quat rotation;
-            getJointRotation(i, rotation);
-            glm::vec3 axis = glm::axis(rotation);
-            glRotatef(glm::angle(rotation), axis.x, axis.y, axis.z);
-            
-            glColor4f(skinColor.r, skinColor.g, skinColor.b, alpha);
-            const float BALL_RADIUS = 0.02f;
-            const int BALL_SUBDIVISIONS = 10;
-            glutSolidSphere(BALL_RADIUS * _owningAvatar->getScale(), BALL_SUBDIVISIONS, BALL_SUBDIVISIONS);
-            
-            glPopMatrix();
-            
-            int parentIndex = geometry.joints[i].parentIndex;
-            if (parentIndex == -1) {
-                continue;
-            }
-            glColor4f(darkSkinColor.r, darkSkinColor.g, darkSkinColor.b, alpha);
-            
-            glm::vec3 parentPosition;
-            getJointPosition(parentIndex, parentPosition);
-            const float STICK_RADIUS = BALL_RADIUS * 0.5f;
-            Avatar::renderJointConnectingCone(parentPosition, position, STICK_RADIUS * _owningAvatar->getScale(),
-                STICK_RADIUS * _owningAvatar->getScale());
-        }
->>>>>>> edf36f2a
     }
     
     Model::render(alpha);
