--- conflicted
+++ resolved
@@ -206,13 +206,7 @@
 
     glm::vec3 getWorldBodyPosition() const;
     glm::quat getWorldBodyOrientation() const;
-<<<<<<< HEAD
-
-    QByteArray toByteArray(bool cullSmallChanges);
-
-=======
     QByteArray toByteArray(bool cullSmallChanges, bool sendAll);
->>>>>>> 41daea7d
     void simulate(float deltaTime);
     void updateFromTrackers(float deltaTime);
     virtual void render(RenderArgs* renderArgs, const glm::vec3& cameraPositio) override;
