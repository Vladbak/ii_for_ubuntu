//
//  MyAvatar.h
//  interface/src/avatar
//
//  Created by Mark Peng on 8/16/13.
//  Copyright 2012 High Fidelity, Inc.
//
//  Distributed under the Apache License, Version 2.0.
//  See the accompanying file LICENSE or http://www.apache.org/licenses/LICENSE-2.0.html
//

#ifndef hifi_MyAvatar_h
#define hifi_MyAvatar_h

#include <QSettings>

#include "Avatar.h"

enum AvatarHandState
{
    HAND_STATE_NULL = 0,
    HAND_STATE_OPEN,
    HAND_STATE_GRASPING,
    HAND_STATE_POINTING,
    NUM_HAND_STATES
};

class MyAvatar : public Avatar {
    Q_OBJECT
    Q_PROPERTY(bool shouldRenderLocally READ getShouldRenderLocally WRITE setShouldRenderLocally)
    Q_PROPERTY(quint32 motionBehaviors READ getMotionBehaviorsForScript WRITE setMotionBehaviorsByScript)
    Q_PROPERTY(glm::vec3 gravity READ getGravity WRITE setLocalGravity)

public:
	MyAvatar();
    ~MyAvatar();
    
    void reset();
    void update(float deltaTime);
    void simulate(float deltaTime);
    void updateFromGyros(float deltaTime);
    void moveWithLean();

    void render(const glm::vec3& cameraPosition, RenderMode renderMode = NORMAL_RENDER_MODE);
    void renderBody(RenderMode renderMode, float glowLevel = 0.0f);
    bool shouldRenderHead(const glm::vec3& cameraPosition, RenderMode renderMode) const;
    void renderDebugBodyPoints();
    void renderHeadMouse(int screenWidth, int screenHeight) const;

    // setters
    void setMousePressed(bool mousePressed) { _mousePressed = mousePressed; }
    void setVelocity(const glm::vec3 velocity) { _velocity = velocity; }
    void setLeanScale(float scale) { _leanScale = scale; }
    void setLocalGravity(glm::vec3 gravity);
    void setShouldRenderLocally(bool shouldRender) { _shouldRender = shouldRender; }

    // getters
    float getLeanScale() const { return _leanScale; }
    const glm::vec3& getMouseRayOrigin() const { return _mouseRayOrigin; }
    const glm::vec3& getMouseRayDirection() const { return _mouseRayDirection; }
    glm::vec3 getGravity() const { return _gravity; }
    glm::vec3 getUprightHeadPosition() const;
    bool getShouldRenderLocally() const { return _shouldRender; }
    
    // get/set avatar data
    void saveData(QSettings* settings);
    void loadData(QSettings* settings);

    //  Set what driving keys are being pressed to control thrust levels
    void setDriveKeys(int key, float val) { _driveKeys[key] = val; };
    bool getDriveKeys(int key) { return _driveKeys[key] != 0.f; };
    void jump() { _shouldJump = true; };
    
    bool isMyAvatar() { return true; }

    virtual int parseDataAtOffset(const QByteArray& packet, int offset);
    
    static void sendKillAvatar();

    void orbit(const glm::vec3& position, int deltaX, int deltaY);

    Q_INVOKABLE glm::vec3 getTargetAvatarPosition() const { return _targetAvatarPosition; }
    AvatarData* getLookAtTargetAvatar() const { return _lookAtTargetAvatar.data(); }
    void updateLookAtTargetAvatar();
    void clearLookAtTargetAvatar();
    
    virtual void setJointData(int index, const glm::quat& rotation);
    virtual void clearJointData(int index);
    virtual void setFaceModelURL(const QUrl& faceModelURL);
    virtual void setSkeletonModelURL(const QUrl& skeletonModelURL);

    virtual void setCollisionGroups(quint32 collisionGroups);

    void setMotionBehaviorsByScript(quint32 flags);
    quint32 getMotionBehaviorsForScript() const { return _motionBehaviors & AVATAR_MOTION_SCRIPTABLE_BITS; }

    void applyCollision(const glm::vec3& contactPoint, const glm::vec3& penetration);

public slots:
    void goHome();
    void increaseSize();
    void decreaseSize();
    void resetSize();
    
    void updateLocationInDataServer();
    void goToLocationFromResponse(const QJsonObject& jsonObject);

    //  Set/Get update the thrust that will move the avatar around
    void addThrust(glm::vec3 newThrust) { _thrust += newThrust; };
    glm::vec3 getThrust() { return _thrust; };
    void setThrust(glm::vec3 newThrust) { _thrust = newThrust; }

    void updateMotionBehaviorsFromMenu();

signals:
    void transformChanged();

private:
    bool _mousePressed;
    float _bodyPitchDelta;  // degrees
    float _bodyRollDelta;   // degrees
    bool _shouldJump;
    float _driveKeys[MAX_DRIVE_KEYS];
    glm::vec3 _gravity;
    glm::vec3 _environmentGravity;
    float _distanceToNearestAvatar; // How close is the nearest avatar?
<<<<<<< HEAD

    // old motion stuff
    bool _wasPushing;
    bool _isPushing;
    glm::vec3 _thrust;  // final acceleration from outside sources for the current frame
=======
    
    // motion stuff
    glm::vec3 _lastCollisionPosition;
    bool _speedBrakes;
    glm::vec3 _thrust;  // final acceleration for the current frame
    bool _isThrustOn;
    float _thrustMultiplier;
>>>>>>> 5f2f3db1

    // new motion stuff
    glm::vec3 _motorVelocity;   // intended velocity of avatar motion
    float _motorTimescale;      // timescale for avatar motor to achieve its desired velocity
    float _maxMotorSpeed;
    quint32 _motionBehaviors;

    glm::vec3 _lastBodyPenetration;
    glm::vec3 _lastFloorContactPoint;
    QWeakPointer<AvatarData> _lookAtTargetAvatar;
    glm::vec3 _targetAvatarPosition;
    bool _shouldRender;
    bool _billboardValid;
    float _oculusYawOffset;

	// private methods
    void updateOrientation(float deltaTime);
    void updateMotorFromKeyboard(float deltaTime, bool walking);
    float computeMotorTimescale();
    void applyMotor(float deltaTime);
    void applyThrust(float deltaTime);
    void updateHandMovementAndTouching(float deltaTime);
    void updateCollisionWithAvatars(float deltaTime);
    void updateCollisionWithEnvironment(float deltaTime, float radius);
    void updateCollisionWithVoxels(float deltaTime, float radius);
    void applyHardCollision(const glm::vec3& penetration, float elasticity, float damping);
    void updateCollisionSound(const glm::vec3& penetration, float deltaTime, float frequency);
    void updateChatCircle(float deltaTime);
    void maybeUpdateBillboard();
    void setGravity(const glm::vec3& gravity);
};

#endif // hifi_MyAvatar_h<|MERGE_RESOLUTION|>--- conflicted
+++ resolved
@@ -124,21 +124,11 @@
     glm::vec3 _gravity;
     glm::vec3 _environmentGravity;
     float _distanceToNearestAvatar; // How close is the nearest avatar?
-<<<<<<< HEAD
 
     // old motion stuff
     bool _wasPushing;
     bool _isPushing;
     glm::vec3 _thrust;  // final acceleration from outside sources for the current frame
-=======
-    
-    // motion stuff
-    glm::vec3 _lastCollisionPosition;
-    bool _speedBrakes;
-    glm::vec3 _thrust;  // final acceleration for the current frame
-    bool _isThrustOn;
-    float _thrustMultiplier;
->>>>>>> 5f2f3db1
 
     // new motion stuff
     glm::vec3 _motorVelocity;   // intended velocity of avatar motion
