--- conflicted
+++ resolved
@@ -119,9 +119,8 @@
     glm::quat _grabStartRotation;
     glm::quat _grabCurrentRotation;
     
-<<<<<<< HEAD
-    AudioInjector _throwInjector;
-    AudioInjector _catchInjector;
+    Sound _throwSound;
+    Sound _catchSound;
     
     glm::vec3 _bballPosition[NUM_BBALLS];
     glm::vec3 _bballVelocity[NUM_BBALLS];
@@ -131,10 +130,6 @@
     int _bballElement[NUM_BBALLS];
     int _bballIsGrabbed[2];
     
-=======
-    Sound _throwSound;
-    Sound _catchSound;
->>>>>>> 36620966
 };
 
 #endif