//
//  Hand.h
//  interface/src/avatar
//
//  Copyright 2013 High Fidelity, Inc.
//
//  Distributed under the Apache License, Version 2.0.
//  See the accompanying file LICENSE or http://www.apache.org/licenses/LICENSE-2.0.html
//

#ifndef hifi_Hand_h
#define hifi_Hand_h

#include <vector>

#include <QAction>

#include <glm/glm.hpp>

#include <SharedUtil.h>

#include <AvatarData.h>
#include <AudioScriptingInterface.h>
#include <HandData.h>
#include <Model.h>

#include "world.h"


class Avatar;
<<<<<<< HEAD
=======

const float HAND_PADDLE_OFFSET = 0.1f;
const float HAND_PADDLE_THICKNESS = 0.01f;
const float HAND_PADDLE_RADIUS = 0.15f;
>>>>>>> e63d122f

class Hand : public HandData {
public:
    Hand(Avatar* owningAvatar);
    
    void simulate(float deltaTime, bool isMine);
    void render(RenderArgs* renderArgs, bool isMine);

    void resolvePenetrations();

private:
    // disallow copies of the Hand, copy of owning Avatar is disallowed too
    Hand(const Hand&);
    Hand& operator= (const Hand&);
        
    int _controllerButtons;             ///  Button states read from hand-held controllers

    Avatar*        _owningAvatar;
    
    void renderHandTargets(RenderArgs* renderArgs, bool isMine);
};

#endif // hifi_Hand_h<|MERGE_RESOLUTION|>--- conflicted
+++ resolved
@@ -28,13 +28,9 @@
 
 
 class Avatar;
-<<<<<<< HEAD
-=======
-
 const float HAND_PADDLE_OFFSET = 0.1f;
 const float HAND_PADDLE_THICKNESS = 0.01f;
 const float HAND_PADDLE_RADIUS = 0.15f;
->>>>>>> e63d122f
 
 class Hand : public HandData {
 public:
