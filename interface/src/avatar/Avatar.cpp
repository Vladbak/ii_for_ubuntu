--- conflicted
+++ resolved
@@ -156,7 +156,6 @@
         float animatedScale = (1.0f - blendFactor) * currentScale + blendFactor * _targetScale;
 
         // snap to the end when we get close enough
-        const float MIN_RELATIVE_SCALE_ERROR = 0.03f;
         if (fabsf(_targetScale - currentScale) / _targetScale < 0.03f) {
             animatedScale = _targetScale;
         }
@@ -185,29 +184,6 @@
         _shouldRenderBillboard = true;
         qCDebug(interfaceapp) << "Billboarding" << (isMyAvatar() ? "myself" : getSessionUUID()) << "for LOD" << getLODDistance();
     }
-<<<<<<< HEAD
-=======
-
-    const bool isControllerLogging = DependencyManager::get<AvatarManager>()->getRenderDistanceControllerIsLogging();
-    float renderDistance = DependencyManager::get<AvatarManager>()->getRenderDistance();
-    const float SKIP_HYSTERESIS_PROPORTION = isControllerLogging ? 0.0f : BILLBOARD_HYSTERESIS_PROPORTION;
-    float distance = glm::distance(qApp->getCamera()->getPosition(), getPosition());
-    if (_shouldSkipRender) {
-        if (distance < renderDistance * (1.0f - SKIP_HYSTERESIS_PROPORTION)) {
-            _shouldSkipRender = false;
-            _skeletonModel.setVisibleInScene(true, qApp->getMain3DScene());
-            if (!isControllerLogging) {  // Test for isMyAvatar is prophylactic. Never occurs in current code.
-                qCDebug(interfaceapp) << "Rerendering" << (isMyAvatar() ? "myself" : getSessionUUID()) << "for distance" << renderDistance;
-            }
-        }
-    } else if (distance > renderDistance * (1.0f + SKIP_HYSTERESIS_PROPORTION)) {
-        _shouldSkipRender = true;
-        _skeletonModel.setVisibleInScene(false, qApp->getMain3DScene());
-        if (!isControllerLogging) {
-            qCDebug(interfaceapp) << "Unrendering" << (isMyAvatar() ? "myself" : getSessionUUID()) << "for distance" << renderDistance;
-        }
-    }
->>>>>>> 275b35ef
 
     // simple frustum check
     float boundingRadius = getBillboardSize();
