//
//  Avatar.cpp
//  interface
//
//  Created by Philip Rosedale on 9/11/12.
//  Copyright (c) 2013 High Fidelity, Inc. All rights reserved.

#include <vector>

#include <glm/glm.hpp>
#include <glm/gtx/quaternion.hpp>
#include <glm/gtx/vector_angle.hpp>

#include <NodeList.h>
#include <PacketHeaders.h>
#include <SharedUtil.h>

#include <GeometryUtil.h>

#include "Application.h"
#include "Avatar.h"
#include "DataServerClient.h"
#include "Hand.h"
#include "Head.h"
#include "Menu.h"
#include "Physics.h"
#include "world.h"
#include "devices/OculusManager.h"
#include "ui/TextRenderer.h"

using namespace std;

const glm::vec3 DEFAULT_UP_DIRECTION(0.0f, 1.0f, 0.0f);
const float YAW_MAG = 500.0f;
const float MY_HAND_HOLDING_PULL = 0.2f;
const float YOUR_HAND_HOLDING_PULL = 1.0f;
const float BODY_SPRING_DEFAULT_TIGHTNESS = 1000.0f;
const float BODY_SPRING_FORCE = 300.0f;
const float BODY_SPRING_DECAY = 16.0f;
const float COLLISION_RADIUS_SCALAR = 1.2f; // pertains to avatar-to-avatar collisions
const float COLLISION_BODY_FORCE = 30.0f; // pertains to avatar-to-avatar collisions
const float HEAD_ROTATION_SCALE = 0.70f;
const float HEAD_ROLL_SCALE = 0.40f;
const float HEAD_MAX_PITCH = 45;
const float HEAD_MIN_PITCH = -45;
const float HEAD_MAX_YAW = 85;
const float HEAD_MIN_YAW = -85;
const float AVATAR_BRAKING_STRENGTH = 40.0f;
const float MOUSE_RAY_TOUCH_RANGE = 0.01f;
const float FLOATING_HEIGHT = 0.13f;
const bool  USING_HEAD_LEAN = false;
const float LEAN_SENSITIVITY = 0.15f;
const float LEAN_MAX = 0.45f;
const float LEAN_AVERAGING = 10.0f;
const float HEAD_RATE_MAX = 50.f;
const int   NUM_BODY_CONE_SIDES = 9;
const float CHAT_MESSAGE_SCALE = 0.0015f;
const float CHAT_MESSAGE_HEIGHT = 0.1f;
const float DISPLAYNAME_FADE_TIME = 0.5f;
const float DISPLAYNAME_FADE_FACTOR = pow(0.01f, 1.0f / DISPLAYNAME_FADE_TIME);
const float DISPLAYNAME_ALPHA = 0.95f;

Avatar::Avatar() :
    AvatarData(),
    _skeletonModel(this),
    _bodyYawDelta(0.0f),
    _mode(AVATAR_MODE_STANDING),
    _velocity(0.0f, 0.0f, 0.0f),
    _thrust(0.0f, 0.0f, 0.0f),
    _speed(0.0f),
    _leanScale(0.5f),
    _scale(1.0f),
    _worldUpDirection(DEFAULT_UP_DIRECTION),
    _mouseRayOrigin(0.0f, 0.0f, 0.0f),
    _mouseRayDirection(0.0f, 0.0f, 0.0f),
    _moving(false),
    _owningAvatarMixer(),
    _collisionFlags(0),
    _initialized(false)
{
    // we may have been created in the network thread, but we live in the main thread
    moveToThread(Application::getInstance()->thread());
    
    // give the pointer to our head to inherited _headData variable from AvatarData
    _headData = static_cast<HeadData*>(new Head(this));
    _handData = static_cast<HandData*>(new Hand(this));
}

Avatar::~Avatar() {
}

void Avatar::init() {
    getHead()->init();
    getHand()->init();
    _skeletonModel.init();
    _initialized = true;
}

glm::vec3 Avatar::getChestPosition() const {
    // for now, let's just assume that the "chest" is halfway between the root and the neck
    glm::vec3 neckPosition;
    return _skeletonModel.getNeckPosition(neckPosition) ? (_position + neckPosition) * 0.5f : _position;
}

glm::quat Avatar::getWorldAlignedOrientation () const {
    return computeRotationFromBodyToWorldUp() * getOrientation();
}

void Avatar::simulate(float deltaTime) {
    if (_scale != _targetScale) {
        setScale(_targetScale);
    }

    // copy velocity so we can use it later for acceleration
    glm::vec3 oldVelocity = getVelocity();
    
    getHand()->simulate(deltaTime, false);
    _skeletonModel.simulate(deltaTime);
    Head* head = getHead();
    head->setBodyRotation(glm::vec3(_bodyPitch, _bodyYaw, _bodyRoll));
    glm::vec3 headPosition;
    if (!_skeletonModel.getHeadPosition(headPosition)) {
        headPosition = _position;
    }
    head->setPosition(headPosition);
    head->setScale(_scale);
    getHead()->simulate(deltaTime, false);
    
    // use speed and angular velocity to determine walking vs. standing
    if (_speed + fabs(_bodyYawDelta) > 0.2) {
        _mode = AVATAR_MODE_WALKING;
    } else {
        _mode = AVATAR_MODE_INTERACTING;
    }
    
    // update position by velocity, and subtract the change added earlier for gravity
    _position += _velocity * deltaTime;
    
    // Zero thrust out now that we've added it to velocity in this frame
    _thrust = glm::vec3(0, 0, 0);

    // update animation for display name fade in/out
    if ( _displayNameTargetAlpha != _displayNameAlpha) {
        // the alpha function is 
        // Fade out => alpha(t) = factor ^ t => alpha(t+dt) = alpha(t) * factor^(dt)
        // Fade in  => alpha(t) = 1 - factor^t => alpha(t+dt) = 1-(1-alpha(t))*coef^(dt)
        // factor^(dt) = coef
        float coef = pow(DISPLAYNAME_FADE_FACTOR, deltaTime);
        if (_displayNameTargetAlpha < _displayNameAlpha) {
            // Fading out
            _displayNameAlpha *= coef;
        } else {
            // Fading in
            _displayNameAlpha = 1 - (1 - _displayNameAlpha) * coef;
        }
        _displayNameAlpha = abs(_displayNameAlpha - _displayNameTargetAlpha) < 0.01? _displayNameTargetAlpha : _displayNameAlpha;
    }
}

void Avatar::setMouseRay(const glm::vec3 &origin, const glm::vec3 &direction) {
    _mouseRayOrigin = origin;
    _mouseRayDirection = direction;
}

enum TextRendererType {
    CHAT, 
    DISPLAYNAME
};

static TextRenderer* textRenderer(TextRendererType type) {
    static TextRenderer* chatRenderer = new TextRenderer(SANS_FONT_FAMILY, 24, -1, false, TextRenderer::SHADOW_EFFECT);
    static TextRenderer* displayNameRenderer = new TextRenderer(SANS_FONT_FAMILY, 12, -1, false, TextRenderer::NO_EFFECT);

    switch(type) {
    case CHAT:
        return chatRenderer;
    case DISPLAYNAME:
        return displayNameRenderer;
    }

    return displayNameRenderer;
}

void Avatar::render(bool forceRenderHead) {
    glm::vec3 toTarget = _position - Application::getInstance()->getAvatar()->getPosition();
    float lengthToTarget = glm::length(toTarget);
   
    {
        // glow when moving in the distance
        
        const float GLOW_DISTANCE = 5.0f;
        Glower glower(_moving && lengthToTarget > GLOW_DISTANCE ? 1.0f : 0.0f);

        // render body
        if (Menu::getInstance()->isOptionChecked(MenuOption::RenderSkeletonCollisionProxies)) {
            _skeletonModel.renderCollisionProxies(0.7f);
        }
        if (Menu::getInstance()->isOptionChecked(MenuOption::RenderHeadCollisionProxies)) {
            getHead()->getFaceModel().renderCollisionProxies(0.7f);
        }
        if (Menu::getInstance()->isOptionChecked(MenuOption::Avatars)) {
            renderBody(forceRenderHead);
        }

        // render sphere when far away
        const float MAX_ANGLE = 10.f;
<<<<<<< HEAD
        float height = getSkeletonHeight();
        glm::vec3 delta = height * (_head.getCameraOrientation() * IDENTITY_UP) / 2.f;
=======
        float height = getHeight();
        glm::vec3 delta = height * (getHead()->getCameraOrientation() * IDENTITY_UP) / 2.f;
>>>>>>> 2f5a0210
        float angle = abs(angleBetween(toTarget + delta, toTarget - delta));

        if (angle < MAX_ANGLE) {
            glColor4f(0.5f, 0.8f, 0.8f, 1.f - angle / MAX_ANGLE);
            glPushMatrix();
            glTranslatef(_position.x, _position.y, _position.z);
            glScalef(height / 2.f, height / 2.f, height / 2.f);
            glutSolidSphere(1.2f + getHead()->getAverageLoudness() * .0005f, 20, 20);
            glPopMatrix();
        }
    }
    const float DISPLAYNAME_DISTANCE = 4.0f;
    setShowDisplayName(lengthToTarget < DISPLAYNAME_DISTANCE);
    renderDisplayName();
    
    if (!_chatMessage.empty()) {
        int width = 0;
        int lastWidth = 0;
        for (string::iterator it = _chatMessage.begin(); it != _chatMessage.end(); it++) {
            width += (lastWidth = textRenderer(CHAT)->computeWidth(*it));
        }
        glPushMatrix();
        
        glm::vec3 chatPosition = getHead()->getEyePosition() + getBodyUpDirection() * CHAT_MESSAGE_HEIGHT * _scale;
        glTranslatef(chatPosition.x, chatPosition.y, chatPosition.z);
        glm::quat chatRotation = Application::getInstance()->getCamera()->getRotation();
        glm::vec3 chatAxis = glm::axis(chatRotation);
        glRotatef(glm::angle(chatRotation), chatAxis.x, chatAxis.y, chatAxis.z);
        
        
        glColor3f(0, 0.8f, 0);
        glRotatef(180, 0, 1, 0);
        glRotatef(180, 0, 0, 1);
        glScalef(_scale * CHAT_MESSAGE_SCALE, _scale * CHAT_MESSAGE_SCALE, 1.0f);
        
        glDisable(GL_LIGHTING);
        glDepthMask(false);
        if (_keyState == NO_KEY_DOWN) {
            textRenderer(CHAT)->draw(-width / 2.0f, 0, _chatMessage.c_str());
            
        } else {
            // rather than using substr and allocating a new string, just replace the last
            // character with a null, then restore it
            int lastIndex = _chatMessage.size() - 1;
            char lastChar = _chatMessage[lastIndex];
            _chatMessage[lastIndex] = '\0';
            textRenderer(CHAT)->draw(-width / 2.0f, 0, _chatMessage.c_str());
            _chatMessage[lastIndex] = lastChar;
            glColor3f(0, 1, 0);
            textRenderer(CHAT)->draw(width / 2.0f - lastWidth, 0, _chatMessage.c_str() + lastIndex);
        }
        glEnable(GL_LIGHTING);
        glDepthMask(true);
        
        glPopMatrix();
    }
}

glm::quat Avatar::computeRotationFromBodyToWorldUp(float proportion) const {
    glm::quat orientation = getOrientation();
    glm::vec3 currentUp = orientation * IDENTITY_UP;
    float angle = glm::degrees(acosf(glm::clamp(glm::dot(currentUp, _worldUpDirection), -1.0f, 1.0f)));
    if (angle < EPSILON) {
        return glm::quat();
    }
    glm::vec3 axis;
    if (angle > 179.99f) { // 180 degree rotation; must use another axis
        axis = orientation * IDENTITY_RIGHT;
    } else {
        axis = glm::normalize(glm::cross(currentUp, _worldUpDirection));
    }
    return glm::angleAxis(angle * proportion, axis);
}

void Avatar::renderBody(bool forceRenderHead) {
    //  Render the body's voxels and head
    glm::vec3 pos = getPosition();
    //printf("Render other at %.3f, %.2f, %.2f\n", pos.x, pos.y, pos.z);
    _skeletonModel.render(1.0f);
    if (forceRenderHead) {
        getHead()->render(1.0f);
    }
    getHand()->render(false);
}

void Avatar::renderDisplayName() {

    if (_displayName.isEmpty() || _displayNameAlpha == 0.0f) {
        return;
    }
       
    glDisable(GL_LIGHTING);
    
    glPushMatrix();
    glm::vec3 textPosition = getPosition() + getBodyUpDirection() * ((getSkeletonHeight() + getHeadHeight()) / 1.5f);
    glTranslatef(textPosition.x, textPosition.y, textPosition.z); 

    // we need "always facing camera": we must remove the camera rotation from the stack
    glm::quat rotation = Application::getInstance()->getCamera()->getRotation();
    glm::vec3 axis = glm::axis(rotation);
    glRotatef(glm::angle(rotation), axis.x, axis.y, axis.z);

    // We need to compute the scale factor such as the text remains with fixed size respect to window coordinates
    // We project a unit vector and check the difference in screen coordinates, to check which is the 
    // correction scale needed
    // save the matrices for later scale correction factor 
    glm::dmat4 modelViewMatrix;
    glm::dmat4 projectionMatrix;
    GLint viewportMatrix[4];
    Application::getInstance()->getModelViewMatrix(&modelViewMatrix);
    Application::getInstance()->getProjectionMatrix(&projectionMatrix);
    glGetIntegerv(GL_VIEWPORT, viewportMatrix);
    GLdouble result0[3], result1[3];

    glm::dvec3 upVector(modelViewMatrix[1]);
    
    glm::dvec3 testPoint0 = glm::dvec3(textPosition);
    glm::dvec3 testPoint1 = glm::dvec3(textPosition) + upVector;
    
    bool success;
    success = gluProject(testPoint0.x, testPoint0.y, testPoint0.z,
        (GLdouble*)&modelViewMatrix, (GLdouble*)&projectionMatrix, viewportMatrix, 
        &result0[0], &result0[1], &result0[2]);
    success = success && 
        gluProject(testPoint1.x, testPoint1.y, testPoint1.z,
        (GLdouble*)&modelViewMatrix, (GLdouble*)&projectionMatrix, viewportMatrix, 
        &result1[0], &result1[1], &result1[2]);

    if (success) {
        double textWindowHeight = abs(result1[1] - result0[1]);
        float scaleFactor = (textWindowHeight > EPSILON) ? 1.0f / textWindowHeight : 1.0f;
        glScalef(scaleFactor, scaleFactor, 1.0);  

        // draw a gray background
        QFontMetrics metrics = textRenderer(DISPLAYNAME)->metrics();
        int bottom = -metrics.descent(), top = bottom + metrics.height();
        int left = -_displayNameWidth/2, right = _displayNameWidth/2;
        const int border = 5;
        bottom -= border;
        left -= border;
        top += border;
        right += border;

        // We are drawing coplanar textures with depth: need the polygon offset
        glEnable(GL_POLYGON_OFFSET_FILL);
        glPolygonOffset(1.0f, 1.0f);

        glColor4f(0.2f, 0.2f, 0.2f, _displayNameAlpha);
        glBegin(GL_QUADS);
        glVertex2f(left, bottom);
        glVertex2f(right, bottom);
        glVertex2f(right, top);
        glVertex2f(left, top);
        glEnd();
        
        glScalef(1.0f, -1.0f, 1.0f);  // TextRenderer::draw paints the text upside down in y axis
        glColor4f(0.93f, 0.93f, 0.93f, _displayNameAlpha);
               
        QByteArray ba = _displayName.toLocal8Bit();
        const char* text = ba.data();
        
        glDisable(GL_POLYGON_OFFSET_FILL);
        textRenderer(DISPLAYNAME)->draw(-_displayNameWidth / 2, 0, text); 
     

    }

    glPopMatrix();

    glEnable(GL_LIGHTING);
}

bool Avatar::findRayIntersection(const glm::vec3& origin, const glm::vec3& direction, float& distance) const {
    float minDistance = FLT_MAX;
    float modelDistance;
    if (_skeletonModel.findRayIntersection(origin, direction, modelDistance)) {
        minDistance = qMin(minDistance, modelDistance);
    }
    if (getHead()->getFaceModel().findRayIntersection(origin, direction, modelDistance)) {
        minDistance = qMin(minDistance, modelDistance);
    }
    if (minDistance < FLT_MAX) {
        distance = minDistance;
        return true;
    }
    return false;
}

bool Avatar::findSphereCollisions(const glm::vec3& penetratorCenter, float penetratorRadius,
        CollisionList& collisions, int skeletonSkipIndex) {
    // Temporarily disabling collisions against the skeleton because the collision proxies up
    // near the neck are bad and prevent the hand from hitting the face.
    //return _skeletonModel.findSphereCollisions(penetratorCenter, penetratorRadius, collisions, 1.0f, skeletonSkipIndex);
    return getHead()->getFaceModel().findSphereCollisions(penetratorCenter, penetratorRadius, collisions);
}

bool Avatar::findParticleCollisions(const glm::vec3& particleCenter, float particleRadius, CollisionList& collisions) {
    if (_collisionFlags & COLLISION_GROUP_PARTICLES) {
        return false;
    }
    bool collided = false;
    // first do the hand collisions
    const HandData* handData = getHandData();
    if (handData) {
        for (int i = 0; i < NUM_HANDS; i++) {
            const PalmData* palm = handData->getPalm(i);
            if (palm && palm->hasPaddle()) {
                // create a disk collision proxy where the hand is
                glm::vec3 fingerAxis(0.f);
                for (size_t f = 0; f < palm->getNumFingers(); ++f) {
                    const FingerData& finger = (palm->getFingers())[f];
                    if (finger.isActive()) {
                        // compute finger axis
                        glm::vec3 fingerTip = finger.getTipPosition();
                        glm::vec3 fingerRoot = finger.getRootPosition();
                        fingerAxis = glm::normalize(fingerTip - fingerRoot);
                        break;
                    }
                }

                int jointIndex = -1;
                glm::vec3 handPosition;
                if (i == 0) {
                    _skeletonModel.getLeftHandPosition(handPosition);
                    jointIndex = _skeletonModel.getLeftHandJointIndex();
                }
                else {
                    _skeletonModel.getRightHandPosition(handPosition);
                    jointIndex = _skeletonModel.getRightHandJointIndex();
                }
                glm::vec3 diskCenter = handPosition + HAND_PADDLE_OFFSET * fingerAxis;
                glm::vec3 diskNormal = palm->getNormal();
                const float DISK_THICKNESS = 0.08f;

                // collide against the disk
                glm::vec3 penetration;
                if (findSphereDiskPenetration(particleCenter, particleRadius, 
                            diskCenter, HAND_PADDLE_RADIUS, DISK_THICKNESS, diskNormal,
                            penetration)) {
                    CollisionInfo* collision = collisions.getNewCollision();
                    if (collision) {
                        collision->_type = PADDLE_HAND_COLLISION;
                        collision->_flags = jointIndex;
                        collision->_penetration = penetration;
                        collision->_addedVelocity = palm->getVelocity();
                        collided = true;
                    } else {
                        // collisions are full, so we might as well bail now
                        return collided;
                    }
                }
            }
        }
    }
    // then collide against the models
    int preNumCollisions = collisions.size();
    if (_skeletonModel.findSphereCollisions(particleCenter, particleRadius, collisions)) {
        // the Model doesn't have velocity info, so we have to set it for each new collision
        int postNumCollisions = collisions.size();
        for (int i = preNumCollisions; i < postNumCollisions; ++i) {
            CollisionInfo* collision = collisions.getCollision(i);
            collision->_penetration /= (float)(TREE_SCALE);
            collision->_addedVelocity = getVelocity();
        }
        collided = true;
    }
    return collided;
}

void Avatar::setFaceModelURL(const QUrl &faceModelURL) {
    AvatarData::setFaceModelURL(faceModelURL);
    const QUrl DEFAULT_FACE_MODEL_URL = QUrl::fromLocalFile("resources/meshes/defaultAvatar_head.fst");
    getHead()->getFaceModel().setURL(_faceModelURL, DEFAULT_FACE_MODEL_URL);
}

void Avatar::setSkeletonModelURL(const QUrl &skeletonModelURL) {
    AvatarData::setSkeletonModelURL(skeletonModelURL);
    const QUrl DEFAULT_SKELETON_MODEL_URL = QUrl::fromLocalFile("resources/meshes/defaultAvatar_body.fst");
    _skeletonModel.setURL(_skeletonModelURL, DEFAULT_SKELETON_MODEL_URL);
}

void Avatar::setDisplayName(const QString& displayName) {
    AvatarData::setDisplayName(displayName);
    int width = 0;
    for (int i = 0; i < displayName.size(); i++) {
        width += (textRenderer(DISPLAYNAME)->computeWidth(displayName[i].toLatin1()));
    }
    _displayNameWidth = width;
}

int Avatar::parseData(const QByteArray& packet) {
    // change in position implies movement
    glm::vec3 oldPosition = _position;
    
    int bytesRead = AvatarData::parseData(packet);
    
    const float MOVE_DISTANCE_THRESHOLD = 0.001f;
    _moving = glm::distance(oldPosition, _position) > MOVE_DISTANCE_THRESHOLD;
    
    return bytesRead;
}

// render a makeshift cone section that serves as a body part connecting joint spheres
void Avatar::renderJointConnectingCone(glm::vec3 position1, glm::vec3 position2, float radius1, float radius2) {
    
    glBegin(GL_TRIANGLES);
    
    glm::vec3 axis = position2 - position1;
    float length = glm::length(axis);
    
    if (length > 0.0f) {
        
        axis /= length;
        
        glm::vec3 perpSin = glm::vec3(1.0f, 0.0f, 0.0f);
        glm::vec3 perpCos = glm::normalize(glm::cross(axis, perpSin));
        perpSin = glm::cross(perpCos, axis);
        
        float anglea = 0.0;
        float angleb = 0.0;
        
        for (int i = 0; i < NUM_BODY_CONE_SIDES; i ++) {
            
            // the rectangles that comprise the sides of the cone section are
            // referenced by "a" and "b" in one dimension, and "1", and "2" in the other dimension.
            anglea = angleb;
            angleb = ((float)(i+1) / (float)NUM_BODY_CONE_SIDES) * PIf * 2.0f;
            
            float sa = sinf(anglea);
            float sb = sinf(angleb);
            float ca = cosf(anglea);
            float cb = cosf(angleb);
            
            glm::vec3 p1a = position1 + perpSin * sa * radius1 + perpCos * ca * radius1;
            glm::vec3 p1b = position1 + perpSin * sb * radius1 + perpCos * cb * radius1; 
            glm::vec3 p2a = position2 + perpSin * sa * radius2 + perpCos * ca * radius2;   
            glm::vec3 p2b = position2 + perpSin * sb * radius2 + perpCos * cb * radius2;  
            
            glVertex3f(p1a.x, p1a.y, p1a.z); 
            glVertex3f(p1b.x, p1b.y, p1b.z); 
            glVertex3f(p2a.x, p2a.y, p2a.z); 
            glVertex3f(p1b.x, p1b.y, p1b.z); 
            glVertex3f(p2a.x, p2a.y, p2a.z); 
            glVertex3f(p2b.x, p2b.y, p2b.z); 
        }
    }
    
    glEnd();
}

void Avatar::updateCollisionFlags() {
    _collisionFlags = 0;
    if (Menu::getInstance()->isOptionChecked(MenuOption::CollideWithEnvironment)) {
        _collisionFlags |= COLLISION_GROUP_ENVIRONMENT;
    }
    if (Menu::getInstance()->isOptionChecked(MenuOption::CollideWithAvatars)) {
        _collisionFlags |= COLLISION_GROUP_AVATARS;
    }
    if (Menu::getInstance()->isOptionChecked(MenuOption::CollideWithVoxels)) {
        _collisionFlags |= COLLISION_GROUP_VOXELS;
    }
    if (Menu::getInstance()->isOptionChecked(MenuOption::CollideWithParticles)) {
        _collisionFlags |= COLLISION_GROUP_PARTICLES;
    }
}

void Avatar::setScale(float scale) {
    _scale = scale;

    if (_targetScale * (1.f - RESCALING_TOLERANCE) < _scale &&
            _scale < _targetScale * (1.f + RESCALING_TOLERANCE)) {
        _scale = _targetScale;
    }
}

float Avatar::getSkeletonHeight() const {
    Extents extents = _skeletonModel.getBindExtents();
    return extents.maximum.y - extents.minimum.y;
}

float Avatar::getHeadHeight() const {
    Extents extents = _head.getFaceModel().getBindExtents();
    return extents.maximum.y - extents.minimum.y;
}

bool Avatar::collisionWouldMoveAvatar(CollisionInfo& collision) const {
    if (!collision._data || collision._type != MODEL_COLLISION) {
        return false;
    }
    Model* model = static_cast<Model*>(collision._data);
    int jointIndex = collision._flags;

    if (model == &(_skeletonModel) && jointIndex != -1) {
        // collision response of skeleton is temporarily disabled
        return false;
        //return _skeletonModel.collisionHitsMoveableJoint(collision);
    }
    if (model == &(getHead()->getFaceModel())) {
        // ATM we always handle MODEL_COLLISIONS against the face.
        return true;
    }
    return false;
}

void Avatar::applyCollision(CollisionInfo& collision) {
    if (!collision._data || collision._type != MODEL_COLLISION) {
        return;
    }
    // TODO: make skeleton also respond to collisions
    Model* model = static_cast<Model*>(collision._data);
    if (model == &(getHead()->getFaceModel())) {
        getHead()->applyCollision(collision);
    }
}

float Avatar::getPelvisFloatingHeight() const {
    return -_skeletonModel.getBindExtents().minimum.y;
}

float Avatar::getPelvisToHeadLength() const {
    return glm::distance(_position, getHead()->getPosition());
}

void Avatar::setShowDisplayName(bool showDisplayName) {
    // For myAvatar, the alpha update is not done (called in simulate for other avatars)
    if (Application::getInstance()->getAvatar() == this) {
        if (showDisplayName) {
            _displayNameAlpha = DISPLAYNAME_ALPHA;
        } else {
            _displayNameAlpha = 0.0f;
        }
    } 

    if (showDisplayName) {
        _displayNameTargetAlpha = DISPLAYNAME_ALPHA;
    } else {
        _displayNameTargetAlpha = 0.0f;
    }

}
<|MERGE_RESOLUTION|>--- conflicted
+++ resolved
@@ -204,13 +204,8 @@
 
         // render sphere when far away
         const float MAX_ANGLE = 10.f;
-<<<<<<< HEAD
         float height = getSkeletonHeight();
-        glm::vec3 delta = height * (_head.getCameraOrientation() * IDENTITY_UP) / 2.f;
-=======
-        float height = getHeight();
         glm::vec3 delta = height * (getHead()->getCameraOrientation() * IDENTITY_UP) / 2.f;
->>>>>>> 2f5a0210
         float angle = abs(angleBetween(toTarget + delta, toTarget - delta));
 
         if (angle < MAX_ANGLE) {
