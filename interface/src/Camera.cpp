//
//  Camera.cpp
//  interface/src
//
//  Copyright 2013 High Fidelity, Inc.
//
//  Distributed under the Apache License, Version 2.0.
//  See the accompanying file LICENSE or http://www.apache.org/licenses/LICENSE-2.0.html
//

#include <glm/gtx/quaternion.hpp>

#include <SharedUtil.h>
#include <EventTypes.h>

#include "Application.h"
#include "Camera.h"
#include "Menu.h"
#include "Util.h"
#include "devices/OculusManager.h"


CameraMode stringToMode(const QString& mode) {
    if (mode == "third person") {
        return CAMERA_MODE_THIRD_PERSON;
    } else if (mode == "first person") {
        return CAMERA_MODE_FIRST_PERSON;
    } else if (mode == "mirror") {
        return CAMERA_MODE_MIRROR;
    } else if (mode == "independent") {
        return CAMERA_MODE_INDEPENDENT;
    }
    return CAMERA_MODE_NULL;
}

QString modeToString(CameraMode mode) {
    if (mode == CAMERA_MODE_THIRD_PERSON) {
        return "third person";
    } else if (mode == CAMERA_MODE_FIRST_PERSON) {
        return "first person";
    } else if (mode == CAMERA_MODE_MIRROR) {
        return "mirror";
    } else if (mode == CAMERA_MODE_INDEPENDENT) {
        return "independent";
    }
    return "unknown";
}

Camera::Camera() : 
    _mode(CAMERA_MODE_THIRD_PERSON),
    _position(0.0f, 0.0f, 0.0f),
    _fieldOfView(DEFAULT_FIELD_OF_VIEW_DEGREES),
    _aspectRatio(16.0f/9.0f),
    _nearClip(DEFAULT_NEAR_CLIP), // default
    _farClip(DEFAULT_FAR_CLIP), // default
    _hmdPosition(),
    _hmdRotation(),
<<<<<<< HEAD
    _scale(1.0f)
=======
    _isKeepLookingAt(false),
    _lookingAt(0.0f, 0.0f, 0.0f)
>>>>>>> 5e76e01b
{
}

void Camera::setPosition(const glm::vec3& position) {
    _position = position; 
}

void Camera::setRotation(const glm::quat& rotation) {
    _rotation = rotation; 
}

void Camera::setHmdPosition(const glm::vec3& hmdPosition) {
    _hmdPosition = hmdPosition; 
}

void Camera::setHmdRotation(const glm::quat& hmdRotation) {
    _hmdRotation = hmdRotation; 
}

float Camera::getFarClip() const {
    return (_farClip < std::numeric_limits<int16_t>::max())
            ? _farClip
            : std::numeric_limits<int16_t>::max() - 1;
}

void Camera::setMode(CameraMode mode) {
    _mode = mode;
    emit modeUpdated(modeToString(mode));
}


void Camera::setFieldOfView(float f) { 
    _fieldOfView = f; 
}

void Camera::setAspectRatio(float a) {
    _aspectRatio = a;
}

void Camera::setNearClip(float n) {
    _nearClip = n;
}

void Camera::setFarClip(float f) {
    _farClip = f;
}

void Camera::setModeString(const QString& mode) {
    CameraMode targetMode = stringToMode(mode);
    
    switch (targetMode) {
        case CAMERA_MODE_THIRD_PERSON:
            Menu::getInstance()->setIsOptionChecked(MenuOption::FullscreenMirror, false);
            Menu::getInstance()->setIsOptionChecked(MenuOption::FirstPerson, false);
            break;
        case CAMERA_MODE_MIRROR:
            Menu::getInstance()->setIsOptionChecked(MenuOption::FullscreenMirror, true);
            Menu::getInstance()->setIsOptionChecked(MenuOption::FirstPerson, false);
            break;
        case CAMERA_MODE_INDEPENDENT:
            Menu::getInstance()->setIsOptionChecked(MenuOption::FullscreenMirror, false);
            Menu::getInstance()->setIsOptionChecked(MenuOption::FirstPerson, false);
            break;
        default:
            break;
    }
    
    if (_mode != targetMode) {
        setMode(targetMode);
    }
}

QString Camera::getModeString() const {
    return modeToString(_mode);
}<|MERGE_RESOLUTION|>--- conflicted
+++ resolved
@@ -54,13 +54,7 @@
     _nearClip(DEFAULT_NEAR_CLIP), // default
     _farClip(DEFAULT_FAR_CLIP), // default
     _hmdPosition(),
-    _hmdRotation(),
-<<<<<<< HEAD
-    _scale(1.0f)
-=======
-    _isKeepLookingAt(false),
-    _lookingAt(0.0f, 0.0f, 0.0f)
->>>>>>> 5e76e01b
+    _hmdRotation()
 {
 }
 
