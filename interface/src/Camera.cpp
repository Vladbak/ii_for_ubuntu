--- conflicted
+++ resolved
@@ -72,7 +72,6 @@
         t = 1.0;
     }
 
-<<<<<<< HEAD
     // update _yaw (before position!)
     if (OculusManager::isConnected()) {
         // if using the oculus, just set the yaw
@@ -82,16 +81,6 @@
     }
     
     _orientation.yaw(_yaw);
-=======
-    // update _yaw (before position!) 
-    _yaw   += (_idealYaw   - _yaw  ) * t;
-    _pitch += (_idealPitch - _pitch) * t;
-    _roll  += (_idealRoll  - _roll ) * t;
-
-    _orientation.yaw  (_yaw  );
-    _orientation.pitch(_pitch);
-    _orientation.roll (_roll );
->>>>>>> 57d0b40e
             
     float radian = (_yaw / 180.0) * PIE;
 
