--- conflicted
+++ resolved
@@ -369,16 +369,8 @@
         _joint[ AVATAR_JOINT_RIGHT_FINGERTIPS ].springyPosition += headLean * 0.0f;
     }
 
-<<<<<<< HEAD
     // set head lookat position 
     setLookatPosition(glm::vec3(0.0f, 0.0f, 0.0f)); //default lookat position is 0,0,0   
-=======
-    // update head state
-    _head.setPositionAndScale(_joint[AVATAR_JOINT_HEAD_BASE].springyPosition, _joint[AVATAR_JOINT_HEAD_BASE].radius);
-    
-    _head.setLookAtPosition(glm::vec3(0.0f, 0.0f, 0.0f)); //default lookat position is 0,0,0
-
->>>>>>> 6392bb00
     if (_interactingOther) {
         _head.setLooking(true);
         
@@ -389,7 +381,6 @@
         _head.setLooking(false);
     }    
     
-<<<<<<< HEAD
     _head.setLookatPosition(_lookatPosition); // this comes from Avatar Data
     _head.setBodyRotation   (glm::vec3(_bodyPitch, _bodyYaw, _bodyRoll));
     _head.setRotationOffBody(glm::vec3(_headPitch, _headYaw, _headRoll));
@@ -398,9 +389,6 @@
 
     _head.setPosition(_joint[ AVATAR_JOINT_HEAD_BASE ].springyPosition);
     _head.setScale   (_joint[ AVATAR_JOINT_HEAD_BASE ].radius);
-=======
-    _head.setBodyYaw(_bodyYaw);
->>>>>>> 6392bb00
     _head.setAudioLoudness(_audioLoudness);
     _head.setSkinColor(glm::vec3(skinColor[0], skinColor[1], skinColor[2]));
     _head.simulate(deltaTime, _isMine);
