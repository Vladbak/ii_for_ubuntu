cmake_minimum_required(VERSION 3.2)

if (USE_ANDROID_TOOLCHAIN)
  set(CMAKE_TOOLCHAIN_FILE "${CMAKE_CURRENT_SOURCE_DIR}/cmake/android/android.toolchain.cmake")
  set(ANDROID_NATIVE_API_LEVEL 19)
endif ()

if (WIN32)
  cmake_policy(SET CMP0020 NEW)
endif (WIN32)

if (POLICY CMP0028)
  cmake_policy(SET CMP0028 OLD)
endif ()

if (POLICY CMP0043)
  cmake_policy(SET CMP0043 OLD)
endif ()

if (POLICY CMP0042)
  cmake_policy(SET CMP0042 OLD)
endif ()

set_property(GLOBAL PROPERTY USE_FOLDERS ON)
set_property(GLOBAL PROPERTY PREDEFINED_TARGETS_FOLDER "CMakeTargets")

project(hifi)
add_definitions(-DGLM_FORCE_RADIANS)
set(CMAKE_CXX_FLAGS_DEBUG  "${CMAKE_CXX_FLAGS_DEBUG} -DDEBUG")

if (WIN32)
  add_definitions(-DNOMINMAX -D_CRT_SECURE_NO_WARNINGS)

  if (NOT WINDOW_SDK_PATH)
    set(DEBUG_DISCOVERED_SDK_PATH TRUE)
  endif()

  # sets path for Microsoft SDKs
  # if you get build error about missing 'glu32' this path is likely wrong
  if (MSVC10)
    set(WINDOW_SDK_PATH "C:\\Program Files\\Microsoft SDKs\\Windows\\v7.1 " CACHE PATH "Windows SDK PATH")
  elseif (MSVC12)
    if ("${CMAKE_SIZEOF_VOID_P}" EQUAL "8")
      set(WINDOW_SDK_FOLDER "x64")
    else()
      set(WINDOW_SDK_FOLDER "x86")
    endif()
    set(WINDOW_SDK_PATH "C:\\Program Files (x86)\\Windows Kits\\8.1\\Lib\\winv6.3\\um\\${WINDOW_SDK_FOLDER}" CACHE PATH "Windows SDK PATH")
  endif ()

  if (DEBUG_DISCOVERED_SDK_PATH)
    message(STATUS "The discovered Windows SDK path is ${WINDOW_SDK_PATH}")
  endif ()

  set(CMAKE_PREFIX_PATH ${CMAKE_PREFIX_PATH} ${WINDOW_SDK_PATH})
  # /wd4351 disables warning C4351: new behavior: elements of array will be default initialized
  set(CMAKE_CXX_FLAGS "${CMAKE_CXX_FLAGS} /MP /wd4351")
  # /LARGEADDRESSAWARE enables 32-bit apps to use more than 2GB of memory.
  # Caveats: http://stackoverflow.com/questions/2288728/drawbacks-of-using-largeaddressaware-for-32-bit-windows-executables
  # TODO: Remove when building 64-bit.
  set(CMAKE_EXE_LINKER_FLAGS "${CMAKE_EXE_LINKER_FLAGS} /LARGEADDRESSAWARE")
  # always produce symbols as PDB files
  set(CMAKE_CXX_FLAGS "${CMAKE_CXX_FLAGS} /Zi")
  set(CMAKE_EXE_LINKER_FLAGS "${CMAKE_EXE_LINKER_FLAGS} /DEBUG /OPT:REF /OPT:ICF")
else ()
  set(CMAKE_CXX_FLAGS "${CMAKE_CXX_FLAGS} -Wall -Wextra -fno-strict-aliasing -Wno-unused-parameter")
  if (CMAKE_COMPILER_IS_GNUCC OR CMAKE_COMPILER_IS_GNUCXX)
      set(CMAKE_CXX_FLAGS "${CMAKE_CXX_FLAGS} -ggdb -Woverloaded-virtual -Wdouble-promotion")
  endif ()
endif(WIN32)

if ((NOT MSVC12) AND (NOT MSVC14))
  include(CheckCXXCompilerFlag)
  CHECK_CXX_COMPILER_FLAG("-std=c++11" COMPILER_SUPPORTS_CXX11)
  CHECK_CXX_COMPILER_FLAG("-std=c++0x" COMPILER_SUPPORTS_CXX0X)

  if (COMPILER_SUPPORTS_CXX11)
    set(CMAKE_CXX_FLAGS "${CMAKE_CXX_FLAGS} -std=c++11")
  elseif(COMPILER_SUPPORTS_CXX0X)
    set(CMAKE_CXX_FLAGS "${CMAKE_CXX_FLAGS} -std=c++0x")
  else()
    message(STATUS "The compiler ${CMAKE_CXX_COMPILER} has no C++11 support. Please use a different C++ compiler.")
  endif()
endif ()

if (APPLE)
  set(CMAKE_XCODE_ATTRIBUTE_CLANG_CXX_LANGUAGE_STANDARD "c++0x")
  set(CMAKE_XCODE_ATTRIBUTE_CLANG_CXX_LIBRARY "libc++")
  set(CMAKE_CXX_FLAGS "${CMAKE_CXX_FLAGS} --stdlib=libc++")
endif ()

if (NOT ANDROID_LIB_DIR)
  set(ANDROID_LIB_DIR $ENV{ANDROID_LIB_DIR})
endif ()

if (ANDROID)
  if (NOT ANDROID_QT_CMAKE_PREFIX_PATH)
    set(QT_CMAKE_PREFIX_PATH ${ANDROID_LIB_DIR}/Qt/5.4/android_armv7/lib/cmake)
  else ()
    set(QT_CMAKE_PREFIX_PATH ${ANDROID_QT_CMAKE_PREFIX_PATH})
  endif ()

  set(CMAKE_FIND_ROOT_PATH_MODE_PROGRAM NEVER)
  set(CMAKE_ARCHIVE_OUTPUT_DIRECTORY ${CMAKE_CURRENT_BINARY_DIR}/lib)

  if (ANDROID_LIB_DIR)
    list(APPEND CMAKE_FIND_ROOT_PATH ${ANDROID_LIB_DIR})
  endif ()
else ()
  if (NOT QT_CMAKE_PREFIX_PATH)
    set(QT_CMAKE_PREFIX_PATH $ENV{QT_CMAKE_PREFIX_PATH})
  endif ()
  if (NOT QT_CMAKE_PREFIX_PATH)
    get_filename_component(QT_CMAKE_PREFIX_PATH "${Qt5_DIR}/.." REALPATH)
  endif ()
endif ()

set(QT_DIR $ENV{QT_DIR})

if (WIN32)
    if (NOT EXISTS ${QT_CMAKE_PREFIX_PATH})
        message(FATAL_ERROR "Could not determine QT_CMAKE_PREFIX_PATH.")
    endif ()
endif()

# figure out where the qt dir is
get_filename_component(QT_DIR "${QT_CMAKE_PREFIX_PATH}/../../" ABSOLUTE)

set(CMAKE_PREFIX_PATH ${CMAKE_PREFIX_PATH} ${QT_CMAKE_PREFIX_PATH})

if (APPLE)

  exec_program(sw_vers ARGS -productVersion  OUTPUT_VARIABLE OSX_VERSION)
  string(REGEX MATCH "^[0-9]+\\.[0-9]+" OSX_VERSION ${OSX_VERSION})
  message(STATUS "Detected OS X version = ${OSX_VERSION}")

  set(OSX_SDK "${OSX_VERSION}" CACHE String "OS X SDK version to look for inside Xcode bundle or at OSX_SDK_PATH")

  # set our OS X deployment target
  set(CMAKE_OSX_DEPLOYMENT_TARGET 10.8)

  # find the SDK path for the desired SDK
  find_path(
    _OSX_DESIRED_SDK_PATH
    NAME MacOSX${OSX_SDK}.sdk
    HINTS ${OSX_SDK_PATH}
    PATHS /Applications/Xcode.app/Contents/Developer/Platforms/MacOSX.platform/Developer/SDKs/
          /Applications/Xcode-beta.app/Contents/Developer/Platforms/MacOSX.platform/Developer/SDKs/
  )

  if (NOT _OSX_DESIRED_SDK_PATH)
    message(STATUS "Could not find OS X ${OSX_SDK} SDK. Will fall back to default. If you want a specific SDK, please pass OSX_SDK and optionally OSX_SDK_PATH to CMake.")
  else ()
    message(STATUS "Found OS X ${OSX_SDK} SDK at ${_OSX_DESIRED_SDK_PATH}/MacOSX${OSX_SDK}.sdk")

    # set that as the SDK to use
    set(CMAKE_OSX_SYSROOT ${_OSX_DESIRED_SDK_PATH}/MacOSX${OSX_SDK}.sdk)
  endif ()

endif ()

# Hide automoc folders (for IDEs)
set(AUTOGEN_TARGETS_FOLDER "hidden/generated")

# Find includes in corresponding build directories
set(CMAKE_INCLUDE_CURRENT_DIR ON)
# Instruct CMake to run moc automatically when needed.
set(CMAKE_AUTOMOC ON)
# Instruct CMake to run rcc automatically when needed
set(CMAKE_AUTORCC ON)

set(HIFI_LIBRARY_DIR "${CMAKE_CURRENT_SOURCE_DIR}/libraries")

# setup for find modules
set(CMAKE_MODULE_PATH ${CMAKE_MODULE_PATH} "${CMAKE_CURRENT_SOURCE_DIR}/cmake/modules/")

if (CMAKE_BUILD_TYPE)
  string(TOUPPER ${CMAKE_BUILD_TYPE} UPPER_CMAKE_BUILD_TYPE)
else ()
  set(UPPER_CMAKE_BUILD_TYPE DEBUG)
endif ()

set(HF_CMAKE_DIR "${CMAKE_CURRENT_SOURCE_DIR}/cmake")
set(MACRO_DIR "${HF_CMAKE_DIR}/macros")
set(EXTERNAL_PROJECT_DIR "${HF_CMAKE_DIR}/externals")

file(GLOB HIFI_CUSTOM_MACROS "cmake/macros/*.cmake")
foreach(CUSTOM_MACRO ${HIFI_CUSTOM_MACROS})
  include(${CUSTOM_MACRO})
endforeach()

if (ANDROID)
  file(GLOB ANDROID_CUSTOM_MACROS "cmake/android/*.cmake")
  foreach(CUSTOM_MACRO ${ANDROID_CUSTOM_MACROS})
    include(${CUSTOM_MACRO})
  endforeach()
endif ()

set(EXTERNAL_PROJECT_PREFIX "project")
set_property(DIRECTORY PROPERTY EP_PREFIX ${EXTERNAL_PROJECT_PREFIX})
setup_externals_binary_dir()

option(USE_NSIGHT "Attempt to find the nSight libraries" 1)


if (WIN32)
  add_paths_to_fixup_libs("${QT_DIR}/bin")
endif ()

if (NOT DEFINED SERVER_ONLY)
  set(SERVER_ONLY 0)
endif()

set_packaging_parameters()

# add subdirectories for all targets
if (NOT ANDROID)
  if (NOT SKIP_SERVER_BUILD)
    add_subdirectory(assignment-client)
    set_target_properties(assignment-client PROPERTIES FOLDER "Apps")
    add_subdirectory(domain-server)
    set_target_properties(domain-server PROPERTIES FOLDER "Apps")
    add_subdirectory(ice-server)
    set_target_properties(ice-server PROPERTIES FOLDER "Apps")
    add_subdirectory(server-console)
  endif()
  if (NOT SERVER_ONLY)
    add_subdirectory(interface)
    set_target_properties(interface PROPERTIES FOLDER "Apps")
<<<<<<< HEAD
    if (NOT SKIP_TESTS_BUILD)
      add_subdirectory(tests)
    endif()
    add_subdirectory(plugins)
=======
    add_subdirectory(tests)
>>>>>>> 89d9affb
  endif()
  add_subdirectory(plugins)
  add_subdirectory(tools)
endif()

if (ANDROID OR DESKTOP_GVR)
  add_subdirectory(gvr-interface)
endif ()

if (DEFINED ENV{HIFI_MEMORY_DEBUGGING})
  SET( HIFI_MEMORY_DEBUGGING true )
endif ()
if (HIFI_MEMORY_DEBUGGING)
  if (UNIX)
    MESSAGE("-- Memory debugging is enabled")
  endif (UNIX)
endif ()

generate_installers()<|MERGE_RESOLUTION|>--- conflicted
+++ resolved
@@ -227,14 +227,9 @@
   if (NOT SERVER_ONLY)
     add_subdirectory(interface)
     set_target_properties(interface PROPERTIES FOLDER "Apps")
-<<<<<<< HEAD
     if (NOT SKIP_TESTS_BUILD)
       add_subdirectory(tests)
     endif()
-    add_subdirectory(plugins)
-=======
-    add_subdirectory(tests)
->>>>>>> 89d9affb
   endif()
   add_subdirectory(plugins)
   add_subdirectory(tools)
