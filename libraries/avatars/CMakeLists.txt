--- conflicted
+++ resolved
@@ -5,12 +5,7 @@
 
 include_glm()
 
-<<<<<<< HEAD
-link_hifi_libraries(shared octree voxels networking)
-include_hifi_library_headers(fbx)
-=======
-link_hifi_libraries(audio shared octree voxels networking physics gpu model fbx)
->>>>>>> 0ef26b14
+link_hifi_libraries(audio shared octree voxels networking gpu model fbx)
 
 # call macro to include our dependency includes and bubble them up via a property on our target
 include_dependency_includes()