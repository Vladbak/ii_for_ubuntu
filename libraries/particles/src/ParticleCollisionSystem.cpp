//
//  ParticleCollisionSystem.cpp
//  hifi
//
//  Created by Brad Hefta-Gaub on 12/4/13.
//  Copyright (c) 2013 High Fidelity, Inc. All rights reserved.
//
//

#include <AbstractAudioInterface.h>
#include <VoxelTree.h>
#include <AvatarData.h>
#include <HeadData.h>
#include <HandData.h>

#include "Particle.h"
#include "ParticleCollisionSystem.h"
#include "ParticleEditHandle.h"
#include "ParticleEditPacketSender.h"
#include "ParticleTree.h"

ParticleCollisionSystem::ParticleCollisionSystem(ParticleEditPacketSender* packetSender, 
    ParticleTree* particles, VoxelTree* voxels, AbstractAudioInterface* audio, AvatarData* selfAvatar) {
    init(packetSender, particles, voxels, audio, selfAvatar);
}

void ParticleCollisionSystem::init(ParticleEditPacketSender* packetSender, 
    ParticleTree* particles, VoxelTree* voxels, AbstractAudioInterface* audio, AvatarData* selfAvatar) {
    _packetSender = packetSender;
    _particles = particles;
    _voxels = voxels;
    _audio = audio;
    _selfAvatar = selfAvatar;
}

ParticleCollisionSystem::~ParticleCollisionSystem() {
}

bool ParticleCollisionSystem::updateOperation(OctreeElement* element, void* extraData) {
    ParticleCollisionSystem* system = static_cast<ParticleCollisionSystem*>(extraData);
    ParticleTreeElement* particleTreeElement = static_cast<ParticleTreeElement*>(element);

    // iterate the particles...
    std::vector<Particle>& particles = particleTreeElement->getParticles();
    uint16_t numberOfParticles = particles.size();
    for (uint16_t i = 0; i < numberOfParticles; i++) {
        Particle* particle = &particles[i];
        system->checkParticle(particle);
    }

    return true;
}


void ParticleCollisionSystem::update() {
    // update all particles
    _particles->lockForWrite();
    _particles->recurseTreeWithOperation(updateOperation, this);
    _particles->unlock();
}


void ParticleCollisionSystem::checkParticle(Particle* particle) {
    updateCollisionWithVoxels(particle);
    updateCollisionWithParticles(particle);
    updateCollisionWithAvatars(particle);
}

void ParticleCollisionSystem::updateCollisionWithVoxels(Particle* particle) {
    glm::vec3 center = particle->getPosition() * static_cast<float>(TREE_SCALE);
    float radius = particle->getRadius() * static_cast<float>(TREE_SCALE);
    const float VOXEL_ELASTICITY = 0.4f;    // fraction of momentum conserved at collision
    const float VOXEL_DAMPING = 0.0f;
    const float VOXEL_COLLISION_FREQUENCY = 0.5f;
    glm::vec3 penetration;
    VoxelDetail* voxelDetails = NULL;
    if (_voxels->findSpherePenetration(center, radius, penetration, (void**)&voxelDetails)) {

        // let the particles run their collision scripts if they have them
        particle->collisionWithVoxel(voxelDetails);

        penetration /= (float)TREE_SCALE;
        updateCollisionSound(particle, penetration, VOXEL_COLLISION_FREQUENCY);
        applyHardCollision(particle, penetration, VOXEL_ELASTICITY, VOXEL_DAMPING);
        
        delete voxelDetails; // cleanup returned details
    }
}

void ParticleCollisionSystem::updateCollisionWithParticles(Particle* particle) {
    glm::vec3 center = particle->getPosition() * static_cast<float>(TREE_SCALE);
    float radius = particle->getRadius() * static_cast<float>(TREE_SCALE);
    const float VOXEL_ELASTICITY = 1.4f;
    const float VOXEL_DAMPING = 0.0f;
    const float VOXEL_COLLISION_FREQUENCY = 0.5f;
    glm::vec3 penetration;
    Particle* penetratedParticle;
    if (_particles->findSpherePenetration(center, radius, penetration, (void**)&penetratedParticle)) {
    
        // let the particles run their collision scripts if they have them
        particle->collisionWithParticle(penetratedParticle);
        penetratedParticle->collisionWithParticle(particle);

        penetration /= (float)TREE_SCALE;
        updateCollisionSound(particle, penetration, VOXEL_COLLISION_FREQUENCY);
        // apply a hard collision to both particles of half the penetration each
        
        float particleShare, penetratedParticleShare;
        if (particle->getInHand() && penetratedParticle->getInHand()) {
            particleShare = 0.5f;
            penetratedParticleShare = -0.5f;
        } else if (particle->getInHand()) {
            particleShare = 0.f;
            penetratedParticleShare = -1.f;
        } else if (penetratedParticle->getInHand()) {
            particleShare = -1.f;
            penetratedParticleShare = 0.f;
        } else {
            particleShare = 0.5f;
            penetratedParticleShare = -0.5f;
        }
        applyHardCollision(particle, penetration * particleShare, VOXEL_ELASTICITY, VOXEL_DAMPING);
        applyHardCollision(penetratedParticle, penetration * penetratedParticleShare, VOXEL_ELASTICITY, VOXEL_DAMPING);
    }
}

void ParticleCollisionSystem::updateCollisionWithAvatars(Particle* particle) {

    // particles that are in hand, don't collide with other avatar parts
    if (particle->getInHand()) {
        return;
    }

    //printf("updateCollisionWithAvatars()...\n");
    glm::vec3 center = particle->getPosition() * static_cast<float>(TREE_SCALE);
    float radius = particle->getRadius() * static_cast<float>(TREE_SCALE);
    const float VOXEL_ELASTICITY = 1.4f;
    const float VOXEL_DAMPING = 0.0f;
    const float VOXEL_COLLISION_FREQUENCY = 0.5f;
    glm::vec3 penetration;
    const PalmData* collidingPalm = NULL;
    
    // first check the selfAvatar if set...
    if (_selfAvatar) {
        AvatarData* avatar = (AvatarData*)_selfAvatar;
        //printf("updateCollisionWithAvatars()..._selfAvatar=%p\n", avatar);

        // check hands...
        const HandData* handData = avatar->getHandData();

        // TODO: combine hand and collision check into one.  Note: would need to supply
        // CollisionInfo class rather than just vec3 (penetration) so we can get back
        // added velocity.

        if (handData->findSpherePenetration(center, radius, penetration, collidingPalm)) {
            // TODO: dot collidingPalm and hand velocities and skip collision when they are moving apart.
            // apply a hard collision when ball collides with hand
            penetration /= (float)TREE_SCALE;
            updateCollisionSound(particle, penetration, VOXEL_COLLISION_FREQUENCY);
    
            // determine if the palm that collided was moving, if so, then we add that palm velocity as well...
            glm::vec3 addedVelocity = NO_ADDED_VELOCITY;
            if (collidingPalm) {
                glm::vec3 palmVelocity = collidingPalm->getVelocity() / static_cast<float>(TREE_SCALE);
                //printf("collidingPalm Velocity=%f,%f,%f\n", palmVelocity.x, palmVelocity.y, palmVelocity.z);
                addedVelocity = palmVelocity;
            }

            applyHardCollision(particle, penetration, VOXEL_ELASTICITY, VOXEL_DAMPING, addedVelocity);
        } else if (avatar->findSpherePenetration(center, radius, penetration)) {
            // apply hard collision when particle collides with avatar
            penetration /= (float)TREE_SCALE;
            updateCollisionSound(particle, penetration, VOXEL_COLLISION_FREQUENCY);
            glm::vec3 addedVelocity = avatar->getVelocity();
            applyHardCollision(particle, penetration, VOXEL_ELASTICITY, VOXEL_DAMPING, addedVelocity);
        }
    }

    // loop through all the other avatars for potential interactions...
    NodeList* nodeList = NodeList::getInstance();
    for (NodeList::iterator node = nodeList->begin(); node != nodeList->end(); node++) {
        //qDebug() << "updateCollisionWithAvatars()... node:" << *node << "\n";
        if (node->getLinkedData() && node->getType() == NODE_TYPE_AGENT) {
            // TODO: dot collidingPalm and hand velocities and skip collision when they are moving apart.
            AvatarData* avatar = static_cast<AvatarData*>(node->getLinkedData());
            //printf("updateCollisionWithAvatars()...avatar=%p\n", avatar);
            
            // check hands...
            const HandData* handData = avatar->getHandData();

            if (handData->findSpherePenetration(center, radius, penetration, collidingPalm)) {
                // apply a hard collision when ball collides with hand
                penetration /= (float)TREE_SCALE;
                updateCollisionSound(particle, penetration, VOXEL_COLLISION_FREQUENCY);

                // determine if the palm that collided was moving, if so, then we add that palm velocity as well...
                glm::vec3 addedVelocity = NO_ADDED_VELOCITY;
                if (collidingPalm) {
                    glm::vec3 palmVelocity = collidingPalm->getVelocity() / static_cast<float>(TREE_SCALE);
                    //printf("collidingPalm Velocity=%f,%f,%f\n", palmVelocity.x, palmVelocity.y, palmVelocity.z);
                    addedVelocity = palmVelocity;
                }

                applyHardCollision(particle, penetration, VOXEL_ELASTICITY, VOXEL_DAMPING, addedVelocity);

            } else if (avatar->findSpherePenetration(center, radius, penetration)) {
                penetration /= (float)TREE_SCALE;
                updateCollisionSound(particle, penetration, VOXEL_COLLISION_FREQUENCY);
                glm::vec3 addedVelocity = avatar->getVelocity();
                applyHardCollision(particle, penetration, VOXEL_ELASTICITY, VOXEL_DAMPING, addedVelocity);
            }
        }
    }
}


void ParticleCollisionSystem::applyHardCollision(Particle* particle, const glm::vec3& penetration, 
                                                 float elasticity, float damping, const glm::vec3& addedVelocity) {
    //
    //  Update the particle in response to a hard collision.  Position will be reset exactly
    //  to outside the colliding surface.  Velocity will be modified according to elasticity.
    //
    //  if elasticity = 0.0, collision is inelastic (vel normal to collision is lost)
    //  if elasticity = 1.0, collision is 100% elastic. 
    //  
    glm::vec3 position = particle->getPosition();
    glm::vec3 velocity = particle->getVelocity();

    const float EPSILON = 0.0f;
    float velocityDotPenetration = glm::dot(velocity, penetration);
    if (velocityDotPenetration > EPSILON) {
        position -= penetration;
        static float HALTING_VELOCITY = 0.2f / static_cast<float>(TREE_SCALE);
        // cancel out the velocity component in the direction of penetration

        float penetrationLength = glm::length(penetration);
        glm::vec3 direction = penetration / penetrationLength;
        velocity -= (glm::dot(velocity, direction) * (1.0f + elasticity)) * direction;
        velocity += addedVelocity;
        velocity *= glm::clamp(1.f - damping, 0.0f, 1.0f);
        if (glm::length(velocity) < HALTING_VELOCITY) {
            // If moving really slowly after a collision, and not applying forces, stop altogether
            velocity *= 0.f;
        }
    }
    const bool wantDebug = false;
    if (wantDebug) {
        printf("ParticleCollisionSystem::applyHardCollision() particle id:%d new velocity:%f,%f,%f inHand:%s\n",
            particle->getID(), velocity.x, velocity.y, velocity.z, debug::valueOf(particle->getInHand()));
    }
    
    ParticleEditHandle particleEditHandle(_packetSender, _particles, particle->getID());
    particleEditHandle.updateParticle(position, particle->getRadius(), particle->getXColor(), velocity,
<<<<<<< HEAD
                        particle->getGravity(), particle->getDamping(), particle->getInHand(), 
                        particle->getUpdateScript());
=======
                           particle->getGravity(), particle->getDamping(), particle->getInHand(), particle->getScript());
>>>>>>> 68c09c5b
}
    

void ParticleCollisionSystem::updateCollisionSound(Particle* particle, const glm::vec3 &penetration, float frequency) {
                                
    //  consider whether to have the collision make a sound
    const float AUDIBLE_COLLISION_THRESHOLD = 0.1f;
    const float COLLISION_LOUDNESS = 1.f;
    const float DURATION_SCALING = 0.004f;
    const float NOISE_SCALING = 0.1f;
    glm::vec3 velocity = particle->getVelocity() * static_cast<float>(TREE_SCALE);

    /*
    // how do we want to handle this??
    //
     glm::vec3 gravity = particle->getGravity() * static_cast<float>(TREE_SCALE);
    
    if (glm::length(gravity) > EPSILON) {
        //  If gravity is on, remove the effect of gravity on velocity for this
        //  frame, so that we are not constantly colliding with the surface 
        velocity -= _scale * glm::length(gravity) * GRAVITY_EARTH * deltaTime * glm::normalize(gravity);
    }
    */
    float velocityTowardCollision = glm::dot(velocity, glm::normalize(penetration));
    float velocityTangentToCollision = glm::length(velocity) - velocityTowardCollision;
    
    if (velocityTowardCollision > AUDIBLE_COLLISION_THRESHOLD) {
        //  Volume is proportional to collision velocity
        //  Base frequency is modified upward by the angle of the collision
        //  Noise is a function of the angle of collision
        //  Duration of the sound is a function of both base frequency and velocity of impact
        _audio->startCollisionSound(
                    fmin(COLLISION_LOUDNESS * velocityTowardCollision, 1.f),
                    frequency * (1.f + velocityTangentToCollision / velocityTowardCollision),
                    fmin(velocityTangentToCollision / velocityTowardCollision * NOISE_SCALING, 1.f),
                    1.f - DURATION_SCALING * powf(frequency, 0.5f) / velocityTowardCollision, false);
    }
}<|MERGE_RESOLUTION|>--- conflicted
+++ resolved
@@ -251,12 +251,7 @@
     
     ParticleEditHandle particleEditHandle(_packetSender, _particles, particle->getID());
     particleEditHandle.updateParticle(position, particle->getRadius(), particle->getXColor(), velocity,
-<<<<<<< HEAD
-                        particle->getGravity(), particle->getDamping(), particle->getInHand(), 
-                        particle->getUpdateScript());
-=======
                            particle->getGravity(), particle->getDamping(), particle->getInHand(), particle->getScript());
->>>>>>> 68c09c5b
 }
     
 
