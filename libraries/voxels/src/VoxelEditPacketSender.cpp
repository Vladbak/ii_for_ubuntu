--- conflicted
+++ resolved
@@ -32,34 +32,6 @@
 #define GUESS_OF_VOXELCODE_SIZE 10
 #define MAXIMUM_EDIT_VOXEL_MESSAGE_SIZE 1500
 #define SIZE_OF_COLOR_DATA sizeof(rgbColor)
-<<<<<<< HEAD
-bool createVoxelEditMessage(unsigned char command, short int sequence,
-        int voxelCount, VoxelDetail* voxelDetails, unsigned char*& bufferOut, int& sizeOut) {
-
-    bool success = true; // assume the best
-    int messageSize = MAXIMUM_EDIT_VOXEL_MESSAGE_SIZE; // just a guess for now
-    unsigned char* messageBuffer = new unsigned char[messageSize];
-
-    int numBytesPacketHeader = populateTypeAndVersion(messageBuffer, command);
-    unsigned short int* sequenceAt = (unsigned short int*) &messageBuffer[numBytesPacketHeader];
-    *sequenceAt = sequence;
-
-    // pack in timestamp
-    uint64_t now = usecTimestampNow();
-    uint64_t* timeAt = (uint64_t*)&messageBuffer[numBytesPacketHeader + sizeof(sequence)];
-    *timeAt = now;
-
-    unsigned char* copyAt = &messageBuffer[numBytesPacketHeader + sizeof(sequence) + sizeof(now)];
-    int actualMessageSize = numBytesPacketHeader + sizeof(sequence) + sizeof(now);
-
-    for (int i = 0; i < voxelCount && success; i++) {
-        // get the coded voxel
-        unsigned char* voxelData = pointToVoxel(voxelDetails[i].x,voxelDetails[i].y,voxelDetails[i].z,
-            voxelDetails[i].s,voxelDetails[i].red,voxelDetails[i].green,voxelDetails[i].blue);
-
-        int lengthOfVoxelData = bytesRequiredForCodeLength(*voxelData)+SIZE_OF_COLOR_DATA;
-
-=======
 bool createVoxelEditMessage(PacketType command, short int sequence,
                             int voxelCount, VoxelDetail* voxelDetails, unsigned char*& bufferOut, int& sizeOut) {
     
@@ -86,7 +58,6 @@
         
         int lengthOfVoxelData = bytesRequiredForCodeLength(*voxelData)+SIZE_OF_COLOR_DATA;
         
->>>>>>> c58f44f5
         // make sure we have room to copy this voxel
         if (actualMessageSize + lengthOfVoxelData > MAXIMUM_EDIT_VOXEL_MESSAGE_SIZE) {
             success = false;
@@ -99,61 +70,17 @@
         // cleanup
         delete[] voxelData;
     }
-<<<<<<< HEAD
 
-=======
-    
->>>>>>> c58f44f5
     if (success) {
         // finally, copy the result to the output
         bufferOut = new unsigned char[actualMessageSize];
         sizeOut = actualMessageSize;
         memcpy(bufferOut, messageBuffer, actualMessageSize);
     }
-<<<<<<< HEAD
 
     delete[] messageBuffer; // clean up our temporary buffer
     return success;
 }
-
-/// encodes the voxel details portion of a voxel edit message
-bool encodeVoxelEditMessageDetails(unsigned char command, int voxelCount, VoxelDetail* voxelDetails,
-        unsigned char* bufferOut, int sizeIn, int& sizeOut) {
-
-    bool success = true; // assume the best
-    unsigned char* copyAt = bufferOut;
-    sizeOut = 0;
-
-    for (int i = 0; i < voxelCount && success; i++) {
-        // get the coded voxel
-        unsigned char* voxelData = pointToVoxel(voxelDetails[i].x,voxelDetails[i].y,voxelDetails[i].z,
-            voxelDetails[i].s,voxelDetails[i].red,voxelDetails[i].green,voxelDetails[i].blue);
-
-        int lengthOfVoxelData = bytesRequiredForCodeLength(*voxelData)+SIZE_OF_COLOR_DATA;
-
-        // make sure we have room to copy this voxel
-        if (sizeOut + lengthOfVoxelData > sizeIn) {
-            success = false;
-        } else {
-            // add it to our message
-            memcpy(copyAt, voxelData, lengthOfVoxelData);
-            copyAt += lengthOfVoxelData;
-            sizeOut += lengthOfVoxelData;
-        }
-        // cleanup
-        delete[] voxelData;
-    }
-
-    return success;
-}
-
-
-=======
-    
-    delete[] messageBuffer; // clean up our temporary buffer
-    return success;
-}
->>>>>>> c58f44f5
 
 /// encodes the voxel details portion of a voxel edit message
 bool encodeVoxelEditMessageDetails(PacketType, int voxelCount, VoxelDetail* voxelDetails,
