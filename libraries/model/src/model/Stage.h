--- conflicted
+++ resolved
@@ -1,499 +1,247 @@
-<<<<<<< HEAD
-//
-//  Stage.h
-//  libraries/model/src/model
-//
-//  Created by Sam Gateau on 2/24/2015.
-//  Copyright 2014 High Fidelity, Inc.
-//
-//  Distributed under the Apache License, Version 2.0.
-//  See the accompanying file LICENSE or http://www.apache.org/licenses/LICENSE-2.0.html
-//
-#ifndef hifi_model_Stage_h
-#define hifi_model_Stage_h
-
-#include "gpu/Pipeline.h"
-
-#include "Light.h"
-#include "Skybox.h"
-
-namespace model {
-
-typedef glm::dvec3 Vec3d;
-typedef glm::dvec4 Vec4d;
-typedef glm::dmat4 Mat4d;
-typedef glm::mat4 Mat4;
-
-class EarthSunModel {
-public:
-
-    void setScale(float scale);
-    float getScale() const { return _scale; }
-
-    void setLatitude(float lat);
-    float getLatitude() const  { return _latitude; }
-    void setLongitude(float lon);
-    float getLongitude() const { return _longitude; }
-    void setAltitude(float altitude);
-    float getAltitude() const  { return _altitude; }
-
-
-    void setSurfaceOrientation(const Quat& orientation);
-    const Quat& getSurfaceOrientation() const { valid(); return _surfaceOrientation; }
-
-    const Vec3d& getSurfacePos() const { valid(); return _surfacePos; }
-
-    const Mat4d& getSurfaceToWorldMat() const { valid(); return _surfaceToWorldMat; }
-    const Mat4d& getWoldToSurfaceMat() const { valid(); return _worldToSurfaceMat; }
-
-    const Mat4d& getEyeToSurfaceMat() const { valid(); return _eyeToSurfaceMat; }
-    const Mat4d& getSurfaceToEyeMat() const { valid(); return _surfaceToEyeMat; }
-
-    const Mat4d& getEyeToWorldMat() const { valid(); return _eyeToWorldMat; }
-    const Mat4d& getWorldToEyeMat() const { valid(); return _worldToEyeMat; }
-
-
-    //or set the surfaceToEye mat directly
-    void setEyeToSurfaceMat( const Mat4d& e2s);
-
-    const Vec3d& getEyePos() const { valid(); return _eyePos; }
-    const Vec3d& getEyeDir() const { valid(); return _eyeDir; }
-
-    void setSunLongitude(float lon);
-    float getSunLongitude() const { return _sunLongitude; }
-
-    void setSunLatitude(float lat);
-    float getSunLatitude() const { return _sunLatitude; }
-
-    const Vec3d& getWorldSunDir() const { valid(); return _sunDir; }
-    const Vec3d& getSurfaceSunDir() const { valid(); return _surfaceSunDir; }
-
-
-    EarthSunModel() { valid(); }
-
-protected:
-    float  _scale = 1000.0f; //Km
-    float  _earthRadius = 6360.0;
-
-    Quat    _surfaceOrientation;
-
-    float  _longitude = 0.0f;
-    float  _latitude = 0.0f;
-    float  _altitude = 0.01f;
-    mutable Vec3d _surfacePos;
-    mutable Mat4d _worldToSurfaceMat;
-    mutable Mat4d _surfaceToWorldMat;
-    void updateWorldToSurface() const;
-
-    mutable Mat4d _surfaceToEyeMat;
-    mutable Mat4d _eyeToSurfaceMat;
-    mutable Vec3d _eyeDir;
-    mutable Vec3d _eyePos;
-    void updateSurfaceToEye() const;
-
-    mutable Mat4d _worldToEyeMat;
-    mutable Mat4d _eyeToWorldMat;
-
-    float _sunLongitude = 0.0f;
-    float _sunLatitude = 0.0f;
-    mutable Vec3d _sunDir;
-    mutable Vec3d _surfaceSunDir;
-    void updateSun() const;
-
-    mutable bool _invalid = true;
-    void invalidate() const { _invalid = true; }
-    void valid() const { if (_invalid) { updateAll(); _invalid = false; } }
-    void updateAll() const;
-
-    static Mat4d evalWorldToGeoLocationMat(double longitude, double latitude, double altitude, double scale);
-};
-
-
-class Atmosphere {
-public:
-
-    Atmosphere();
-    Atmosphere(const Atmosphere& atmosphere);
-    Atmosphere& operator= (const Atmosphere& atmosphere);
-    virtual ~Atmosphere() {};
-
-
-    void setScatteringWavelength(Vec3 wavelength);
-    const Vec3& getScatteringWavelength() const { return _scatteringWavelength; }
-
-    void setRayleighScattering(float scattering);
-    float getRayleighScattering() const { return _rayleighScattering; }
-
-    void setMieScattering(float scattering);
-    float getMieScattering() const { return _mieScattering; }
-
-    void setSunBrightness(float brightness);
-    float getSunBrightness() const { return _sunBrightness; }
-
-    void setInnerOuterRadiuses(float inner, float outer);
-    float getInnerRadius() const { return getData()._radiuses.x; }
-    float getOuterRadius() const { return getData()._radiuses.y; }
-
-    // Data to access the attribute values of the atmosphere
-    class Data {
-    public:
-        Vec4 _invWaveLength = Vec4(0.0f);
-        Vec4 _radiuses = Vec4(6000.0f, 6025.0f, 0.0f, 0.0f);
-        Vec4 _scales = Vec4(0.0f, 0.25f, 0.0f, 0.0f);
-        Vec4 _scatterings = Vec4(0.0f);
-        Vec4 _control = Vec4(2.0f, -0.990f, -0.990f*-0.990f, 0.f);
-
-        Data() {}
-    };
-
-    const UniformBufferView& getDataBuffer() const { return _dataBuffer; }
-
-protected:
-    UniformBufferView _dataBuffer;
-    Vec3 _scatteringWavelength = Vec3(0.650f, 0.570f, 0.475f);
-    float _rayleighScattering = 0.0025f;
-    float _mieScattering = 0.0010f;
-    float _sunBrightness = 20.0f;
-
-    const Data& getData() const { return _dataBuffer.get<Data>(); }
-    Data& editData() { return _dataBuffer.edit<Data>(); }
-
-    void updateScattering();
-};
-typedef std::shared_ptr< Atmosphere > AtmospherePointer;
-
-// Sun sky stage generates the rendering primitives to display a scene realistically
-// at the specified location and time around earth
-class SunSkyStage {
-public:
-
-    SunSkyStage();
-    ~SunSkyStage();
-
-    // time of the day (local to the position) expressed in decimal hour in the range [0.0, 24.0]
-    void setDayTime(float hour);
-    float getDayTime() const { return _dayTime; }
-
-    // time of the year expressed in day in the range [0, 365]
-    void setYearTime(unsigned int day);
-    unsigned int getYearTime() const { return _yearTime; }
-
-    // Origin orientation used to modify the cardinal axis alignement used.
-    // THe default is north along +Z axis and west along +X axis. this orientation gets added
-    // to the transform stack producing the sun light direction.
-    void setOriginOrientation(const Quat& orientation);
-    const Quat& getOriginOrientation() const { return _earthSunModel.getSurfaceOrientation(); }
-
-    // Location  used to define the sun & sky is a longitude and latitude [rad] and a earth surface altitude [km]
-    void setOriginLocation(float longitude, float latitude, float surfaceAltitude);
-    float getOriginLatitude() const { return _earthSunModel.getLatitude(); }
-    float getOriginLongitude() const { return _earthSunModel.getLongitude(); }
-    float getOriginSurfaceAltitude() const { return _earthSunModel.getAltitude(); }
-
-    // Enable / disable the effect of the time and location on the sun direction and color
-    void setSunModelEnable(bool isEnabled);
-    bool isSunModelEnabled() const { return _sunModelEnable; }
-
-    // Sun properties
-    void setSunColor(const Vec3& color);
-    const Vec3& getSunColor() const { return getSunLight()->getColor(); }
-    void setSunIntensity(float intensity);
-    float getSunIntensity() const { return getSunLight()->getIntensity(); }
-    void setSunAmbientIntensity(float intensity);
-    float getSunAmbientIntensity() const { return getSunLight()->getAmbientIntensity(); }
-
-    // The sun direction is expressed in the world space
-    void setSunDirection(const Vec3& direction);
-    const Vec3& getSunDirection() const { return getSunLight()->getDirection(); }
-
-    LightPointer getSunLight() const { valid(); return _sunLight;  }
-    AtmospherePointer getAtmosphere() const { valid(); return _atmosphere;  }
-
-    enum BackgroundMode {
-        NO_BACKGROUND = 0,
-        SKY_DOME,
-        SKY_BOX,
-
-        NUM_BACKGROUND_MODES,
-    };
-    void setBackgroundMode(BackgroundMode mode);
-    BackgroundMode getBackgroundMode() const { return _backgroundMode; }
-
-    // Skybox
-    void setSkybox(const SkyboxPointer& skybox);
-    const SkyboxPointer& getSkybox() const { valid(); return _skybox; }
-
-protected:
-    BackgroundMode _backgroundMode = SKY_BOX;
-
-    LightPointer _sunLight;
-    AtmospherePointer _atmosphere;
-    mutable SkyboxPointer _skybox;
-
-    gpu::PipelinePointer _skyPipeline;
-
-    float _dayTime = 12.0f;
-    int _yearTime = 0;
-    mutable EarthSunModel _earthSunModel;
-    bool _sunModelEnable = true;
-
-    mutable bool _invalid = true;
-    void invalidate() const { _invalid = true; }
-    void valid() const { if (_invalid) { updateGraphicsObject(); _invalid = false; } }
-    void updateGraphicsObject() const;
-};
-
-typedef std::shared_ptr< SunSkyStage > SunSkyStagePointer;
-
-};
-
-#endif
-=======
-//
-//  Stage.h
-//  libraries/model/src/model
-//
-//  Created by Sam Gateau on 2/24/2015.
-//  Copyright 2014 High Fidelity, Inc.
-//
-//  Distributed under the Apache License, Version 2.0.
-//  See the accompanying file LICENSE or http://www.apache.org/licenses/LICENSE-2.0.html
-//
-#ifndef hifi_model_Stage_h
-#define hifi_model_Stage_h
-
-#include "gpu/Pipeline.h"
-
-#include "Light.h"
-#include "Skybox.h"
-
-namespace model {
-
-typedef glm::dvec3 Vec3d;
-typedef glm::dvec4 Vec4d;
-typedef glm::dmat4 Mat4d;
-typedef glm::mat4 Mat4;
-
-class EarthSunModel {
-public:
-
-    void setScale(float scale);
-    float getScale() const { return _scale; }
-
-    void setLatitude(float lat);
-    float getLatitude() const  { return _latitude; }
-    void setLongitude(float lon);
-    float getLongitude() const { return _longitude; }
-    void setAltitude(float altitude);
-    float getAltitude() const  { return _altitude; }
-
-
-    void setSurfaceOrientation(const Quat& orientation);
-    const Quat& getSurfaceOrientation() const { valid(); return _surfaceOrientation; }
- 
-    const Vec3d& getSurfacePos() const { valid(); return _surfacePos; }
-
-    const Mat4d& getSurfaceToWorldMat() const { valid(); return _surfaceToWorldMat; }
-    const Mat4d& getWoldToSurfaceMat() const { valid(); return _worldToSurfaceMat; }
-
-    const Mat4d& getEyeToSurfaceMat() const { valid(); return _eyeToSurfaceMat; }
-    const Mat4d& getSurfaceToEyeMat() const { valid(); return _surfaceToEyeMat; }
-
-    const Mat4d& getEyeToWorldMat() const { valid(); return _eyeToWorldMat; }
-    const Mat4d& getWorldToEyeMat() const { valid(); return _worldToEyeMat; }
-
-
-    //or set the surfaceToEye mat directly
-    void setEyeToSurfaceMat( const Mat4d& e2s);
-
-    const Vec3d& getEyePos() const { valid(); return _eyePos; }
-    const Vec3d& getEyeDir() const { valid(); return _eyeDir; }
-
-    void setSunLongitude(float lon);
-    float getSunLongitude() const { return _sunLongitude; }
-
-    void setSunLatitude(float lat);
-    float getSunLatitude() const { return _sunLatitude; }
-
-    const Vec3d& getWorldSunDir() const { valid(); return _sunDir; }
-    const Vec3d& getSurfaceSunDir() const { valid(); return _surfaceSunDir; }
-
-
-    EarthSunModel() { valid(); }
-
-protected:
-    float  _scale = 1000.0f; //Km
-    double  _earthRadius = 6360.0;
-
-    Quat    _surfaceOrientation;
-
-    float  _longitude = 0.0f;
-    float  _latitude = 0.0f;
-    float  _altitude = 0.01f;
-    mutable Vec3d _surfacePos;
-    mutable Mat4d _worldToSurfaceMat;
-    mutable Mat4d _surfaceToWorldMat;
-    void updateWorldToSurface() const;
- 
-    mutable Mat4d _surfaceToEyeMat;
-    mutable Mat4d _eyeToSurfaceMat;
-    mutable Vec3d _eyeDir;
-    mutable Vec3d _eyePos;
-    void updateSurfaceToEye() const;
-            
-    mutable Mat4d _worldToEyeMat;
-    mutable Mat4d _eyeToWorldMat;
-
-    float _sunLongitude = 0.0f;
-    float _sunLatitude = 0.0f;
-    mutable Vec3d _sunDir;
-    mutable Vec3d _surfaceSunDir;
-    void updateSun() const;
-
-    mutable bool _invalid = true;
-    void invalidate() const { _invalid = true; }
-    void valid() const { if (_invalid) { updateAll(); _invalid = false; } }
-    void updateAll() const;
-
-    static Mat4d evalWorldToGeoLocationMat(double longitude, double latitude, double altitude, double scale);
-};
-
-
-class Atmosphere {
-public:
-
-    Atmosphere();
-    Atmosphere(const Atmosphere& atmosphere);
-    Atmosphere& operator= (const Atmosphere& atmosphere);
-    virtual ~Atmosphere() {};
-
-
-    void setScatteringWavelength(Vec3 wavelength);
-    const Vec3& getScatteringWavelength() const { return _scatteringWavelength; }
-
-    void setRayleighScattering(float scattering);
-    float getRayleighScattering() const { return _rayleighScattering; }
-
-    void setMieScattering(float scattering);
-    float getMieScattering() const { return _mieScattering; }
-
-    void setSunBrightness(float brightness);
-    float getSunBrightness() const { return _sunBrightness; }
-
-    void setInnerOuterRadiuses(float inner, float outer);
-    float getInnerRadius() const { return getData()._radiuses.x; }
-    float getOuterRadius() const { return getData()._radiuses.y; }
-
-    // Data to access the attribute values of the atmosphere
-    class Data {
-    public:
-        Vec4 _invWaveLength = Vec4(0.0f);
-        Vec4 _radiuses = Vec4(6000.0f, 6025.0f, 0.0f, 0.0f);
-        Vec4 _scales = Vec4(0.0f, 0.25f, 0.0f, 0.0f);
-        Vec4 _scatterings = Vec4(0.0f);
-        Vec4 _control = Vec4(2.0f, -0.990f, -0.990f*-0.990f, 0.f);
-
-        Data() {}
-    };
-
-    const UniformBufferView& getDataBuffer() const { return _dataBuffer; }
-
-protected:
-    UniformBufferView _dataBuffer;
-    Vec3 _scatteringWavelength = Vec3(0.650f, 0.570f, 0.475f);
-    float _rayleighScattering = 0.0025f;
-    float _mieScattering = 0.0010f;
-    float _sunBrightness = 20.0f;
-
-    const Data& getData() const { return _dataBuffer.get<Data>(); }
-    Data& editData() { return _dataBuffer.edit<Data>(); }
-
-    void updateScattering();
-};
-typedef std::shared_ptr< Atmosphere > AtmospherePointer;
-
-// Sun sky stage generates the rendering primitives to display a scene realistically
-// at the specified location and time around earth
-class SunSkyStage {
-public:
-
-    SunSkyStage();
-    ~SunSkyStage();
-
-    // time of the day (local to the position) expressed in decimal hour in the range [0.0, 24.0]
-    void setDayTime(float hour);
-    float getDayTime() const { return _dayTime; }
-
-    // time of the year expressed in day in the range [0, 365]
-    void setYearTime(unsigned int day);
-    unsigned int getYearTime() const { return _yearTime; }
-
-    // Origin orientation used to modify the cardinal axis alignement used.
-    // THe default is north along +Z axis and west along +X axis. this orientation gets added
-    // to the transform stack producing the sun light direction.
-    void setOriginOrientation(const Quat& orientation);
-    const Quat& getOriginOrientation() const { return _earthSunModel.getSurfaceOrientation(); }
-
-    // Location  used to define the sun & sky is a longitude and latitude [rad] and a earth surface altitude [km]
-    void setOriginLocation(float longitude, float latitude, float surfaceAltitude);
-    float getOriginLatitude() const { return _earthSunModel.getLatitude(); }
-    float getOriginLongitude() const { return _earthSunModel.getLongitude(); }
-    float getOriginSurfaceAltitude() const { return _earthSunModel.getAltitude(); }
-
-    // Enable / disable the effect of the time and location on the sun direction and color
-    void setSunModelEnable(bool isEnabled);
-    bool isSunModelEnabled() const { return _sunModelEnable; }
-
-    // Sun properties
-    void setSunColor(const Vec3& color);
-    const Vec3& getSunColor() const { return getSunLight()->getColor(); }
-    void setSunIntensity(float intensity);
-    float getSunIntensity() const { return getSunLight()->getIntensity(); }
-    void setSunAmbientIntensity(float intensity);
-    float getSunAmbientIntensity() const { return getSunLight()->getAmbientIntensity(); }
-
-    // The sun direction is expressed in the world space
-    void setSunDirection(const Vec3& direction);
-    const Vec3& getSunDirection() const { return getSunLight()->getDirection(); }
-
-    LightPointer getSunLight() const { valid(); return _sunLight;  }
-    AtmospherePointer getAtmosphere() const { valid(); return _atmosphere;  }
- 
-    enum BackgroundMode {
-        NO_BACKGROUND = 0,
-        SKY_DOME,
-        SKY_BOX,
-
-        NUM_BACKGROUND_MODES,
-    };
-    void setBackgroundMode(BackgroundMode mode);
-    BackgroundMode getBackgroundMode() const { return _backgroundMode; }
-
-    // Skybox
-    void setSkybox(const SkyboxPointer& skybox);
-    const SkyboxPointer& getSkybox() const { valid(); return _skybox; }
-
-protected:
-    BackgroundMode _backgroundMode = SKY_BOX;
-
-    LightPointer _sunLight;
-    AtmospherePointer _atmosphere;
-    mutable SkyboxPointer _skybox;
-
-    float _dayTime = 12.0f;
-    int _yearTime = 0;
-    mutable EarthSunModel _earthSunModel;
-    bool _sunModelEnable = true;
- 
-    mutable bool _invalid = true;
-    void invalidate() const { _invalid = true; }
-    void valid() const { if (_invalid) { updateGraphicsObject(); _invalid = false; } }
-    void updateGraphicsObject() const;
-};
-
-typedef std::shared_ptr< SunSkyStage > SunSkyStagePointer;
-
-};
-
-#endif
->>>>>>> db56e154
+//
+//  Stage.h
+//  libraries/model/src/model
+//
+//  Created by Sam Gateau on 2/24/2015.
+//  Copyright 2014 High Fidelity, Inc.
+//
+//  Distributed under the Apache License, Version 2.0.
+//  See the accompanying file LICENSE or http://www.apache.org/licenses/LICENSE-2.0.html
+//
+#ifndef hifi_model_Stage_h
+#define hifi_model_Stage_h
+
+#include "gpu/Pipeline.h"
+
+#include "Light.h"
+#include "Skybox.h"
+
+namespace model {
+
+typedef glm::dvec3 Vec3d;
+typedef glm::dvec4 Vec4d;
+typedef glm::dmat4 Mat4d;
+typedef glm::mat4 Mat4;
+
+class EarthSunModel {
+public:
+
+    void setScale(float scale);
+    float getScale() const { return _scale; }
+
+    void setLatitude(float lat);
+    float getLatitude() const  { return _latitude; }
+    void setLongitude(float lon);
+    float getLongitude() const { return _longitude; }
+    void setAltitude(float altitude);
+    float getAltitude() const  { return _altitude; }
+
+
+    void setSurfaceOrientation(const Quat& orientation);
+    const Quat& getSurfaceOrientation() const { valid(); return _surfaceOrientation; }
+ 
+    const Vec3d& getSurfacePos() const { valid(); return _surfacePos; }
+
+    const Mat4d& getSurfaceToWorldMat() const { valid(); return _surfaceToWorldMat; }
+    const Mat4d& getWoldToSurfaceMat() const { valid(); return _worldToSurfaceMat; }
+
+    const Mat4d& getEyeToSurfaceMat() const { valid(); return _eyeToSurfaceMat; }
+    const Mat4d& getSurfaceToEyeMat() const { valid(); return _surfaceToEyeMat; }
+
+    const Mat4d& getEyeToWorldMat() const { valid(); return _eyeToWorldMat; }
+    const Mat4d& getWorldToEyeMat() const { valid(); return _worldToEyeMat; }
+
+
+    //or set the surfaceToEye mat directly
+    void setEyeToSurfaceMat( const Mat4d& e2s);
+
+    const Vec3d& getEyePos() const { valid(); return _eyePos; }
+    const Vec3d& getEyeDir() const { valid(); return _eyeDir; }
+
+    void setSunLongitude(float lon);
+    float getSunLongitude() const { return _sunLongitude; }
+
+    void setSunLatitude(float lat);
+    float getSunLatitude() const { return _sunLatitude; }
+
+    const Vec3d& getWorldSunDir() const { valid(); return _sunDir; }
+    const Vec3d& getSurfaceSunDir() const { valid(); return _surfaceSunDir; }
+
+
+    EarthSunModel() { valid(); }
+
+protected:
+    float  _scale = 1000.0f; //Km
+    double  _earthRadius = 6360.0;
+
+    Quat    _surfaceOrientation;
+
+    float  _longitude = 0.0f;
+    float  _latitude = 0.0f;
+    float  _altitude = 0.01f;
+    mutable Vec3d _surfacePos;
+    mutable Mat4d _worldToSurfaceMat;
+    mutable Mat4d _surfaceToWorldMat;
+    void updateWorldToSurface() const;
+ 
+    mutable Mat4d _surfaceToEyeMat;
+    mutable Mat4d _eyeToSurfaceMat;
+    mutable Vec3d _eyeDir;
+    mutable Vec3d _eyePos;
+    void updateSurfaceToEye() const;
+            
+    mutable Mat4d _worldToEyeMat;
+    mutable Mat4d _eyeToWorldMat;
+
+    float _sunLongitude = 0.0f;
+    float _sunLatitude = 0.0f;
+    mutable Vec3d _sunDir;
+    mutable Vec3d _surfaceSunDir;
+    void updateSun() const;
+
+    mutable bool _invalid = true;
+    void invalidate() const { _invalid = true; }
+    void valid() const { if (_invalid) { updateAll(); _invalid = false; } }
+    void updateAll() const;
+
+    static Mat4d evalWorldToGeoLocationMat(double longitude, double latitude, double altitude, double scale);
+};
+
+
+class Atmosphere {
+public:
+
+    Atmosphere();
+    Atmosphere(const Atmosphere& atmosphere);
+    Atmosphere& operator= (const Atmosphere& atmosphere);
+    virtual ~Atmosphere() {};
+
+
+    void setScatteringWavelength(Vec3 wavelength);
+    const Vec3& getScatteringWavelength() const { return _scatteringWavelength; }
+
+    void setRayleighScattering(float scattering);
+    float getRayleighScattering() const { return _rayleighScattering; }
+
+    void setMieScattering(float scattering);
+    float getMieScattering() const { return _mieScattering; }
+
+    void setSunBrightness(float brightness);
+    float getSunBrightness() const { return _sunBrightness; }
+
+    void setInnerOuterRadiuses(float inner, float outer);
+    float getInnerRadius() const { return getData()._radiuses.x; }
+    float getOuterRadius() const { return getData()._radiuses.y; }
+
+    // Data to access the attribute values of the atmosphere
+    class Data {
+    public:
+        Vec4 _invWaveLength = Vec4(0.0f);
+        Vec4 _radiuses = Vec4(6000.0f, 6025.0f, 0.0f, 0.0f);
+        Vec4 _scales = Vec4(0.0f, 0.25f, 0.0f, 0.0f);
+        Vec4 _scatterings = Vec4(0.0f);
+        Vec4 _control = Vec4(2.0f, -0.990f, -0.990f*-0.990f, 0.f);
+
+        Data() {}
+    };
+
+    const UniformBufferView& getDataBuffer() const { return _dataBuffer; }
+
+protected:
+    UniformBufferView _dataBuffer;
+    Vec3 _scatteringWavelength = Vec3(0.650f, 0.570f, 0.475f);
+    float _rayleighScattering = 0.0025f;
+    float _mieScattering = 0.0010f;
+    float _sunBrightness = 20.0f;
+
+    const Data& getData() const { return _dataBuffer.get<Data>(); }
+    Data& editData() { return _dataBuffer.edit<Data>(); }
+
+    void updateScattering();
+};
+typedef std::shared_ptr< Atmosphere > AtmospherePointer;
+
+// Sun sky stage generates the rendering primitives to display a scene realistically
+// at the specified location and time around earth
+class SunSkyStage {
+public:
+
+    SunSkyStage();
+    ~SunSkyStage();
+
+    // time of the day (local to the position) expressed in decimal hour in the range [0.0, 24.0]
+    void setDayTime(float hour);
+    float getDayTime() const { return _dayTime; }
+
+    // time of the year expressed in day in the range [0, 365]
+    void setYearTime(unsigned int day);
+    unsigned int getYearTime() const { return _yearTime; }
+
+    // Origin orientation used to modify the cardinal axis alignement used.
+    // THe default is north along +Z axis and west along +X axis. this orientation gets added
+    // to the transform stack producing the sun light direction.
+    void setOriginOrientation(const Quat& orientation);
+    const Quat& getOriginOrientation() const { return _earthSunModel.getSurfaceOrientation(); }
+
+    // Location  used to define the sun & sky is a longitude and latitude [rad] and a earth surface altitude [km]
+    void setOriginLocation(float longitude, float latitude, float surfaceAltitude);
+    float getOriginLatitude() const { return _earthSunModel.getLatitude(); }
+    float getOriginLongitude() const { return _earthSunModel.getLongitude(); }
+    float getOriginSurfaceAltitude() const { return _earthSunModel.getAltitude(); }
+
+    // Enable / disable the effect of the time and location on the sun direction and color
+    void setSunModelEnable(bool isEnabled);
+    bool isSunModelEnabled() const { return _sunModelEnable; }
+
+    // Sun properties
+    void setSunColor(const Vec3& color);
+    const Vec3& getSunColor() const { return getSunLight()->getColor(); }
+    void setSunIntensity(float intensity);
+    float getSunIntensity() const { return getSunLight()->getIntensity(); }
+    void setSunAmbientIntensity(float intensity);
+    float getSunAmbientIntensity() const { return getSunLight()->getAmbientIntensity(); }
+
+    // The sun direction is expressed in the world space
+    void setSunDirection(const Vec3& direction);
+    const Vec3& getSunDirection() const { return getSunLight()->getDirection(); }
+
+    LightPointer getSunLight() const { valid(); return _sunLight;  }
+    AtmospherePointer getAtmosphere() const { valid(); return _atmosphere;  }
+ 
+    enum BackgroundMode {
+        NO_BACKGROUND = 0,
+        SKY_DOME,
+        SKY_BOX,
+
+        NUM_BACKGROUND_MODES,
+    };
+    void setBackgroundMode(BackgroundMode mode);
+    BackgroundMode getBackgroundMode() const { return _backgroundMode; }
+
+    // Skybox
+    void setSkybox(const SkyboxPointer& skybox);
+    const SkyboxPointer& getSkybox() const { valid(); return _skybox; }
+
+protected:
+    BackgroundMode _backgroundMode = SKY_BOX;
+
+    LightPointer _sunLight;
+    AtmospherePointer _atmosphere;
+    mutable SkyboxPointer _skybox;
+
+    float _dayTime = 12.0f;
+    int _yearTime = 0;
+    mutable EarthSunModel _earthSunModel;
+    bool _sunModelEnable = true;
+ 
+    mutable bool _invalid = true;
+    void invalidate() const { _invalid = true; }
+    void valid() const { if (_invalid) { updateGraphicsObject(); _invalid = false; } }
+    void updateGraphicsObject() const;
+};
+
+typedef std::shared_ptr< SunSkyStage > SunSkyStagePointer;
+
+};
+
+#endif