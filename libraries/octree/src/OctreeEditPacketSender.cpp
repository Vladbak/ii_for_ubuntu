--- conflicted
+++ resolved
@@ -213,14 +213,9 @@
 }
 
 
-<<<<<<< HEAD
 // NOTE: editPacketBuffer - is JUST the octcode/color and does not contain the packet header!
-void OctreeEditPacketSender::queueOctreeEditMessage(PacketType type, unsigned char* editPacketBuffer, ssize_t length) {
-=======
-// NOTE: codeColorBuffer - is JUST the octcode/color and does not contain the packet header!
-void OctreeEditPacketSender::queueOctreeEditMessage(PacketType type, unsigned char* codeColorBuffer,
+void OctreeEditPacketSender::queueOctreeEditMessage(PacketType type, unsigned char* editPacketBuffer,
                                                     ssize_t length, qint64 satoshiCost) {
->>>>>>> 5a519507
 
     if (!_shouldSend) {
         return; // bail early
