--- conflicted
+++ resolved
@@ -81,17 +81,13 @@
 
     // you must override these...
     virtual char getMyNodeType() const = 0;
-<<<<<<< HEAD
     virtual void adjustEditPacketForClockSkew(unsigned char* editPacketBuffer, ssize_t length, int clockSkew) { };
-=======
-    virtual void adjustEditPacketForClockSkew(unsigned char* codeColorBuffer, ssize_t length, int clockSkew) { };
     
     bool hasDestinationWalletUUID() const { return !_destinationWalletUUID.isNull(); }
     void setDestinationWalletUUID(const QUuid& destinationWalletUUID) { _destinationWalletUUID = destinationWalletUUID; }
     const QUuid& getDestinationWalletUUID() { return _destinationWalletUUID; }
     
     void processNackPacket(const QByteArray& packet);
->>>>>>> 5a519507
 
 public slots:
     void nodeKilled(SharedNodePointer node);
