--- conflicted
+++ resolved
@@ -267,19 +267,15 @@
 #endif
     _enablePreview = !isVsyncEnabled();
     _sphereSection = loadSphereSection(_program, CompositorHelper::VIRTUAL_UI_TARGET_FOV.y, CompositorHelper::VIRTUAL_UI_ASPECT_RATIO);
-<<<<<<< HEAD
-    
-=======
-    compileProgram(_laserProgram, LASER_VS, LASER_FS);
-    _laserGeometry = loadLaser(_laserProgram);
-    compileProgram(_reprojectionProgram, REPROJECTION_VS, REPROJECTION_FS);
-
->>>>>>> da61100b
+
     using namespace oglplus;
     if (!_enablePreview) {
         compileProgram(_previewProgram, DrawUnitQuadTexcoord_vert, DrawTexture_frag);
         PREVIEW_TEXTURE_LOCATION = Uniform<int>(*_previewProgram, "colorMap").Location();
     }
+
+    compileProgram(_laserProgram, LASER_VS, LASER_FS);
+    _laserGeometry = loadLaser(_laserProgram);
 
     compileProgram(_reprojectionProgram, REPROJECTION_VS, REPROJECTION_FS);
     REPROJECTION_MATRIX_LOCATION = Uniform<glm::mat3>(*_reprojectionProgram, "reprojection").Location();
