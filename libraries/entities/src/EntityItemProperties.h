--- conflicted
+++ resolved
@@ -28,132 +28,11 @@
 #include <OctreeConstants.h>
 #include <ShapeInfo.h>
 
+#include "AtmospherePropertyGroup.h"
 #include "EntityItemID.h"
 #include "EntityItemPropertiesMacros.h"
 #include "EntityTypes.h"
-
-enum EntityPropertyList {
-    PROP_PAGED_PROPERTY,
-    PROP_CUSTOM_PROPERTIES_INCLUDED,
-    
-    // these properties are supported by the EntityItem base class
-    PROP_VISIBLE,
-    PROP_POSITION,
-    PROP_RADIUS, // NOTE: PROP_RADIUS is obsolete and only included in old format streams
-    PROP_DIMENSIONS = PROP_RADIUS,
-    PROP_ROTATION,
-    PROP_DENSITY,
-    PROP_VELOCITY,
-    PROP_GRAVITY,
-    PROP_DAMPING,
-    PROP_LIFETIME,
-    PROP_SCRIPT,
-
-    // these properties are supported by some derived classes
-    PROP_COLOR,
-    
-    // these are used by models only
-    PROP_MODEL_URL,
-    PROP_ANIMATION_URL,
-    PROP_ANIMATION_FPS,
-    PROP_ANIMATION_FRAME_INDEX,
-    PROP_ANIMATION_PLAYING,
-
-    // these properties are supported by the EntityItem base class
-    PROP_REGISTRATION_POINT,
-    PROP_ANGULAR_VELOCITY,
-    PROP_ANGULAR_DAMPING,
-    PROP_IGNORE_FOR_COLLISIONS,
-    PROP_COLLISIONS_WILL_MOVE,
-
-    // property used by Light entity
-    PROP_IS_SPOTLIGHT,
-    PROP_DIFFUSE_COLOR_UNUSED,
-    PROP_AMBIENT_COLOR_UNUSED,
-    PROP_SPECULAR_COLOR_UNUSED,
-    PROP_INTENSITY, // Previously PROP_CONSTANT_ATTENUATION
-    PROP_LINEAR_ATTENUATION_UNUSED,
-    PROP_QUADRATIC_ATTENUATION_UNUSED,
-    PROP_EXPONENT,
-    PROP_CUTOFF,
-
-    // available to all entities
-    PROP_LOCKED,
-    
-    PROP_TEXTURES,  // used by Model entities
-    PROP_ANIMATION_SETTINGS,  // used by Model entities
-    PROP_USER_DATA,  // all entities
-    PROP_SHAPE_TYPE, // used by Model + zones entities
-
-    // used by ParticleEffect entities
-    PROP_MAX_PARTICLES,
-    PROP_LIFESPAN,
-    PROP_EMIT_RATE,
-    PROP_EMIT_DIRECTION,
-    PROP_EMIT_STRENGTH,
-    PROP_LOCAL_GRAVITY,
-    PROP_PARTICLE_RADIUS,
-    
-<<<<<<< HEAD
-    PROP_COMPOUND_SHAPE_URL, // used by Model + zones entities
-    PROP_MARKETPLACE_ID, // all entities
-    PROP_ACCELERATION, // all entities
-    PROP_SIMULATOR_ID, // all entities
-=======
-    PROP_COMPOUND_SHAPE_URL,
-    PROP_MARKETPLACE_ID,
-    PROP_ACCELERATION,
-    PROP_SIMULATOR_ID,
-    PROP_NAME,
->>>>>>> 62ba8219
-
-    ////////////////////////////////////////////////////////////////////////////////////////////////////
-    // ATTENTION: add new properties ABOVE this line
-    PROP_AFTER_LAST_ITEM,
-    ////////////////////////////////////////////////////////////////////////////////////////////////////
-
-    ////////////////////////////////////////////////////////////////////////////////////////////////////
-    // WARNING! Do not add props here unless you intentionally mean to reuse PROP_ indexes
-    //
-    // These properties of TextEntity piggy back off of properties of ModelEntities, the type doesn't matter
-    // since the derived class knows how to interpret it's own properties and knows the types it expects
-    PROP_TEXT_COLOR = PROP_COLOR,
-    PROP_TEXT = PROP_MODEL_URL,
-    PROP_LINE_HEIGHT = PROP_ANIMATION_URL,
-    PROP_BACKGROUND_COLOR = PROP_ANIMATION_FPS,
-    PROP_COLLISION_MODEL_URL_OLD_VERSION = PROP_ANIMATION_FPS + 1,
-
-    // Aliases/Piggyback properties for Zones. These properties intentionally reuse the enum values for
-    // other properties which will never overlap with each other. We do this so that we don't have to expand
-    // the size of the properties bitflags mask
-    PROP_KEYLIGHT_COLOR = PROP_COLOR,
-    PROP_KEYLIGHT_INTENSITY = PROP_INTENSITY,
-    PROP_KEYLIGHT_AMBIENT_INTENSITY = PROP_CUTOFF,
-    PROP_KEYLIGHT_DIRECTION = PROP_EXPONENT,
-    PROP_STAGE_SUN_MODEL_ENABLED = PROP_IS_SPOTLIGHT,
-    PROP_STAGE_LATITUDE = PROP_DIFFUSE_COLOR_UNUSED,
-    PROP_STAGE_LONGITUDE = PROP_AMBIENT_COLOR_UNUSED,
-    PROP_STAGE_ALTITUDE = PROP_SPECULAR_COLOR_UNUSED,
-    PROP_STAGE_DAY = PROP_LINEAR_ATTENUATION_UNUSED,
-    PROP_STAGE_HOUR = PROP_QUADRATIC_ATTENUATION_UNUSED,
-    PROP_ATMOSPHERE_CENTER = PROP_MAX_PARTICLES,
-    PROP_ATMOSPHERE_INNER_RADIUS = PROP_LIFESPAN,
-    PROP_ATMOSPHERE_OUTER_RADIUS = PROP_EMIT_RATE,
-    PROP_ATMOSPHERE_MIE_SCATTERING = PROP_EMIT_DIRECTION,
-    PROP_ATMOSPHERE_RAYLEIGH_SCATTERING = PROP_EMIT_STRENGTH,
-    PROP_ATMOSPHERE_SCATTERING_WAVELENGTHS = PROP_LOCAL_GRAVITY,
-    PROP_SKYBOX_MODE = PROP_PARTICLE_RADIUS,
-    // SunBrightness - same as KeyLight Intensity?
-    // SunLocation (or direction) - same as KeyLight
-
-    // WARNING!!! DO NOT ADD PROPS_xxx here unless you really really meant to.... Add them UP above
-};
-
-typedef PropertyFlags<EntityPropertyList> EntityPropertyFlags;
-
-// this is set at the top of EntityItemProperties.cpp to PROP_AFTER_LAST_ITEM - 1.  PROP_AFTER_LAST_ITEM is always
-// one greater than the last item property due to the enum's auto-incrementing.
-extern EntityPropertyList PROP_LAST_ITEM;
+#include "EntityPropertyFlags.h"
 
 const quint64 UNKNOWN_CREATED_TIME = 0;
 
@@ -258,6 +137,7 @@
     DEFINE_PROPERTY(PROP_STAGE_DAY, StageDay, stageDay, quint16);
     DEFINE_PROPERTY(PROP_STAGE_HOUR, StageHour, stageHour, float);
     DEFINE_PROPERTY_REF(PROP_NAME, Name, name, QString);
+    DEFINE_PROPERTY_GROUP(AtmosphereProperties, atmosphereProperties, AtmospherePropertyGroup);
 
 
 public:
