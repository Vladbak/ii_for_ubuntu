//
//  EntityItemProperties.cpp
//  libraries/entities/src
//
//  Created by Brad Hefta-Gaub on 12/4/13.
//  Copyright 2013 High Fidelity, Inc.
//
//  Distributed under the Apache License, Version 2.0.
//  See the accompanying file LICENSE or http://www.apache.org/licenses/LICENSE-2.0.html
//

#include <QDebug>
#include <QHash>
#include <QObject>
#include <QtCore/QJsonDocument>

#include <ByteCountCoding.h>
#include <GLMHelpers.h>
#include <RegisteredMetaTypes.h>

#include "EntitiesLogging.h"
#include "EntityItem.h"
#include "EntityItemProperties.h"
#include "ModelEntityItem.h"
#include "PolyLineEntityItem.h"

AnimationPropertyGroup EntityItemProperties::_staticAnimation;
SkyboxPropertyGroup EntityItemProperties::_staticSkybox;
StagePropertyGroup EntityItemProperties::_staticStage;
KeyLightPropertyGroup EntityItemProperties::_staticKeyLight;

EntityPropertyList PROP_LAST_ITEM = (EntityPropertyList)(PROP_AFTER_LAST_ITEM - 1);

EntityItemProperties::EntityItemProperties(EntityPropertyFlags desiredProperties) :

_id(UNKNOWN_ENTITY_ID),
_idSet(false),
_lastEdited(0),
_type(EntityTypes::Unknown),

_localRenderAlpha(1.0f),

_localRenderAlphaChanged(false),

_defaultSettings(true),
_naturalDimensions(1.0f, 1.0f, 1.0f),
_naturalPosition(0.0f, 0.0f, 0.0f),
_desiredProperties(desiredProperties)
{
}

void EntityItemProperties::setSittingPoints(const QVector<SittingPoint>& sittingPoints) {
    _sittingPoints.clear();
    foreach (SittingPoint sitPoint, sittingPoints) {
        _sittingPoints.append(sitPoint);
    }
}

void EntityItemProperties::calculateNaturalPosition(const glm::vec3& min, const glm::vec3& max) {
    glm::vec3 halfDimension = (max - min) / 2.0f;
    _naturalPosition = max - halfDimension;
}

void EntityItemProperties::setCreated(QDateTime &v) {
    _created = v.toMSecsSinceEpoch() * 1000; // usec per msec
}

void EntityItemProperties::debugDump() const {
    qCDebug(entities) << "EntityItemProperties...";
    qCDebug(entities) << "    _type=" << EntityTypes::getEntityTypeName(_type);
    qCDebug(entities) << "   _id=" << _id;
    qCDebug(entities) << "   _idSet=" << _idSet;
    qCDebug(entities) << "   _position=" << _position.x << "," << _position.y << "," << _position.z;
    qCDebug(entities) << "   _dimensions=" << getDimensions();
    qCDebug(entities) << "   _modelURL=" << _modelURL;
    qCDebug(entities) << "   _compoundShapeURL=" << _compoundShapeURL;

    getAnimation().debugDump();
    getSkybox().debugDump();
    getKeyLight().debugDump();

    qCDebug(entities) << "   changed properties...";
    EntityPropertyFlags props = getChangedProperties();
    props.debugDumpBits();
}

void EntityItemProperties::setLastEdited(quint64 usecTime) {
    _lastEdited = usecTime > _created ? usecTime : _created;
}

const char* shapeTypeNames[] = {
    "none",
    "box",
    "sphere",
    "capsule-x",
    "capsule-y",
    "capsule-z",
    "cylinder-x",
    "cylinder-y",
    "cylinder-z",
    "hull",
    "plane",
    "compound",
    "simple-hull",
    "simple-compound",
    "static-mesh"
};

QHash<QString, ShapeType> stringToShapeTypeLookup;

void addShapeType(ShapeType type) {
    stringToShapeTypeLookup[shapeTypeNames[type]] = type;
}

void buildStringToShapeTypeLookup() {
    addShapeType(SHAPE_TYPE_NONE);
    addShapeType(SHAPE_TYPE_BOX);
    addShapeType(SHAPE_TYPE_SPHERE);
    addShapeType(SHAPE_TYPE_CAPSULE_X);
    addShapeType(SHAPE_TYPE_CAPSULE_Y);
    addShapeType(SHAPE_TYPE_CAPSULE_Z);
    addShapeType(SHAPE_TYPE_CYLINDER_X);
    addShapeType(SHAPE_TYPE_CYLINDER_Y);
    addShapeType(SHAPE_TYPE_CYLINDER_Z);
    addShapeType(SHAPE_TYPE_HULL);
    addShapeType(SHAPE_TYPE_PLANE);
    addShapeType(SHAPE_TYPE_COMPOUND);
    addShapeType(SHAPE_TYPE_SIMPLE_HULL);
    addShapeType(SHAPE_TYPE_SIMPLE_COMPOUND);
    addShapeType(SHAPE_TYPE_STATIC_MESH);
}

QString getCollisionGroupAsString(uint8_t group) {
    switch (group) {
        case USER_COLLISION_GROUP_DYNAMIC:
            return "dynamic";
        case USER_COLLISION_GROUP_STATIC:
            return "static";
        case USER_COLLISION_GROUP_KINEMATIC:
            return "kinematic";
        case USER_COLLISION_GROUP_MY_AVATAR:
            return "myAvatar";
        case USER_COLLISION_GROUP_OTHER_AVATAR:
            return "otherAvatar";
    };
    return "";
}

uint8_t getCollisionGroupAsBitMask(const QStringRef& name) {
    if (0 == name.compare("dynamic")) {
        return USER_COLLISION_GROUP_DYNAMIC;
    } else if (0 == name.compare("static")) {
        return USER_COLLISION_GROUP_STATIC;
    } else if (0 == name.compare("kinematic")) {
        return USER_COLLISION_GROUP_KINEMATIC;
    } else if (0 == name.compare("myAvatar")) {
        return USER_COLLISION_GROUP_MY_AVATAR;
    } else if (0 == name.compare("otherAvatar")) {
        return USER_COLLISION_GROUP_OTHER_AVATAR;
    }
    return 0;
}

QString EntityItemProperties::getCollisionMaskAsString() const {
    QString maskString("");
    for (int i = 0; i < NUM_USER_COLLISION_GROUPS; ++i) {
        uint8_t group = 0x01 << i;
        if (group & _collisionMask) {
            maskString.append(getCollisionGroupAsString(group));
            maskString.append(',');
        }
    }
    return maskString;
}

void EntityItemProperties::setCollisionMaskFromString(const QString& maskString) {
    QVector<QStringRef> groups = maskString.splitRef(',');
    uint8_t mask = 0x00;
    for (auto groupName : groups) {
        mask |= getCollisionGroupAsBitMask(groupName);
    }
    _collisionMask = mask;
    _collisionMaskChanged = true;
}

QString EntityItemProperties::getShapeTypeAsString() const {
    if (_shapeType < sizeof(shapeTypeNames) / sizeof(char *))
        return QString(shapeTypeNames[_shapeType]);
    return QString(shapeTypeNames[SHAPE_TYPE_NONE]);
}

void EntityItemProperties::setShapeTypeFromString(const QString& shapeName) {
    if (stringToShapeTypeLookup.empty()) {
        buildStringToShapeTypeLookup();
    }
    auto shapeTypeItr = stringToShapeTypeLookup.find(shapeName.toLower());
    if (shapeTypeItr != stringToShapeTypeLookup.end()) {
        _shapeType = shapeTypeItr.value();
        _shapeTypeChanged = true;
    }
}

using BackgroundPair = std::pair<const BackgroundMode, const QString>;
const std::array<BackgroundPair, BACKGROUND_MODE_ITEM_COUNT> BACKGROUND_MODES = { {
    BackgroundPair { BACKGROUND_MODE_INHERIT, { "inherit" } },
    BackgroundPair { BACKGROUND_MODE_SKYBOX, { "skybox" } }
} };

QString EntityItemProperties::getBackgroundModeAsString() const {
    return BACKGROUND_MODES[_backgroundMode].second;
}

QString EntityItemProperties::getBackgroundModeString(BackgroundMode mode) {
    return BACKGROUND_MODES[mode].second;
}

void EntityItemProperties::setBackgroundModeFromString(const QString& backgroundMode) {
    auto result = std::find_if(BACKGROUND_MODES.begin(), BACKGROUND_MODES.end(), [&](const BackgroundPair& pair) {
        return (pair.second == backgroundMode);
    });
    if (result != BACKGROUND_MODES.end()) {
        _backgroundMode = result->first;
        _backgroundModeChanged = true;
    }
}

EntityPropertyFlags EntityItemProperties::getChangedProperties() const {
    EntityPropertyFlags changedProperties;

    CHECK_PROPERTY_CHANGE(PROP_POSITION, position);
    CHECK_PROPERTY_CHANGE(PROP_DIMENSIONS, dimensions);
    CHECK_PROPERTY_CHANGE(PROP_ROTATION, rotation);
    CHECK_PROPERTY_CHANGE(PROP_DENSITY, density);
    CHECK_PROPERTY_CHANGE(PROP_VELOCITY, velocity);
    CHECK_PROPERTY_CHANGE(PROP_GRAVITY, gravity);
    CHECK_PROPERTY_CHANGE(PROP_ACCELERATION, acceleration);
    CHECK_PROPERTY_CHANGE(PROP_DAMPING, damping);
    CHECK_PROPERTY_CHANGE(PROP_RESTITUTION, restitution);
    CHECK_PROPERTY_CHANGE(PROP_FRICTION, friction);
    CHECK_PROPERTY_CHANGE(PROP_LIFETIME, lifetime);
    CHECK_PROPERTY_CHANGE(PROP_SCRIPT, script);
    CHECK_PROPERTY_CHANGE(PROP_SCRIPT_TIMESTAMP, scriptTimestamp);
    CHECK_PROPERTY_CHANGE(PROP_COLLISION_SOUND_URL, collisionSoundURL);
    CHECK_PROPERTY_CHANGE(PROP_COLOR, color);
    CHECK_PROPERTY_CHANGE(PROP_COLOR_SPREAD, colorSpread);
    CHECK_PROPERTY_CHANGE(PROP_COLOR_START, colorStart);
    CHECK_PROPERTY_CHANGE(PROP_COLOR_FINISH, colorFinish);
    CHECK_PROPERTY_CHANGE(PROP_ALPHA, alpha);
    CHECK_PROPERTY_CHANGE(PROP_ALPHA_SPREAD, alphaSpread);
    CHECK_PROPERTY_CHANGE(PROP_ALPHA_START, alphaStart);
    CHECK_PROPERTY_CHANGE(PROP_ALPHA_FINISH, alphaFinish);
    CHECK_PROPERTY_CHANGE(PROP_EMITTER_SHOULD_TRAIL, emitterShouldTrail);
    CHECK_PROPERTY_CHANGE(PROP_MODEL_URL, modelURL);
    CHECK_PROPERTY_CHANGE(PROP_COMPOUND_SHAPE_URL, compoundShapeURL);
    CHECK_PROPERTY_CHANGE(PROP_VISIBLE, visible);
    CHECK_PROPERTY_CHANGE(PROP_REGISTRATION_POINT, registrationPoint);
    CHECK_PROPERTY_CHANGE(PROP_ANGULAR_VELOCITY, angularVelocity);
    CHECK_PROPERTY_CHANGE(PROP_ANGULAR_DAMPING, angularDamping);
    CHECK_PROPERTY_CHANGE(PROP_COLLISIONLESS, collisionless);
    CHECK_PROPERTY_CHANGE(PROP_COLLISION_MASK, collisionMask);
    CHECK_PROPERTY_CHANGE(PROP_DYNAMIC, dynamic);
    CHECK_PROPERTY_CHANGE(PROP_IS_SPOTLIGHT, isSpotlight);
    CHECK_PROPERTY_CHANGE(PROP_INTENSITY, intensity);
    CHECK_PROPERTY_CHANGE(PROP_FALLOFF_RADIUS, falloffRadius);
    CHECK_PROPERTY_CHANGE(PROP_EXPONENT, exponent);
    CHECK_PROPERTY_CHANGE(PROP_CUTOFF, cutoff);
    CHECK_PROPERTY_CHANGE(PROP_LOCKED, locked);
    CHECK_PROPERTY_CHANGE(PROP_TEXTURES, textures);
    CHECK_PROPERTY_CHANGE(PROP_USER_DATA, userData);
    CHECK_PROPERTY_CHANGE(PROP_SIMULATION_OWNER, simulationOwner);
    CHECK_PROPERTY_CHANGE(PROP_TEXT, text);
    CHECK_PROPERTY_CHANGE(PROP_LINE_HEIGHT, lineHeight);
    CHECK_PROPERTY_CHANGE(PROP_TEXT_COLOR, textColor);
    CHECK_PROPERTY_CHANGE(PROP_BACKGROUND_COLOR, backgroundColor);
    CHECK_PROPERTY_CHANGE(PROP_SHAPE_TYPE, shapeType);
    CHECK_PROPERTY_CHANGE(PROP_EMITTING_PARTICLES, isEmitting);
    CHECK_PROPERTY_CHANGE(PROP_MAX_PARTICLES, maxParticles);
    CHECK_PROPERTY_CHANGE(PROP_LIFESPAN, lifespan);
    CHECK_PROPERTY_CHANGE(PROP_EMIT_RATE, emitRate);
    CHECK_PROPERTY_CHANGE(PROP_EMIT_SPEED, emitSpeed);
    CHECK_PROPERTY_CHANGE(PROP_SPEED_SPREAD, speedSpread);
    CHECK_PROPERTY_CHANGE(PROP_EMIT_ORIENTATION, emitOrientation);
    CHECK_PROPERTY_CHANGE(PROP_EMIT_DIMENSIONS, emitDimensions);
    CHECK_PROPERTY_CHANGE(PROP_EMIT_RADIUS_START, emitRadiusStart);
    CHECK_PROPERTY_CHANGE(PROP_POLAR_START, polarStart);
    CHECK_PROPERTY_CHANGE(PROP_POLAR_FINISH, polarFinish);
    CHECK_PROPERTY_CHANGE(PROP_AZIMUTH_START, azimuthStart);
    CHECK_PROPERTY_CHANGE(PROP_AZIMUTH_FINISH, azimuthFinish);
    CHECK_PROPERTY_CHANGE(PROP_EMIT_ACCELERATION, emitAcceleration);
    CHECK_PROPERTY_CHANGE(PROP_ACCELERATION_SPREAD, accelerationSpread);
    CHECK_PROPERTY_CHANGE(PROP_PARTICLE_RADIUS, particleRadius);
    CHECK_PROPERTY_CHANGE(PROP_RADIUS_SPREAD, radiusSpread);
    CHECK_PROPERTY_CHANGE(PROP_RADIUS_START, radiusStart);
    CHECK_PROPERTY_CHANGE(PROP_RADIUS_FINISH, radiusFinish);
    CHECK_PROPERTY_CHANGE(PROP_MARKETPLACE_ID, marketplaceID);
    CHECK_PROPERTY_CHANGE(PROP_NAME, name);
    CHECK_PROPERTY_CHANGE(PROP_BACKGROUND_MODE, backgroundMode);
    CHECK_PROPERTY_CHANGE(PROP_SOURCE_URL, sourceUrl);
    CHECK_PROPERTY_CHANGE(PROP_VOXEL_VOLUME_SIZE, voxelVolumeSize);
    CHECK_PROPERTY_CHANGE(PROP_VOXEL_DATA, voxelData);
    CHECK_PROPERTY_CHANGE(PROP_VOXEL_SURFACE_STYLE, voxelSurfaceStyle);
    CHECK_PROPERTY_CHANGE(PROP_LINE_WIDTH, lineWidth);
    CHECK_PROPERTY_CHANGE(PROP_LINE_POINTS, linePoints);
    CHECK_PROPERTY_CHANGE(PROP_HREF, href);
    CHECK_PROPERTY_CHANGE(PROP_DESCRIPTION, description);
    CHECK_PROPERTY_CHANGE(PROP_FACE_CAMERA, faceCamera);
    CHECK_PROPERTY_CHANGE(PROP_ACTION_DATA, actionData);
    CHECK_PROPERTY_CHANGE(PROP_NORMALS, normals);
    CHECK_PROPERTY_CHANGE(PROP_STROKE_WIDTHS, strokeWidths);
    CHECK_PROPERTY_CHANGE(PROP_X_TEXTURE_URL, xTextureURL);
    CHECK_PROPERTY_CHANGE(PROP_Y_TEXTURE_URL, yTextureURL);
    CHECK_PROPERTY_CHANGE(PROP_Z_TEXTURE_URL, zTextureURL);
    CHECK_PROPERTY_CHANGE(PROP_X_N_NEIGHBOR_ID, xNNeighborID);
    CHECK_PROPERTY_CHANGE(PROP_Y_N_NEIGHBOR_ID, yNNeighborID);
    CHECK_PROPERTY_CHANGE(PROP_Z_N_NEIGHBOR_ID, zNNeighborID);
    CHECK_PROPERTY_CHANGE(PROP_X_P_NEIGHBOR_ID, xPNeighborID);
    CHECK_PROPERTY_CHANGE(PROP_Y_P_NEIGHBOR_ID, yPNeighborID);
    CHECK_PROPERTY_CHANGE(PROP_Z_P_NEIGHBOR_ID, zPNeighborID);
    CHECK_PROPERTY_CHANGE(PROP_PARENT_ID, parentID);
    CHECK_PROPERTY_CHANGE(PROP_PARENT_JOINT_INDEX, parentJointIndex);
    CHECK_PROPERTY_CHANGE(PROP_JOINT_ROTATIONS_SET, jointRotationsSet);
    CHECK_PROPERTY_CHANGE(PROP_JOINT_ROTATIONS, jointRotations);
    CHECK_PROPERTY_CHANGE(PROP_JOINT_TRANSLATIONS_SET, jointTranslationsSet);
    CHECK_PROPERTY_CHANGE(PROP_JOINT_TRANSLATIONS, jointTranslations);
    CHECK_PROPERTY_CHANGE(PROP_QUERY_AA_CUBE, queryAACube);
    CHECK_PROPERTY_CHANGE(PROP_LOCAL_POSITION, localPosition);
    CHECK_PROPERTY_CHANGE(PROP_LOCAL_ROTATION, localRotation);
    CHECK_PROPERTY_CHANGE(PROP_LOCAL_VELOCITY, localVelocity);
    CHECK_PROPERTY_CHANGE(PROP_LOCAL_ANGULAR_VELOCITY, localAngularVelocity);

    CHECK_PROPERTY_CHANGE(PROP_FLYING_ALLOWED, flyingAllowed);
    CHECK_PROPERTY_CHANGE(PROP_GHOSTING_ALLOWED, ghostingAllowed);

    CHECK_PROPERTY_CHANGE(PROP_CLIENT_ONLY, clientOnly);
    CHECK_PROPERTY_CHANGE(PROP_OWNING_AVATAR_ID, owningAvatarID);

    CHECK_PROPERTY_CHANGE(PROP_SHAPE, shape);
    CHECK_PROPERTY_CHANGE(PROP_DPI, dpi);

    changedProperties += _animation.getChangedProperties();
    changedProperties += _keyLight.getChangedProperties();
    changedProperties += _skybox.getChangedProperties();
    changedProperties += _stage.getChangedProperties();

    return changedProperties;
}

QScriptValue EntityItemProperties::copyToScriptValue(QScriptEngine* engine, bool skipDefaults) const {
    QScriptValue properties = engine->newObject();
    EntityItemProperties defaultEntityProperties;

    if (_created == UNKNOWN_CREATED_TIME) {
        // No entity properties can have been set so return without setting any default, zero property values.
        return properties;
    }

    if (_idSet) {
        COPY_PROPERTY_TO_QSCRIPTVALUE_GETTER_ALWAYS(id, _id.toString());
    }

    COPY_PROPERTY_TO_QSCRIPTVALUE_GETTER_ALWAYS(type, EntityTypes::getEntityTypeName(_type));
    auto created = QDateTime::fromMSecsSinceEpoch(getCreated() / 1000.0f, Qt::UTC); // usec per msec
    created.setTimeSpec(Qt::OffsetFromUTC);
    COPY_PROPERTY_TO_QSCRIPTVALUE_GETTER_ALWAYS(created, created.toString(Qt::ISODate));

    if (!skipDefaults || _lifetime != defaultEntityProperties._lifetime) {
        COPY_PROPERTY_TO_QSCRIPTVALUE_GETTER_NO_SKIP(age, getAge()); // gettable, but not settable
        COPY_PROPERTY_TO_QSCRIPTVALUE_GETTER_NO_SKIP(ageAsText, formatSecondsElapsed(getAge())); // gettable, but not settable
    }

    COPY_PROPERTY_TO_QSCRIPTVALUE(PROP_POSITION, position);
    COPY_PROPERTY_TO_QSCRIPTVALUE(PROP_DIMENSIONS, dimensions);
    if (!skipDefaults) {
        COPY_PROPERTY_TO_QSCRIPTVALUE(PROP_DIMENSIONS, naturalDimensions); // gettable, but not settable
        COPY_PROPERTY_TO_QSCRIPTVALUE(PROP_POSITION, naturalPosition);
    }
    COPY_PROPERTY_TO_QSCRIPTVALUE(PROP_ROTATION, rotation);
    COPY_PROPERTY_TO_QSCRIPTVALUE(PROP_VELOCITY, velocity);
    COPY_PROPERTY_TO_QSCRIPTVALUE(PROP_GRAVITY, gravity);
    COPY_PROPERTY_TO_QSCRIPTVALUE(PROP_ACCELERATION, acceleration);
    COPY_PROPERTY_TO_QSCRIPTVALUE(PROP_DAMPING, damping);
    COPY_PROPERTY_TO_QSCRIPTVALUE(PROP_RESTITUTION, restitution);
    COPY_PROPERTY_TO_QSCRIPTVALUE(PROP_FRICTION, friction);
    COPY_PROPERTY_TO_QSCRIPTVALUE(PROP_DENSITY, density);
    COPY_PROPERTY_TO_QSCRIPTVALUE(PROP_LIFETIME, lifetime);
    COPY_PROPERTY_TO_QSCRIPTVALUE(PROP_SCRIPT, script);
    COPY_PROPERTY_TO_QSCRIPTVALUE(PROP_SCRIPT_TIMESTAMP, scriptTimestamp);
    COPY_PROPERTY_TO_QSCRIPTVALUE(PROP_REGISTRATION_POINT, registrationPoint);
    COPY_PROPERTY_TO_QSCRIPTVALUE(PROP_ANGULAR_VELOCITY, angularVelocity);
    COPY_PROPERTY_TO_QSCRIPTVALUE(PROP_ANGULAR_DAMPING, angularDamping);
    COPY_PROPERTY_TO_QSCRIPTVALUE(PROP_VISIBLE, visible);
    COPY_PROPERTY_TO_QSCRIPTVALUE(PROP_COLLISIONLESS, collisionless);
    COPY_PROXY_PROPERTY_TO_QSCRIPTVALUE_GETTER(PROP_COLLISIONLESS, collisionless, ignoreForCollisions, getCollisionless()); // legacy support
    COPY_PROPERTY_TO_QSCRIPTVALUE(PROP_COLLISION_MASK, collisionMask);
    COPY_PROXY_PROPERTY_TO_QSCRIPTVALUE_GETTER(PROP_COLLISION_MASK, collisionMask, collidesWith, getCollisionMaskAsString());
    COPY_PROPERTY_TO_QSCRIPTVALUE(PROP_DYNAMIC, dynamic);
    COPY_PROXY_PROPERTY_TO_QSCRIPTVALUE_GETTER(PROP_DYNAMIC, dynamic, collisionsWillMove, getDynamic()); // legacy support
    COPY_PROPERTY_TO_QSCRIPTVALUE(PROP_HREF, href);
    COPY_PROPERTY_TO_QSCRIPTVALUE(PROP_DESCRIPTION, description);
    COPY_PROPERTY_TO_QSCRIPTVALUE(PROP_FACE_CAMERA, faceCamera);
    COPY_PROPERTY_TO_QSCRIPTVALUE(PROP_ACTION_DATA, actionData);
    COPY_PROPERTY_TO_QSCRIPTVALUE(PROP_LOCKED, locked);
    COPY_PROPERTY_TO_QSCRIPTVALUE(PROP_USER_DATA, userData);
    COPY_PROPERTY_TO_QSCRIPTVALUE(PROP_MARKETPLACE_ID, marketplaceID);
    COPY_PROPERTY_TO_QSCRIPTVALUE(PROP_NAME, name);
    COPY_PROPERTY_TO_QSCRIPTVALUE(PROP_COLLISION_SOUND_URL, collisionSoundURL);

    // Boxes, Spheres, Light, Line, Model(??), Particle, PolyLine
    COPY_PROPERTY_TO_QSCRIPTVALUE(PROP_COLOR, color);

    // Particles only
    if (_type == EntityTypes::ParticleEffect) {
        COPY_PROPERTY_TO_QSCRIPTVALUE(PROP_EMITTING_PARTICLES, isEmitting);
        COPY_PROPERTY_TO_QSCRIPTVALUE(PROP_MAX_PARTICLES, maxParticles);
        COPY_PROPERTY_TO_QSCRIPTVALUE(PROP_LIFESPAN, lifespan);
        COPY_PROPERTY_TO_QSCRIPTVALUE(PROP_EMIT_RATE, emitRate);
        COPY_PROPERTY_TO_QSCRIPTVALUE(PROP_EMIT_SPEED, emitSpeed);
        COPY_PROPERTY_TO_QSCRIPTVALUE(PROP_SPEED_SPREAD, speedSpread);
        COPY_PROPERTY_TO_QSCRIPTVALUE(PROP_EMIT_ORIENTATION, emitOrientation);
        COPY_PROPERTY_TO_QSCRIPTVALUE(PROP_EMIT_DIMENSIONS, emitDimensions);
        COPY_PROPERTY_TO_QSCRIPTVALUE(PROP_EMIT_RADIUS_START, emitRadiusStart);
        COPY_PROPERTY_TO_QSCRIPTVALUE(PROP_POLAR_START, polarStart);
        COPY_PROPERTY_TO_QSCRIPTVALUE(PROP_POLAR_FINISH, polarFinish);
        COPY_PROPERTY_TO_QSCRIPTVALUE(PROP_AZIMUTH_START, azimuthStart);
        COPY_PROPERTY_TO_QSCRIPTVALUE(PROP_AZIMUTH_FINISH, azimuthFinish);
        COPY_PROPERTY_TO_QSCRIPTVALUE(PROP_EMIT_ACCELERATION, emitAcceleration);
        COPY_PROPERTY_TO_QSCRIPTVALUE(PROP_ACCELERATION_SPREAD, accelerationSpread);
        COPY_PROPERTY_TO_QSCRIPTVALUE(PROP_PARTICLE_RADIUS, particleRadius);
        COPY_PROPERTY_TO_QSCRIPTVALUE(PROP_RADIUS_SPREAD, radiusSpread);
        COPY_PROPERTY_TO_QSCRIPTVALUE(PROP_RADIUS_START, radiusStart);
        COPY_PROPERTY_TO_QSCRIPTVALUE(PROP_RADIUS_FINISH, radiusFinish);
        COPY_PROPERTY_TO_QSCRIPTVALUE(PROP_COLOR_SPREAD, colorSpread);
        COPY_PROPERTY_TO_QSCRIPTVALUE(PROP_COLOR_START, colorStart);
        COPY_PROPERTY_TO_QSCRIPTVALUE(PROP_COLOR_FINISH, colorFinish);
        COPY_PROPERTY_TO_QSCRIPTVALUE(PROP_ALPHA, alpha);
        COPY_PROPERTY_TO_QSCRIPTVALUE(PROP_ALPHA_SPREAD, alphaSpread);
        COPY_PROPERTY_TO_QSCRIPTVALUE(PROP_ALPHA_START, alphaStart);
        COPY_PROPERTY_TO_QSCRIPTVALUE(PROP_ALPHA_FINISH, alphaFinish);
        COPY_PROPERTY_TO_QSCRIPTVALUE(PROP_EMITTER_SHOULD_TRAIL, emitterShouldTrail);
    }

    // Models only
    if (_type == EntityTypes::Model) {
        COPY_PROPERTY_TO_QSCRIPTVALUE(PROP_MODEL_URL, modelURL);
        _animation.copyToScriptValue(_desiredProperties, properties, engine, skipDefaults, defaultEntityProperties);
        COPY_PROPERTY_TO_QSCRIPTVALUE(PROP_JOINT_ROTATIONS_SET, jointRotationsSet);
        COPY_PROPERTY_TO_QSCRIPTVALUE(PROP_JOINT_ROTATIONS, jointRotations);
        COPY_PROPERTY_TO_QSCRIPTVALUE(PROP_JOINT_TRANSLATIONS_SET, jointTranslationsSet);
        COPY_PROPERTY_TO_QSCRIPTVALUE(PROP_JOINT_TRANSLATIONS, jointTranslations);
    }

    if (_type == EntityTypes::Model || _type == EntityTypes::Zone || _type == EntityTypes::ParticleEffect) {
        COPY_PROPERTY_TO_QSCRIPTVALUE_GETTER(PROP_SHAPE_TYPE, shapeType, getShapeTypeAsString());
    }
    if (_type == EntityTypes::Box) {
        COPY_PROPERTY_TO_QSCRIPTVALUE_GETTER(PROP_SHAPE_TYPE, shapeType, QString("Box"));
    }
    if (_type == EntityTypes::Sphere) {
        COPY_PROPERTY_TO_QSCRIPTVALUE_GETTER(PROP_SHAPE_TYPE, shapeType, QString("Sphere"));
    }
    if (_type == EntityTypes::Box || _type == EntityTypes::Sphere || _type == EntityTypes::Shape) {
        COPY_PROPERTY_TO_QSCRIPTVALUE(PROP_SHAPE, shape);
    }

    // FIXME - it seems like ParticleEffect should also support this
    if (_type == EntityTypes::Model || _type == EntityTypes::Zone) {
        COPY_PROPERTY_TO_QSCRIPTVALUE(PROP_COMPOUND_SHAPE_URL, compoundShapeURL);
    }

    // Models & Particles
    if (_type == EntityTypes::Model || _type == EntityTypes::ParticleEffect) {
        COPY_PROPERTY_TO_QSCRIPTVALUE(PROP_TEXTURES, textures);
    }

    // Lights only
    if (_type == EntityTypes::Light) {
        COPY_PROPERTY_TO_QSCRIPTVALUE(PROP_IS_SPOTLIGHT, isSpotlight);
        COPY_PROPERTY_TO_QSCRIPTVALUE(PROP_INTENSITY, intensity);
        COPY_PROPERTY_TO_QSCRIPTVALUE(PROP_FALLOFF_RADIUS, falloffRadius);
        COPY_PROPERTY_TO_QSCRIPTVALUE(PROP_EXPONENT, exponent);
        COPY_PROPERTY_TO_QSCRIPTVALUE(PROP_CUTOFF, cutoff);
    }

    // Text only
    if (_type == EntityTypes::Text) {
        COPY_PROPERTY_TO_QSCRIPTVALUE(PROP_TEXT, text);
        COPY_PROPERTY_TO_QSCRIPTVALUE(PROP_LINE_HEIGHT, lineHeight);
        COPY_PROPERTY_TO_QSCRIPTVALUE_GETTER(PROP_TEXT_COLOR, textColor, getTextColor());
        COPY_PROPERTY_TO_QSCRIPTVALUE_GETTER(PROP_BACKGROUND_COLOR, backgroundColor, getBackgroundColor());
    }

    // Zones only
    if (_type == EntityTypes::Zone) {
        _keyLight.copyToScriptValue(_desiredProperties, properties, engine, skipDefaults, defaultEntityProperties);

        COPY_PROPERTY_TO_QSCRIPTVALUE_GETTER(PROP_BACKGROUND_MODE, backgroundMode, getBackgroundModeAsString());

        _stage.copyToScriptValue(_desiredProperties, properties, engine, skipDefaults, defaultEntityProperties);
        _skybox.copyToScriptValue(_desiredProperties, properties, engine, skipDefaults, defaultEntityProperties);

        COPY_PROPERTY_TO_QSCRIPTVALUE(PROP_FLYING_ALLOWED, flyingAllowed);
        COPY_PROPERTY_TO_QSCRIPTVALUE(PROP_GHOSTING_ALLOWED, ghostingAllowed);
    }

    // Web only
    if (_type == EntityTypes::Web) {
        COPY_PROPERTY_TO_QSCRIPTVALUE(PROP_SOURCE_URL, sourceUrl);
        COPY_PROPERTY_TO_QSCRIPTVALUE(PROP_DPI, dpi);
    }

    // PolyVoxel only
    if (_type == EntityTypes::PolyVox) {
        COPY_PROPERTY_TO_QSCRIPTVALUE(PROP_VOXEL_VOLUME_SIZE, voxelVolumeSize);
        COPY_PROPERTY_TO_QSCRIPTVALUE(PROP_VOXEL_DATA, voxelData);
        COPY_PROPERTY_TO_QSCRIPTVALUE(PROP_VOXEL_SURFACE_STYLE, voxelSurfaceStyle);
        COPY_PROPERTY_TO_QSCRIPTVALUE(PROP_X_TEXTURE_URL, xTextureURL);
        COPY_PROPERTY_TO_QSCRIPTVALUE(PROP_Y_TEXTURE_URL, yTextureURL);
        COPY_PROPERTY_TO_QSCRIPTVALUE(PROP_Z_TEXTURE_URL, zTextureURL);

        COPY_PROPERTY_TO_QSCRIPTVALUE(PROP_X_N_NEIGHBOR_ID, xNNeighborID);
        COPY_PROPERTY_TO_QSCRIPTVALUE(PROP_Y_N_NEIGHBOR_ID, yNNeighborID);
        COPY_PROPERTY_TO_QSCRIPTVALUE(PROP_Z_N_NEIGHBOR_ID, zNNeighborID);

        COPY_PROPERTY_TO_QSCRIPTVALUE(PROP_X_P_NEIGHBOR_ID, xPNeighborID);
        COPY_PROPERTY_TO_QSCRIPTVALUE(PROP_Y_P_NEIGHBOR_ID, yPNeighborID);
        COPY_PROPERTY_TO_QSCRIPTVALUE(PROP_Z_P_NEIGHBOR_ID, zPNeighborID);
    }

    // Lines & PolyLines
    if (_type == EntityTypes::Line || _type == EntityTypes::PolyLine) {
        COPY_PROPERTY_TO_QSCRIPTVALUE(PROP_LINE_WIDTH, lineWidth);
        COPY_PROPERTY_TO_QSCRIPTVALUE(PROP_LINE_POINTS, linePoints);
        COPY_PROPERTY_TO_QSCRIPTVALUE(PROP_NORMALS, normals);
        COPY_PROPERTY_TO_QSCRIPTVALUE(PROP_STROKE_WIDTHS, strokeWidths);
        COPY_PROPERTY_TO_QSCRIPTVALUE(PROP_TEXTURES, textures);
    }

    // Sitting properties support
    if (!skipDefaults) {
        QScriptValue sittingPoints = engine->newObject();
        for (int i = 0; i < _sittingPoints.size(); ++i) {
            QScriptValue sittingPoint = engine->newObject();
            sittingPoint.setProperty("name", _sittingPoints.at(i).name);
            sittingPoint.setProperty("position", vec3toScriptValue(engine, _sittingPoints.at(i).position));
            sittingPoint.setProperty("rotation", quatToScriptValue(engine, _sittingPoints.at(i).rotation));
            sittingPoints.setProperty(i, sittingPoint);
        }
        sittingPoints.setProperty("length", _sittingPoints.size());
        COPY_PROPERTY_TO_QSCRIPTVALUE_GETTER_ALWAYS(sittingPoints, sittingPoints); // gettable, but not settable
    }

    if (!skipDefaults) {
        AABox aaBox = getAABox();
        QScriptValue boundingBox = engine->newObject();
        QScriptValue bottomRightNear = vec3toScriptValue(engine, aaBox.getCorner());
        QScriptValue topFarLeft = vec3toScriptValue(engine, aaBox.calcTopFarLeft());
        QScriptValue center = vec3toScriptValue(engine, aaBox.calcCenter());
        QScriptValue boundingBoxDimensions = vec3toScriptValue(engine, aaBox.getDimensions());
        boundingBox.setProperty("brn", bottomRightNear);
        boundingBox.setProperty("tfl", topFarLeft);
        boundingBox.setProperty("center", center);
        boundingBox.setProperty("dimensions", boundingBoxDimensions);
        COPY_PROPERTY_TO_QSCRIPTVALUE_GETTER_NO_SKIP(boundingBox, boundingBox); // gettable, but not settable
    }

    QString textureNamesStr = QJsonDocument::fromVariant(_textureNames).toJson();
    if (!skipDefaults) {
        COPY_PROPERTY_TO_QSCRIPTVALUE_GETTER_NO_SKIP(originalTextures, textureNamesStr); // gettable, but not settable
    }

    COPY_PROPERTY_TO_QSCRIPTVALUE(PROP_PARENT_ID, parentID);
    COPY_PROPERTY_TO_QSCRIPTVALUE(PROP_PARENT_JOINT_INDEX, parentJointIndex);
    COPY_PROPERTY_TO_QSCRIPTVALUE(PROP_QUERY_AA_CUBE, queryAACube);

    COPY_PROPERTY_TO_QSCRIPTVALUE(PROP_LOCAL_POSITION, localPosition);
    COPY_PROPERTY_TO_QSCRIPTVALUE(PROP_LOCAL_ROTATION, localRotation);
    COPY_PROPERTY_TO_QSCRIPTVALUE(PROP_LOCAL_VELOCITY, localVelocity);
    COPY_PROPERTY_TO_QSCRIPTVALUE(PROP_LOCAL_ANGULAR_VELOCITY, localAngularVelocity);

    COPY_PROPERTY_TO_QSCRIPTVALUE(PROP_CLIENT_ONLY, clientOnly);
    COPY_PROPERTY_TO_QSCRIPTVALUE(PROP_OWNING_AVATAR_ID, owningAvatarID);

    // Rendering info
    if (!skipDefaults) {
<<<<<<< HEAD
        /*
        renderInfo.setProperty("verticesCount", QScriptValue(randIntInRange(6, 1000)));
        renderInfo.setProperty("texturesCount", QScriptValue(randIntInRange(0, 10)));
        renderInfo.setProperty("texturesSize", QScriptValue(randIntInRange(0, 2048)));
        renderInfo.setProperty("hasTransparent", QScriptValue(randIntInRange(0, 1)));
        renderInfo.setProperty("drawCalls", QScriptValue(randIntInRange(10, 5000)));
        */

        QScriptValue renderInfo = engine->newObject();
=======
        QScriptValue renderInfo = engine->newObject();

        // currently only supported by models
        if (_type == EntityTypes::Model) {
            renderInfo.setProperty("verticesCount", (int)getRenderInfoVertexCount()); // FIXME - theoretically the number of vertex could be > max int
            renderInfo.setProperty("texturesSize", (int)getRenderInfoTextureSize()); // FIXME - theoretically the size of textures could be > max int
            renderInfo.setProperty("hasTransparent", getRenderInfoHasTransparent());
            renderInfo.setProperty("drawCalls", getRenderInfoDrawCalls());
        }

>>>>>>> a96de7ff
        if (_type == EntityTypes::Model || _type == EntityTypes::PolyLine || _type == EntityTypes::ParticleEffect) {
            renderInfo.setProperty("texturesCount", QScriptValue(_textureNames.count()));
        }
        COPY_PROPERTY_TO_QSCRIPTVALUE_GETTER_NO_SKIP(renderInfo, renderInfo);  // Gettable but not settable
    }

    properties.setProperty("clientOnly", convertScriptValue(engine, getClientOnly()));
    properties.setProperty("owningAvatarID", convertScriptValue(engine, getOwningAvatarID()));

    // FIXME - I don't think these properties are supported any more
    //COPY_PROPERTY_TO_QSCRIPTVALUE(localRenderAlpha);

    return properties;
}

void EntityItemProperties::copyFromScriptValue(const QScriptValue& object, bool honorReadOnly) {
    QScriptValue typeScriptValue = object.property("type");
    if (typeScriptValue.isValid()) {
        setType(typeScriptValue.toVariant().toString());
    }

    COPY_PROPERTY_FROM_QSCRIPTVALUE(position, glmVec3, setPosition);
    COPY_PROPERTY_FROM_QSCRIPTVALUE(dimensions, glmVec3, setDimensions);
    COPY_PROPERTY_FROM_QSCRIPTVALUE(rotation, glmQuat, setRotation);
    COPY_PROPERTY_FROM_QSCRIPTVALUE(density, float, setDensity);
    COPY_PROPERTY_FROM_QSCRIPTVALUE(velocity, glmVec3, setVelocity);
    COPY_PROPERTY_FROM_QSCRIPTVALUE(gravity, glmVec3, setGravity);
    COPY_PROPERTY_FROM_QSCRIPTVALUE(acceleration, glmVec3, setAcceleration);
    COPY_PROPERTY_FROM_QSCRIPTVALUE(damping, float, setDamping);
    COPY_PROPERTY_FROM_QSCRIPTVALUE(restitution, float, setRestitution);
    COPY_PROPERTY_FROM_QSCRIPTVALUE(friction, float, setFriction);
    COPY_PROPERTY_FROM_QSCRIPTVALUE(lifetime, float, setLifetime);
    COPY_PROPERTY_FROM_QSCRIPTVALUE(script, QString, setScript);
    COPY_PROPERTY_FROM_QSCRIPTVALUE(scriptTimestamp, quint64, setScriptTimestamp);
    COPY_PROPERTY_FROM_QSCRIPTVALUE(registrationPoint, glmVec3, setRegistrationPoint);
    COPY_PROPERTY_FROM_QSCRIPTVALUE(angularVelocity, glmVec3, setAngularVelocity);
    COPY_PROPERTY_FROM_QSCRIPTVALUE(angularDamping, float, setAngularDamping);
    COPY_PROPERTY_FROM_QSCRIPTVALUE(visible, bool, setVisible);
    COPY_PROPERTY_FROM_QSCRIPTVALUE(color, xColor, setColor);
    COPY_PROPERTY_FROM_QSCRIPTVALUE(colorSpread, xColor, setColorSpread);
    COPY_PROPERTY_FROM_QSCRIPTVALUE(colorStart, xColor, setColorStart);
    COPY_PROPERTY_FROM_QSCRIPTVALUE(colorFinish, xColor, setColorFinish);
    COPY_PROPERTY_FROM_QSCRIPTVALUE(alpha, float, setAlpha);
    COPY_PROPERTY_FROM_QSCRIPTVALUE(alphaSpread, float, setAlphaSpread);
    COPY_PROPERTY_FROM_QSCRIPTVALUE(alphaStart, float, setAlphaStart);
    COPY_PROPERTY_FROM_QSCRIPTVALUE(alphaFinish, float, setAlphaFinish);
    COPY_PROPERTY_FROM_QSCRIPTVALUE(emitterShouldTrail , bool, setEmitterShouldTrail);
    COPY_PROPERTY_FROM_QSCRIPTVALUE(modelURL, QString, setModelURL);
    COPY_PROPERTY_FROM_QSCRIPTVALUE(compoundShapeURL, QString, setCompoundShapeURL);
    COPY_PROPERTY_FROM_QSCRIPTVALUE(localRenderAlpha, float, setLocalRenderAlpha);
    COPY_PROPERTY_FROM_QSCRIPTVALUE(collisionless, bool, setCollisionless);
    COPY_PROPERTY_FROM_QSCRIPTVALUE_GETTER(ignoreForCollisions, bool, setCollisionless, getCollisionless); // legacy support
    COPY_PROPERTY_FROM_QSCRIPTVALUE(collisionMask, uint8_t, setCollisionMask);
    COPY_PROPERTY_FROM_QSCRITPTVALUE_ENUM(collidesWith, CollisionMask);
    COPY_PROPERTY_FROM_QSCRIPTVALUE_GETTER(collisionsWillMove, bool, setDynamic, getDynamic); // legacy support
    COPY_PROPERTY_FROM_QSCRIPTVALUE(dynamic, bool, setDynamic);
    COPY_PROPERTY_FROM_QSCRIPTVALUE(isSpotlight, bool, setIsSpotlight);
    COPY_PROPERTY_FROM_QSCRIPTVALUE(intensity, float, setIntensity);
    COPY_PROPERTY_FROM_QSCRIPTVALUE(falloffRadius, float, setFalloffRadius);
    COPY_PROPERTY_FROM_QSCRIPTVALUE(exponent, float, setExponent);
    COPY_PROPERTY_FROM_QSCRIPTVALUE(cutoff, float, setCutoff);
    COPY_PROPERTY_FROM_QSCRIPTVALUE(locked, bool, setLocked);
    COPY_PROPERTY_FROM_QSCRIPTVALUE(textures, QString, setTextures);
    COPY_PROPERTY_FROM_QSCRIPTVALUE(userData, QString, setUserData);
    COPY_PROPERTY_FROM_QSCRIPTVALUE(text, QString, setText);
    COPY_PROPERTY_FROM_QSCRIPTVALUE(lineHeight, float, setLineHeight);
    COPY_PROPERTY_FROM_QSCRIPTVALUE(textColor, xColor, setTextColor);
    COPY_PROPERTY_FROM_QSCRIPTVALUE(backgroundColor, xColor, setBackgroundColor);
    COPY_PROPERTY_FROM_QSCRITPTVALUE_ENUM(shapeType, ShapeType);
    COPY_PROPERTY_FROM_QSCRIPTVALUE(maxParticles, quint32, setMaxParticles);
    COPY_PROPERTY_FROM_QSCRIPTVALUE(lifespan, float, setLifespan);
    COPY_PROPERTY_FROM_QSCRIPTVALUE(isEmitting, bool, setIsEmitting);
    COPY_PROPERTY_FROM_QSCRIPTVALUE(emitRate, float, setEmitRate);
    COPY_PROPERTY_FROM_QSCRIPTVALUE(emitSpeed, float, setEmitSpeed);
    COPY_PROPERTY_FROM_QSCRIPTVALUE(speedSpread, float, setSpeedSpread);
    COPY_PROPERTY_FROM_QSCRIPTVALUE(emitOrientation, glmQuat, setEmitOrientation);
    COPY_PROPERTY_FROM_QSCRIPTVALUE(emitDimensions, glmVec3, setEmitDimensions);
    COPY_PROPERTY_FROM_QSCRIPTVALUE(emitRadiusStart, float, setEmitRadiusStart);
    COPY_PROPERTY_FROM_QSCRIPTVALUE(polarStart, float, setPolarStart);
    COPY_PROPERTY_FROM_QSCRIPTVALUE(polarFinish, float, setPolarFinish);
    COPY_PROPERTY_FROM_QSCRIPTVALUE(azimuthStart, float, setAzimuthStart);
    COPY_PROPERTY_FROM_QSCRIPTVALUE(azimuthFinish, float, setAzimuthFinish);
    COPY_PROPERTY_FROM_QSCRIPTVALUE(emitAcceleration, glmVec3, setEmitAcceleration);
    COPY_PROPERTY_FROM_QSCRIPTVALUE(accelerationSpread, glmVec3, setAccelerationSpread);
    COPY_PROPERTY_FROM_QSCRIPTVALUE(particleRadius, float, setParticleRadius);
    COPY_PROPERTY_FROM_QSCRIPTVALUE(radiusSpread, float, setRadiusSpread);
    COPY_PROPERTY_FROM_QSCRIPTVALUE(radiusStart, float, setRadiusStart);
    COPY_PROPERTY_FROM_QSCRIPTVALUE(radiusFinish, float, setRadiusFinish);
    COPY_PROPERTY_FROM_QSCRIPTVALUE(marketplaceID, QString, setMarketplaceID);
    COPY_PROPERTY_FROM_QSCRIPTVALUE(name, QString, setName);
    COPY_PROPERTY_FROM_QSCRIPTVALUE(collisionSoundURL, QString, setCollisionSoundURL);

    COPY_PROPERTY_FROM_QSCRITPTVALUE_ENUM(backgroundMode, BackgroundMode);
    COPY_PROPERTY_FROM_QSCRIPTVALUE(sourceUrl, QString, setSourceUrl);
    COPY_PROPERTY_FROM_QSCRIPTVALUE(voxelVolumeSize, glmVec3, setVoxelVolumeSize);
    COPY_PROPERTY_FROM_QSCRIPTVALUE(voxelData, QByteArray, setVoxelData);
    COPY_PROPERTY_FROM_QSCRIPTVALUE(voxelSurfaceStyle, uint16_t, setVoxelSurfaceStyle);
    COPY_PROPERTY_FROM_QSCRIPTVALUE(lineWidth, float, setLineWidth);
    COPY_PROPERTY_FROM_QSCRIPTVALUE(linePoints, qVectorVec3, setLinePoints);
    COPY_PROPERTY_FROM_QSCRIPTVALUE(href, QString, setHref);
    COPY_PROPERTY_FROM_QSCRIPTVALUE(description, QString, setDescription);
    COPY_PROPERTY_FROM_QSCRIPTVALUE(faceCamera, bool, setFaceCamera);
    COPY_PROPERTY_FROM_QSCRIPTVALUE(actionData, QByteArray, setActionData);
    COPY_PROPERTY_FROM_QSCRIPTVALUE(normals, qVectorVec3, setNormals);
    COPY_PROPERTY_FROM_QSCRIPTVALUE(strokeWidths,qVectorFloat, setStrokeWidths);

    if (!honorReadOnly) {
        // this is used by the json reader to set things that we don't want javascript to able to affect.
        COPY_PROPERTY_FROM_QSCRIPTVALUE_GETTER(created, QDateTime, setCreated, [this]() {
                auto result = QDateTime::fromMSecsSinceEpoch(_created / 1000, Qt::UTC); // usec per msec
                return result;
            });
        // TODO: expose this to QScriptValue for JSON saves?
        //COPY_PROPERTY_FROM_QSCRIPTVALUE(simulationOwner, ???, setSimulatorPriority);
    }

    _animation.copyFromScriptValue(object, _defaultSettings);
    _keyLight.copyFromScriptValue(object, _defaultSettings);
    _skybox.copyFromScriptValue(object, _defaultSettings);
    _stage.copyFromScriptValue(object, _defaultSettings);

    COPY_PROPERTY_FROM_QSCRIPTVALUE(xTextureURL, QString, setXTextureURL);
    COPY_PROPERTY_FROM_QSCRIPTVALUE(yTextureURL, QString, setYTextureURL);
    COPY_PROPERTY_FROM_QSCRIPTVALUE(zTextureURL, QString, setZTextureURL);

    COPY_PROPERTY_FROM_QSCRIPTVALUE(xNNeighborID, EntityItemID, setXNNeighborID);
    COPY_PROPERTY_FROM_QSCRIPTVALUE(yNNeighborID, EntityItemID, setYNNeighborID);
    COPY_PROPERTY_FROM_QSCRIPTVALUE(zNNeighborID, EntityItemID, setZNNeighborID);

    COPY_PROPERTY_FROM_QSCRIPTVALUE(xPNeighborID, EntityItemID, setXPNeighborID);
    COPY_PROPERTY_FROM_QSCRIPTVALUE(yPNeighborID, EntityItemID, setYPNeighborID);
    COPY_PROPERTY_FROM_QSCRIPTVALUE(zPNeighborID, EntityItemID, setZPNeighborID);

    COPY_PROPERTY_FROM_QSCRIPTVALUE(parentID, QUuid, setParentID);
    COPY_PROPERTY_FROM_QSCRIPTVALUE(parentJointIndex, quint16, setParentJointIndex);
    COPY_PROPERTY_FROM_QSCRIPTVALUE(queryAACube, AACube, setQueryAACube);

    COPY_PROPERTY_FROM_QSCRIPTVALUE(localPosition, glmVec3, setLocalPosition);
    COPY_PROPERTY_FROM_QSCRIPTVALUE(localRotation, glmQuat, setLocalRotation);
    COPY_PROPERTY_FROM_QSCRIPTVALUE(localVelocity, glmVec3, setLocalVelocity);
    COPY_PROPERTY_FROM_QSCRIPTVALUE(localAngularVelocity, glmVec3, setLocalAngularVelocity);

    COPY_PROPERTY_FROM_QSCRIPTVALUE(jointRotationsSet, qVectorBool, setJointRotationsSet);
    COPY_PROPERTY_FROM_QSCRIPTVALUE(jointRotations, qVectorQuat, setJointRotations);
    COPY_PROPERTY_FROM_QSCRIPTVALUE(jointTranslationsSet, qVectorBool, setJointTranslationsSet);
    COPY_PROPERTY_FROM_QSCRIPTVALUE(jointTranslations, qVectorVec3, setJointTranslations);
    COPY_PROPERTY_FROM_QSCRIPTVALUE(shape, QString, setShape);

    COPY_PROPERTY_FROM_QSCRIPTVALUE(flyingAllowed, bool, setFlyingAllowed);
    COPY_PROPERTY_FROM_QSCRIPTVALUE(ghostingAllowed, bool, setGhostingAllowed);

    COPY_PROPERTY_FROM_QSCRIPTVALUE(clientOnly, bool, setClientOnly);
    COPY_PROPERTY_FROM_QSCRIPTVALUE(owningAvatarID, QUuid, setOwningAvatarID);

    COPY_PROPERTY_FROM_QSCRIPTVALUE(dpi, uint16_t, setDPI);

    _lastEdited = usecTimestampNow();
}

QScriptValue EntityItemPropertiesToScriptValue(QScriptEngine* engine, const EntityItemProperties& properties) {
    return properties.copyToScriptValue(engine, false);
}

QScriptValue EntityItemNonDefaultPropertiesToScriptValue(QScriptEngine* engine, const EntityItemProperties& properties) {
    return properties.copyToScriptValue(engine, true);
}

void EntityItemPropertiesFromScriptValueIgnoreReadOnly(const QScriptValue &object, EntityItemProperties& properties) {
    properties.copyFromScriptValue(object, false);
}

void EntityItemPropertiesFromScriptValueHonorReadOnly(const QScriptValue &object, EntityItemProperties& properties) {
    properties.copyFromScriptValue(object, true);
}


QScriptValue EntityPropertyFlagsToScriptValue(QScriptEngine* engine, const EntityPropertyFlags& flags) {
    return EntityItemProperties::entityPropertyFlagsToScriptValue(engine, flags);
    QScriptValue result = engine->newObject();
	return result;
}

void EntityPropertyFlagsFromScriptValue(const QScriptValue& object, EntityPropertyFlags& flags) {
    EntityItemProperties::entityPropertyFlagsFromScriptValue(object, flags);
}


QScriptValue EntityItemProperties::entityPropertyFlagsToScriptValue(QScriptEngine* engine, const EntityPropertyFlags& flags) {
    QScriptValue result = engine->newObject();
    return result;
}

static QHash<QString, EntityPropertyList> _propertyStringsToEnums;

void EntityItemProperties::entityPropertyFlagsFromScriptValue(const QScriptValue& object, EntityPropertyFlags& flags) {
    static std::once_flag initMap;

    std::call_once(initMap, [](){
        ADD_PROPERTY_TO_MAP(PROP_VISIBLE, Visible, visible, bool);
        ADD_PROPERTY_TO_MAP(PROP_POSITION, Position, position, glm::vec3);
        ADD_PROPERTY_TO_MAP(PROP_DIMENSIONS, Dimensions, dimensions, glm::vec3);
        ADD_PROPERTY_TO_MAP(PROP_ROTATION, Rotation, rotation, glm::quat);
        ADD_PROPERTY_TO_MAP(PROP_DENSITY, Density, density, float);
        ADD_PROPERTY_TO_MAP(PROP_VELOCITY, Velocity, velocity, glm::vec3);
        ADD_PROPERTY_TO_MAP(PROP_GRAVITY, Gravity, gravity, glm::vec3);
        ADD_PROPERTY_TO_MAP(PROP_ACCELERATION, Acceleration, acceleration, glm::vec3);
        ADD_PROPERTY_TO_MAP(PROP_DAMPING, Damping, damping, float);
        ADD_PROPERTY_TO_MAP(PROP_RESTITUTION, Restitution, restitution, float);
        ADD_PROPERTY_TO_MAP(PROP_FRICTION, Friction, friction, float);
        ADD_PROPERTY_TO_MAP(PROP_LIFETIME, Lifetime, lifetime, float);
        ADD_PROPERTY_TO_MAP(PROP_SCRIPT, Script, script, QString);
        ADD_PROPERTY_TO_MAP(PROP_SCRIPT_TIMESTAMP, ScriptTimestamp, scriptTimestamp, quint64);
        ADD_PROPERTY_TO_MAP(PROP_COLLISION_SOUND_URL, CollisionSoundURL, collisionSoundURL, QString);
        ADD_PROPERTY_TO_MAP(PROP_COLOR, Color, color, xColor);
        ADD_PROPERTY_TO_MAP(PROP_COLOR_SPREAD, ColorSpread, colorSpread, xColor);
        ADD_PROPERTY_TO_MAP(PROP_COLOR_START, ColorStart, colorStart, xColor);
        ADD_PROPERTY_TO_MAP(PROP_COLOR_FINISH, ColorFinish, colorFinish, xColor);
        ADD_PROPERTY_TO_MAP(PROP_ALPHA, Alpha, alpha, float);
        ADD_PROPERTY_TO_MAP(PROP_ALPHA_SPREAD, AlphaSpread, alphaSpread, float);
        ADD_PROPERTY_TO_MAP(PROP_ALPHA_START, AlphaStart, alphaStart, float);
        ADD_PROPERTY_TO_MAP(PROP_ALPHA_FINISH, AlphaFinish, alphaFinish, float);
        ADD_PROPERTY_TO_MAP(PROP_EMITTER_SHOULD_TRAIL, EmitterShouldTrail, emitterShouldTrail, bool);
        ADD_PROPERTY_TO_MAP(PROP_MODEL_URL, ModelURL, modelURL, QString);
        ADD_PROPERTY_TO_MAP(PROP_COMPOUND_SHAPE_URL, CompoundShapeURL, compoundShapeURL, QString);
        ADD_PROPERTY_TO_MAP(PROP_REGISTRATION_POINT, RegistrationPoint, registrationPoint, glm::vec3);
        ADD_PROPERTY_TO_MAP(PROP_ANGULAR_VELOCITY, AngularVelocity, angularVelocity, glm::vec3);
        ADD_PROPERTY_TO_MAP(PROP_ANGULAR_DAMPING, AngularDamping, angularDamping, float);
        ADD_PROPERTY_TO_MAP(PROP_COLLISIONLESS, Collisionless, collisionless, bool);
        ADD_PROPERTY_TO_MAP(PROP_DYNAMIC, unused, ignoreForCollisions, unused); // legacy support
        ADD_PROPERTY_TO_MAP(PROP_COLLISION_MASK, unused, collisionMask, unused);
        ADD_PROPERTY_TO_MAP(PROP_COLLISION_MASK, unused, collidesWith, unused);
        ADD_PROPERTY_TO_MAP(PROP_DYNAMIC, unused, collisionsWillMove, unused); // legacy support
        ADD_PROPERTY_TO_MAP(PROP_DYNAMIC, unused, dynamic, unused);
        ADD_PROPERTY_TO_MAP(PROP_IS_SPOTLIGHT, IsSpotlight, isSpotlight, bool);
        ADD_PROPERTY_TO_MAP(PROP_INTENSITY, Intensity, intensity, float);
        ADD_PROPERTY_TO_MAP(PROP_FALLOFF_RADIUS, FalloffRadius, falloffRadius, float);
        ADD_PROPERTY_TO_MAP(PROP_EXPONENT, Exponent, exponent, float);
        ADD_PROPERTY_TO_MAP(PROP_CUTOFF, Cutoff, cutoff, float);
        ADD_PROPERTY_TO_MAP(PROP_LOCKED, Locked, locked, bool);
        ADD_PROPERTY_TO_MAP(PROP_TEXTURES, Textures, textures, QString);
        ADD_PROPERTY_TO_MAP(PROP_USER_DATA, UserData, userData, QString);
        ADD_PROPERTY_TO_MAP(PROP_SIMULATION_OWNER, SimulationOwner, simulationOwner, SimulationOwner);
        ADD_PROPERTY_TO_MAP(PROP_TEXT, Text, text, QString);
        ADD_PROPERTY_TO_MAP(PROP_LINE_HEIGHT, LineHeight, lineHeight, float);
        ADD_PROPERTY_TO_MAP(PROP_TEXT_COLOR, TextColor, textColor, xColor);
        ADD_PROPERTY_TO_MAP(PROP_BACKGROUND_COLOR, BackgroundColor, backgroundColor, xColor);
        ADD_PROPERTY_TO_MAP(PROP_SHAPE_TYPE, ShapeType, shapeType, ShapeType);
        ADD_PROPERTY_TO_MAP(PROP_MAX_PARTICLES, MaxParticles, maxParticles, quint32);
        ADD_PROPERTY_TO_MAP(PROP_LIFESPAN, Lifespan, lifespan, float);
        ADD_PROPERTY_TO_MAP(PROP_EMITTING_PARTICLES, IsEmitting, isEmitting, bool);
        ADD_PROPERTY_TO_MAP(PROP_EMIT_RATE, EmitRate, emitRate, float);
        ADD_PROPERTY_TO_MAP(PROP_EMIT_SPEED, EmitSpeed, emitSpeed, glm::vec3);
        ADD_PROPERTY_TO_MAP(PROP_SPEED_SPREAD, SpeedSpread, speedSpread, glm::vec3);
        ADD_PROPERTY_TO_MAP(PROP_EMIT_ORIENTATION, EmitOrientation, emitOrientation, glm::quat);
        ADD_PROPERTY_TO_MAP(PROP_EMIT_DIMENSIONS, EmitDimensions, emitDimensions, glm::vec3);
        ADD_PROPERTY_TO_MAP(PROP_EMIT_RADIUS_START, EmitRadiusStart, emitRadiusStart, float);
        ADD_PROPERTY_TO_MAP(PROP_POLAR_START, EmitPolarStart, polarStart, float);
        ADD_PROPERTY_TO_MAP(PROP_POLAR_FINISH, EmitPolarFinish, polarFinish, float);
        ADD_PROPERTY_TO_MAP(PROP_AZIMUTH_START, EmitAzimuthStart, azimuthStart, float);
        ADD_PROPERTY_TO_MAP(PROP_AZIMUTH_FINISH, EmitAzimuthFinish, azimuthFinish, float);
        ADD_PROPERTY_TO_MAP(PROP_EMIT_ACCELERATION, EmitAcceleration, emitAcceleration, glm::vec3);
        ADD_PROPERTY_TO_MAP(PROP_ACCELERATION_SPREAD, AccelerationSpread, accelerationSpread, glm::vec3);
        ADD_PROPERTY_TO_MAP(PROP_PARTICLE_RADIUS, ParticleRadius, particleRadius, float);
        ADD_PROPERTY_TO_MAP(PROP_RADIUS_SPREAD, RadiusSpread, radiusSpread, float);
        ADD_PROPERTY_TO_MAP(PROP_RADIUS_START, RadiusStart, radiusStart, float);
        ADD_PROPERTY_TO_MAP(PROP_RADIUS_FINISH, RadiusFinish, radiusFinish, float);
        ADD_PROPERTY_TO_MAP(PROP_MARKETPLACE_ID, MarketplaceID, marketplaceID, QString);
        ADD_PROPERTY_TO_MAP(PROP_KEYLIGHT_COLOR, KeyLightColor, keyLightColor, xColor);
        ADD_PROPERTY_TO_MAP(PROP_KEYLIGHT_INTENSITY, KeyLightIntensity, keyLightIntensity, float);
        ADD_PROPERTY_TO_MAP(PROP_KEYLIGHT_AMBIENT_INTENSITY, KeyLightAmbientIntensity, keyLightAmbientIntensity, float);
        ADD_PROPERTY_TO_MAP(PROP_KEYLIGHT_DIRECTION, KeyLightDirection, keyLightDirection, glm::vec3);
        ADD_PROPERTY_TO_MAP(PROP_VOXEL_VOLUME_SIZE, VoxelVolumeSize, voxelVolumeSize, glm::vec3);
        ADD_PROPERTY_TO_MAP(PROP_VOXEL_DATA, VoxelData, voxelData, QByteArray);
        ADD_PROPERTY_TO_MAP(PROP_VOXEL_SURFACE_STYLE, VoxelSurfaceStyle, voxelSurfaceStyle, uint16_t);
        ADD_PROPERTY_TO_MAP(PROP_NAME, Name, name, QString);
        ADD_PROPERTY_TO_MAP(PROP_BACKGROUND_MODE, BackgroundMode, backgroundMode, BackgroundMode);
        ADD_PROPERTY_TO_MAP(PROP_SOURCE_URL, SourceUrl, sourceUrl, QString);
        ADD_PROPERTY_TO_MAP(PROP_LINE_WIDTH, LineWidth, lineWidth, float);
        ADD_PROPERTY_TO_MAP(PROP_LINE_POINTS, LinePoints, linePoints, QVector<glm::vec3>);
        ADD_PROPERTY_TO_MAP(PROP_HREF, Href, href, QString);
        ADD_PROPERTY_TO_MAP(PROP_DESCRIPTION, Description, description, QString);
        ADD_PROPERTY_TO_MAP(PROP_FACE_CAMERA, FaceCamera, faceCamera, bool);
        ADD_PROPERTY_TO_MAP(PROP_ACTION_DATA, ActionData, actionData, QByteArray);
        ADD_PROPERTY_TO_MAP(PROP_NORMALS, Normals, normals, QVector<glm::vec3>);
        ADD_PROPERTY_TO_MAP(PROP_STROKE_WIDTHS, StrokeWidths, strokeWidths, QVector<float>);
        ADD_PROPERTY_TO_MAP(PROP_X_TEXTURE_URL, XTextureURL, xTextureURL, QString);
        ADD_PROPERTY_TO_MAP(PROP_Y_TEXTURE_URL, YTextureURL, yTextureURL, QString);
        ADD_PROPERTY_TO_MAP(PROP_Z_TEXTURE_URL, ZTextureURL, zTextureURL, QString);
        ADD_PROPERTY_TO_MAP(PROP_X_N_NEIGHBOR_ID, XNNeighborID, xNNeighborID, EntityItemID);
        ADD_PROPERTY_TO_MAP(PROP_Y_N_NEIGHBOR_ID, YNNeighborID, yNNeighborID, EntityItemID);
        ADD_PROPERTY_TO_MAP(PROP_Z_N_NEIGHBOR_ID, ZNNeighborID, zNNeighborID, EntityItemID);
        ADD_PROPERTY_TO_MAP(PROP_X_P_NEIGHBOR_ID, XPNeighborID, xPNeighborID, EntityItemID);
        ADD_PROPERTY_TO_MAP(PROP_Y_P_NEIGHBOR_ID, YPNeighborID, yPNeighborID, EntityItemID);
        ADD_PROPERTY_TO_MAP(PROP_Z_P_NEIGHBOR_ID, ZPNeighborID, zPNeighborID, EntityItemID);

        ADD_PROPERTY_TO_MAP(PROP_PARENT_ID, ParentID, parentID, QUuid);
        ADD_PROPERTY_TO_MAP(PROP_PARENT_JOINT_INDEX, ParentJointIndex, parentJointIndex, uint16_t);

        ADD_PROPERTY_TO_MAP(PROP_LOCAL_POSITION, LocalPosition, localPosition, glm::vec3);
        ADD_PROPERTY_TO_MAP(PROP_LOCAL_ROTATION, LocalRotation, localRotation, glm::quat);
        ADD_PROPERTY_TO_MAP(PROP_LOCAL_VELOCITY, LocalVelocity, localVelocity, glm::vec3);
        ADD_PROPERTY_TO_MAP(PROP_LOCAL_ANGULAR_VELOCITY, LocalAngularVelocity, localAngularVelocity, glm::vec3);

        ADD_PROPERTY_TO_MAP(PROP_JOINT_ROTATIONS_SET, JointRotationsSet, jointRotationsSet, QVector<bool>);
        ADD_PROPERTY_TO_MAP(PROP_JOINT_ROTATIONS, JointRotations, jointRotations, QVector<glm::quat>);
        ADD_PROPERTY_TO_MAP(PROP_JOINT_TRANSLATIONS_SET, JointTranslationsSet, jointTranslationsSet, QVector<bool>);
        ADD_PROPERTY_TO_MAP(PROP_JOINT_TRANSLATIONS, JointTranslations, jointTranslations, QVector<glm::vec3>);

        ADD_PROPERTY_TO_MAP(PROP_SHAPE, Shape, shape, QString);

        ADD_GROUP_PROPERTY_TO_MAP(PROP_ANIMATION_URL, Animation, animation, URL, url);
        ADD_GROUP_PROPERTY_TO_MAP(PROP_ANIMATION_FPS, Animation, animation, FPS, fps);
        ADD_GROUP_PROPERTY_TO_MAP(PROP_ANIMATION_FRAME_INDEX, Animation, animation, CurrentFrame, currentFrame);
        ADD_GROUP_PROPERTY_TO_MAP(PROP_ANIMATION_PLAYING, Animation, animation, Running, running);
        ADD_GROUP_PROPERTY_TO_MAP(PROP_ANIMATION_LOOP, Animation, animation, Loop, loop);
        ADD_GROUP_PROPERTY_TO_MAP(PROP_ANIMATION_FIRST_FRAME, Animation, animation, FirstFrame, firstFrame);
        ADD_GROUP_PROPERTY_TO_MAP(PROP_ANIMATION_LAST_FRAME, Animation, animation, LastFrame, lastFrame);
        ADD_GROUP_PROPERTY_TO_MAP(PROP_ANIMATION_HOLD, Animation, animation, Hold, hold);

        ADD_GROUP_PROPERTY_TO_MAP(PROP_SKYBOX_COLOR, Skybox, skybox, Color, color);
        ADD_GROUP_PROPERTY_TO_MAP(PROP_SKYBOX_URL, Skybox, skybox, URL, url);

        ADD_GROUP_PROPERTY_TO_MAP(PROP_STAGE_SUN_MODEL_ENABLED, Stage, stage, SunModelEnabled, sunModelEnabled);
        ADD_GROUP_PROPERTY_TO_MAP(PROP_STAGE_LATITUDE, Stage, stage, Latitude, latitude);
        ADD_GROUP_PROPERTY_TO_MAP(PROP_STAGE_LONGITUDE, Stage, stage, Longitude, longitude);
        ADD_GROUP_PROPERTY_TO_MAP(PROP_STAGE_ALTITUDE, Stage, stage, Altitude, altitude);
        ADD_GROUP_PROPERTY_TO_MAP(PROP_STAGE_DAY, Stage, stage, Day, day);
        ADD_GROUP_PROPERTY_TO_MAP(PROP_STAGE_HOUR, Stage, stage, Hour, hour);
        ADD_GROUP_PROPERTY_TO_MAP(PROP_STAGE_AUTOMATIC_HOURDAY, Stage, stage, AutomaticHourDay, automaticHourDay);

        ADD_PROPERTY_TO_MAP(PROP_FLYING_ALLOWED, FlyingAllowed, flyingAllowed, bool);
        ADD_PROPERTY_TO_MAP(PROP_GHOSTING_ALLOWED, GhostingAllowed, ghostingAllowed, bool);

        ADD_PROPERTY_TO_MAP(PROP_DPI, DPI, dpi, uint16_t);

        // FIXME - these are not yet handled
        //ADD_PROPERTY_TO_MAP(PROP_CREATED, Created, created, quint64);

    });

    if (object.isString()) {
        // TODO: figure out how to do this without a double lookup in the map
        if (_propertyStringsToEnums.contains(object.toString())) {
            flags << _propertyStringsToEnums[object.toString()];
        }
    } else if (object.isArray()) {
        quint32 length = object.property("length").toInt32();
        for (quint32 i = 0; i < length; i++) {
            QString propertyName = object.property(i).toString();
            // TODO: figure out how to do this without a double lookup in the map
            if (_propertyStringsToEnums.contains(propertyName)) {
                flags << _propertyStringsToEnums[propertyName];
            }
        }
    }
}

// TODO: Implement support for edit packets that can span an MTU sized buffer. We need to implement a mechanism for the
//       encodeEntityEditPacket() method to communicate the the caller which properties couldn't fit in the buffer. Similar
//       to how we handle this in the Octree streaming case.
//
// TODO: Right now, all possible properties for all subclasses are handled here. Ideally we'd prefer
//       to handle this in a more generic way. Allowing subclasses of EntityItem to register their properties
//
// TODO: There's a lot of repeated patterns in the code below to handle each property. It would be nice if the property
//       registration mechanism allowed us to collapse these repeated sections of code into a single implementation that
//       utilized the registration table to shorten up and simplify this code.
//
// TODO: Implement support for paged properties, spanning MTU, and custom properties
//
// TODO: Implement support for script and visible properties.
//
bool EntityItemProperties::encodeEntityEditPacket(PacketType command, EntityItemID id, const EntityItemProperties& properties,
                                                  QByteArray& buffer) {
    OctreePacketData ourDataPacket(false, buffer.size()); // create a packetData object to add out packet details too.
    OctreePacketData* packetData = &ourDataPacket; // we want a pointer to this so we can use our APPEND_ENTITY_PROPERTY macro

    bool success = true; // assume the best
    OctreeElement::AppendState appendState = OctreeElement::COMPLETED; // assume the best

    // TODO: We need to review how jurisdictions should be handled for entities. (The old Models and Particles code
    // didn't do anything special for jurisdictions, so we're keeping that same behavior here.)
    //
    // Always include the root octcode. This is only because the OctreeEditPacketSender will check these octcodes
    // to determine which server to send the changes to in the case of multiple jurisdictions. The root will be sent
    // to all servers.
    glm::vec3 rootPosition(0);
    float rootScale = 0.5f;
    unsigned char* octcode = pointToOctalCode(rootPosition.x, rootPosition.y, rootPosition.z, rootScale);

    success = packetData->startSubTree(octcode);
    delete[] octcode;

    // assuming we have room to fit our octalCode, proceed...
    if (success) {

        // Now add our edit content details...

        // id
        // encode our ID as a byte count coded byte stream
        QByteArray encodedID = id.toRfc4122(); // NUM_BYTES_RFC4122_UUID

        // encode our ID as a byte count coded byte stream
        ByteCountCoded<quint32> tokenCoder;
        QByteArray encodedToken;

        // encode our type as a byte count coded byte stream
        ByteCountCoded<quint32> typeCoder = (quint32)properties.getType();
        QByteArray encodedType = typeCoder;

        quint64 updateDelta = 0; // this is an edit so by definition, it's update is in sync
        ByteCountCoded<quint64> updateDeltaCoder = updateDelta;
        QByteArray encodedUpdateDelta = updateDeltaCoder;

        EntityPropertyFlags propertyFlags(PROP_LAST_ITEM);
        EntityPropertyFlags requestedProperties = properties.getChangedProperties();
        EntityPropertyFlags propertiesDidntFit = requestedProperties;

        // TODO: we need to handle the multi-pass form of this, similar to how we handle entity data
        //
        // If we are being called for a subsequent pass at appendEntityData() that failed to completely encode this item,
        // then our modelTreeElementExtraEncodeData should include data about which properties we need to append.
        //if (modelTreeElementExtraEncodeData && modelTreeElementExtraEncodeData->includedItems.contains(getEntityItemID())) {
        //    requestedProperties = modelTreeElementExtraEncodeData->includedItems.value(getEntityItemID());
        //}

        LevelDetails entityLevel = packetData->startLevel();

        // Last Edited quint64 always first, before any other details, which allows us easy access to adjusting this
        // timestamp for clock skew
        quint64 lastEdited = properties.getLastEdited();
        bool successLastEditedFits = packetData->appendValue(lastEdited);

        bool successIDFits = packetData->appendRawData(encodedID);
        if (successIDFits) {
            successIDFits = packetData->appendRawData(encodedToken);
        }
        bool successTypeFits = packetData->appendRawData(encodedType);

        // NOTE: We intentionally do not send "created" times in edit messages. This is because:
        //   1) if the edit is to an existing entity, the created time can not be changed
        //   2) if the edit is to a new entity, the created time is the last edited time

        // TODO: Should we get rid of this in this in edit packets, since this has to always be 0?
        bool successLastUpdatedFits = packetData->appendRawData(encodedUpdateDelta);

        int propertyFlagsOffset = packetData->getUncompressedByteOffset();
        QByteArray encodedPropertyFlags = propertyFlags;
        int oldPropertyFlagsLength = encodedPropertyFlags.length();
        bool successPropertyFlagsFits = packetData->appendRawData(encodedPropertyFlags);
        int propertyCount = 0;

        bool headerFits = successIDFits && successTypeFits && successLastEditedFits
        && successLastUpdatedFits && successPropertyFlagsFits;

        int startOfEntityItemData = packetData->getUncompressedByteOffset();

        if (headerFits) {
            bool successPropertyFits;
            propertyFlags -= PROP_LAST_ITEM; // clear the last item for now, we may or may not set it as the actual item

            // These items would go here once supported....
            //      PROP_PAGED_PROPERTY,
            //      PROP_CUSTOM_PROPERTIES_INCLUDED,

            APPEND_ENTITY_PROPERTY(PROP_SIMULATION_OWNER, properties._simulationOwner.toByteArray());
            APPEND_ENTITY_PROPERTY(PROP_POSITION, properties.getPosition());
            APPEND_ENTITY_PROPERTY(PROP_DIMENSIONS, properties.getDimensions()); // NOTE: PROP_RADIUS obsolete
            APPEND_ENTITY_PROPERTY(PROP_ROTATION, properties.getRotation());
            APPEND_ENTITY_PROPERTY(PROP_DENSITY, properties.getDensity());
            APPEND_ENTITY_PROPERTY(PROP_VELOCITY, properties.getVelocity());
            APPEND_ENTITY_PROPERTY(PROP_GRAVITY, properties.getGravity());
            APPEND_ENTITY_PROPERTY(PROP_ACCELERATION, properties.getAcceleration());
            APPEND_ENTITY_PROPERTY(PROP_DAMPING, properties.getDamping());
            APPEND_ENTITY_PROPERTY(PROP_RESTITUTION, properties.getRestitution());
            APPEND_ENTITY_PROPERTY(PROP_FRICTION, properties.getFriction());
            APPEND_ENTITY_PROPERTY(PROP_LIFETIME, properties.getLifetime());
            APPEND_ENTITY_PROPERTY(PROP_SCRIPT, properties.getScript());
            APPEND_ENTITY_PROPERTY(PROP_SCRIPT_TIMESTAMP, properties.getScriptTimestamp());
            APPEND_ENTITY_PROPERTY(PROP_COLOR, properties.getColor());
            APPEND_ENTITY_PROPERTY(PROP_REGISTRATION_POINT, properties.getRegistrationPoint());
            APPEND_ENTITY_PROPERTY(PROP_ANGULAR_VELOCITY, properties.getAngularVelocity());
            APPEND_ENTITY_PROPERTY(PROP_ANGULAR_DAMPING, properties.getAngularDamping());
            APPEND_ENTITY_PROPERTY(PROP_VISIBLE, properties.getVisible());
            APPEND_ENTITY_PROPERTY(PROP_COLLISIONLESS, properties.getCollisionless());
            APPEND_ENTITY_PROPERTY(PROP_COLLISION_MASK, properties.getCollisionMask());
            APPEND_ENTITY_PROPERTY(PROP_DYNAMIC, properties.getDynamic());
            APPEND_ENTITY_PROPERTY(PROP_LOCKED, properties.getLocked());
            APPEND_ENTITY_PROPERTY(PROP_USER_DATA, properties.getUserData());
            APPEND_ENTITY_PROPERTY(PROP_HREF, properties.getHref());
            APPEND_ENTITY_PROPERTY(PROP_DESCRIPTION, properties.getDescription());
            APPEND_ENTITY_PROPERTY(PROP_PARENT_ID, properties.getParentID());
            APPEND_ENTITY_PROPERTY(PROP_PARENT_JOINT_INDEX, properties.getParentJointIndex());
            APPEND_ENTITY_PROPERTY(PROP_QUERY_AA_CUBE, properties.getQueryAACube());

            if (properties.getType() == EntityTypes::Web) {
                APPEND_ENTITY_PROPERTY(PROP_SOURCE_URL, properties.getSourceUrl());
                APPEND_ENTITY_PROPERTY(PROP_DPI, properties.getDPI());
            }

            if (properties.getType() == EntityTypes::Text) {
                APPEND_ENTITY_PROPERTY(PROP_TEXT, properties.getText());
                APPEND_ENTITY_PROPERTY(PROP_LINE_HEIGHT, properties.getLineHeight());
                APPEND_ENTITY_PROPERTY(PROP_TEXT_COLOR, properties.getTextColor());
                APPEND_ENTITY_PROPERTY(PROP_BACKGROUND_COLOR, properties.getBackgroundColor());
                APPEND_ENTITY_PROPERTY(PROP_FACE_CAMERA, properties.getFaceCamera());
            }

            if (properties.getType() == EntityTypes::Model) {
                APPEND_ENTITY_PROPERTY(PROP_MODEL_URL, properties.getModelURL());
                APPEND_ENTITY_PROPERTY(PROP_COMPOUND_SHAPE_URL, properties.getCompoundShapeURL());
                APPEND_ENTITY_PROPERTY(PROP_TEXTURES, properties.getTextures());
                APPEND_ENTITY_PROPERTY(PROP_SHAPE_TYPE, (uint32_t)(properties.getShapeType()));

                _staticAnimation.setProperties(properties);
                _staticAnimation.appendToEditPacket(packetData, requestedProperties, propertyFlags, propertiesDidntFit, propertyCount, appendState);

                APPEND_ENTITY_PROPERTY(PROP_JOINT_ROTATIONS_SET, properties.getJointRotationsSet());
                APPEND_ENTITY_PROPERTY(PROP_JOINT_ROTATIONS, properties.getJointRotations());
                APPEND_ENTITY_PROPERTY(PROP_JOINT_TRANSLATIONS_SET, properties.getJointTranslationsSet());
                APPEND_ENTITY_PROPERTY(PROP_JOINT_TRANSLATIONS, properties.getJointTranslations());
            }

            if (properties.getType() == EntityTypes::Light) {
                APPEND_ENTITY_PROPERTY(PROP_IS_SPOTLIGHT, properties.getIsSpotlight());
                APPEND_ENTITY_PROPERTY(PROP_COLOR, properties.getColor());
                APPEND_ENTITY_PROPERTY(PROP_INTENSITY, properties.getIntensity());
                APPEND_ENTITY_PROPERTY(PROP_FALLOFF_RADIUS, properties.getFalloffRadius());
                APPEND_ENTITY_PROPERTY(PROP_EXPONENT, properties.getExponent());
                APPEND_ENTITY_PROPERTY(PROP_CUTOFF, properties.getCutoff());
            }

            if (properties.getType() == EntityTypes::ParticleEffect) {
                APPEND_ENTITY_PROPERTY(PROP_TEXTURES, properties.getTextures());
                APPEND_ENTITY_PROPERTY(PROP_MAX_PARTICLES, properties.getMaxParticles());
                APPEND_ENTITY_PROPERTY(PROP_LIFESPAN, properties.getLifespan());
                APPEND_ENTITY_PROPERTY(PROP_EMITTING_PARTICLES, properties.getIsEmitting());
                APPEND_ENTITY_PROPERTY(PROP_EMIT_RATE, properties.getEmitRate());
                APPEND_ENTITY_PROPERTY(PROP_EMIT_SPEED, properties.getEmitSpeed());
                APPEND_ENTITY_PROPERTY(PROP_SPEED_SPREAD, properties.getSpeedSpread());
                APPEND_ENTITY_PROPERTY(PROP_EMIT_ORIENTATION, properties.getEmitOrientation());
                APPEND_ENTITY_PROPERTY(PROP_EMIT_DIMENSIONS, properties.getEmitDimensions());
                APPEND_ENTITY_PROPERTY(PROP_EMIT_RADIUS_START, properties.getEmitRadiusStart());
                APPEND_ENTITY_PROPERTY(PROP_POLAR_START, properties.getPolarStart());
                APPEND_ENTITY_PROPERTY(PROP_POLAR_FINISH, properties.getPolarFinish());
                APPEND_ENTITY_PROPERTY(PROP_AZIMUTH_START, properties.getAzimuthStart());
                APPEND_ENTITY_PROPERTY(PROP_AZIMUTH_FINISH, properties.getAzimuthFinish());
                APPEND_ENTITY_PROPERTY(PROP_EMIT_ACCELERATION, properties.getEmitAcceleration());
                APPEND_ENTITY_PROPERTY(PROP_ACCELERATION_SPREAD, properties.getAccelerationSpread());
                APPEND_ENTITY_PROPERTY(PROP_PARTICLE_RADIUS, properties.getParticleRadius());
                APPEND_ENTITY_PROPERTY(PROP_RADIUS_SPREAD, properties.getRadiusSpread());
                APPEND_ENTITY_PROPERTY(PROP_RADIUS_START, properties.getRadiusStart());
                APPEND_ENTITY_PROPERTY(PROP_RADIUS_FINISH, properties.getRadiusFinish());
                APPEND_ENTITY_PROPERTY(PROP_COLOR_SPREAD, properties.getColorSpread());
                APPEND_ENTITY_PROPERTY(PROP_COLOR_START, properties.getColorStart());
                APPEND_ENTITY_PROPERTY(PROP_COLOR_FINISH, properties.getColorFinish());
                APPEND_ENTITY_PROPERTY(PROP_ALPHA_SPREAD, properties.getAlphaSpread());
                APPEND_ENTITY_PROPERTY(PROP_ALPHA_START, properties.getAlphaStart());
                APPEND_ENTITY_PROPERTY(PROP_ALPHA_FINISH, properties.getAlphaFinish());
                APPEND_ENTITY_PROPERTY(PROP_EMITTER_SHOULD_TRAIL, properties.getEmitterShouldTrail());
            }

            if (properties.getType() == EntityTypes::Zone) {
                _staticKeyLight.setProperties(properties);
                _staticKeyLight.appendToEditPacket(packetData, requestedProperties, propertyFlags, propertiesDidntFit, propertyCount, appendState);

                _staticStage.setProperties(properties);
                _staticStage.appendToEditPacket(packetData, requestedProperties, propertyFlags, propertiesDidntFit, propertyCount, appendState);

                APPEND_ENTITY_PROPERTY(PROP_SHAPE_TYPE, (uint32_t)properties.getShapeType());
                APPEND_ENTITY_PROPERTY(PROP_COMPOUND_SHAPE_URL, properties.getCompoundShapeURL());

                APPEND_ENTITY_PROPERTY(PROP_BACKGROUND_MODE, (uint32_t)properties.getBackgroundMode());

                _staticSkybox.setProperties(properties);
                _staticSkybox.appendToEditPacket(packetData, requestedProperties, propertyFlags, propertiesDidntFit, propertyCount, appendState);

                APPEND_ENTITY_PROPERTY(PROP_FLYING_ALLOWED, properties.getFlyingAllowed());
                APPEND_ENTITY_PROPERTY(PROP_GHOSTING_ALLOWED, properties.getGhostingAllowed());
            }

            if (properties.getType() == EntityTypes::PolyVox) {
                APPEND_ENTITY_PROPERTY(PROP_VOXEL_VOLUME_SIZE, properties.getVoxelVolumeSize());
                APPEND_ENTITY_PROPERTY(PROP_VOXEL_DATA, properties.getVoxelData());
                APPEND_ENTITY_PROPERTY(PROP_VOXEL_SURFACE_STYLE, properties.getVoxelSurfaceStyle());
                APPEND_ENTITY_PROPERTY(PROP_X_TEXTURE_URL, properties.getXTextureURL());
                APPEND_ENTITY_PROPERTY(PROP_Y_TEXTURE_URL, properties.getYTextureURL());
                APPEND_ENTITY_PROPERTY(PROP_Z_TEXTURE_URL, properties.getZTextureURL());
                APPEND_ENTITY_PROPERTY(PROP_X_N_NEIGHBOR_ID, properties.getXNNeighborID());
                APPEND_ENTITY_PROPERTY(PROP_Y_N_NEIGHBOR_ID, properties.getYNNeighborID());
                APPEND_ENTITY_PROPERTY(PROP_Z_N_NEIGHBOR_ID, properties.getZNNeighborID());
                APPEND_ENTITY_PROPERTY(PROP_X_P_NEIGHBOR_ID, properties.getXPNeighborID());
                APPEND_ENTITY_PROPERTY(PROP_Y_P_NEIGHBOR_ID, properties.getYPNeighborID());
                APPEND_ENTITY_PROPERTY(PROP_Z_P_NEIGHBOR_ID, properties.getZPNeighborID());
            }

            if (properties.getType() == EntityTypes::Line) {
                APPEND_ENTITY_PROPERTY(PROP_LINE_WIDTH, properties.getLineWidth());
                APPEND_ENTITY_PROPERTY(PROP_LINE_POINTS, properties.getLinePoints());
            }

            if (properties.getType() == EntityTypes::PolyLine) {
                APPEND_ENTITY_PROPERTY(PROP_LINE_WIDTH, properties.getLineWidth());
                APPEND_ENTITY_PROPERTY(PROP_LINE_POINTS, properties.getLinePoints());
                APPEND_ENTITY_PROPERTY(PROP_NORMALS, properties.getNormals());
                APPEND_ENTITY_PROPERTY(PROP_STROKE_WIDTHS, properties.getStrokeWidths());
                APPEND_ENTITY_PROPERTY(PROP_TEXTURES, properties.getTextures());
            }
            // NOTE: Spheres and Boxes are just special cases of Shape, and they need to include their PROP_SHAPE
            // when encoding/decoding edits because otherwise they can't polymorph to other shape types
            if (properties.getType() == EntityTypes::Shape ||
                properties.getType() == EntityTypes::Box ||
                properties.getType() == EntityTypes::Sphere) {
                APPEND_ENTITY_PROPERTY(PROP_SHAPE, properties.getShape());
            }
            APPEND_ENTITY_PROPERTY(PROP_MARKETPLACE_ID, properties.getMarketplaceID());
            APPEND_ENTITY_PROPERTY(PROP_NAME, properties.getName());
            APPEND_ENTITY_PROPERTY(PROP_COLLISION_SOUND_URL, properties.getCollisionSoundURL());
            APPEND_ENTITY_PROPERTY(PROP_ACTION_DATA, properties.getActionData());
            APPEND_ENTITY_PROPERTY(PROP_ALPHA, properties.getAlpha());
        }

        if (propertyCount > 0) {
            int endOfEntityItemData = packetData->getUncompressedByteOffset();

            encodedPropertyFlags = propertyFlags;
            int newPropertyFlagsLength = encodedPropertyFlags.length();
            packetData->updatePriorBytes(propertyFlagsOffset,
                                         (const unsigned char*)encodedPropertyFlags.constData(), encodedPropertyFlags.length());

            // if the size of the PropertyFlags shrunk, we need to shift everything down to front of packet.
            if (newPropertyFlagsLength < oldPropertyFlagsLength) {
                int oldSize = packetData->getUncompressedSize();

                const unsigned char* modelItemData = packetData->getUncompressedData(propertyFlagsOffset + oldPropertyFlagsLength);
                int modelItemDataLength = endOfEntityItemData - startOfEntityItemData;
                int newEntityItemDataStart = propertyFlagsOffset + newPropertyFlagsLength;
                packetData->updatePriorBytes(newEntityItemDataStart, modelItemData, modelItemDataLength);

                int newSize = oldSize - (oldPropertyFlagsLength - newPropertyFlagsLength);
                packetData->setUncompressedSize(newSize);

            } else {
                assert(newPropertyFlagsLength == oldPropertyFlagsLength); // should not have grown
            }

            packetData->endLevel(entityLevel);
        } else {
            packetData->discardLevel(entityLevel);
            appendState = OctreeElement::NONE; // if we got here, then we didn't include the item
        }

        // If any part of the model items didn't fit, then the element is considered partial
        if (appendState != OctreeElement::COMPLETED) {
            // TODO: handle mechanism for handling partial fitting data!
            // add this item into our list for the next appendElementData() pass
            //modelTreeElementExtraEncodeData->includedItems.insert(getEntityItemID(), propertiesDidntFit);

            // for now, if it's not complete, it's not successful
            success = false;
        }
    }

    if (success) {
        packetData->endSubTree();

        const char* finalizedData = reinterpret_cast<const char*>(packetData->getFinalizedData());
        int finalizedSize = packetData->getFinalizedSize();

        if (finalizedSize <= buffer.size()) {
            buffer.replace(0, finalizedSize, finalizedData, finalizedSize);
            buffer.resize(finalizedSize);
        } else {
            qCDebug(entities) << "ERROR - encoded edit message doesn't fit in output buffer.";
            success = false;
        }
    } else {
        packetData->discardSubTree();
    }
    return success;
}

// TODO:
//   how to handle lastEdited?
//   how to handle lastUpdated?
//   consider handling case where no properties are included... we should just ignore this packet...
//
// TODO: Right now, all possible properties for all subclasses are handled here. Ideally we'd prefer
//       to handle this in a more generic way. Allowing subclasses of EntityItem to register their properties
//
// TODO: There's a lot of repeated patterns in the code below to handle each property. It would be nice if the property
//       registration mechanism allowed us to collapse these repeated sections of code into a single implementation that
//       utilized the registration table to shorten up and simplify this code.
//
// TODO: Implement support for paged properties, spanning MTU, and custom properties
//
// TODO: Implement support for script and visible properties.
//
bool EntityItemProperties::decodeEntityEditPacket(const unsigned char* data, int bytesToRead, int& processedBytes,
                                                  EntityItemID& entityID, EntityItemProperties& properties) {
    bool valid = false;

    const unsigned char* dataAt = data;
    processedBytes = 0;

    // the first part of the data is an octcode, this is a required element of the edit packet format, but we don't
    // actually use it, we do need to skip it and read to the actual data we care about.
    int octets = numberOfThreeBitSectionsInCode(data);
    int bytesToReadOfOctcode = (int)bytesRequiredForCodeLength(octets);

    // we don't actually do anything with this octcode...
    dataAt += bytesToReadOfOctcode;
    processedBytes += bytesToReadOfOctcode;

    // Edit packets have a last edited time stamp immediately following the octcode.
    // NOTE: the edit times have been set by the editor to match out clock, so we don't need to adjust
    // these times for clock skew at this point.
    quint64 lastEdited;
    memcpy(&lastEdited, dataAt, sizeof(lastEdited));
    dataAt += sizeof(lastEdited);
    processedBytes += sizeof(lastEdited);
    properties.setLastEdited(lastEdited);

    // NOTE: We intentionally do not send "created" times in edit messages. This is because:
    //   1) if the edit is to an existing entity, the created time can not be changed
    //   2) if the edit is to a new entity, the created time is the last edited time

    // encoded id
    QUuid editID = QUuid::fromRfc4122(QByteArray::fromRawData(reinterpret_cast<const char*>(dataAt), NUM_BYTES_RFC4122_UUID));
    dataAt += NUM_BYTES_RFC4122_UUID;
    processedBytes += NUM_BYTES_RFC4122_UUID;

    entityID = editID;
    valid = true;

    // Entity Type...
    QByteArray encodedType((const char*)dataAt, (bytesToRead - processedBytes));
    ByteCountCoded<quint32> typeCoder = encodedType;
    quint32 entityTypeCode = typeCoder;
    properties.setType((EntityTypes::EntityType)entityTypeCode);
    encodedType = typeCoder; // determine true bytesToRead
    dataAt += encodedType.size();
    processedBytes += encodedType.size();

    // Update Delta - when was this item updated relative to last edit... this really should be 0
    // TODO: Should we get rid of this in this in edit packets, since this has to always be 0?
    // TODO: do properties need to handle lastupdated???

    // last updated is stored as ByteCountCoded delta from lastEdited
    QByteArray encodedUpdateDelta((const char*)dataAt, (bytesToRead - processedBytes));
    ByteCountCoded<quint64> updateDeltaCoder = encodedUpdateDelta;
    encodedUpdateDelta = updateDeltaCoder; // determine true bytesToRead
    dataAt += encodedUpdateDelta.size();
    processedBytes += encodedUpdateDelta.size();

    // TODO: Do we need this lastUpdated?? We don't seem to use it.
    //quint64 updateDelta = updateDeltaCoder;
    //quint64 lastUpdated = lastEdited + updateDelta; // don't adjust for clock skew since we already did that for lastEdited

    // Property Flags...
    QByteArray encodedPropertyFlags((const char*)dataAt, (bytesToRead - processedBytes));
    EntityPropertyFlags propertyFlags = encodedPropertyFlags;
    dataAt += propertyFlags.getEncodedLength();
    processedBytes += propertyFlags.getEncodedLength();

    READ_ENTITY_PROPERTY_TO_PROPERTIES(PROP_SIMULATION_OWNER, QByteArray, setSimulationOwner);
    READ_ENTITY_PROPERTY_TO_PROPERTIES(PROP_POSITION, glm::vec3, setPosition);
    READ_ENTITY_PROPERTY_TO_PROPERTIES(PROP_DIMENSIONS, glm::vec3, setDimensions);  // NOTE: PROP_RADIUS obsolete
    READ_ENTITY_PROPERTY_TO_PROPERTIES(PROP_ROTATION, glm::quat, setRotation);
    READ_ENTITY_PROPERTY_TO_PROPERTIES(PROP_DENSITY, float, setDensity);
    READ_ENTITY_PROPERTY_TO_PROPERTIES(PROP_VELOCITY, glm::vec3, setVelocity);
    READ_ENTITY_PROPERTY_TO_PROPERTIES(PROP_GRAVITY, glm::vec3, setGravity);
    READ_ENTITY_PROPERTY_TO_PROPERTIES(PROP_ACCELERATION, glm::vec3, setAcceleration);
    READ_ENTITY_PROPERTY_TO_PROPERTIES(PROP_DAMPING, float, setDamping);
    READ_ENTITY_PROPERTY_TO_PROPERTIES(PROP_RESTITUTION, float, setRestitution);
    READ_ENTITY_PROPERTY_TO_PROPERTIES(PROP_FRICTION, float, setFriction);
    READ_ENTITY_PROPERTY_TO_PROPERTIES(PROP_LIFETIME, float, setLifetime);
    READ_ENTITY_PROPERTY_TO_PROPERTIES(PROP_SCRIPT, QString, setScript);
    READ_ENTITY_PROPERTY_TO_PROPERTIES(PROP_SCRIPT_TIMESTAMP, quint64, setScriptTimestamp);
    READ_ENTITY_PROPERTY_TO_PROPERTIES(PROP_COLOR, xColor, setColor);
    READ_ENTITY_PROPERTY_TO_PROPERTIES(PROP_REGISTRATION_POINT, glm::vec3, setRegistrationPoint);
    READ_ENTITY_PROPERTY_TO_PROPERTIES(PROP_ANGULAR_VELOCITY, glm::vec3, setAngularVelocity);
    READ_ENTITY_PROPERTY_TO_PROPERTIES(PROP_ANGULAR_DAMPING, float, setAngularDamping);
    READ_ENTITY_PROPERTY_TO_PROPERTIES(PROP_VISIBLE, bool, setVisible);
    READ_ENTITY_PROPERTY_TO_PROPERTIES(PROP_COLLISIONLESS, bool, setCollisionless);
    READ_ENTITY_PROPERTY_TO_PROPERTIES(PROP_COLLISION_MASK, uint8_t, setCollisionMask);
    READ_ENTITY_PROPERTY_TO_PROPERTIES(PROP_DYNAMIC, bool, setDynamic);
    READ_ENTITY_PROPERTY_TO_PROPERTIES(PROP_LOCKED, bool, setLocked);
    READ_ENTITY_PROPERTY_TO_PROPERTIES(PROP_USER_DATA, QString, setUserData);
    READ_ENTITY_PROPERTY_TO_PROPERTIES(PROP_HREF, QString, setHref);
    READ_ENTITY_PROPERTY_TO_PROPERTIES(PROP_DESCRIPTION, QString, setDescription);
    READ_ENTITY_PROPERTY_TO_PROPERTIES(PROP_PARENT_ID, QUuid, setParentID);
    READ_ENTITY_PROPERTY_TO_PROPERTIES(PROP_PARENT_JOINT_INDEX, quint16, setParentJointIndex);
    READ_ENTITY_PROPERTY_TO_PROPERTIES(PROP_QUERY_AA_CUBE, AACube, setQueryAACube);

    if (properties.getType() == EntityTypes::Web) {
        READ_ENTITY_PROPERTY_TO_PROPERTIES(PROP_SOURCE_URL, QString, setSourceUrl);
        READ_ENTITY_PROPERTY_TO_PROPERTIES(PROP_DPI, uint16_t, setDPI);
    }

    if (properties.getType() == EntityTypes::Text) {
        READ_ENTITY_PROPERTY_TO_PROPERTIES(PROP_TEXT, QString, setText);
        READ_ENTITY_PROPERTY_TO_PROPERTIES(PROP_LINE_HEIGHT, float, setLineHeight);
        READ_ENTITY_PROPERTY_TO_PROPERTIES(PROP_TEXT_COLOR, xColor, setTextColor);
        READ_ENTITY_PROPERTY_TO_PROPERTIES(PROP_BACKGROUND_COLOR, xColor, setBackgroundColor);
        READ_ENTITY_PROPERTY_TO_PROPERTIES(PROP_FACE_CAMERA, bool, setFaceCamera);
    }

    if (properties.getType() == EntityTypes::Model) {
        READ_ENTITY_PROPERTY_TO_PROPERTIES(PROP_MODEL_URL, QString, setModelURL);
        READ_ENTITY_PROPERTY_TO_PROPERTIES(PROP_COMPOUND_SHAPE_URL, QString, setCompoundShapeURL);
        READ_ENTITY_PROPERTY_TO_PROPERTIES(PROP_TEXTURES, QString, setTextures);
        READ_ENTITY_PROPERTY_TO_PROPERTIES(PROP_SHAPE_TYPE, ShapeType, setShapeType);

        properties.getAnimation().decodeFromEditPacket(propertyFlags, dataAt, processedBytes);

        READ_ENTITY_PROPERTY_TO_PROPERTIES(PROP_JOINT_ROTATIONS_SET, QVector<bool>, setJointRotationsSet);
        READ_ENTITY_PROPERTY_TO_PROPERTIES(PROP_JOINT_ROTATIONS, QVector<glm::quat>, setJointRotations);
        READ_ENTITY_PROPERTY_TO_PROPERTIES(PROP_JOINT_TRANSLATIONS_SET, QVector<bool>, setJointTranslationsSet);
        READ_ENTITY_PROPERTY_TO_PROPERTIES(PROP_JOINT_TRANSLATIONS, QVector<glm::vec3>, setJointTranslations);
    }

    if (properties.getType() == EntityTypes::Light) {
        READ_ENTITY_PROPERTY_TO_PROPERTIES(PROP_IS_SPOTLIGHT, bool, setIsSpotlight);
        READ_ENTITY_PROPERTY_TO_PROPERTIES(PROP_COLOR, xColor, setColor);
        READ_ENTITY_PROPERTY_TO_PROPERTIES(PROP_INTENSITY, float, setIntensity);
        READ_ENTITY_PROPERTY_TO_PROPERTIES(PROP_FALLOFF_RADIUS, float, setFalloffRadius);
        READ_ENTITY_PROPERTY_TO_PROPERTIES(PROP_EXPONENT, float, setExponent);
        READ_ENTITY_PROPERTY_TO_PROPERTIES(PROP_CUTOFF, float, setCutoff);
    }

    if (properties.getType() == EntityTypes::ParticleEffect) {
        READ_ENTITY_PROPERTY_TO_PROPERTIES(PROP_TEXTURES, QString, setTextures);
        READ_ENTITY_PROPERTY_TO_PROPERTIES(PROP_MAX_PARTICLES, quint32, setMaxParticles);
        READ_ENTITY_PROPERTY_TO_PROPERTIES(PROP_LIFESPAN, float, setLifespan);
        READ_ENTITY_PROPERTY_TO_PROPERTIES(PROP_EMITTING_PARTICLES, bool, setIsEmitting);
        READ_ENTITY_PROPERTY_TO_PROPERTIES(PROP_EMIT_RATE, float, setEmitRate);
        READ_ENTITY_PROPERTY_TO_PROPERTIES(PROP_EMIT_SPEED, float, setEmitSpeed);
        READ_ENTITY_PROPERTY_TO_PROPERTIES(PROP_SPEED_SPREAD, float, setSpeedSpread);
        READ_ENTITY_PROPERTY_TO_PROPERTIES(PROP_EMIT_ORIENTATION, glm::quat, setEmitOrientation);
        READ_ENTITY_PROPERTY_TO_PROPERTIES(PROP_EMIT_DIMENSIONS, glm::vec3, setEmitDimensions);
        READ_ENTITY_PROPERTY_TO_PROPERTIES(PROP_EMIT_RADIUS_START, float, setEmitRadiusStart);
        READ_ENTITY_PROPERTY_TO_PROPERTIES(PROP_POLAR_START, float, setPolarStart);
        READ_ENTITY_PROPERTY_TO_PROPERTIES(PROP_POLAR_FINISH, float, setPolarFinish);
        READ_ENTITY_PROPERTY_TO_PROPERTIES(PROP_AZIMUTH_START, float, setAzimuthStart);
        READ_ENTITY_PROPERTY_TO_PROPERTIES(PROP_AZIMUTH_FINISH, float, setAzimuthFinish);
        READ_ENTITY_PROPERTY_TO_PROPERTIES(PROP_EMIT_ACCELERATION, glm::vec3, setEmitAcceleration);
        READ_ENTITY_PROPERTY_TO_PROPERTIES(PROP_ACCELERATION_SPREAD, glm::vec3, setAccelerationSpread);
        READ_ENTITY_PROPERTY_TO_PROPERTIES(PROP_PARTICLE_RADIUS, float, setParticleRadius);
        READ_ENTITY_PROPERTY_TO_PROPERTIES(PROP_RADIUS_SPREAD, float, setRadiusSpread);
        READ_ENTITY_PROPERTY_TO_PROPERTIES(PROP_RADIUS_START, float, setRadiusStart);
        READ_ENTITY_PROPERTY_TO_PROPERTIES(PROP_RADIUS_FINISH, float, setRadiusFinish);
        READ_ENTITY_PROPERTY_TO_PROPERTIES(PROP_COLOR_SPREAD, xColor, setColorSpread);
        READ_ENTITY_PROPERTY_TO_PROPERTIES(PROP_COLOR_START, xColor, setColorStart);
        READ_ENTITY_PROPERTY_TO_PROPERTIES(PROP_COLOR_FINISH, xColor, setColorFinish);
        READ_ENTITY_PROPERTY_TO_PROPERTIES(PROP_ALPHA_SPREAD, float, setAlphaSpread);
        READ_ENTITY_PROPERTY_TO_PROPERTIES(PROP_ALPHA_START, float, setAlphaStart);
        READ_ENTITY_PROPERTY_TO_PROPERTIES(PROP_ALPHA_FINISH, float, setAlphaFinish);
        READ_ENTITY_PROPERTY_TO_PROPERTIES(PROP_EMITTER_SHOULD_TRAIL, bool, setEmitterShouldTrail);
    }

    if (properties.getType() == EntityTypes::Zone) {
        properties.getKeyLight().decodeFromEditPacket(propertyFlags, dataAt , processedBytes);
        properties.getStage().decodeFromEditPacket(propertyFlags, dataAt , processedBytes);

        READ_ENTITY_PROPERTY_TO_PROPERTIES(PROP_SHAPE_TYPE, ShapeType, setShapeType);
        READ_ENTITY_PROPERTY_TO_PROPERTIES(PROP_COMPOUND_SHAPE_URL, QString, setCompoundShapeURL);
        READ_ENTITY_PROPERTY_TO_PROPERTIES(PROP_BACKGROUND_MODE, BackgroundMode, setBackgroundMode);
        properties.getSkybox().decodeFromEditPacket(propertyFlags, dataAt , processedBytes);

        READ_ENTITY_PROPERTY_TO_PROPERTIES(PROP_FLYING_ALLOWED, bool, setFlyingAllowed);
        READ_ENTITY_PROPERTY_TO_PROPERTIES(PROP_GHOSTING_ALLOWED, bool, setGhostingAllowed);
    }

    if (properties.getType() == EntityTypes::PolyVox) {
        READ_ENTITY_PROPERTY_TO_PROPERTIES(PROP_VOXEL_VOLUME_SIZE, glm::vec3, setVoxelVolumeSize);
        READ_ENTITY_PROPERTY_TO_PROPERTIES(PROP_VOXEL_DATA, QByteArray, setVoxelData);
        READ_ENTITY_PROPERTY_TO_PROPERTIES(PROP_VOXEL_SURFACE_STYLE, uint16_t, setVoxelSurfaceStyle);
        READ_ENTITY_PROPERTY_TO_PROPERTIES(PROP_X_TEXTURE_URL, QString, setXTextureURL);
        READ_ENTITY_PROPERTY_TO_PROPERTIES(PROP_Y_TEXTURE_URL, QString, setYTextureURL);
        READ_ENTITY_PROPERTY_TO_PROPERTIES(PROP_Z_TEXTURE_URL, QString, setZTextureURL);
        READ_ENTITY_PROPERTY_TO_PROPERTIES(PROP_X_N_NEIGHBOR_ID, EntityItemID, setXNNeighborID);
        READ_ENTITY_PROPERTY_TO_PROPERTIES(PROP_Y_N_NEIGHBOR_ID, EntityItemID, setYNNeighborID);
        READ_ENTITY_PROPERTY_TO_PROPERTIES(PROP_Z_N_NEIGHBOR_ID, EntityItemID, setZNNeighborID);
        READ_ENTITY_PROPERTY_TO_PROPERTIES(PROP_X_P_NEIGHBOR_ID, EntityItemID, setXPNeighborID);
        READ_ENTITY_PROPERTY_TO_PROPERTIES(PROP_Y_P_NEIGHBOR_ID, EntityItemID, setYPNeighborID);
        READ_ENTITY_PROPERTY_TO_PROPERTIES(PROP_Z_P_NEIGHBOR_ID, EntityItemID, setZPNeighborID);
    }

    if (properties.getType() == EntityTypes::Line) {
        READ_ENTITY_PROPERTY_TO_PROPERTIES(PROP_LINE_WIDTH, float, setLineWidth);
        READ_ENTITY_PROPERTY_TO_PROPERTIES(PROP_LINE_POINTS, QVector<glm::vec3>, setLinePoints);
    }


    if (properties.getType() == EntityTypes::PolyLine) {
        READ_ENTITY_PROPERTY_TO_PROPERTIES(PROP_LINE_WIDTH, float, setLineWidth);
        READ_ENTITY_PROPERTY_TO_PROPERTIES(PROP_LINE_POINTS, QVector<glm::vec3>, setLinePoints);
        READ_ENTITY_PROPERTY_TO_PROPERTIES(PROP_NORMALS, QVector<glm::vec3>, setNormals);
        READ_ENTITY_PROPERTY_TO_PROPERTIES(PROP_STROKE_WIDTHS, QVector<float>, setStrokeWidths);
        READ_ENTITY_PROPERTY_TO_PROPERTIES(PROP_TEXTURES, QString, setTextures);
    }

    // NOTE: Spheres and Boxes are just special cases of Shape, and they need to include their PROP_SHAPE
    // when encoding/decoding edits because otherwise they can't polymorph to other shape types
    if (properties.getType() == EntityTypes::Shape || 
        properties.getType() == EntityTypes::Box ||
        properties.getType() == EntityTypes::Sphere) {
        READ_ENTITY_PROPERTY_TO_PROPERTIES(PROP_SHAPE, QString, setShape);
    }

    READ_ENTITY_PROPERTY_TO_PROPERTIES(PROP_MARKETPLACE_ID, QString, setMarketplaceID);
    READ_ENTITY_PROPERTY_TO_PROPERTIES(PROP_NAME, QString, setName);
    READ_ENTITY_PROPERTY_TO_PROPERTIES(PROP_COLLISION_SOUND_URL, QString, setCollisionSoundURL);
    READ_ENTITY_PROPERTY_TO_PROPERTIES(PROP_ACTION_DATA, QByteArray, setActionData);
    READ_ENTITY_PROPERTY_TO_PROPERTIES(PROP_ALPHA, float, setAlpha);

    return valid;
}


// NOTE: This version will only encode the portion of the edit message immediately following the
// header it does not include the send times and sequence number because that is handled by the
// edit packet sender...
bool EntityItemProperties::encodeEraseEntityMessage(const EntityItemID& entityItemID, QByteArray& buffer) {

    char* copyAt = buffer.data();
    uint16_t numberOfIds = 1; // only one entity ID in this message

    int outputLength = 0;

    if (buffer.size() < (int) (sizeof(numberOfIds) + NUM_BYTES_RFC4122_UUID)) {
        qCDebug(entities) << "ERROR - encodeEraseEntityMessage() called with buffer that is too small!";
        return false;
    }

    memcpy(copyAt, &numberOfIds, sizeof(numberOfIds));
    copyAt += sizeof(numberOfIds);
    outputLength = sizeof(numberOfIds);

    memcpy(copyAt, entityItemID.toRfc4122().constData(), NUM_BYTES_RFC4122_UUID);
    copyAt += NUM_BYTES_RFC4122_UUID;
    outputLength += NUM_BYTES_RFC4122_UUID;

    buffer.resize(outputLength);

    return true;
}

void EntityItemProperties::markAllChanged() {
    _simulationOwnerChanged = true;
    _positionChanged = true;
    _dimensionsChanged = true;
    _rotationChanged = true;
    _densityChanged = true;
    _velocityChanged = true;
    _gravityChanged = true;
    _accelerationChanged = true;
    _dampingChanged = true;
    _restitutionChanged = true;
    _frictionChanged = true;
    _lifetimeChanged = true;
    _userDataChanged = true;
    _scriptChanged = true;
    _scriptTimestampChanged = true;
    _collisionSoundURLChanged = true;
    _registrationPointChanged = true;
    _angularVelocityChanged = true;
    _angularDampingChanged = true;
    _nameChanged = true;
    _visibleChanged = true;
    _colorChanged = true;
    _alphaChanged = true;
    _modelURLChanged = true;
    _compoundShapeURLChanged = true;
    _localRenderAlphaChanged = true;
    _isSpotlightChanged = true;
    _collisionlessChanged = true;
    _collisionMaskChanged = true;
    _dynamicChanged = true;

    _intensityChanged = true;
    _falloffRadiusChanged = true;
    _exponentChanged = true;
    _cutoffChanged = true;
    _lockedChanged = true;
    _texturesChanged = true;

    _textChanged = true;
    _lineHeightChanged = true;
    _textColorChanged = true;
    _backgroundColorChanged = true;
    _shapeTypeChanged = true;

    _isEmittingChanged = true;
    _maxParticlesChanged = true;
    _lifespanChanged = true;
    _emitRateChanged = true;
    _emitSpeedChanged = true;
    _speedSpreadChanged = true;
    _emitOrientationChanged = true;
    _emitDimensionsChanged = true;
    _emitRadiusStartChanged = true;
    _polarStartChanged = true;
    _polarFinishChanged = true;
    _azimuthStartChanged = true;
    _azimuthFinishChanged = true;
    _emitAccelerationChanged = true;
    _accelerationSpreadChanged = true;
    _particleRadiusChanged = true;
    _radiusSpreadChanged = true;
    _colorSpreadChanged = true;
    _alphaSpreadChanged = true;

    // Only mark the following as changed if their values are specified in the properties when the particle is created. If their
    // values are specified then they are marked as changed in getChangedProperties().
    //_radiusStartChanged = true;
    //_radiusFinishChanged = true;
    //_colorStartChanged = true;
    //_colorFinishChanged = true;
    //_alphaStartChanged = true;
    //_alphaFinishChanged = true;

    _marketplaceIDChanged = true;

    _keyLight.markAllChanged();

    _backgroundModeChanged = true;

    _animation.markAllChanged();
    _skybox.markAllChanged();
    _stage.markAllChanged();

    _sourceUrlChanged = true;
    _voxelVolumeSizeChanged = true;
    _voxelDataChanged = true;
    _voxelSurfaceStyleChanged = true;

    _lineWidthChanged = true;
    _linePointsChanged = true;

    _hrefChanged = true;
    _descriptionChanged = true;
    _faceCameraChanged = true;
    _actionDataChanged = true;

    _normalsChanged = true;
    _strokeWidthsChanged = true;

    _xTextureURLChanged = true;
    _yTextureURLChanged = true;
    _zTextureURLChanged = true;

    _xNNeighborIDChanged = true;
    _yNNeighborIDChanged = true;
    _zNNeighborIDChanged = true;

    _xPNeighborIDChanged = true;
    _yPNeighborIDChanged = true;
    _zPNeighborIDChanged = true;

    _parentIDChanged = true;
    _parentJointIndexChanged = true;

    _jointRotationsSetChanged = true;
    _jointRotationsChanged = true;
    _jointTranslationsSetChanged = true;
    _jointTranslationsChanged = true;

    _queryAACubeChanged = true;

    _flyingAllowedChanged = true;
    _ghostingAllowedChanged = true;

    _clientOnlyChanged = true;
    _owningAvatarIDChanged = true;

    _dpiChanged = true;
}

// The minimum bounding box for the entity.
AABox EntityItemProperties::getAABox() const {

    // _position represents the position of the registration point.
    glm::vec3 registrationRemainder = glm::vec3(1.0f, 1.0f, 1.0f) - _registrationPoint;

    glm::vec3 unrotatedMinRelativeToEntity = - (_dimensions * _registrationPoint);
    glm::vec3 unrotatedMaxRelativeToEntity = _dimensions * registrationRemainder;
    Extents unrotatedExtentsRelativeToRegistrationPoint = { unrotatedMinRelativeToEntity, unrotatedMaxRelativeToEntity };
    Extents rotatedExtentsRelativeToRegistrationPoint = unrotatedExtentsRelativeToRegistrationPoint.getRotated(_rotation);

    // shift the extents to be relative to the position/registration point
    rotatedExtentsRelativeToRegistrationPoint.shiftBy(_position);

    return AABox(rotatedExtentsRelativeToRegistrationPoint);
}

bool EntityItemProperties::hasTerseUpdateChanges() const {
    // a TerseUpdate includes the transform and its derivatives
    return _positionChanged || _velocityChanged || _rotationChanged || _angularVelocityChanged || _accelerationChanged;
}

bool EntityItemProperties::hasMiscPhysicsChanges() const {
    return _gravityChanged || _dimensionsChanged || _densityChanged || _frictionChanged
        || _restitutionChanged || _dampingChanged || _angularDampingChanged || _registrationPointChanged ||
        _compoundShapeURLChanged || _dynamicChanged || _collisionlessChanged || _collisionMaskChanged;
}

void EntityItemProperties::clearSimulationOwner() {
    _simulationOwner.clear();
    _simulationOwnerChanged = true;
}

void EntityItemProperties::setSimulationOwner(const QUuid& id, uint8_t priority) {
    if (!_simulationOwner.matchesValidID(id) || _simulationOwner.getPriority() != priority) {
        _simulationOwner.set(id, priority);
        _simulationOwnerChanged = true;
    }
}

void EntityItemProperties::setSimulationOwner(const QByteArray& data) {
    if (_simulationOwner.fromByteArray(data)) {
        _simulationOwnerChanged = true;
    }
}

QList<QString> EntityItemProperties::listChangedProperties() {
    QList<QString> out;
    if (containsPositionChange()) {
        out += "position";
    }
    if (dimensionsChanged()) {
        out += "dimensions";
    }
    if (velocityChanged()) {
        out += "velocity";
    }
    if (nameChanged()) {
        out += "name";
    }
    if (visibleChanged()) {
        out += "visible";
    }
    if (rotationChanged()) {
        out += "rotation";
    }
    if (densityChanged()) {
        out += "density";
    }
    if (gravityChanged()) {
        out += "gravity";
    }
    if (accelerationChanged()) {
        out += "acceleration";
    }
    if (dampingChanged()) {
        out += "damping";
    }
    if (restitutionChanged()) {
        out += "restitution";
    }
    if (frictionChanged()) {
        out += "friction";
    }
    if (lifetimeChanged()) {
        out += "lifetime";
    }
    if (scriptChanged()) {
        out += "script";
    }
    if (scriptTimestampChanged()) {
        out += "scriptTimestamp";
    }
    if (collisionSoundURLChanged()) {
        out += "collisionSoundURL";
    }
    if (colorChanged()) {
        out += "color";
    }
    if (colorSpreadChanged()) {
        out += "colorSpread";
    }
    if (colorStartChanged()) {
        out += "colorStart";
    }
    if (colorFinishChanged()) {
        out += "colorFinish";
    }
    if (alphaChanged()) {
        out += "alpha";
    }
    if (alphaSpreadChanged()) {
        out += "alphaSpread";
    }
    if (alphaStartChanged()) {
        out += "alphaStart";
    }
    if (alphaFinishChanged()) {
        out += "alphaFinish";
    }
    if (emitterShouldTrailChanged()) {
        out += "emitterShouldTrail";
    }
    if (modelURLChanged()) {
        out += "modelURL";
    }
    if (compoundShapeURLChanged()) {
        out += "compoundShapeURL";
    }
    if (registrationPointChanged()) {
        out += "registrationPoint";
    }
    if (angularVelocityChanged()) {
        out += "angularVelocity";
    }
    if (angularDampingChanged()) {
        out += "angularDamping";
    }
    if (collisionlessChanged()) {
        out += "collisionless";
    }
    if (collisionMaskChanged()) {
        out += "collisionMask";
    }
    if (dynamicChanged()) {
        out += "dynamic";
    }
    if (isSpotlightChanged()) {
        out += "isSpotlight";
    }
    if (intensityChanged()) {
        out += "intensity";
    }
    if (falloffRadiusChanged()) {
        out += "falloffRadius";
    }
    if (exponentChanged()) {
        out += "exponent";
    }
    if (cutoffChanged()) {
        out += "cutoff";
    }
    if (lockedChanged()) {
        out += "locked";
    }
    if (texturesChanged()) {
        out += "textures";
    }
    if (userDataChanged()) {
        out += "userData";
    }
    if (simulationOwnerChanged()) {
        out += "simulationOwner";
    }
    if (textChanged()) {
        out += "text";
    }
    if (lineHeightChanged()) {
        out += "lineHeight";
    }
    if (textColorChanged()) {
        out += "textColor";
    }
    if (backgroundColorChanged()) {
        out += "backgroundColor";
    }
    if (shapeTypeChanged()) {
        out += "shapeType";
    }
    if (maxParticlesChanged()) {
        out += "maxParticles";
    }
    if (lifespanChanged()) {
        out += "lifespan";
    }
    if (isEmittingChanged()) {
        out += "isEmitting";
    }
    if (emitRateChanged()) {
        out += "emitRate";
    }
    if (emitSpeedChanged()) {
        out += "emitSpeed";
    }
    if (speedSpreadChanged()) {
        out += "speedSpread";
    }
    if (emitOrientationChanged()) {
        out += "emitOrientation";
    }
    if (emitDimensionsChanged()) {
        out += "emitDimensions";
    }
    if (emitRadiusStartChanged()) {
        out += "emitRadiusStart";
    }
    if (polarStartChanged()) {
        out += "polarStart";
    }
    if (polarFinishChanged()) {
        out += "polarFinish";
    }
    if (azimuthStartChanged()) {
        out += "azimuthStart";
    }
    if (azimuthFinishChanged()) {
        out += "azimuthFinish";
    }
    if (emitAccelerationChanged()) {
        out += "emitAcceleration";
    }
    if (accelerationSpreadChanged()) {
        out += "accelerationSpread";
    }
    if (particleRadiusChanged()) {
        out += "particleRadius";
    }
    if (radiusSpreadChanged()) {
        out += "radiusSpread";
    }
    if (radiusStartChanged()) {
        out += "radiusStart";
    }
    if (radiusFinishChanged()) {
        out += "radiusFinish";
    }
    if (marketplaceIDChanged()) {
        out += "marketplaceID";
    }
    if (backgroundModeChanged()) {
        out += "backgroundMode";
    }
    if (voxelVolumeSizeChanged()) {
        out += "voxelVolumeSize";
    }
    if (voxelDataChanged()) {
        out += "voxelData";
    }
    if (voxelSurfaceStyleChanged()) {
        out += "voxelSurfaceStyle";
    }
    if (hrefChanged()) {
        out += "href";
    }
    if (descriptionChanged()) {
        out += "description";
    }
    if (actionDataChanged()) {
        out += "actionData";
    }
    if (xTextureURLChanged()) {
        out += "xTextureURL";
    }
    if (yTextureURLChanged()) {
        out += "yTextureURL";
    }
    if (zTextureURLChanged()) {
        out += "zTextureURL";
    }
    if (xNNeighborIDChanged()) {
        out += "xNNeighborID";
    }
    if (yNNeighborIDChanged()) {
        out += "yNNeighborID";
    }
    if (zNNeighborIDChanged()) {
        out += "zNNeighborID";
    }
    if (xPNeighborIDChanged()) {
        out += "xPNeighborID";
    }
    if (yPNeighborIDChanged()) {
        out += "yPNeighborID";
    }
    if (zPNeighborIDChanged()) {
        out += "zPNeighborID";
    }
    if (parentIDChanged()) {
        out += "parentID";
    }
    if (parentJointIndexChanged()) {
        out += "parentJointIndex";
    }
    if (jointRotationsSetChanged()) {
        out += "jointRotationsSet";
    }
    if (jointRotationsChanged()) {
        out += "jointRotations";
    }
    if (jointTranslationsSetChanged()) {
        out += "jointTranslationsSet";
    }
    if (jointTranslationsChanged()) {
        out += "jointTranslations";
    }
    if (queryAACubeChanged()) {
        out += "queryAACube";
    }

    if (clientOnlyChanged()) {
        out += "clientOnly";
    }
    if (owningAvatarIDChanged()) {
        out += "owningAvatarID";
    }

    if (flyingAllowedChanged()) {
        out += "flyingAllowed";
    }
    if (ghostingAllowedChanged()) {
        out += "ghostingAllowed";
    }

    if (dpiChanged()) {
        out += "dpi";
    }

    if (shapeChanged()) {
        out += "shape";
    }

    getAnimation().listChangedProperties(out);
    getKeyLight().listChangedProperties(out);
    getSkybox().listChangedProperties(out);
    getStage().listChangedProperties(out);

    return out;
}

bool EntityItemProperties::parentDependentPropertyChanged() const {
    return localPositionChanged() || positionChanged() ||
        localRotationChanged() || rotationChanged() ||
        localVelocityChanged() || localAngularVelocityChanged();
}

bool EntityItemProperties::parentRelatedPropertyChanged() const {
    return parentDependentPropertyChanged() || parentIDChanged() || parentJointIndexChanged();
}<|MERGE_RESOLUTION|>--- conflicted
+++ resolved
@@ -582,17 +582,6 @@
 
     // Rendering info
     if (!skipDefaults) {
-<<<<<<< HEAD
-        /*
-        renderInfo.setProperty("verticesCount", QScriptValue(randIntInRange(6, 1000)));
-        renderInfo.setProperty("texturesCount", QScriptValue(randIntInRange(0, 10)));
-        renderInfo.setProperty("texturesSize", QScriptValue(randIntInRange(0, 2048)));
-        renderInfo.setProperty("hasTransparent", QScriptValue(randIntInRange(0, 1)));
-        renderInfo.setProperty("drawCalls", QScriptValue(randIntInRange(10, 5000)));
-        */
-
-        QScriptValue renderInfo = engine->newObject();
-=======
         QScriptValue renderInfo = engine->newObject();
 
         // currently only supported by models
@@ -603,7 +592,6 @@
             renderInfo.setProperty("drawCalls", getRenderInfoDrawCalls());
         }
 
->>>>>>> a96de7ff
         if (_type == EntityTypes::Model || _type == EntityTypes::PolyLine || _type == EntityTypes::ParticleEffect) {
             renderInfo.setProperty("texturesCount", QScriptValue(_textureNames.count()));
         }
