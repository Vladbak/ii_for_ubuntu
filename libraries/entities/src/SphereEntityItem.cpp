//
//  SphereEntityItem.cpp
//  libraries/entities/src
//
//  Created by Brad Hefta-Gaub on 12/4/13.
//  Copyright 2013 High Fidelity, Inc.
//
//  Distributed under the Apache License, Version 2.0.
//  See the accompanying file LICENSE or http://www.apache.org/licenses/LICENSE-2.0.html
//


#include <glm/gtx/transform.hpp>

#include <QDebug>

#include <ByteCountCoding.h>
#include <GeometryUtil.h>

#include "EntityTree.h"
#include "EntityTreeElement.h"
#include "SphereEntityItem.h"


EntityItem* SphereEntityItem::factory(const EntityItemID& entityID, const EntityItemProperties& properties) {
    return new SphereEntityItem(entityID, properties);
}

// our non-pure virtual subclass for now...
SphereEntityItem::SphereEntityItem(const EntityItemID& entityItemID, const EntityItemProperties& properties) :
        EntityItem(entityItemID, properties) 
{ 
    _type = EntityTypes::Sphere;
    setProperties(properties, true);
}

EntityItemProperties SphereEntityItem::getProperties() const {
    EntityItemProperties properties = EntityItem::getProperties(); // get the properties from our base class
    properties.setColor(getXColor());
    return properties;
}

bool SphereEntityItem::setProperties(const EntityItemProperties& properties, bool forceCopy) {
    bool somethingChanged = EntityItem::setProperties(properties, forceCopy); // set the properties in our base class

    SET_ENTITY_PROPERTY_FROM_PROPERTIES(color, setColor);

    if (somethingChanged) {
        bool wantDebug = false;
        if (wantDebug) {
            uint64_t now = usecTimestampNow();
            int elapsed = now - getLastEdited();
            qDebug() << "SphereEntityItem::setProperties() AFTER update... edited AGO=" << elapsed <<
                    "now=" << now << " getLastEdited()=" << getLastEdited();
        }
        setLastEdited(properties.getLastEdited());
    }
    return somethingChanged;
}

int SphereEntityItem::readEntitySubclassDataFromBuffer(const unsigned char* data, int bytesLeftToRead, 
                                                ReadBitstreamToTreeParams& args,
                                                EntityPropertyFlags& propertyFlags, bool overwriteLocalData) {

    int bytesRead = 0;
    const unsigned char* dataAt = data;

    READ_ENTITY_PROPERTY_COLOR(PROP_COLOR, _color);

    return bytesRead;
}


// TODO: eventually only include properties changed since the params.lastViewFrustumSent time
EntityPropertyFlags SphereEntityItem::getEntityProperties(EncodeBitstreamParams& params) const {
    EntityPropertyFlags requestedProperties = EntityItem::getEntityProperties(params);
    requestedProperties += PROP_COLOR;
    return requestedProperties;
}

void SphereEntityItem::appendSubclassData(OctreePacketData* packetData, EncodeBitstreamParams& params, 
                                    EntityTreeElementExtraEncodeData* modelTreeElementExtraEncodeData,
                                    EntityPropertyFlags& requestedProperties,
                                    EntityPropertyFlags& propertyFlags,
                                    EntityPropertyFlags& propertiesDidntFit,
                                    int& propertyCount, 
                                    OctreeElement::AppendState& appendState) const { 

    bool successPropertyFits = true;
    APPEND_ENTITY_PROPERTY(PROP_COLOR, appendColor, getColor());
}

void SphereEntityItem::recalculateCollisionShape() {
    _sphereShape.setTranslation(getCenterInMeters());
    glm::vec3 dimensionsInMeters = getDimensionsInMeters();
    float largestDiameter = glm::max(dimensionsInMeters.x, dimensionsInMeters.y, dimensionsInMeters.z);
    _sphereShape.setRadius(largestDiameter / 2.0f);
}

bool SphereEntityItem::findDetailedRayIntersection(const glm::vec3& origin, const glm::vec3& direction,
                     bool& keepSearching, OctreeElement*& element, float& distance, BoxFace& face, 
<<<<<<< HEAD
                     void** intersectedObject) const {
    // determine the ray in the frame of the entity transformed from a unit sphere
    glm::mat4 translation = glm::translate(getPosition());
    glm::mat4 rotation = glm::mat4_cast(getRotation());
    glm::mat4 scale = glm::scale(getDimensions());
    glm::mat4 registration = glm::translate(glm::vec3(0.5f, 0.5f, 0.5f) - getRegistrationPoint());
    glm::mat4 entityToWorldMatrix = translation * rotation * scale * registration;
    glm::mat4 worldToEntityMatrix = glm::inverse(entityToWorldMatrix);
    glm::vec3 entityFrameOrigin = glm::vec3(worldToEntityMatrix * glm::vec4(origin, 1.0f));
    glm::vec3 entityFrameDirection = glm::normalize(glm::vec3(worldToEntityMatrix * glm::vec4(direction, 1.0f)));

    float localDistance;
    // NOTE: unit sphere has center of 0,0,0 and radius of 0.5
    if (findRaySphereIntersection(entityFrameOrigin, entityFrameDirection, glm::vec3(0.0f), 0.5f, localDistance)) {
        // determine where on the unit sphere the hit point occured
        glm::vec3 entityFrameHitAt = entityFrameOrigin + (entityFrameDirection * localDistance);
        // then translate back to work coordinates
        glm::vec3 hitAt = glm::vec3(entityToWorldMatrix * glm::vec4(entityFrameHitAt, 1.0f));
        distance = glm::distance(origin,hitAt);
=======
                     void** intersectedObject, bool precisionPicking) const {
                     
    // NOTE: origin and direction are in tree units. But our _sphereShape is in meters, so we need to
    // do a little math to make these match each other.
    RayIntersectionInfo rayInfo;
    rayInfo._rayStart = origin * (float)TREE_SCALE;
    rayInfo._rayDirection = direction;

    // TODO: Note this is really doing ray intersections against a sphere, which is fine except in cases
    // where our dimensions actually make us an ellipsoid. But we'll live with this for now until we
    // get a more full fledged physics library
    if (_sphereShape.findRayIntersection(rayInfo)) {
        distance = rayInfo._hitDistance / (float)TREE_SCALE;
>>>>>>> 60c2a892
        return true;
    }
    return false;                
}


<|MERGE_RESOLUTION|>--- conflicted
+++ resolved
@@ -99,8 +99,7 @@
 
 bool SphereEntityItem::findDetailedRayIntersection(const glm::vec3& origin, const glm::vec3& direction,
                      bool& keepSearching, OctreeElement*& element, float& distance, BoxFace& face, 
-<<<<<<< HEAD
-                     void** intersectedObject) const {
+                     void** intersectedObject, bool precisionPicking) const {
     // determine the ray in the frame of the entity transformed from a unit sphere
     glm::mat4 translation = glm::translate(getPosition());
     glm::mat4 rotation = glm::mat4_cast(getRotation());
@@ -119,21 +118,6 @@
         // then translate back to work coordinates
         glm::vec3 hitAt = glm::vec3(entityToWorldMatrix * glm::vec4(entityFrameHitAt, 1.0f));
         distance = glm::distance(origin,hitAt);
-=======
-                     void** intersectedObject, bool precisionPicking) const {
-                     
-    // NOTE: origin and direction are in tree units. But our _sphereShape is in meters, so we need to
-    // do a little math to make these match each other.
-    RayIntersectionInfo rayInfo;
-    rayInfo._rayStart = origin * (float)TREE_SCALE;
-    rayInfo._rayDirection = direction;
-
-    // TODO: Note this is really doing ray intersections against a sphere, which is fine except in cases
-    // where our dimensions actually make us an ellipsoid. But we'll live with this for now until we
-    // get a more full fledged physics library
-    if (_sphereShape.findRayIntersection(rayInfo)) {
-        distance = rayInfo._hitDistance / (float)TREE_SCALE;
->>>>>>> 60c2a892
         return true;
     }
     return false;                
