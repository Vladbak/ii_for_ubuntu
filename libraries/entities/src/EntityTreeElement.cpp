//
//  EntityTreeElement.cpp
//  libraries/entities/src
//
//  Created by Brad Hefta-Gaub on 12/4/13.
//  Copyright 2013 High Fidelity, Inc.
//
//  Distributed under the Apache License, Version 2.0.
//  See the accompanying file LICENSE or http://www.apache.org/licenses/LICENSE-2.0.html
//

#include <glm/gtx/transform.hpp>

#include <FBXReader.h>
#include <GeometryUtil.h>

#include "EntityTree.h"
#include "EntitiesLogging.h"
#include "EntityTreeElement.h"

EntityTreeElement::EntityTreeElement(unsigned char* octalCode) : OctreeElement(), _entityItems(NULL) {
    init(octalCode);
};

EntityTreeElement::~EntityTreeElement() {
    _octreeMemoryUsage -= sizeof(EntityTreeElement);
}

// This will be called primarily on addChildAt(), which means we're adding a child of our
// own type to our own tree. This means we should initialize that child with any tree and type
// specific settings that our children must have.
OctreeElementPointer EntityTreeElement::createNewElement(unsigned char* octalCode) {
    EntityTreeElementPointer newChild =
        EntityTreeElementPointer(new EntityTreeElement(octalCode),
                                 // This is a little bit horrible, but I haven't found a better way.  The OctreeElement
                                 // destructor used to call notifyDeleteHooks(), which calls zero or more of
                                 //   OctreeElementDeleteHook::elementDeleted
                                 // which (now) expects an OctreeElementPointer argument.  The destructor doesn't have
                                 // access to the shared pointer (which has had its reference count drop to zero,
                                 // or the destructor wouldn't have been called).  The destructor also can't
                                 // make a new shared pointer -- shared_from_this() is forbidden in a destructor, and
                                 // using OctreeElementPointer(this) also fails.  So, I've installed a custom deleter:
                                 [=](EntityTreeElement* dyingElement) {
                                     // make a new shared pointer with a reference count of 1 (and no custom deleter)
                                     EntityTreeElementPointer tmpSharedPointer(dyingElement);
                                     // call notifyDeleteHooks which will use shared_from_this() to get this same
                                     // shared pointer, for use with the elementDeleted calls.
                                     dyingElement->notifyDeleteHooks();
                                     // And now tmpSharedPointer's reference count drops to zero and the
                                     // normal destructors are called.
                                 });
    newChild->setTree(_myTree);
    return newChild;
}



void EntityTreeElement::init(unsigned char* octalCode) {
    OctreeElement::init(octalCode);
    _octreeMemoryUsage += sizeof(EntityTreeElement);
}

OctreeElementPointer EntityTreeElement::addChildAtIndex(int index) {
    OctreeElementPointer newElement = OctreeElement::addChildAtIndex(index);
    std::static_pointer_cast<EntityTreeElement>(newElement)->setTree(_myTree);
    return newElement;
}

void EntityTreeElement::debugExtraEncodeData(EncodeBitstreamParams& params) const {
    qCDebug(entities) << "EntityTreeElement::debugExtraEncodeData()... ";
    qCDebug(entities) << "    element:" << _cube;

    OctreeElementExtraEncodeData* extraEncodeData = params.extraEncodeData;
    assert(extraEncodeData); // EntityTrees always require extra encode data on their encoding passes

    if (extraEncodeData->contains(this)) {
        EntityTreeElementExtraEncodeData* entityTreeElementExtraEncodeData
            = static_cast<EntityTreeElementExtraEncodeData*>(extraEncodeData->value(this));
        qCDebug(entities) << "    encode data:" << entityTreeElementExtraEncodeData;
    } else {
        qCDebug(entities) << "    encode data: MISSING!!";
    }
}

void EntityTreeElement::initializeExtraEncodeData(EncodeBitstreamParams& params) {
    OctreeElementExtraEncodeData* extraEncodeData = params.extraEncodeData;
    assert(extraEncodeData); // EntityTrees always require extra encode data on their encoding passes
    // Check to see if this element yet has encode data... if it doesn't create it
    if (!extraEncodeData->contains(this)) {
        EntityTreeElementExtraEncodeData* entityTreeElementExtraEncodeData = new EntityTreeElementExtraEncodeData();
        entityTreeElementExtraEncodeData->elementCompleted = (_entityItems.size() == 0);
        for (int i = 0; i < NUMBER_OF_CHILDREN; i++) {
            EntityTreeElementPointer child = getChildAtIndex(i);
            if (!child) {
                entityTreeElementExtraEncodeData->childCompleted[i] = true; // if no child exists, it is completed
            } else {
                if (child->hasEntities()) {
                    entityTreeElementExtraEncodeData->childCompleted[i] = false; // HAS ENTITIES NEEDS ENCODING
                } else {
                    entityTreeElementExtraEncodeData->childCompleted[i] = true; // child doesn't have enities, it is completed
                }
            }
        }
        forEachEntity([&](EntityItemPointer entity) {
            entityTreeElementExtraEncodeData->entities.insert(entity->getEntityItemID(), entity->getEntityProperties(params));
        });
        
        // TODO: some of these inserts might be redundant!!!
        extraEncodeData->insert(this, entityTreeElementExtraEncodeData);
    }
}

bool EntityTreeElement::shouldIncludeChildData(int childIndex, EncodeBitstreamParams& params) const {
    OctreeElementExtraEncodeData* extraEncodeData = params.extraEncodeData;
    assert(extraEncodeData); // EntityTrees always require extra encode data on their encoding passes

    if (extraEncodeData->contains(this)) {
        EntityTreeElementExtraEncodeData* entityTreeElementExtraEncodeData 
                        = static_cast<EntityTreeElementExtraEncodeData*>(extraEncodeData->value(this));
                        
        bool childCompleted = entityTreeElementExtraEncodeData->childCompleted[childIndex];
        
        // If we haven't completely sent the child yet, then we should include it
        return !childCompleted;
    }
    
    // I'm not sure this should ever happen, since we should have the extra encode data if we're considering
    // the child data for this element
    assert(false);
    return false;
}

bool EntityTreeElement::shouldRecurseChildTree(int childIndex, EncodeBitstreamParams& params) const { 
    EntityTreeElementPointer childElement = getChildAtIndex(childIndex);
    if (childElement->alreadyFullyEncoded(params)) {
        return false;
    }
    
    return true; // if we don't know otherwise than recurse!
}

bool EntityTreeElement::alreadyFullyEncoded(EncodeBitstreamParams& params) const { 
    OctreeElementExtraEncodeData* extraEncodeData = params.extraEncodeData;
    assert(extraEncodeData); // EntityTrees always require extra encode data on their encoding passes

    if (extraEncodeData->contains(this)) {
        EntityTreeElementExtraEncodeData* entityTreeElementExtraEncodeData 
                        = static_cast<EntityTreeElementExtraEncodeData*>(extraEncodeData->value(this));

        // If we know that ALL subtrees below us have already been recursed, then we don't 
        // need to recurse this child.
        return entityTreeElementExtraEncodeData->subtreeCompleted;
    }
    return false;
}

void EntityTreeElement::updateEncodedData(int childIndex, AppendState childAppendState, EncodeBitstreamParams& params) const {
    OctreeElementExtraEncodeData* extraEncodeData = params.extraEncodeData;
    assert(extraEncodeData); // EntityTrees always require extra encode data on their encoding passes
    if (extraEncodeData->contains(this)) {
        EntityTreeElementExtraEncodeData* entityTreeElementExtraEncodeData 
                        = static_cast<EntityTreeElementExtraEncodeData*>(extraEncodeData->value(this));

        if (childAppendState == OctreeElement::COMPLETED) {
            entityTreeElementExtraEncodeData->childCompleted[childIndex] = true;
        }
    } else {
        assert(false); // this shouldn't happen!
    }
}




void EntityTreeElement::elementEncodeComplete(EncodeBitstreamParams& params, OctreeElementBag* bag) const {
    const bool wantDebug = false;
    
    if (wantDebug) {
        qCDebug(entities) << "EntityTreeElement::elementEncodeComplete() element:" << _cube;
    }

    OctreeElementExtraEncodeData* extraEncodeData = params.extraEncodeData;
    assert(extraEncodeData); // EntityTrees always require extra encode data on their encoding passes
    assert(extraEncodeData->contains(this));

    EntityTreeElementExtraEncodeData* thisExtraEncodeData
                = static_cast<EntityTreeElementExtraEncodeData*>(extraEncodeData->value(this));

    // Note: this will be called when OUR element has finished running through encodeTreeBitstreamRecursion()
    // which means, it's possible that our parent element hasn't finished encoding OUR data... so
    // in this case, our children may be complete, and we should clean up their encode data...
    // but not necessarily cleanup our own encode data...
    //
    // If we're really complete here's what must be true...
    //    1) our own data must be complete
    //    2) the data for all our immediate children must be complete.
    // However, the following might also be the case...
    //    1) it's ok for our child trees to not yet be fully encoded/complete...
    //       SO LONG AS... the our child's node is in the bag ready for encoding

    bool someChildTreeNotComplete = false;
    for (int i = 0; i < NUMBER_OF_CHILDREN; i++) {
        EntityTreeElementPointer childElement = getChildAtIndex(i);
        if (childElement) {

            // why would this ever fail???
            // If we've encoding this element before... but we're coming back a second time in an attempt to
            // encoud our parent... this might happen.
            if (extraEncodeData->contains(childElement.get())) {
                EntityTreeElementExtraEncodeData* childExtraEncodeData 
                    = static_cast<EntityTreeElementExtraEncodeData*>(extraEncodeData->value(childElement.get()));

                if (wantDebug) {
                    qCDebug(entities) << "checking child: " << childElement->_cube;
                    qCDebug(entities) << "    childElement->isLeaf():" << childElement->isLeaf();
                    qCDebug(entities) << "    childExtraEncodeData->elementCompleted:" << childExtraEncodeData->elementCompleted;
                    qCDebug(entities) << "    childExtraEncodeData->subtreeCompleted:" << childExtraEncodeData->subtreeCompleted;
                }
                
                if (childElement->isLeaf() && childExtraEncodeData->elementCompleted) {
                    if (wantDebug) {
                        qCDebug(entities) << "    CHILD IS LEAF -- AND CHILD ELEMENT DATA COMPLETED!!!";
                    }
                    childExtraEncodeData->subtreeCompleted = true;
                }

                if (!childExtraEncodeData->elementCompleted || !childExtraEncodeData->subtreeCompleted) {
                    someChildTreeNotComplete = true;
                }
            }
        }
    }

    if (wantDebug) {
        qCDebug(entities) << "for this element: " << _cube;
        qCDebug(entities) << "    WAS elementCompleted:" << thisExtraEncodeData->elementCompleted;
        qCDebug(entities) << "    WAS subtreeCompleted:" << thisExtraEncodeData->subtreeCompleted;
    }
    
    thisExtraEncodeData->subtreeCompleted = !someChildTreeNotComplete;

    if (wantDebug) {
        qCDebug(entities) << "    NOW elementCompleted:" << thisExtraEncodeData->elementCompleted;
        qCDebug(entities) << "    NOW subtreeCompleted:" << thisExtraEncodeData->subtreeCompleted;
    
        if (thisExtraEncodeData->subtreeCompleted) {
            qCDebug(entities) << "    YEAH!!!!! >>>>>>>>>>>>>> NOW subtreeCompleted:" << thisExtraEncodeData->subtreeCompleted;
        }
    }
}

OctreeElement::AppendState EntityTreeElement::appendElementData(OctreePacketData* packetData, 
                                                                    EncodeBitstreamParams& params) const {

    OctreeElement::AppendState appendElementState = OctreeElement::COMPLETED; // assume the best...
    
    // first, check the params.extraEncodeData to see if there's any partial re-encode data for this element
    OctreeElementExtraEncodeData* extraEncodeData = params.extraEncodeData;
    EntityTreeElementExtraEncodeData* entityTreeElementExtraEncodeData = NULL;
    bool hadElementExtraData = false;
    if (extraEncodeData && extraEncodeData->contains(this)) {
        entityTreeElementExtraEncodeData =
            static_cast<EntityTreeElementExtraEncodeData*>(extraEncodeData->value(this));
        hadElementExtraData = true;
    } else {
        // if there wasn't one already, then create one
        entityTreeElementExtraEncodeData = new EntityTreeElementExtraEncodeData();
        entityTreeElementExtraEncodeData->elementCompleted = !hasContent();

        for (int i = 0; i < NUMBER_OF_CHILDREN; i++) {
            EntityTreeElementPointer child = getChildAtIndex(i);
            if (!child) {
                entityTreeElementExtraEncodeData->childCompleted[i] = true; // if no child exists, it is completed
            } else {
                if (child->hasEntities()) {
                    entityTreeElementExtraEncodeData->childCompleted[i] = false;
                } else {
                    // if the child doesn't have enities, it is completed
                    entityTreeElementExtraEncodeData->childCompleted[i] = true;
                }
            }
        }
        forEachEntity([&](EntityItemPointer entity) {
            entityTreeElementExtraEncodeData->entities.insert(entity->getEntityItemID(), entity->getEntityProperties(params));
        });
    }

    //assert(extraEncodeData);
    //assert(extraEncodeData->contains(this));
    //entityTreeElementExtraEncodeData = static_cast<EntityTreeElementExtraEncodeData*>(extraEncodeData->value(this));

    LevelDetails elementLevel = packetData->startLevel();

    // write our entities out... first determine which of the entities are in view based on our params
    uint16_t numberOfEntities = 0;
    uint16_t actualNumberOfEntities = 0;
<<<<<<< HEAD
    int numberOfEntitiesOffset = 0;
    withReadLock([&] {
        QVector<uint16_t> indexesOfEntitiesToInclude;

        // It's possible that our element has been previous completed. In this case we'll simply not include any of our
        // entities for encoding. This is needed because we encode the element data at the "parent" level, and so we 
        // need to handle the case where our sibling elements need encoding but we don't.
        if (!entityTreeElementExtraEncodeData->elementCompleted) {
            for (uint16_t i = 0; i < _entityItems.size(); i++) {
                EntityItemPointer entity = _entityItems[i];
                bool includeThisEntity = true;

                if (!params.forceSendScene && entity->getLastChangedOnServer() < params.lastViewFrustumSent) {
                    includeThisEntity = false;
                }

                if (hadElementExtraData) {
                    includeThisEntity = includeThisEntity &&
                        entityTreeElementExtraEncodeData->entities.contains(entity->getEntityItemID());
                }

                if (includeThisEntity && params.viewFrustum) {

                    // we want to use the maximum possible box for this, so that we don't have to worry about the nuance of
                    // simulation changing what's visible. consider the case where the entity contains an angular velocity
                    // the entity may not be in view and then in view a frame later, let the client side handle it's view
                    // frustum culling on rendering.
                    AACube entityCube = entity->getMaximumAACube();
                    if (params.viewFrustum->cubeInFrustum(entityCube) == ViewFrustum::OUTSIDE) {
                        includeThisEntity = false; // out of view, don't include it
                    }
                }

                if (includeThisEntity) {
                    indexesOfEntitiesToInclude << i;
                    numberOfEntities++;
=======
    QVector<uint16_t> indexesOfEntitiesToInclude;

    // It's possible that our element has been previous completed. In this case we'll simply not include any of our
    // entities for encoding. This is needed because we encode the element data at the "parent" level, and so we 
    // need to handle the case where our sibling elements need encoding but we don't.
    if (!entityTreeElementExtraEncodeData->elementCompleted) {
        for (uint16_t i = 0; i < _entityItems->size(); i++) {
            EntityItemPointer entity = (*_entityItems)[i];
            bool includeThisEntity = true;
            
            if (!params.forceSendScene && entity->getLastChangedOnServer() < params.lastViewFrustumSent) {
                includeThisEntity = false;
            }
        
            if (hadElementExtraData) {
                includeThisEntity = includeThisEntity && 
                                        entityTreeElementExtraEncodeData->entities.contains(entity->getEntityItemID());
            }
        
            if (includeThisEntity && params.viewFrustum) {
            
                // we want to use the maximum possible box for this, so that we don't have to worry about the nuance of
                // simulation changing what's visible. consider the case where the entity contains an angular velocity
                // the entity may not be in view and then in view a frame later, let the client side handle its view
                // frustum culling on rendering.
                AACube entityCube = entity->getMaximumAACube();
                if (params.viewFrustum->cubeInFrustum(entityCube) == ViewFrustum::OUTSIDE) {
                    includeThisEntity = false; // out of view, don't include it
>>>>>>> e458eb7a
                }
            }
        }

        numberOfEntitiesOffset = packetData->getUncompressedByteOffset();
        bool successAppendEntityCount = packetData->appendValue(numberOfEntities);

<<<<<<< HEAD
        if (successAppendEntityCount) {
            foreach(uint16_t i, indexesOfEntitiesToInclude) {
                EntityItemPointer entity = _entityItems[i];
                LevelDetails entityLevel = packetData->startLevel();
                OctreeElement::AppendState appendEntityState = entity->appendEntityData(packetData,
                    params, entityTreeElementExtraEncodeData);
=======
    if (successAppendEntityCount) {
        foreach (uint16_t i, indexesOfEntitiesToInclude) {
            EntityItemPointer entity = (*_entityItems)[i];
            LevelDetails entityLevel = packetData->startLevel();
            OctreeElement::AppendState appendEntityState =
                entity->appendEntityData(packetData, params, entityTreeElementExtraEncodeData);
>>>>>>> e458eb7a

                // If none of this entity data was able to be appended, then discard it
                // and don't include it in our entity count
                if (appendEntityState == OctreeElement::NONE) {
                    packetData->discardLevel(entityLevel);
                } else {
                    // If either ALL or some of it got appended, then end the level (commit it)
                    // and include the entity in our final count of entities
                    packetData->endLevel(entityLevel);
                    actualNumberOfEntities++;
                }

                // If the entity item got completely appended, then we can remove it from the extra encode data
                if (appendEntityState == OctreeElement::COMPLETED) {
                    entityTreeElementExtraEncodeData->entities.remove(entity->getEntityItemID());
                }

                // If any part of the entity items didn't fit, then the element is considered partial
                // NOTE: if the entity item didn't fit or only partially fit, then the entity item should have
                // added itself to the extra encode data.
                if (appendEntityState != OctreeElement::COMPLETED) {
                    appendElementState = OctreeElement::PARTIAL;
                }
            }
        } else {
            // we we couldn't add the entity count, then we couldn't add anything for this element and we're in a NONE state
            appendElementState = OctreeElement::NONE;
        }
    });

    // If we were provided with extraEncodeData, and we allocated and/or got entityTreeElementExtraEncodeData
    // then we need to do some additional processing, namely make sure our extraEncodeData is up to date for
    // this octree element.
    if (extraEncodeData && entityTreeElementExtraEncodeData) {

        // After processing, if we are PARTIAL or COMPLETED then we need to re-include our extra data. 
        // Only our parent can remove our extra data in these cases and only after it knows that all of its
        // children have been encoded.
        // If we weren't able to encode ANY data about ourselves, then we go ahead and remove our element data
        // since that will signal that the entire element needs to be encoded on the next attempt
        if (appendElementState == OctreeElement::NONE) {

            if (!entityTreeElementExtraEncodeData->elementCompleted && entityTreeElementExtraEncodeData->entities.size() == 0) {
                // TODO: we used to delete the extra encode data here. But changing the logic around
                // this is now a dead code branch. Clean this up!
            } else {
                // TODO: some of these inserts might be redundant!!!
                extraEncodeData->insert(this, entityTreeElementExtraEncodeData);
            }
        } else {
        
            // If we weren't previously completed, check to see if we are
            if (!entityTreeElementExtraEncodeData->elementCompleted) {
                // If all of our items have been encoded, then we are complete as an element.
                if (entityTreeElementExtraEncodeData->entities.size() == 0) {
                    entityTreeElementExtraEncodeData->elementCompleted = true;
                }
            }

            // TODO: some of these inserts might be redundant!!!
            extraEncodeData->insert(this, entityTreeElementExtraEncodeData);
        }
    }

    // Determine if no entities at all were able to fit    
    bool noEntitiesFit = (numberOfEntities > 0 && actualNumberOfEntities == 0);
    
    // If we wrote fewer entities than we expected, update the number of entities in our packet
    bool successUpdateEntityCount = true;
    if (numberOfEntities != actualNumberOfEntities) {
        successUpdateEntityCount = packetData->updatePriorBytes(numberOfEntitiesOffset,
                                            (const unsigned char*)&actualNumberOfEntities, sizeof(actualNumberOfEntities));
    }

    // If we weren't able to update our entity count, or we couldn't fit any entities, then
    // we should discard our element and return a result of NONE
    if (!successUpdateEntityCount) {
        packetData->discardLevel(elementLevel);
        appendElementState = OctreeElement::NONE;
    } else {
        if (noEntitiesFit) {
            appendElementState = OctreeElement::PARTIAL;
        }
        packetData->endLevel(elementLevel);
    }
    return appendElementState;
}

bool EntityTreeElement::containsEntityBounds(EntityItemPointer entity) const {
    return containsBounds(entity->getMaximumAACube());
}

bool EntityTreeElement::bestFitEntityBounds(EntityItemPointer entity) const {
    return bestFitBounds(entity->getMaximumAACube());
}

bool EntityTreeElement::containsBounds(const EntityItemProperties& properties) const {
    return containsBounds(properties.getMaximumAACube());
}

bool EntityTreeElement::bestFitBounds(const EntityItemProperties& properties) const {
    return bestFitBounds(properties.getMaximumAACube());
}

bool EntityTreeElement::containsBounds(const AACube& bounds) const {
    return containsBounds(bounds.getMinimumPoint(), bounds.getMaximumPoint());
}

bool EntityTreeElement::bestFitBounds(const AACube& bounds) const {
    return bestFitBounds(bounds.getMinimumPoint(), bounds.getMaximumPoint());
}

bool EntityTreeElement::containsBounds(const AABox& bounds) const {
    return containsBounds(bounds.getMinimumPoint(), bounds.getMaximumPoint());
}

bool EntityTreeElement::bestFitBounds(const AABox& bounds) const {
    return bestFitBounds(bounds.getMinimumPoint(), bounds.getMaximumPoint());
}

bool EntityTreeElement::containsBounds(const glm::vec3& minPoint, const glm::vec3& maxPoint) const {
    glm::vec3 clampedMin = glm::clamp(minPoint, (float)-HALF_TREE_SCALE, (float)HALF_TREE_SCALE);
    glm::vec3 clampedMax = glm::clamp(maxPoint, (float)-HALF_TREE_SCALE, (float)HALF_TREE_SCALE);
    return _cube.contains(clampedMin) && _cube.contains(clampedMax);
}

bool EntityTreeElement::bestFitBounds(const glm::vec3& minPoint, const glm::vec3& maxPoint) const {
    glm::vec3 clampedMin = glm::clamp(minPoint, (float)-HALF_TREE_SCALE, (float)HALF_TREE_SCALE);
    glm::vec3 clampedMax = glm::clamp(maxPoint, (float)-HALF_TREE_SCALE, (float)HALF_TREE_SCALE);

    if (_cube.contains(clampedMin) && _cube.contains(clampedMax)) {
        
        // If our child would be smaller than our smallest reasonable element, then we are the best fit.
        float childScale = _cube.getScale() / 2.0f;
        if (childScale <= SMALLEST_REASONABLE_OCTREE_ELEMENT_SCALE) {
            return true;
        }
        int childForMinimumPoint = getMyChildContainingPoint(clampedMin);
        int childForMaximumPoint = getMyChildContainingPoint(clampedMax);

        // If I contain both the minimum and maximum point, but two different children of mine
        // contain those points, then I am the best fit for that entity
        if (childForMinimumPoint != childForMaximumPoint) {
            return true;
        }
    }
    return false;
}

bool EntityTreeElement::findDetailedRayIntersection(const glm::vec3& origin, const glm::vec3& direction,
                         bool& keepSearching, OctreeElementPointer& element, float& distance, BoxFace& face,
                         void** intersectedObject, bool precisionPicking, float distanceToElementCube) {

    // only called if we do intersect our bounding cube, but find if we actually intersect with entities...
    int entityNumber = 0;
    bool somethingIntersected = false;
    forEachEntity([&](EntityItemPointer entity) {
        AABox entityBox = entity->getAABox();
        float localDistance;
        BoxFace localFace;

        // if the ray doesn't intersect with our cube, we can stop searching!
        if (!entityBox.findRayIntersection(origin, direction, localDistance, localFace)) {
            return;
        }

        // extents is the entity relative, scaled, centered extents of the entity
        glm::mat4 rotation = glm::mat4_cast(entity->getRotation());
        glm::mat4 translation = glm::translate(entity->getPosition());
        glm::mat4 entityToWorldMatrix = translation * rotation;
        glm::mat4 worldToEntityMatrix = glm::inverse(entityToWorldMatrix);

        glm::vec3 dimensions = entity->getDimensions();
        glm::vec3 registrationPoint = entity->getRegistrationPoint();
        glm::vec3 corner = -(dimensions * registrationPoint);

        AABox entityFrameBox(corner, dimensions);

        glm::vec3 entityFrameOrigin = glm::vec3(worldToEntityMatrix * glm::vec4(origin, 1.0f));
        glm::vec3 entityFrameDirection = glm::vec3(worldToEntityMatrix * glm::vec4(direction, 0.0f));

        // we can use the AABox's ray intersection by mapping our origin and direction into the entity frame
        // and testing intersection there.
        if (entityFrameBox.findRayIntersection(entityFrameOrigin, entityFrameDirection, localDistance, localFace)) {
            if (localDistance < distance) {
                // now ask the entity if we actually intersect
                if (entity->supportsDetailedRayIntersection()) {
                    if (entity->findDetailedRayIntersection(origin, direction, keepSearching, element, localDistance,
                        localFace, intersectedObject, precisionPicking)) {

                        if (localDistance < distance) {
                            distance = localDistance;
                            face = localFace;
                            *intersectedObject = (void*)entity.get();
                            somethingIntersected = true;
                        }
                    }
                } else {
                    // if the entity type doesn't support a detailed intersection, then just return the non-AABox results
                    if (localDistance < distance) {
                        distance = localDistance;
                        face = localFace;
                        *intersectedObject = (void*)entity.get();
                        somethingIntersected = true;
                    }
                }
            }
        }
        entityNumber++;
    });
    return somethingIntersected;
}

// TODO: change this to use better bounding shape for entity than sphere
bool EntityTreeElement::findSpherePenetration(const glm::vec3& center, float radius,
                                    glm::vec3& penetration, void** penetratedObject) const {
    bool result = false;
    withReadLock([&] {
        foreach(EntityItemPointer entity, _entityItems) {
            glm::vec3 entityCenter = entity->getPosition();
            float entityRadius = entity->getRadius();

            // don't penetrate yourself
            if (entityCenter == center && entityRadius == radius) {
                return;
            }

            if (findSphereSpherePenetration(center, radius, entityCenter, entityRadius, penetration)) {
                // return true on first valid entity penetration
                *penetratedObject = (void*)(entity.get());

                result = true;
                return;
            }
        }
    });
    return result;
}

EntityItemPointer EntityTreeElement::getClosestEntity(glm::vec3 position) const {
    EntityItemPointer closestEntity = NULL;
    float closestEntityDistance = FLT_MAX;
    withReadLock([&] {
        foreach(EntityItemPointer entity, _entityItems) {
            float distanceToEntity = glm::distance2(position, entity->getPosition());
            if (distanceToEntity < closestEntityDistance) {
                closestEntity = entity;
            }
        }
    });
    return closestEntity;
}

// TODO: change this to use better bounding shape for entity than sphere
void EntityTreeElement::getEntities(const glm::vec3& searchPosition, float searchRadius, QVector<EntityItemPointer>& foundEntities) const {
    float compareRadius = searchRadius * searchRadius;
    forEachEntity([&](EntityItemPointer entity) {
        // For iteration like this, avoid the use of square roots by comparing distances squared
        float distanceSquared = glm::length2(entity->getPosition() - searchPosition);
        float otherRadius = entity->getRadius();
        if (distanceSquared < (compareRadius + (otherRadius * otherRadius))) {
            foundEntities.push_back(entity);
        }
    });
}

// TODO: change this to use better bounding shape for entity than sphere
void EntityTreeElement::getEntities(const AACube& box, QVector<EntityItemPointer>& foundEntities) {
    AACube entityCube;
    forEachEntity([&](EntityItemPointer entity) {
        float radius = entity->getRadius();
        // NOTE: we actually do cube-cube collision queries here, which is sloppy but good enough for now
        // TODO: decide whether to replace entityCube-cube query with sphere-cube (requires a square root
        // but will be slightly more accurate).
        entityCube.setBox(entity->getPosition() - glm::vec3(radius), 2.0f * radius);
        if (entityCube.touches(box)) {
            foundEntities.push_back(entity);
        }
    });
}

EntityItemPointer EntityTreeElement::getEntityWithEntityItemID(const EntityItemID& id) const {
    EntityItemPointer foundEntity = NULL;
    withReadLock([&] {
        foreach(EntityItemPointer entity, _entityItems) {
            if (entity->getEntityItemID() == id) {
                foundEntity = entity;
                break;
            }
        }
    });
    return foundEntity;
}

void EntityTreeElement::cleanupEntities() {
    withWriteLock([&] {
        foreach(EntityItemPointer entity, _entityItems) {
            // NOTE: We explicitly don't delete the EntityItem here because since we only
            // access it by smart pointers, when we remove it from the _entityItems
            // we know that it will be deleted.
            //delete entity;
            entity->_element = NULL;
        }
        _entityItems.clear();
    });
}

bool EntityTreeElement::removeEntityWithEntityItemID(const EntityItemID& id) {
    bool foundEntity = false;
    withWriteLock([&] {
        uint16_t numberOfEntities = _entityItems.size();
        for (uint16_t i = 0; i < numberOfEntities; i++) {
            EntityItemPointer& entity = _entityItems[i];
            if (entity->getEntityItemID() == id) {
                foundEntity = true;
                entity->_element = NULL;
                _entityItems.removeAt(i);
                break;
            }
        }
    });
    return foundEntity;
}

bool EntityTreeElement::removeEntityItem(EntityItemPointer entity) {
    int numEntries = 0;
    withWriteLock([&] {
        numEntries = _entityItems.removeAll(entity);
    });
    if (numEntries > 0) {
        assert(entity->_element.get() == this);
        entity->_element = NULL;
        return true;
    }
    return false;
}


// Things we want to accomplish as we read these entities from the data buffer.
//
// 1) correctly update the properties of the entity
// 2) add any new entities that didn't previously exist
//
// TODO: Do we also need to do this?
//    3) mark our tree as dirty down to the path of the previous location of the entity
//    4) mark our tree as dirty down to the path of the new location of the entity
//
// Since we're potentially reading several entities, we'd prefer to do all the moving around
// and dirty path marking in one pass.
int EntityTreeElement::readElementDataFromBuffer(const unsigned char* data, int bytesLeftToRead,
            ReadBitstreamToTreeParams& args) {
    // If we're the root, but this bitstream doesn't support root elements with data, then
    // return without reading any bytes
    if (this == _myTree->getRoot().get() && args.bitstreamVersion < VERSION_ROOT_ELEMENT_HAS_DATA) {
        return 0;
    }
    
    const unsigned char* dataAt = data;
    int bytesRead = 0;
    uint16_t numberOfEntities = 0;
    int expectedBytesPerEntity = EntityItem::expectedBytes();
    
    args.elementsPerPacket++;

    if (bytesLeftToRead >= (int)sizeof(numberOfEntities)) {
        // read our entities in....
        numberOfEntities = *(uint16_t*)dataAt;

        dataAt += sizeof(numberOfEntities);
        bytesLeftToRead -= (int)sizeof(numberOfEntities);
        bytesRead += sizeof(numberOfEntities);

        if (bytesLeftToRead >= (int)(numberOfEntities * expectedBytesPerEntity)) {
            for (uint16_t i = 0; i < numberOfEntities; i++) {
                int bytesForThisEntity = 0;
                EntityItemID entityItemID;
                EntityItemPointer entityItem = NULL;

                // Old model files don't have UUIDs in them. So we don't want to try to read those IDs from the stream.
                // Since this can only happen on loading an old file, we can safely treat these as new entity cases,
                // which will correctly handle the case of creating models and letting them parse the old format.
                if (args.bitstreamVersion >= VERSION_ENTITIES_SUPPORT_SPLIT_MTU) {
                    entityItemID = EntityItemID::readEntityItemIDFromBuffer(dataAt, bytesLeftToRead);
                    entityItem = _myTree->findEntityByEntityItemID(entityItemID);
                }

                // If the item already exists in our tree, we want do the following...
                // 1) allow the existing item to read from the databuffer
                // 2) check to see if after reading the item, the containing element is still correct, fix it if needed
                //
                // TODO: Do we need to also do this?
                //    3) remember the old cube for the entity so we can mark it as dirty
                if (entityItem) {
                    QString entityScriptBefore = entityItem->getScript();
                    quint64 entityScriptTimestampBefore = entityItem->getScriptTimestamp();
                    bool bestFitBefore = bestFitEntityBounds(entityItem);
                    EntityTreeElementPointer currentContainingElement = _myTree->getContainingElement(entityItemID);

                    bytesForThisEntity = entityItem->readEntityDataFromBuffer(dataAt, bytesLeftToRead, args);
                    if (entityItem->getDirtyFlags()) {
                        _myTree->entityChanged(entityItem);
                    }
                    bool bestFitAfter = bestFitEntityBounds(entityItem);

                    if (bestFitBefore != bestFitAfter) {
                        // This is the case where the entity existed, and is in some element in our tree...
                        if (!bestFitBefore && bestFitAfter) {
                            // This is the case where the entity existed, and is in some element in our tree...
                            if (currentContainingElement.get() != this) {
                                currentContainingElement->removeEntityItem(entityItem);
                                addEntityItem(entityItem);
                                _myTree->setContainingElement(entityItemID, getThisPointer());
                            }
                        }
                    }

                    QString entityScriptAfter = entityItem->getScript();
                    quint64 entityScriptTimestampAfter = entityItem->getScriptTimestamp();
                    bool reload = entityScriptTimestampBefore != entityScriptTimestampAfter;
                    if (entityScriptBefore != entityScriptAfter || reload) {
                        _myTree->emitEntityScriptChanging(entityItemID, reload); // the entity script has changed
                    }

                } else {
                    entityItem = EntityTypes::constructEntityItem(dataAt, bytesLeftToRead, args);
                    if (entityItem) {
                        bytesForThisEntity = entityItem->readEntityDataFromBuffer(dataAt, bytesLeftToRead, args);
                        addEntityItem(entityItem); // add this new entity to this elements entities
                        entityItemID = entityItem->getEntityItemID();
                        _myTree->setContainingElement(entityItemID, getThisPointer());
                        _myTree->postAddEntity(entityItem);
                        if (entityItem->getCreated() == UNKNOWN_CREATED_TIME) {
                            entityItem->recordCreationTime();
                        }
                    }
                }
                // Move the buffer forward to read more entities
                dataAt += bytesForThisEntity;
                bytesLeftToRead -= bytesForThisEntity;
                bytesRead += bytesForThisEntity;
            }
        }
    }
    
    return bytesRead;
}

void EntityTreeElement::addEntityItem(EntityItemPointer entity) {
    assert(entity);
<<<<<<< HEAD
    assert(entity->_element == NULL);
    withWriteLock([&] {
        _entityItems.push_back(entity);
    });
    entity->_element = this;
=======
    assert(entity->_element == nullptr);
    _entityItems->push_back(entity);
    entity->_element = getThisPointer();
>>>>>>> e458eb7a
}

// will average a "common reduced LOD view" from the the child elements...
void EntityTreeElement::calculateAverageFromChildren() {
    // nothing to do here yet...
}

// will detect if children are leaves AND collapsable into the parent node
// and in that case will collapse children and make this node
// a leaf, returns TRUE if all the leaves are collapsed into a
// single node
bool EntityTreeElement::collapseChildren() {
    // nothing to do here yet...
    return false;
}

bool EntityTreeElement::pruneChildren() {
    bool somethingPruned = false;
    for (int childIndex = 0; childIndex < NUMBER_OF_CHILDREN; childIndex++) {
        EntityTreeElementPointer child = getChildAtIndex(childIndex);
        
        // if my child is a leaf, but has no entities, then it's safe to delete my child
        if (child && child->isLeaf() && !child->hasEntities()) {
            deleteChildAtIndex(childIndex);
            somethingPruned = true;
        }
    }
    return somethingPruned;
}

void EntityTreeElement::expandExtentsToContents(Extents& extents) {
    withReadLock([&] {
        foreach(EntityItemPointer entity, _entityItems) {
            extents.add(entity->getAABox());
        }
    });
}

uint16_t EntityTreeElement::size() const {
    uint16_t result = 0;
    withReadLock([&] {
        result = _entityItems.size();
    });
    return result;
}


void EntityTreeElement::debugDump() {
    qCDebug(entities) << "EntityTreeElement...";
    qCDebug(entities) << "    cube:" << _cube;
    qCDebug(entities) << "    has child elements:" << getChildCount();

    withReadLock([&] {
        if (_entityItems.size()) {
            qCDebug(entities) << "    has entities:" << _entityItems.size();
            qCDebug(entities) << "--------------------------------------------------";
            for (uint16_t i = 0; i < _entityItems.size(); i++) {
                EntityItemPointer entity = _entityItems[i];
                entity->debugDump();
            }
            qCDebug(entities) << "--------------------------------------------------";
        } else {
            qCDebug(entities) << "    NO entities!";
        }
    });
}
    <|MERGE_RESOLUTION|>--- conflicted
+++ resolved
@@ -294,7 +294,6 @@
     // write our entities out... first determine which of the entities are in view based on our params
     uint16_t numberOfEntities = 0;
     uint16_t actualNumberOfEntities = 0;
-<<<<<<< HEAD
     int numberOfEntitiesOffset = 0;
     withReadLock([&] {
         QVector<uint16_t> indexesOfEntitiesToInclude;
@@ -331,36 +330,6 @@
                 if (includeThisEntity) {
                     indexesOfEntitiesToInclude << i;
                     numberOfEntities++;
-=======
-    QVector<uint16_t> indexesOfEntitiesToInclude;
-
-    // It's possible that our element has been previous completed. In this case we'll simply not include any of our
-    // entities for encoding. This is needed because we encode the element data at the "parent" level, and so we 
-    // need to handle the case where our sibling elements need encoding but we don't.
-    if (!entityTreeElementExtraEncodeData->elementCompleted) {
-        for (uint16_t i = 0; i < _entityItems->size(); i++) {
-            EntityItemPointer entity = (*_entityItems)[i];
-            bool includeThisEntity = true;
-            
-            if (!params.forceSendScene && entity->getLastChangedOnServer() < params.lastViewFrustumSent) {
-                includeThisEntity = false;
-            }
-        
-            if (hadElementExtraData) {
-                includeThisEntity = includeThisEntity && 
-                                        entityTreeElementExtraEncodeData->entities.contains(entity->getEntityItemID());
-            }
-        
-            if (includeThisEntity && params.viewFrustum) {
-            
-                // we want to use the maximum possible box for this, so that we don't have to worry about the nuance of
-                // simulation changing what's visible. consider the case where the entity contains an angular velocity
-                // the entity may not be in view and then in view a frame later, let the client side handle its view
-                // frustum culling on rendering.
-                AACube entityCube = entity->getMaximumAACube();
-                if (params.viewFrustum->cubeInFrustum(entityCube) == ViewFrustum::OUTSIDE) {
-                    includeThisEntity = false; // out of view, don't include it
->>>>>>> e458eb7a
                 }
             }
         }
@@ -368,21 +337,12 @@
         numberOfEntitiesOffset = packetData->getUncompressedByteOffset();
         bool successAppendEntityCount = packetData->appendValue(numberOfEntities);
 
-<<<<<<< HEAD
         if (successAppendEntityCount) {
             foreach(uint16_t i, indexesOfEntitiesToInclude) {
                 EntityItemPointer entity = _entityItems[i];
                 LevelDetails entityLevel = packetData->startLevel();
                 OctreeElement::AppendState appendEntityState = entity->appendEntityData(packetData,
                     params, entityTreeElementExtraEncodeData);
-=======
-    if (successAppendEntityCount) {
-        foreach (uint16_t i, indexesOfEntitiesToInclude) {
-            EntityItemPointer entity = (*_entityItems)[i];
-            LevelDetails entityLevel = packetData->startLevel();
-            OctreeElement::AppendState appendEntityState =
-                entity->appendEntityData(packetData, params, entityTreeElementExtraEncodeData);
->>>>>>> e458eb7a
 
                 // If none of this entity data was able to be appended, then discard it
                 // and don't include it in our entity count
@@ -832,17 +792,11 @@
 
 void EntityTreeElement::addEntityItem(EntityItemPointer entity) {
     assert(entity);
-<<<<<<< HEAD
-    assert(entity->_element == NULL);
+    assert(entity->_element == nullptr);
     withWriteLock([&] {
         _entityItems.push_back(entity);
     });
-    entity->_element = this;
-=======
-    assert(entity->_element == nullptr);
-    _entityItems->push_back(entity);
     entity->_element = getThisPointer();
->>>>>>> e458eb7a
 }
 
 // will average a "common reduced LOD view" from the the child elements...
