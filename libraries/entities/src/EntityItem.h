//
//  EntityItem.h
//  libraries/entities/src
//
//  Created by Brad Hefta-Gaub on 12/4/13.
//  Copyright 2013 High Fidelity, Inc.
//
//  Distributed under the Apache License, Version 2.0.
//  See the accompanying file LICENSE or http://www.apache.org/licenses/LICENSE-2.0.html
//

#ifndef hifi_EntityItem_h
#define hifi_EntityItem_h

#include <stdint.h>

#include <glm/glm.hpp>

#include <AACubeShape.h>
#include <AnimationCache.h> // for Animation, AnimationCache, and AnimationPointer classes
#include <CollisionInfo.h>
#include <Octree.h> // for EncodeBitstreamParams class
#include <OctreeElement.h> // for OctreeElement::AppendState
#include <OctreePacketData.h>
#include <PhysicsEngine.h>
#include <VoxelDetail.h>

#include "EntityItemID.h" 
#include "EntityItemProperties.h" 
#include "EntityTypes.h"

class EntityTree;
class EntityTreeElement;
class EntityTreeElementExtraEncodeData;

#define DONT_ALLOW_INSTANTIATION virtual void pureVirtualFunctionPlaceHolder() = 0;
#define ALLOW_INSTANTIATION virtual void pureVirtualFunctionPlaceHolder() { };

class EntityMotionState;

/// EntityItem class this is the base class for all entity types. It handles the basic properties and functionality available
/// to all other entity types. In particular: postion, size, rotation, age, lifetime, velocity, gravity. You can not instantiate
/// one directly, instead you must only construct one of it's derived classes with additional features.
class EntityItem  {

public:
    enum EntityUpdateFlags {
        // flags for things that need to be relayed to physics engine
        UPDATE_POSITION = PHYSICS_UPDATE_POSITION, //0x0001,
        UPDATE_VELOCITY = PHYSICS_UPDATE_VELOCITY, //0x0002,
        UPDATE_GRAVITY = PHYSICS_UPDATE_GRAVITY, //0x0004,
        UPDATE_MASS = PHYSICS_UPDATE_MASS, //0x0008,
        UPDATE_COLLISION_GROUP = PHYSICS_UPDATE_COLLISION_GROUP, //0x0010,
        UPDATE_MOTION_TYPE = PHYSICS_UPDATE_MOTION_TYPE, //0x0020,
        UPDATE_SHAPE = PHYSICS_UPDATE_SHAPE, //0x0040,
        //...
        // add new flags here in the middle
        //...
        // non-physics stuff
        UPDATE_SCRIPT = 0x2000,
        UPDATE_LIFETIME = 0x4000,
        UPDATE_APPEARANCE = 0x8000
    };

    DONT_ALLOW_INSTANTIATION // This class can not be instantiated directly
    
    EntityItem(const EntityItemID& entityItemID);
    EntityItem(const EntityItemID& entityItemID, const EntityItemProperties& properties);
    virtual ~EntityItem();

    // ID and EntityItemID related methods
    QUuid getID() const { return _id; }
    void setID(const QUuid& id) { _id = id; }
    uint32_t getCreatorTokenID() const { return _creatorTokenID; }
    void setCreatorTokenID(uint32_t creatorTokenID) { _creatorTokenID = creatorTokenID; }
    bool isNewlyCreated() const { return _newlyCreated; }
    bool isKnownID() const { return getID() != UNKNOWN_ENTITY_ID; }
    EntityItemID getEntityItemID() const { return EntityItemID(getID(), getCreatorTokenID(), getID() != UNKNOWN_ENTITY_ID); }

    // methods for getting/setting all properties of an entity
    virtual EntityItemProperties getProperties() const;
    
    /// returns true if something changed
    virtual bool setProperties(const EntityItemProperties& properties, bool forceCopy = false);

    /// Override this in your derived class if you'd like to be informed when something about the state of the entity
    /// has changed. This will be called with properties change or when new data is loaded from a stream
    virtual void somethingChangedNotification() { }

    quint64 getLastUpdated() const { return _lastUpdated; } /// Last simulated time of this entity universal usecs

     /// Last edited time of this entity universal usecs
    quint64 getLastEdited() const { return _lastEdited; }
    void setLastEdited(quint64 lastEdited) 
        { _lastEdited = _lastUpdated = lastEdited; _changedOnServer = glm::max(lastEdited, _changedOnServer); }
    float getEditedAgo() const /// Elapsed seconds since this entity was last edited
        { return (float)(usecTimestampNow() - getLastEdited()) / (float)USECS_PER_SECOND; }

    void markAsChangedOnServer() {  _changedOnServer = usecTimestampNow();  }
    quint64 getLastChangedOnServer() const { return _changedOnServer; }

    // TODO: eventually only include properties changed since the params.lastViewFrustumSent time
    virtual EntityPropertyFlags getEntityProperties(EncodeBitstreamParams& params) const;
        
    virtual OctreeElement::AppendState appendEntityData(OctreePacketData* packetData, EncodeBitstreamParams& params,
                                                EntityTreeElementExtraEncodeData* entityTreeElementExtraEncodeData) const;

    virtual void appendSubclassData(OctreePacketData* packetData, EncodeBitstreamParams& params, 
                                    EntityTreeElementExtraEncodeData* entityTreeElementExtraEncodeData,
                                    EntityPropertyFlags& requestedProperties,
                                    EntityPropertyFlags& propertyFlags,
                                    EntityPropertyFlags& propertiesDidntFit,
                                    int& propertyCount, 
                                    OctreeElement::AppendState& appendState) const { /* do nothing*/ };

    static EntityItemID readEntityItemIDFromBuffer(const unsigned char* data, int bytesLeftToRead, 
                                    ReadBitstreamToTreeParams& args);

    virtual int readEntityDataFromBuffer(const unsigned char* data, int bytesLeftToRead, ReadBitstreamToTreeParams& args);

    virtual int readEntitySubclassDataFromBuffer(const unsigned char* data, int bytesLeftToRead, 
                                                ReadBitstreamToTreeParams& args,
                                                EntityPropertyFlags& propertyFlags, bool overwriteLocalData) 
                                                { return 0; }

    virtual void render(RenderArgs* args) { } // by default entity items don't know how to render

    static int expectedBytes();

    static bool encodeEntityEditMessageDetails(PacketType command, EntityItemID id, const EntityItemProperties& details,
                        unsigned char* bufferOut, int sizeIn, int& sizeOut);

    static void adjustEditPacketForClockSkew(unsigned char* codeColorBuffer, size_t length, int clockSkew);
    virtual void update(const quint64& now);
    
    typedef enum SimulationState_t {
        Static,
        Mortal,
        Moving
    } SimulationState;
    
    // computes the SimulationState that the entity SHOULD be in.  
    // Use getSimulationState() to find the state under which it is currently categorized.
    virtual SimulationState computeSimulationState() const; 

    virtual void debugDump() const;

    // attributes applicable to all entity types
    EntityTypes::EntityType getType() const { return _type; }
    const glm::vec3& getPosition() const { return _position; } /// get position in domain scale units (0.0 - 1.0)
    glm::vec3 getPositionInMeters() const { return _position * (float) TREE_SCALE; } /// get position in meters
    
    /// set position in domain scale units (0.0 - 1.0)
    void setPosition(const glm::vec3& value) { _position = value; recalculateCollisionShape(); }
    void setPositionInMeters(const glm::vec3& value) /// set position in meter units (0.0 - TREE_SCALE)
            { setPosition(glm::clamp(value / (float) TREE_SCALE, 0.0f, 1.0f)); }

    glm::vec3 getCenter() const; /// calculates center of the entity in domain scale units (0.0 - 1.0)
    glm::vec3 getCenterInMeters() const { return getCenter() * (float) TREE_SCALE; }

    static const glm::vec3 DEFAULT_DIMENSIONS;
    const glm::vec3& getDimensions() const { return _dimensions; } /// get dimensions in domain scale units (0.0 - 1.0)
    glm::vec3 getDimensionsInMeters() const { return _dimensions * (float) TREE_SCALE; } /// get dimensions in meters
    float getDistanceToBottomOfEntity() const; /// get the distance from the position of the entity to its "bottom" in y axis
    float getLargestDimension() const { return glm::length(_dimensions); } /// get the largest possible dimension

    /// set dimensions in domain scale units (0.0 - 1.0) this will also reset radius appropriately
    void setDimensions(const glm::vec3& value) { _dimensions = value; recalculateCollisionShape(); }

    /// set dimensions in meter units (0.0 - TREE_SCALE) this will also reset radius appropriately
    void setDimensionsInMeters(const glm::vec3& value) { setDimensions(value / (float) TREE_SCALE); }

    static const glm::quat DEFAULT_ROTATION;
    const glm::quat& getRotation() const { return _rotation; }
    void setRotation(const glm::quat& rotation) { _rotation = rotation; recalculateCollisionShape(); }

    static const float DEFAULT_GLOW_LEVEL;
    float getGlowLevel() const { return _glowLevel; }
    void setGlowLevel(float glowLevel) { _glowLevel = glowLevel; }

    static const float DEFAULT_LOCAL_RENDER_ALPHA;
    float getLocalRenderAlpha() const { return _localRenderAlpha; }
    void setLocalRenderAlpha(float localRenderAlpha) { _localRenderAlpha = localRenderAlpha; }

    static const float DEFAULT_MASS;
    float getMass() const { return _mass; }
    void setMass(float value) { _mass = value; }

    static const glm::vec3 DEFAULT_VELOCITY;
    static const glm::vec3 NO_VELOCITY;
    static const float EPSILON_VELOCITY_LENGTH;
    const glm::vec3& getVelocity() const { return _velocity; } /// velocity in domain scale units (0.0-1.0) per second
    glm::vec3 getVelocityInMeters() const { return _velocity * (float) TREE_SCALE; } /// get velocity in meters
    void setVelocity(const glm::vec3& value) { _velocity = value; } /// velocity in domain scale units (0.0-1.0) per second
    void setVelocityInMeters(const glm::vec3& value) { _velocity = value / (float) TREE_SCALE; } /// velocity in meters
    bool hasVelocity() const { return _velocity != NO_VELOCITY; }

    static const glm::vec3 DEFAULT_GRAVITY;
    static const glm::vec3 REGULAR_GRAVITY;
    static const glm::vec3 NO_GRAVITY;
    const glm::vec3& getGravity() const { return _gravity; } /// gravity in domain scale units (0.0-1.0) per second squared
    glm::vec3 getGravityInMeters() const { return _gravity * (float) TREE_SCALE; } /// get gravity in meters
    void setGravity(const glm::vec3& value) { _gravity = value; } /// gravity in domain scale units (0.0-1.0) per second squared
    void setGravityInMeters(const glm::vec3& value) { _gravity = value / (float) TREE_SCALE; } /// gravity in meters
    bool hasGravity() const { return _gravity != NO_GRAVITY; }
    
    // TODO: this should eventually be updated to support resting on collisions with other surfaces
    bool isRestingOnSurface() const;

    static const float DEFAULT_DAMPING;
    float getDamping() const { return _damping; }
    void setDamping(float value) { _damping = value; }

    // lifetime related properties.
    static const float IMMORTAL; /// special lifetime which means the entity lives for ever. default lifetime
    static const float DEFAULT_LIFETIME;
    float getLifetime() const { return _lifetime; } /// get the lifetime in seconds for the entity
    void setLifetime(float value) { _lifetime = value; } /// set the lifetime in seconds for the entity

    /// is this entity immortal, in that it has no lifetime set, and will exist until manually deleted
    bool isImmortal() const { return _lifetime == IMMORTAL; }

    /// is this entity mortal, in that it has a lifetime set, and will automatically be deleted when that lifetime expires
    bool isMortal() const { return _lifetime != IMMORTAL; }
    
    /// age of this entity in seconds
    float getAge() const { return (float)(usecTimestampNow() - _created) / (float)USECS_PER_SECOND; }
    bool lifetimeHasExpired() const;

    // position, size, and bounds related helpers
    float getSize() const; /// get maximum dimension in domain scale units (0.0 - 1.0)
    AACube getMaximumAACube() const;
    AACube getMinimumAACube() const;
    AABox getAABox() const; /// axis aligned bounding box in domain scale units (0.0 - 1.0)

    static const QString DEFAULT_SCRIPT;
    const QString& getScript() const { return _script; }
    void setScript(const QString& value) { _script = value; }

    static const glm::vec3 DEFAULT_REGISTRATION_POINT;
    const glm::vec3& getRegistrationPoint() const { return _registrationPoint; } /// registration point as ratio of entity

    /// registration point as ratio of entity
    void setRegistrationPoint(const glm::vec3& value) 
            { _registrationPoint = glm::clamp(value, 0.0f, 1.0f); recalculateCollisionShape(); }

    static const glm::vec3 NO_ANGULAR_VELOCITY;
    static const glm::vec3 DEFAULT_ANGULAR_VELOCITY;
    const glm::vec3& getAngularVelocity() const { return _angularVelocity; }
    void setAngularVelocity(const glm::vec3& value) { _angularVelocity = value; }
    bool hasAngularVelocity() const { return _angularVelocity != NO_ANGULAR_VELOCITY; }

    static const float DEFAULT_ANGULAR_DAMPING;
    float getAngularDamping() const { return _angularDamping; }
    void setAngularDamping(float value) { _angularDamping = value; }

    static const bool DEFAULT_VISIBLE;
    bool getVisible() const { return _visible; }
    void setVisible(bool value) { _visible = value; }
    bool isVisible() const { return _visible; }
    bool isInvisible() const { return !_visible; }

    static const bool DEFAULT_IGNORE_FOR_COLLISIONS;
    bool getIgnoreForCollisions() const { return _ignoreForCollisions; }
    void setIgnoreForCollisions(bool value) { _ignoreForCollisions = value; }

    static const bool DEFAULT_COLLISIONS_WILL_MOVE;
    bool getCollisionsWillMove() const { return _collisionsWillMove; }
    void setCollisionsWillMove(bool value) { _collisionsWillMove = value; }

    static const bool DEFAULT_LOCKED;
    bool getLocked() const { return _locked; }
    void setLocked(bool value) { _locked = value; }
    
    static const QString DEFAULT_USER_DATA;
    const QString& getUserData() const { return _userData; }
    void setUserData(const QString& value) { _userData = value; }
    
    // TODO: We need to get rid of these users of getRadius()... 
    float getRadius() const;
    
    void applyHardCollision(const CollisionInfo& collisionInfo);
    virtual const Shape& getCollisionShapeInMeters() const { return _collisionShape; }
    virtual bool contains(const glm::vec3& point) const { return getAABox().contains(point); }

    // updateFoo() methods to be used when changes need to be accumulated in the _updateFlags
    void updatePosition(const glm::vec3& value);
    void updatePositionInMeters(const glm::vec3& value);
    void updateDimensions(const glm::vec3& value);
    void updateDimensionsInMeters(const glm::vec3& value);
    void updateRotation(const glm::quat& rotation);
    void updateMass(float value);
    void updateVelocity(const glm::vec3& value);
    void updateVelocityInMeters(const glm::vec3& value);
    void updateGravity(const glm::vec3& value);
    void updateGravityInMeters(const glm::vec3& value);
    void updateAngularVelocity(const glm::vec3& value);
    void updateIgnoreForCollisions(bool value);
    void updateCollisionsWillMove(bool value);
    void updateLifetime(float value);
    void updateScript(const QString& value);

    uint32_t getUpdateFlags() const { return _updateFlags; }

<<<<<<< HEAD
    EntityMotionState* getMotionState() const { return _motionState; }
    virtual EntityMotionState* createMotionState() { return NULL; }
    void destroyMotionState();
    SimulationState getSimulationState() const { return _simulationState; }
    
protected:
    friend class EntityTree;
    void clearUpdateFlags() { _updateFlags = 0; }
=======
    SimulationState getSimulationState() const { return _simulationState; }
    
>>>>>>> d84f57fa
    void setSimulationState(SimulationState state) { _simulationState = state; }
protected:

    virtual void initFromEntityItemID(const EntityItemID& entityItemID); // maybe useful to allow subclasses to init
    virtual void recalculateCollisionShape();

    EntityTypes::EntityType _type;
    QUuid _id;
    uint32_t _creatorTokenID;
    bool _newlyCreated;
    quint64 _lastUpdated;
    quint64 _lastEdited; // this is the last official local or remote edit time
    quint64 _lastEditedFromRemote; // this is the last time we received and edit from the server
    quint64 _lastEditedFromRemoteInRemoteTime; // time in server time space the last time we received and edit from the server
    quint64 _created;
    quint64 _changedOnServer;

    glm::vec3 _position;
    glm::vec3 _dimensions;
    glm::quat _rotation;
    float _glowLevel;
    float _localRenderAlpha;
    float _mass;
    glm::vec3 _velocity;
    glm::vec3 _gravity;
    float _damping;
    float _lifetime;
    QString _script;
    glm::vec3 _registrationPoint;
    glm::vec3 _angularVelocity;
    float _angularDamping;
    bool _visible;
    bool _ignoreForCollisions;
    bool _collisionsWillMove;
    bool _locked;
    QString _userData;
    
    // NOTE: Radius support is obsolete, but these private helper functions are available for this class to 
    //       parse old data streams
    
    /// set radius in domain scale units (0.0 - 1.0) this will also reset dimensions to be equal for each axis
    void setRadius(float value); 

    AACubeShape _collisionShape;
    EntityMotionState* _motionState;
    SimulationState _simulationState;   // only set by EntityTree

    // UpdateFlags are set whenever a property changes that requires the change to be communicated to other
    // data structures.  It is the responsibility of the EntityTree to relay changes entity and clear flags.
    uint32_t _updateFlags;
};



#endif // hifi_EntityItem_h<|MERGE_RESOLUTION|>--- conflicted
+++ resolved
@@ -302,19 +302,13 @@
 
     uint32_t getUpdateFlags() const { return _updateFlags; }
 
-<<<<<<< HEAD
     EntityMotionState* getMotionState() const { return _motionState; }
     virtual EntityMotionState* createMotionState() { return NULL; }
     void destroyMotionState();
     SimulationState getSimulationState() const { return _simulationState; }
     
-protected:
-    friend class EntityTree;
-    void clearUpdateFlags() { _updateFlags = 0; }
-=======
     SimulationState getSimulationState() const { return _simulationState; }
     
->>>>>>> d84f57fa
     void setSimulationState(SimulationState state) { _simulationState = state; }
 protected:
 
