//
//  EntityItem.h
//  libraries/entities/src
//
//  Created by Brad Hefta-Gaub on 12/4/13.
//  Copyright 2013 High Fidelity, Inc.
//
//  Distributed under the Apache License, Version 2.0.
//  See the accompanying file LICENSE or http://www.apache.org/licenses/LICENSE-2.0.html
//

#ifndef hifi_EntityItem_h
#define hifi_EntityItem_h

#include <memory>
#include <stdint.h>

#include <glm/glm.hpp>

#include <AnimationCache.h> // for Animation, AnimationCache, and AnimationPointer classes
#include <Octree.h> // for EncodeBitstreamParams class
#include <OctreeElement.h> // for OctreeElement::AppendState
#include <OctreePacketData.h>
#include <ShapeInfo.h>
#include <Transform.h>
#include <SpatiallyNestable.h>

#include "EntityItemID.h"
#include "EntityItemPropertiesDefaults.h"
#include "EntityPropertyFlags.h"
#include "EntityTypes.h"
#include "SimulationOwner.h"
#include "SimulationFlags.h"
#include "EntityActionInterface.h"

class EntitySimulation;
class EntityTreeElement;
class EntityTreeElementExtraEncodeData;
class EntityActionInterface;
class EntityItemProperties;
class EntityTree;
typedef std::shared_ptr<EntityTree> EntityTreePointer;
typedef std::shared_ptr<EntityActionInterface> EntityActionPointer;
typedef std::shared_ptr<EntityTreeElement> EntityTreeElementPointer;


namespace render {
    class Scene;
    class PendingChanges;
}

#define DONT_ALLOW_INSTANTIATION virtual void pureVirtualFunctionPlaceHolder() = 0;
#define ALLOW_INSTANTIATION virtual void pureVirtualFunctionPlaceHolder() { };

#define debugTime(T, N) qPrintable(QString("%1 [ %2 ago]").arg(T, 16, 10).arg(formatUsecTime(N - T), 15))
#define debugTimeOnly(T) qPrintable(QString("%1").arg(T, 16, 10))
#define debugTreeVector(V) V << "[" << V << " in meters ]"

/// EntityItem class this is the base class for all entity types. It handles the basic properties and functionality available
/// to all other entity types. In particular: postion, size, rotation, age, lifetime, velocity, gravity. You can not instantiate
/// one directly, instead you must only construct one of it's derived classes with additional features.
class EntityItem : public SpatiallyNestable, public ReadWriteLockable {
    // These two classes manage lists of EntityItem pointers and must be able to cleanup pointers when an EntityItem is deleted.
    // To make the cleanup robust each EntityItem has backpointers to its manager classes (which are only ever set/cleared by
    // the managers themselves, hence they are fiends) whose NULL status can be used to determine which managers still need to
    // do cleanup.
    friend class EntityTreeElement;
    friend class EntitySimulation;
public:

    DONT_ALLOW_INSTANTIATION // This class can not be instantiated directly

    EntityItem(const EntityItemID& entityItemID);
    virtual ~EntityItem();

    inline EntityItemPointer getThisPointer() { return std::static_pointer_cast<EntityItem>(shared_from_this()); }

    EntityItemID getEntityItemID() const { return EntityItemID(_id); }

    // methods for getting/setting all properties of an entity
    virtual EntityItemProperties getProperties(EntityPropertyFlags desiredProperties = EntityPropertyFlags()) const;

    /// returns true if something changed
    virtual bool setProperties(const EntityItemProperties& properties);

    /// Override this in your derived class if you'd like to be informed when something about the state of the entity
    /// has changed. This will be called with properties change or when new data is loaded from a stream
    virtual void somethingChangedNotification() { }

    void recordCreationTime();    // set _created to 'now'
    quint64 getLastSimulated() const { return _lastSimulated; } /// Last simulated time of this entity universal usecs
    void setLastSimulated(quint64 now) { _lastSimulated = now; }

     /// Last edited time of this entity universal usecs
    quint64 getLastEdited() const { return _lastEdited; }
    void setLastEdited(quint64 lastEdited)
        { _lastEdited = _lastUpdated = lastEdited; _changedOnServer = glm::max(lastEdited, _changedOnServer); }
    float getEditedAgo() const /// Elapsed seconds since this entity was last edited
        { return (float)(usecTimestampNow() - getLastEdited()) / (float)USECS_PER_SECOND; }

    /// Last time we sent out an edit packet for this entity
    quint64 getLastBroadcast() const { return _lastBroadcast; }
    void setLastBroadcast(quint64 lastBroadcast) { _lastBroadcast = lastBroadcast; }

    void markAsChangedOnServer() {  _changedOnServer = usecTimestampNow();  }
    quint64 getLastChangedOnServer() const { return _changedOnServer; }

    // TODO: eventually only include properties changed since the params.lastViewFrustumSent time
    virtual EntityPropertyFlags getEntityProperties(EncodeBitstreamParams& params) const;

    virtual OctreeElement::AppendState appendEntityData(OctreePacketData* packetData, EncodeBitstreamParams& params,
                                                EntityTreeElementExtraEncodeData* entityTreeElementExtraEncodeData) const;

    virtual void appendSubclassData(OctreePacketData* packetData, EncodeBitstreamParams& params,
                                    EntityTreeElementExtraEncodeData* entityTreeElementExtraEncodeData,
                                    EntityPropertyFlags& requestedProperties,
                                    EntityPropertyFlags& propertyFlags,
                                    EntityPropertyFlags& propertiesDidntFit,
                                    int& propertyCount,
                                    OctreeElement::AppendState& appendState) const { /* do nothing*/ };

    static EntityItemID readEntityItemIDFromBuffer(const unsigned char* data, int bytesLeftToRead,
                                    ReadBitstreamToTreeParams& args);

    virtual int readEntityDataFromBuffer(const unsigned char* data, int bytesLeftToRead, ReadBitstreamToTreeParams& args);

    virtual int readEntitySubclassDataFromBuffer(const unsigned char* data, int bytesLeftToRead,
                                                ReadBitstreamToTreeParams& args,
                                                EntityPropertyFlags& propertyFlags, bool overwriteLocalData,
                                                bool& somethingChanged)
                                                { somethingChanged = false; return 0; }

    virtual bool addToScene(EntityItemPointer self, std::shared_ptr<render::Scene> scene,
                            render::PendingChanges& pendingChanges) { return false; } // by default entity items don't add to scene
    virtual void removeFromScene(EntityItemPointer self, std::shared_ptr<render::Scene> scene,
                                render::PendingChanges& pendingChanges) { } // by default entity items don't add to scene
    virtual void render(RenderArgs* args) { } // by default entity items don't know how to render

    static int expectedBytes();

    static void adjustEditPacketForClockSkew(QByteArray& buffer, int clockSkew);

    // perform update
    virtual void update(const quint64& now) { _lastUpdated = now; }
    quint64 getLastUpdated() const { return _lastUpdated; }

    // perform linear extrapolation for SimpleEntitySimulation
    void simulate(const quint64& now);
    void simulateKinematicMotion(float timeElapsed, bool setFlags=true);

    virtual bool needsToCallUpdate() const { return false; }

    virtual void debugDump() const;

    virtual bool supportsDetailedRayIntersection() const { return false; }
    virtual bool findDetailedRayIntersection(const glm::vec3& origin, const glm::vec3& direction,
                         bool& keepSearching, OctreeElementPointer& element, float& distance,
                         BoxFace& face, glm::vec3& surfaceNormal,
                         void** intersectedObject, bool precisionPicking) const { return true; }

    // attributes applicable to all entity types
    EntityTypes::EntityType getType() const { return _type; }

    inline glm::vec3 getCenterPosition(bool& success) const { return getTransformToCenter(success).getTranslation(); }
    void setCenterPosition(const glm::vec3& position);

    const Transform getTransformToCenter(bool& success) const;

    inline void requiresRecalcBoxes() { _recalcAABox = true; _recalcMinAACube = true; _recalcMaxAACube = true; }

    // Hyperlink related getters and setters
    QString getHref() const { return _href; }
    void setHref(QString value) { _href = value; }

    QString getDescription() const { return _description; }
    void setDescription(QString value) { _description = value; }

    /// Dimensions in meters (0.0 - TREE_SCALE)
    inline const glm::vec3 getDimensions() const { return getScale(); }
    virtual void setDimensions(const glm::vec3& value);

    float getGlowLevel() const { return _glowLevel; }
    void setGlowLevel(float glowLevel) { _glowLevel = glowLevel; }

    float getLocalRenderAlpha() const { return _localRenderAlpha; }
    void setLocalRenderAlpha(float localRenderAlpha) { _localRenderAlpha = localRenderAlpha; }

    void setDensity(float density);
    float computeMass() const;
    void setMass(float mass);

    float getDensity() const { return _density; }

    const glm::vec3& getVelocity() const { return _velocity; } /// get velocity in meters
    void setVelocity(const glm::vec3& value) { _velocity = value; } /// velocity in meters
    bool hasVelocity() const { return _velocity != ENTITY_ITEM_ZERO_VEC3; }

    const glm::vec3& getGravity() const { return _gravity; } /// get gravity in meters
    void setGravity(const glm::vec3& value) { _gravity = value; } /// gravity in meters
    bool hasGravity() const { return _gravity != ENTITY_ITEM_ZERO_VEC3; }

    const glm::vec3& getAcceleration() const { return _acceleration; } /// get acceleration in meters/second/second
    void setAcceleration(const glm::vec3& value) { _acceleration = value; } /// acceleration in meters/second/second
    bool hasAcceleration() const { return _acceleration != ENTITY_ITEM_ZERO_VEC3; }

    float getDamping() const { return _damping; }
    void setDamping(float value) { _damping = value; }

    float getRestitution() const { return _restitution; }
    void setRestitution(float value);

    float getFriction() const { return _friction; }
    void setFriction(float value);

    // lifetime related properties.
    float getLifetime() const { return _lifetime; } /// get the lifetime in seconds for the entity
    void setLifetime(float value) { _lifetime = value; } /// set the lifetime in seconds for the entity

    quint64 getCreated() const { return _created; } /// get the created-time in useconds for the entity
    void setCreated(quint64 value) { _created = value; } /// set the created-time in useconds for the entity

    /// is this entity immortal, in that it has no lifetime set, and will exist until manually deleted
    bool isImmortal() const { return _lifetime == ENTITY_ITEM_IMMORTAL_LIFETIME; }

    /// is this entity mortal, in that it has a lifetime set, and will automatically be deleted when that lifetime expires
    bool isMortal() const { return _lifetime != ENTITY_ITEM_IMMORTAL_LIFETIME; }

    /// age of this entity in seconds
    float getAge() const { return (float)(usecTimestampNow() - _created) / (float)USECS_PER_SECOND; }
    bool lifetimeHasExpired() const;
    quint64 getExpiry() const;

    // position, size, and bounds related helpers
    virtual AACube getMaximumAACube(bool& success) const override;
    AACube getMinimumAACube(bool& success) const;
    AABox getAABox(bool& success) const; /// axis aligned bounding box in world-frame (meters)

    using SpatiallyNestable::getQueryAACube;
    virtual AACube getQueryAACube(bool& success) const override;

    const QString& getScript() const { return _script; }
    void setScript(const QString& value) { _script = value; }

    quint64 getScriptTimestamp() const { return _scriptTimestamp; }
    void setScriptTimestamp(const quint64 value) { _scriptTimestamp = value; }

    const QString& getCollisionSoundURL() const { return _collisionSoundURL; }
    void setCollisionSoundURL(const QString& value) { _collisionSoundURL = value; }

    const glm::vec3& getRegistrationPoint() const { return _registrationPoint; } /// registration point as ratio of entity

    /// registration point as ratio of entity
    void setRegistrationPoint(const glm::vec3& value)
            { _registrationPoint = glm::clamp(value, 0.0f, 1.0f); requiresRecalcBoxes(); }

    const glm::vec3& getAngularVelocity() const { return _angularVelocity; }
    void setAngularVelocity(const glm::vec3& value) { _angularVelocity = value; }
    bool hasAngularVelocity() const { return _angularVelocity != ENTITY_ITEM_ZERO_VEC3; }

    float getAngularDamping() const { return _angularDamping; }
    void setAngularDamping(float value) { _angularDamping = value; }

    QString getName() const { return _name; }
    void setName(const QString& value) { _name = value; }
    QString getDebugName() { return _name != "" ? _name : getID().toString(); }

    bool getVisible() const { return _visible; }
    void setVisible(bool value) { _visible = value; }
    bool isVisible() const { return _visible; }
    bool isInvisible() const { return !_visible; }

    bool getIgnoreForCollisions() const { return _ignoreForCollisions; }
    void setIgnoreForCollisions(bool value) { _ignoreForCollisions = value; }

    bool getCollisionsWillMove() const { return _collisionsWillMove; }
    void setCollisionsWillMove(bool value) { _collisionsWillMove = value; }

    virtual bool shouldBePhysical() const { return false; }

    bool getLocked() const { return _locked; }
    void setLocked(bool value) { _locked = value; }

    const QString& getUserData() const { return _userData; }
    virtual void setUserData(const QString& value) { _userData = value; }

    const SimulationOwner& getSimulationOwner() const { return _simulationOwner; }
    void setSimulationOwner(const QUuid& id, quint8 priority);
    void setSimulationOwner(const SimulationOwner& owner);
    void promoteSimulationPriority(quint8 priority);

    quint8 getSimulationPriority() const { return _simulationOwner.getPriority(); }
    QUuid getSimulatorID() const { return _simulationOwner.getID(); }
    void updateSimulationOwner(const SimulationOwner& owner);
    void clearSimulationOwnership();

    const QString& getMarketplaceID() const { return _marketplaceID; }
    void setMarketplaceID(const QString& value) { _marketplaceID = value; }

    // TODO: get rid of users of getRadius()...
    float getRadius() const;

    virtual bool contains(const glm::vec3& point) const;

    virtual bool isReadyToComputeShape() { return true; }
    virtual void computeShapeInfo(ShapeInfo& info);
    virtual float getVolumeEstimate() const { return getDimensions().x * getDimensions().y * getDimensions().z; }

    /// return preferred shape type (actual physical shape may differ)
    virtual ShapeType getShapeType() const { return SHAPE_TYPE_NONE; }

    // these are only needed because the names don't match
    virtual const glm::quat getRotation() const { return getOrientation(); }
    virtual void setRotation(glm::quat orientation) { setOrientation(orientation); }

    // updateFoo() methods to be used when changes need to be accumulated in the _dirtyFlags
    void updatePosition(const glm::vec3& value);
    void updateDimensions(const glm::vec3& value);
    void updateRotation(const glm::quat& rotation);
    void updateDensity(float value);
    void updateMass(float value);
    void updateVelocity(const glm::vec3& value);
    void updateDamping(float value);
    void updateRestitution(float value);
    void updateFriction(float value);
    void updateGravity(const glm::vec3& value);
    void updateAngularVelocity(const glm::vec3& value);
    void updateAngularDamping(float value);
    void updateIgnoreForCollisions(bool value);
    void updateCollisionsWillMove(bool value);
    void updateLifetime(float value);
    void updateCreated(uint64_t value);
    virtual void updateShapeType(ShapeType type) { /* do nothing */ }

    uint32_t getDirtyFlags() const { return _dirtyFlags; }
    void clearDirtyFlags(uint32_t mask = 0xffffffff) { _dirtyFlags &= ~mask; }

    bool isMoving() const;

    void* getPhysicsInfo() const { return _physicsInfo; }

    void setPhysicsInfo(void* data) { _physicsInfo = data; }
    EntityTreeElementPointer getElement() const { return _element; }
    EntityTreePointer getTree() const;
    bool wantTerseEditLogging();

    glm::mat4 getEntityToWorldMatrix() const;
    glm::mat4 getWorldToEntityMatrix() const;
    glm::vec3 worldToEntity(const glm::vec3& point) const;
    glm::vec3 entityToWorld(const glm::vec3& point) const;

    quint64 getLastEditedFromRemote() { return _lastEditedFromRemote; }

    void getAllTerseUpdateProperties(EntityItemProperties& properties) const;

    void flagForOwnership() { _dirtyFlags |= Simulation::DIRTY_SIMULATOR_OWNERSHIP; }
    void flagForMotionStateChange() { _dirtyFlags |= Simulation::DIRTY_MOTION_TYPE; }

    bool addAction(EntitySimulation* simulation, EntityActionPointer action);
    bool updateAction(EntitySimulation* simulation, const QUuid& actionID, const QVariantMap& arguments);
    bool removeAction(EntitySimulation* simulation, const QUuid& actionID);
    bool clearActions(EntitySimulation* simulation);
    void setActionData(QByteArray actionData);
    const QByteArray getActionData() const;
    bool hasActions() { return !_objectActions.empty(); }
    QList<QUuid> getActionIDs() { return _objectActions.keys(); }
    QVariantMap getActionArguments(const QUuid& actionID) const;
    void deserializeActions();

    void setActionDataDirty(bool value) const { _actionDataDirty = value; }
    bool actionDataDirty() const { return _actionDataDirty; }

    void setActionDataNeedsTransmit(bool value) const { _actionDataNeedsTransmit = value; }
    bool actionDataNeedsTransmit() const { return _actionDataNeedsTransmit; }

    bool shouldSuppressLocationEdits() const;

    void setSourceUUID(const QUuid& sourceUUID) { _sourceUUID = sourceUUID; }
    const QUuid& getSourceUUID() const { return _sourceUUID; }
    bool matchesSourceUUID(const QUuid& sourceUUID) const { return _sourceUUID == sourceUUID; }

    QList<EntityActionPointer> getActionsOfType(EntityActionType typeToGet);

    // these are in the frame of this object
<<<<<<< HEAD
    virtual glm::quat getAbsoluteJointRotationInObjectFrame(int index) const override { return glm::quat(); }
    virtual glm::vec3 getAbsoluteJointTranslationInObjectFrame(int index) const override { return glm::vec3(0.0f); }
    virtual bool setAbsoluteJointRotationInObjectFrame(int index, const glm::quat& rotation) override { return false; }
    virtual bool setAbsoluteJointTranslationInObjectFrame(int index, const glm::vec3& translation) override { return false; }
=======
    virtual glm::quat getAbsoluteJointRotationInObjectFrame(int index) const override;
    virtual glm::vec3 getAbsoluteJointTranslationInObjectFrame(int index) const override;
>>>>>>> 0473891e

    virtual void loader() {} // called indirectly when urls for geometry are updated

protected:

    const QByteArray getActionDataInternal() const;
    void setActionDataInternal(QByteArray actionData);

    virtual void locationChanged() override;
    EntityTypes::EntityType _type;
    quint64 _lastSimulated; // last time this entity called simulate(), this includes velocity, angular velocity,
                            // and physics changes
    quint64 _lastUpdated; // last time this entity called update(), this includes animations and non-physics changes
    quint64 _lastEdited; // last official local or remote edit time
    quint64 _lastBroadcast; // the last time we sent an edit packet about this entity

    quint64 _lastEditedFromRemote; // last time we received and edit from the server
    quint64 _lastEditedFromRemoteInRemoteTime; // last time we received an edit from the server (in server-time-frame)
    quint64 _created;
    quint64 _changedOnServer;

    mutable AABox _cachedAABox;
    mutable AACube _maxAACube;
    mutable AACube _minAACube;
    mutable bool _recalcAABox = true;
    mutable bool _recalcMinAACube = true;
    mutable bool _recalcMaxAACube = true;

    float _glowLevel;
    float _localRenderAlpha;
    float _density = ENTITY_ITEM_DEFAULT_DENSITY; // kg/m^3
    // NOTE: _volumeMultiplier is used to allow some mass properties code exist in the EntityItem base class
    // rather than in all of the derived classes.  If we ever collapse these classes to one we could do it a
    // different way.
    float _volumeMultiplier = 1.0f;
    glm::vec3 _velocity;
    glm::vec3 _gravity;
    glm::vec3 _acceleration;
    float _damping;
    float _restitution;
    float _friction;
    float _lifetime;
    QString _script;
    quint64 _scriptTimestamp;
    QString _collisionSoundURL;
    glm::vec3 _registrationPoint;
    glm::vec3 _angularVelocity;
    float _angularDamping;
    bool _visible;
    bool _ignoreForCollisions;
    bool _collisionsWillMove;
    bool _locked;
    QString _userData;
    SimulationOwner _simulationOwner;
    QString _marketplaceID;
    QString _name;
    QString _href; //Hyperlink href
    QString _description; //Hyperlink description

    // NOTE: Damping is applied like this:  v *= pow(1 - damping, dt)
    //
    // Hence the damping coefficient must range from 0 (no damping) to 1 (immediate stop).
    // Each damping value relates to a corresponding exponential decay timescale as follows:
    //
    // timescale = -1 / ln(1 - damping)
    //
    // damping = 1 - exp(-1 / timescale)
    //

    // NOTE: Radius support is obsolete, but these private helper functions are available for this class to
    //       parse old data streams

    /// set radius in domain scale units (0.0 - 1.0) this will also reset dimensions to be equal for each axis
    void setRadius(float value);

    // DirtyFlags are set whenever a property changes that the EntitySimulation needs to know about.
    uint32_t _dirtyFlags;   // things that have changed from EXTERNAL changes (via script or packet) but NOT from simulation

    // these backpointers are only ever set/cleared by friends:
    EntityTreeElementPointer _element = nullptr; // set by EntityTreeElement
    void* _physicsInfo = nullptr; // set by EntitySimulation
    bool _simulated; // set by EntitySimulation

    bool addActionInternal(EntitySimulation* simulation, EntityActionPointer action);
    bool removeActionInternal(const QUuid& actionID, EntitySimulation* simulation = nullptr);
    void deserializeActionsInternal();
    void serializeActions(bool& success, QByteArray& result) const;
    QHash<QUuid, EntityActionPointer> _objectActions;

    static int _maxActionsDataSize;
    mutable QByteArray _allActionsDataCache;

    // when an entity-server starts up, EntityItem::setActionData is called before the entity-tree is
    // ready.  This means we can't find our EntityItemPointer or add the action to the simulation.  These
    // are used to keep track of and work around this situation.
    void checkWaitingToRemove(EntitySimulation* simulation = nullptr);
    mutable QSet<QUuid> _actionsToRemove;
    mutable bool _actionDataDirty = false;
    mutable bool _actionDataNeedsTransmit = false;
    // _previouslyDeletedActions is used to avoid an action being re-added due to server round-trip lag
    static quint64 _rememberDeletedActionTime;
    mutable QHash<QUuid, quint64> _previouslyDeletedActions;

    QUuid _sourceUUID; /// the server node UUID we came from
};

#endif // hifi_EntityItem_h<|MERGE_RESOLUTION|>--- conflicted
+++ resolved
@@ -381,15 +381,10 @@
     QList<EntityActionPointer> getActionsOfType(EntityActionType typeToGet);
 
     // these are in the frame of this object
-<<<<<<< HEAD
     virtual glm::quat getAbsoluteJointRotationInObjectFrame(int index) const override { return glm::quat(); }
     virtual glm::vec3 getAbsoluteJointTranslationInObjectFrame(int index) const override { return glm::vec3(0.0f); }
     virtual bool setAbsoluteJointRotationInObjectFrame(int index, const glm::quat& rotation) override { return false; }
     virtual bool setAbsoluteJointTranslationInObjectFrame(int index, const glm::vec3& translation) override { return false; }
-=======
-    virtual glm::quat getAbsoluteJointRotationInObjectFrame(int index) const override;
-    virtual glm::vec3 getAbsoluteJointTranslationInObjectFrame(int index) const override;
->>>>>>> 0473891e
 
     virtual void loader() {} // called indirectly when urls for geometry are updated
 
