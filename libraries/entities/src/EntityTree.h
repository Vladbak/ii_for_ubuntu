--- conflicted
+++ resolved
@@ -144,16 +144,10 @@
 
     void emitEntityScriptChanging(const EntityItemID& entityItemID);
 
-<<<<<<< HEAD
-    QList<EntityItem*>& getMovingEntities() { return _movingEntities; }
-    
     bool getLightsArePickable() const { return _lightsArePickable; }
     void setLightsArePickable(bool value) { _lightsArePickable = value; }
-    
-=======
     void setSimulation(EntitySimulation* simulation);
 
->>>>>>> 96c3bfce
 signals:
     void deletingEntity(const EntityItemID& entityID);
     void addingEntity(const EntityItemID& entityID);
@@ -177,17 +171,9 @@
     EntityItemFBXService* _fbxService;
 
     QHash<EntityItemID, EntityTreeElement*> _entityToElementMap;
-<<<<<<< HEAD
 
-    QList<EntityItem*> _movingEntities; // entities that need to be updated
-    QList<EntityItem*> _mortalEntities; // entities that need to be checked for expiry
-
-    QSet<EntityItem*> _changedEntities; // entities that have changed in the last frame
-    
     bool _lightsArePickable;
-=======
     EntitySimulation* _simulation;
->>>>>>> 96c3bfce
 };
 
 #endif // hifi_EntityTree_h