//
//  EntityItem.cpp
//  libraries/models/src
//
//  Created by Brad Hefta-Gaub on 12/4/13.
//  Copyright 2013 High Fidelity, Inc.
//
//  Distributed under the Apache License, Version 2.0.
//  See the accompanying file LICENSE or http://www.apache.org/licenses/LICENSE-2.0.html
//

#include <QtCore/QObject>

#include <glm/gtx/transform.hpp>

#include <ByteCountCoding.h>
#include <GLMHelpers.h>
#include <Octree.h>
#include <PhysicsHelpers.h>
#include <RegisteredMetaTypes.h>
#include <SharedUtil.h> // usecTimestampNow()
#include <SoundCache.h>

#include "EntityScriptingInterface.h"
#include "EntityItem.h"
#include "EntitiesLogging.h"
#include "EntityTree.h"

bool EntityItem::_sendPhysicsUpdates = true;

EntityItem::EntityItem(const EntityItemID& entityItemID) :
    _type(EntityTypes::Unknown),
    _id(entityItemID),
    _lastSimulated(0),
    _lastUpdated(0),
    _lastEdited(0),
    _lastEditedFromRemote(0),
    _lastEditedFromRemoteInRemoteTime(0),
    _created(UNKNOWN_CREATED_TIME),
    _changedOnServer(0),
    _transform(ENTITY_ITEM_DEFAULT_ROTATION,
               ENTITY_ITEM_DEFAULT_DIMENSIONS,
               ENTITY_ITEM_DEFAULT_POSITION),
    _glowLevel(ENTITY_ITEM_DEFAULT_GLOW_LEVEL),
    _localRenderAlpha(ENTITY_ITEM_DEFAULT_LOCAL_RENDER_ALPHA),
    _density(ENTITY_ITEM_DEFAULT_DENSITY),
    _volumeMultiplier(1.0f),
    _velocity(ENTITY_ITEM_DEFAULT_VELOCITY),
    _gravity(ENTITY_ITEM_DEFAULT_GRAVITY),
    _acceleration(ENTITY_ITEM_DEFAULT_ACCELERATION),
    _damping(ENTITY_ITEM_DEFAULT_DAMPING),
    _restitution(ENTITY_ITEM_DEFAULT_RESTITUTION),
    _friction(ENTITY_ITEM_DEFAULT_FRICTION),
    _lifetime(ENTITY_ITEM_DEFAULT_LIFETIME),
    _script(ENTITY_ITEM_DEFAULT_SCRIPT),
    _collisionSoundURL(ENTITY_ITEM_DEFAULT_COLLISION_SOUND_URL),
    _registrationPoint(ENTITY_ITEM_DEFAULT_REGISTRATION_POINT),
    _angularVelocity(ENTITY_ITEM_DEFAULT_ANGULAR_VELOCITY),
    _angularDamping(ENTITY_ITEM_DEFAULT_ANGULAR_DAMPING),
    _visible(ENTITY_ITEM_DEFAULT_VISIBLE),
    _ignoreForCollisions(ENTITY_ITEM_DEFAULT_IGNORE_FOR_COLLISIONS),
    _collisionsWillMove(ENTITY_ITEM_DEFAULT_COLLISIONS_WILL_MOVE),
    _locked(ENTITY_ITEM_DEFAULT_LOCKED),
    _userData(ENTITY_ITEM_DEFAULT_USER_DATA),
    _simulatorID(ENTITY_ITEM_DEFAULT_SIMULATOR_ID),
    _simulatorIDChangedTime(0),
    _marketplaceID(ENTITY_ITEM_DEFAULT_MARKETPLACE_ID),
    _name(ENTITY_ITEM_DEFAULT_NAME),
    _dirtyFlags(0),
    _element(nullptr),
    _physicsInfo(nullptr),
    _simulated(false)
{
    quint64 now = usecTimestampNow();
    _lastSimulated = now;
    _lastUpdated = now;
}

EntityItem::EntityItem(const EntityItemID& entityItemID, const EntityItemProperties& properties) : EntityItem(entityItemID)
{
    setProperties(properties);
}

EntityItem::~EntityItem() {
    // these pointers MUST be NULL at delete, else we probably have a dangling backpointer 
    // to this EntityItem in the corresponding data structure.
    assert(!_simulated);
    assert(!_element);
    assert(!_physicsInfo);
}

EntityPropertyFlags EntityItem::getEntityProperties(EncodeBitstreamParams& params) const {
    EntityPropertyFlags requestedProperties;

    requestedProperties += PROP_POSITION;
    requestedProperties += PROP_DIMENSIONS; // NOTE: PROP_RADIUS obsolete
    requestedProperties += PROP_ROTATION;
    requestedProperties += PROP_DENSITY;
    requestedProperties += PROP_VELOCITY;
    requestedProperties += PROP_GRAVITY;
    requestedProperties += PROP_ACCELERATION;
    requestedProperties += PROP_DAMPING;
    requestedProperties += PROP_RESTITUTION;
    requestedProperties += PROP_FRICTION;
    requestedProperties += PROP_LIFETIME;
    requestedProperties += PROP_SCRIPT;
    requestedProperties += PROP_COLLISION_SOUND_URL;
    requestedProperties += PROP_REGISTRATION_POINT;
    requestedProperties += PROP_ANGULAR_VELOCITY;
    requestedProperties += PROP_ANGULAR_DAMPING;
    requestedProperties += PROP_VISIBLE;
    requestedProperties += PROP_IGNORE_FOR_COLLISIONS;
    requestedProperties += PROP_COLLISIONS_WILL_MOVE;
    requestedProperties += PROP_LOCKED;
    requestedProperties += PROP_USER_DATA;
    requestedProperties += PROP_MARKETPLACE_ID;
    requestedProperties += PROP_NAME;
    requestedProperties += PROP_SIMULATOR_ID;
    
    return requestedProperties;
}

OctreeElement::AppendState EntityItem::appendEntityData(OctreePacketData* packetData, EncodeBitstreamParams& params, 
                                            EntityTreeElementExtraEncodeData* entityTreeElementExtraEncodeData) const {
    // ALL this fits...
    //    object ID [16 bytes]
    //    ByteCountCoded(type code) [~1 byte]
    //    last edited [8 bytes]
    //    ByteCountCoded(last_edited to last_updated delta) [~1-8 bytes]
    //    PropertyFlags<>( everything ) [1-2 bytes]
    // ~27-35 bytes...
    
    OctreeElement::AppendState appendState = OctreeElement::COMPLETED; // assume the best

    // encode our ID as a byte count coded byte stream
    QByteArray encodedID = getID().toRfc4122();

    // encode our type as a byte count coded byte stream
    ByteCountCoded<quint32> typeCoder = getType();
    QByteArray encodedType = typeCoder;

    // last updated (animations, non-physics changes)
    quint64 updateDelta = getLastUpdated() <= getLastEdited() ? 0 : getLastUpdated() - getLastEdited();
    ByteCountCoded<quint64> updateDeltaCoder = updateDelta;
    QByteArray encodedUpdateDelta = updateDeltaCoder;

    // last simulated (velocity, angular velocity, physics changes)
    quint64 simulatedDelta = getLastSimulated() <= getLastEdited() ? 0 : getLastSimulated() - getLastEdited();
    ByteCountCoded<quint64> simulatedDeltaCoder = simulatedDelta;
    QByteArray encodedSimulatedDelta = simulatedDeltaCoder;


    EntityPropertyFlags propertyFlags(PROP_LAST_ITEM);
    EntityPropertyFlags requestedProperties = getEntityProperties(params);
    EntityPropertyFlags propertiesDidntFit = requestedProperties;

    // If we are being called for a subsequent pass at appendEntityData() that failed to completely encode this item,
    // then our entityTreeElementExtraEncodeData should include data about which properties we need to append.
    if (entityTreeElementExtraEncodeData && entityTreeElementExtraEncodeData->entities.contains(getEntityItemID())) {
        requestedProperties = entityTreeElementExtraEncodeData->entities.value(getEntityItemID());
    }

    LevelDetails entityLevel = packetData->startLevel();

    quint64 lastEdited = getLastEdited();

    #ifdef WANT_DEBUG
        float editedAgo = getEditedAgo();
        QString agoAsString = formatSecondsElapsed(editedAgo);
        qCDebug(entities) << "Writing entity " << getEntityItemID() << " to buffer, lastEdited =" << lastEdited 
                        << " ago=" << editedAgo << "seconds - " << agoAsString;
    #endif

    bool successIDFits = false;
    bool successTypeFits = false;
    bool successCreatedFits = false;
    bool successLastEditedFits = false;
    bool successLastUpdatedFits = false;
    bool successLastSimulatedFits = false;
    bool successPropertyFlagsFits = false;
    int propertyFlagsOffset = 0;
    int oldPropertyFlagsLength = 0;
    QByteArray encodedPropertyFlags;
    int propertyCount = 0;

    successIDFits = packetData->appendRawData(encodedID);
    if (successIDFits) {
        successTypeFits = packetData->appendRawData(encodedType);
    }
    if (successTypeFits) {
        successCreatedFits = packetData->appendValue(_created);
    }
    if (successCreatedFits) {
        successLastEditedFits = packetData->appendValue(lastEdited);
    }
    if (successLastEditedFits) {
        successLastUpdatedFits = packetData->appendRawData(encodedUpdateDelta);
    }
    if (successLastUpdatedFits) {
        successLastSimulatedFits = packetData->appendRawData(encodedSimulatedDelta);
    }
    
    if (successLastSimulatedFits) {
        propertyFlagsOffset = packetData->getUncompressedByteOffset();
        encodedPropertyFlags = propertyFlags;
        oldPropertyFlagsLength = encodedPropertyFlags.length();
        successPropertyFlagsFits = packetData->appendRawData(encodedPropertyFlags);
    }

    bool headerFits = successIDFits && successTypeFits && successCreatedFits && successLastEditedFits 
                              && successLastUpdatedFits && successPropertyFlagsFits;

    int startOfEntityItemData = packetData->getUncompressedByteOffset();

    if (headerFits) {
        bool successPropertyFits;

        propertyFlags -= PROP_LAST_ITEM; // clear the last item for now, we may or may not set it as the actual item

        // These items would go here once supported....
        //      PROP_PAGED_PROPERTY,
        //      PROP_CUSTOM_PROPERTIES_INCLUDED,

        APPEND_ENTITY_PROPERTY(PROP_POSITION, getPosition());
        APPEND_ENTITY_PROPERTY(PROP_DIMENSIONS, getDimensions()); // NOTE: PROP_RADIUS obsolete
        APPEND_ENTITY_PROPERTY(PROP_ROTATION, getRotation());
        APPEND_ENTITY_PROPERTY(PROP_DENSITY, getDensity());
        APPEND_ENTITY_PROPERTY(PROP_VELOCITY, getVelocity());
        APPEND_ENTITY_PROPERTY(PROP_GRAVITY, getGravity());
        APPEND_ENTITY_PROPERTY(PROP_ACCELERATION, getAcceleration());
        APPEND_ENTITY_PROPERTY(PROP_DAMPING, getDamping());
        APPEND_ENTITY_PROPERTY(PROP_RESTITUTION, getRestitution());
        APPEND_ENTITY_PROPERTY(PROP_FRICTION, getFriction());
        APPEND_ENTITY_PROPERTY(PROP_LIFETIME, getLifetime());
        APPEND_ENTITY_PROPERTY(PROP_SCRIPT, getScript());
        APPEND_ENTITY_PROPERTY(PROP_REGISTRATION_POINT, getRegistrationPoint());
        APPEND_ENTITY_PROPERTY(PROP_ANGULAR_VELOCITY, getAngularVelocity());
        APPEND_ENTITY_PROPERTY(PROP_ANGULAR_DAMPING, getAngularDamping());
        APPEND_ENTITY_PROPERTY(PROP_VISIBLE, getVisible());
        APPEND_ENTITY_PROPERTY(PROP_IGNORE_FOR_COLLISIONS, getIgnoreForCollisions());
        APPEND_ENTITY_PROPERTY(PROP_COLLISIONS_WILL_MOVE, getCollisionsWillMove());
        APPEND_ENTITY_PROPERTY(PROP_LOCKED, getLocked());
        APPEND_ENTITY_PROPERTY(PROP_USER_DATA, getUserData());
        APPEND_ENTITY_PROPERTY(PROP_SIMULATOR_ID, getSimulatorID());
        APPEND_ENTITY_PROPERTY(PROP_MARKETPLACE_ID, getMarketplaceID());
        APPEND_ENTITY_PROPERTY(PROP_NAME, getName());
        APPEND_ENTITY_PROPERTY(PROP_COLLISION_SOUND_URL, getCollisionSoundURL());

        appendSubclassData(packetData, params, entityTreeElementExtraEncodeData,
                                requestedProperties,
                                propertyFlags,
                                propertiesDidntFit,
                                propertyCount,
                                appendState);
    }

    if (propertyCount > 0) {
        int endOfEntityItemData = packetData->getUncompressedByteOffset();
        encodedPropertyFlags = propertyFlags;
        int newPropertyFlagsLength = encodedPropertyFlags.length();
        packetData->updatePriorBytes(propertyFlagsOffset, 
                (const unsigned char*)encodedPropertyFlags.constData(), encodedPropertyFlags.length());
        
        // if the size of the PropertyFlags shrunk, we need to shift everything down to front of packet.
        if (newPropertyFlagsLength < oldPropertyFlagsLength) {
            int oldSize = packetData->getUncompressedSize();
            const unsigned char* modelItemData = packetData->getUncompressedData(propertyFlagsOffset + oldPropertyFlagsLength);
            int modelItemDataLength = endOfEntityItemData - startOfEntityItemData;
            int newEntityItemDataStart = propertyFlagsOffset + newPropertyFlagsLength;
            packetData->updatePriorBytes(newEntityItemDataStart, modelItemData, modelItemDataLength);
            int newSize = oldSize - (oldPropertyFlagsLength - newPropertyFlagsLength);
            packetData->setUncompressedSize(newSize);

        } else {
            assert(newPropertyFlagsLength == oldPropertyFlagsLength); // should not have grown
        }
       
        packetData->endLevel(entityLevel);
    } else {
        packetData->discardLevel(entityLevel);
        appendState = OctreeElement::NONE; // if we got here, then we didn't include the item
    }
    
    // If any part of the model items didn't fit, then the element is considered partial
    if (appendState != OctreeElement::COMPLETED) {
        // add this item into our list for the next appendElementData() pass
        entityTreeElementExtraEncodeData->entities.insert(getEntityItemID(), propertiesDidntFit);
    }

    return appendState;
}

// TODO: My goal is to get rid of this concept completely. The old code (and some of the current code) used this
// result to calculate if a packet being sent to it was potentially bad or corrupt. I've adjusted this to now
// only consider the minimum header bytes as being required. But it would be preferable to completely eliminate
// this logic from the callers.
int EntityItem::expectedBytes() {
    // Header bytes
    //    object ID [16 bytes]
    //    ByteCountCoded(type code) [~1 byte]
    //    last edited [8 bytes]
    //    ByteCountCoded(last_edited to last_updated delta) [~1-8 bytes]
    //    PropertyFlags<>( everything ) [1-2 bytes]
    // ~27-35 bytes...
    const int MINIMUM_HEADER_BYTES = 27;
    return MINIMUM_HEADER_BYTES;
}


int EntityItem::readEntityDataFromBuffer(const unsigned char* data, int bytesLeftToRead, ReadBitstreamToTreeParams& args) {

    if (args.bitstreamVersion < VERSION_ENTITIES_SUPPORT_SPLIT_MTU) {
    
        // NOTE: This shouldn't happen. The only versions of the bit stream that didn't support split mtu buffers should
        // be handled by the model subclass and shouldn't call this routine.
        qCDebug(entities) << "EntityItem::readEntityDataFromBuffer()... "
                        "ERROR CASE...args.bitstreamVersion < VERSION_ENTITIES_SUPPORT_SPLIT_MTU";
        return 0;
    }

    // Header bytes
    //    object ID [16 bytes]
    //    ByteCountCoded(type code) [~1 byte]
    //    last edited [8 bytes]
    //    ByteCountCoded(last_edited to last_updated delta) [~1-8 bytes]
    //    PropertyFlags<>( everything ) [1-2 bytes]
    // ~27-35 bytes...
    const int MINIMUM_HEADER_BYTES = 27;

    int bytesRead = 0;
    if (bytesLeftToRead < MINIMUM_HEADER_BYTES) {
        return 0;
    }

    // if this bitstream indicates that this node is the simulation owner, ignore any physics-related updates.
    glm::vec3 savePosition = getPosition();
    glm::quat saveRotation = getRotation();
    glm::vec3 saveVelocity = _velocity;
    glm::vec3 saveAngularVelocity = _angularVelocity;

    int originalLength = bytesLeftToRead;
    QByteArray originalDataBuffer((const char*)data, originalLength);

    int clockSkew = args.sourceNode ? args.sourceNode->getClockSkewUsec() : 0;

    const unsigned char* dataAt = data;

    // id
    QByteArray encodedID = originalDataBuffer.mid(bytesRead, NUM_BYTES_RFC4122_UUID); // maximum possible size
    _id = QUuid::fromRfc4122(encodedID);
    dataAt += encodedID.size();
    bytesRead += encodedID.size();
    
    // type
    QByteArray encodedType = originalDataBuffer.mid(bytesRead); // maximum possible size
    ByteCountCoded<quint32> typeCoder = encodedType;
    encodedType = typeCoder; // determine true length
    dataAt += encodedType.size();
    bytesRead += encodedType.size();
    quint32 type = typeCoder;
    _type = (EntityTypes::EntityType)type;

    bool overwriteLocalData = true; // assume the new content overwrites our local data

    // _created
    quint64 createdFromBuffer = 0;
    memcpy(&createdFromBuffer, dataAt, sizeof(createdFromBuffer));
    dataAt += sizeof(createdFromBuffer);
    bytesRead += sizeof(createdFromBuffer);

    quint64 now = usecTimestampNow();
    if (_created == UNKNOWN_CREATED_TIME) {
        // we don't yet have a _created timestamp, so we accept this one
        createdFromBuffer -= clockSkew;
        if (createdFromBuffer > now || createdFromBuffer == UNKNOWN_CREATED_TIME) {
            createdFromBuffer = now;
        }
        _created = createdFromBuffer;
    }

    #ifdef WANT_DEBUG
        quint64 lastEdited = getLastEdited();
        float editedAgo = getEditedAgo();
        QString agoAsString = formatSecondsElapsed(editedAgo);
        QString ageAsString = formatSecondsElapsed(getAge());
        qCDebug(entities) << "------------------------------------------";
        qCDebug(entities) << "Loading entity " << getEntityItemID() << " from buffer...";
        qCDebug(entities) << "------------------------------------------";
        debugDump();
        qCDebug(entities) << "------------------------------------------";
        qCDebug(entities) << "    _created =" << _created;
        qCDebug(entities) << "    age=" << getAge() << "seconds - " << ageAsString;
        qCDebug(entities) << "    lastEdited =" << lastEdited;
        qCDebug(entities) << "    ago=" << editedAgo << "seconds - " << agoAsString;
    #endif
    
    quint64 lastEditedFromBuffer = 0;
    quint64 lastEditedFromBufferAdjusted = 0;

    // TODO: we could make this encoded as a delta from _created
    // _lastEdited
    memcpy(&lastEditedFromBuffer, dataAt, sizeof(lastEditedFromBuffer));
    dataAt += sizeof(lastEditedFromBuffer);
    bytesRead += sizeof(lastEditedFromBuffer);
    lastEditedFromBufferAdjusted = lastEditedFromBuffer - clockSkew;
    if (lastEditedFromBufferAdjusted > now) {
        lastEditedFromBufferAdjusted = now;
    }

    bool fromSameServerEdit = (lastEditedFromBuffer == _lastEditedFromRemoteInRemoteTime);

    #ifdef WANT_DEBUG
        qCDebug(entities) << "data from server **************** ";
        qCDebug(entities) << "                           entityItemID:" << getEntityItemID();
        qCDebug(entities) << "                                    now:" << now;
        qCDebug(entities) << "                          getLastEdited:" << debugTime(getLastEdited(), now);
        qCDebug(entities) << "                   lastEditedFromBuffer:" << debugTime(lastEditedFromBuffer, now);
        qCDebug(entities) << "                              clockSkew:" << debugTimeOnly(clockSkew);
        qCDebug(entities) << "           lastEditedFromBufferAdjusted:" << debugTime(lastEditedFromBufferAdjusted, now);
        qCDebug(entities) << "                  _lastEditedFromRemote:" << debugTime(_lastEditedFromRemote, now);
        qCDebug(entities) << "      _lastEditedFromRemoteInRemoteTime:" << debugTime(_lastEditedFromRemoteInRemoteTime, now);
        qCDebug(entities) << "                     fromSameServerEdit:" << fromSameServerEdit;
    #endif

    bool ignoreServerPacket = false; // assume we'll use this server packet

    // If this packet is from the same server edit as the last packet we accepted from the server
    // we probably want to use it.
    if (fromSameServerEdit) {
        // If this is from the same sever packet, then check against any local changes since we got
        // the most recent packet from this server time
        if (_lastEdited > _lastEditedFromRemote) {
            ignoreServerPacket = true;
        }
    } else {
        // If this isn't from the same sever packet, then honor our skew adjusted times...
        // If we've changed our local tree more recently than the new data from this packet
        // then we will not be changing our values, instead we just read and skip the data
        if (_lastEdited > lastEditedFromBufferAdjusted) {
            ignoreServerPacket = true;
        }
    }
    
    if (ignoreServerPacket) {
        overwriteLocalData = false;
        #ifdef WANT_DEBUG
            qCDebug(entities) << "IGNORING old data from server!!! ****************";
            debugDump();
        #endif
    } else {
        #ifdef WANT_DEBUG
            qCDebug(entities) << "USING NEW data from server!!! ****************";
            debugDump();
        #endif

        // don't allow _lastEdited to be in the future
        _lastEdited = lastEditedFromBufferAdjusted;
        _lastEditedFromRemote = now;
        _lastEditedFromRemoteInRemoteTime = lastEditedFromBuffer;
        
        // TODO: only send this notification if something ACTUALLY changed (hint, we haven't yet parsed 
        // the properties out of the bitstream (see below))
        somethingChangedNotification(); // notify derived classes that something has changed
    }

    // last updated is stored as ByteCountCoded delta from lastEdited
    QByteArray encodedUpdateDelta = originalDataBuffer.mid(bytesRead); // maximum possible size
    ByteCountCoded<quint64> updateDeltaCoder = encodedUpdateDelta;
    quint64 updateDelta = updateDeltaCoder;
    if (overwriteLocalData) {
        _lastUpdated = lastEditedFromBufferAdjusted + updateDelta; // don't adjust for clock skew since we already did that
        #ifdef WANT_DEBUG
            qCDebug(entities) << "                           _lastUpdated:" << debugTime(_lastUpdated, now);
            qCDebug(entities) << "                            _lastEdited:" << debugTime(_lastEdited, now);
            qCDebug(entities) << "           lastEditedFromBufferAdjusted:" << debugTime(lastEditedFromBufferAdjusted, now);
        #endif
    }
    encodedUpdateDelta = updateDeltaCoder; // determine true length
    dataAt += encodedUpdateDelta.size();
    bytesRead += encodedUpdateDelta.size();
    
    // Newer bitstreams will have a last simulated and a last updated value
    quint64 lastSimulatedFromBufferAdjusted = now;
    if (args.bitstreamVersion >= VERSION_ENTITIES_HAS_LAST_SIMULATED_TIME) {
        // last simulated is stored as ByteCountCoded delta from lastEdited
        QByteArray encodedSimulatedDelta = originalDataBuffer.mid(bytesRead); // maximum possible size
        ByteCountCoded<quint64> simulatedDeltaCoder = encodedSimulatedDelta;
        quint64 simulatedDelta = simulatedDeltaCoder;
        if (overwriteLocalData) {
            lastSimulatedFromBufferAdjusted = lastEditedFromBufferAdjusted + simulatedDelta; // don't adjust for clock skew since we already did that
            if (lastSimulatedFromBufferAdjusted > now) {
                lastSimulatedFromBufferAdjusted = now;
            }
            #ifdef WANT_DEBUG
                qCDebug(entities) << "                            _lastEdited:" << debugTime(_lastEdited, now);
                qCDebug(entities) << "           lastEditedFromBufferAdjusted:" << debugTime(lastEditedFromBufferAdjusted, now);
                qCDebug(entities) << "        lastSimulatedFromBufferAdjusted:" << debugTime(lastSimulatedFromBufferAdjusted, now);
            #endif
        }
        encodedSimulatedDelta = simulatedDeltaCoder; // determine true length
        dataAt += encodedSimulatedDelta.size();
        bytesRead += encodedSimulatedDelta.size();
    }
    
    #ifdef WANT_DEBUG
        if (overwriteLocalData) {
            qCDebug(entities) << "EntityItem::readEntityDataFromBuffer()... changed entity:" << getEntityItemID();
            qCDebug(entities) << "                          getLastEdited:" << debugTime(getLastEdited(), now);
            qCDebug(entities) << "                       getLastSimulated:" << debugTime(getLastSimulated(), now);
            qCDebug(entities) << "                         getLastUpdated:" << debugTime(getLastUpdated(), now);
        }
    #endif
    

    // Property Flags
    QByteArray encodedPropertyFlags = originalDataBuffer.mid(bytesRead); // maximum possible size
    EntityPropertyFlags propertyFlags = encodedPropertyFlags;
    dataAt += propertyFlags.getEncodedLength();
    bytesRead += propertyFlags.getEncodedLength();
    bool useMeters = (args.bitstreamVersion >= VERSION_ENTITIES_USE_METERS_AND_RADIANS);
    if (useMeters) {
        READ_ENTITY_PROPERTY(PROP_POSITION, glm::vec3, updatePosition);
    } else {
        READ_ENTITY_PROPERTY(PROP_POSITION, glm::vec3, updatePositionInDomainUnits);
    }

    // Old bitstreams had PROP_RADIUS, new bitstreams have PROP_DIMENSIONS
    if (args.bitstreamVersion < VERSION_ENTITIES_SUPPORT_DIMENSIONS) {
        if (propertyFlags.getHasProperty(PROP_RADIUS)) {
            float fromBuffer;
            memcpy(&fromBuffer, dataAt, sizeof(fromBuffer));
            dataAt += sizeof(fromBuffer);
            bytesRead += sizeof(fromBuffer);
            if (overwriteLocalData) {
                setRadius(fromBuffer);
            }
        }
    } else {
        if (useMeters) {
            READ_ENTITY_PROPERTY(PROP_DIMENSIONS, glm::vec3, updateDimensions);
        } else {
            READ_ENTITY_PROPERTY(PROP_DIMENSIONS, glm::vec3, updateDimensionsInDomainUnits);
        }
    }

    READ_ENTITY_PROPERTY(PROP_ROTATION, glm::quat, updateRotation);
    READ_ENTITY_PROPERTY(PROP_DENSITY, float, updateDensity);
    if (useMeters) {
        READ_ENTITY_PROPERTY(PROP_VELOCITY, glm::vec3, updateVelocity);
        READ_ENTITY_PROPERTY(PROP_GRAVITY, glm::vec3, updateGravity);
    } else {
        READ_ENTITY_PROPERTY(PROP_VELOCITY, glm::vec3, updateVelocityInDomainUnits);
        READ_ENTITY_PROPERTY(PROP_GRAVITY, glm::vec3, updateGravityInDomainUnits);
    }
    if (args.bitstreamVersion >= VERSION_ENTITIES_HAVE_ACCELERATION) {
        READ_ENTITY_PROPERTY(PROP_ACCELERATION, glm::vec3, setAcceleration);
    }

    READ_ENTITY_PROPERTY(PROP_DAMPING, float, updateDamping);
    READ_ENTITY_PROPERTY(PROP_RESTITUTION, float, updateRestitution);
    READ_ENTITY_PROPERTY(PROP_FRICTION, float, updateFriction);
    READ_ENTITY_PROPERTY(PROP_LIFETIME, float, updateLifetime);
    READ_ENTITY_PROPERTY(PROP_SCRIPT, QString, setScript);
    READ_ENTITY_PROPERTY(PROP_REGISTRATION_POINT, glm::vec3, setRegistrationPoint);
    if (useMeters) {
        READ_ENTITY_PROPERTY(PROP_ANGULAR_VELOCITY, glm::vec3, updateAngularVelocity);
    } else {
        READ_ENTITY_PROPERTY(PROP_ANGULAR_VELOCITY, glm::vec3, updateAngularVelocityInDegrees);
    }
    READ_ENTITY_PROPERTY(PROP_ANGULAR_DAMPING, float, updateAngularDamping);
    READ_ENTITY_PROPERTY(PROP_VISIBLE, bool, setVisible);
    READ_ENTITY_PROPERTY(PROP_IGNORE_FOR_COLLISIONS, bool, updateIgnoreForCollisions);
    READ_ENTITY_PROPERTY(PROP_COLLISIONS_WILL_MOVE, bool, updateCollisionsWillMove);
    READ_ENTITY_PROPERTY(PROP_LOCKED, bool, setLocked);
    READ_ENTITY_PROPERTY(PROP_USER_DATA, QString, setUserData);

    if (args.bitstreamVersion >= VERSION_ENTITIES_HAVE_ACCELERATION) {
        // we always accept the server's notion of simulatorID, so we fake overwriteLocalData as true
        // before we try to READ_ENTITY_PROPERTY it 
        bool temp = overwriteLocalData;
        overwriteLocalData = true;
        READ_ENTITY_PROPERTY(PROP_SIMULATOR_ID, QUuid, updateSimulatorID);
        overwriteLocalData = temp;
    }

    if (args.bitstreamVersion >= VERSION_ENTITIES_HAS_MARKETPLACE_ID) {
        READ_ENTITY_PROPERTY(PROP_MARKETPLACE_ID, QString, setMarketplaceID);
    }

    READ_ENTITY_PROPERTY(PROP_NAME, QString, setName);
    READ_ENTITY_PROPERTY(PROP_COLLISION_SOUND_URL, QString, setCollisionSoundURL);
    bytesRead += readEntitySubclassDataFromBuffer(dataAt, (bytesLeftToRead - bytesRead), args, propertyFlags, overwriteLocalData);

    ////////////////////////////////////
    // WARNING: Do not add stream content here after the subclass. Always add it before the subclass
    //
    // NOTE: we had a bad version of the stream that we added stream data after the subclass. We can attempt to recover 
    // by doing this parsing here... but it's not likely going to fully recover the content.
    //
    // TODO: Remove this conde once we've sufficiently migrated content past this damaged version
    if (args.bitstreamVersion == VERSION_ENTITIES_HAS_MARKETPLACE_ID_DAMAGED) {
        READ_ENTITY_PROPERTY(PROP_MARKETPLACE_ID, QString, setMarketplaceID);
    }

    if (overwriteLocalData && (getDirtyFlags() & (EntityItem::DIRTY_TRANSFORM | EntityItem::DIRTY_VELOCITIES))) {
        // NOTE: This code is attempting to "repair" the old data we just got from the server to make it more
        // closely match where the entities should be if they'd stepped forward in time to "now". The server
        // is sending us data with a known "last simulated" time. That time is likely in the past, and therefore
        // this "new" data is actually slightly out of date. We calculate the time we need to skip forward and
        // use our simulation helper routine to get a best estimate of where the entity should be.
        const float MIN_TIME_SKIP = 0.0f;
        const float MAX_TIME_SKIP = 1.0f; // in seconds
        float skipTimeForward = glm::clamp((float)(now - lastSimulatedFromBufferAdjusted) / (float)(USECS_PER_SECOND),
                MIN_TIME_SKIP, MAX_TIME_SKIP);
        if (skipTimeForward > 0.0f) {
            #ifdef WANT_DEBUG
                qCDebug(entities) << "skipTimeForward:" << skipTimeForward;
            #endif

            // we want to extrapolate the motion forward to compensate for packet travel time, but
            // we don't want the side effect of flag setting.
            simulateKinematicMotion(skipTimeForward, false);
        }
    }

    auto nodeList = DependencyManager::get<NodeList>();
    const QUuid& myNodeID = nodeList->getSessionUUID();
    if (overwriteLocalData) {
        if (_simulatorID == myNodeID && !_simulatorID.isNull()) {
            // we own the simulation, so we keep our transform+velocities and remove any related dirty flags
            // rather than accept the values in the packet
            setPosition(savePosition);
            setRotation(saveRotation);
            _velocity = saveVelocity;
            _angularVelocity = saveAngularVelocity;
            _dirtyFlags &= ~(EntityItem::DIRTY_TRANSFORM | EntityItem::DIRTY_VELOCITIES);
        } else {
            _lastSimulated = now;
        }
    }

    return bytesRead;
}

void EntityItem::debugDump() const {
    auto position = getPosition();
    qCDebug(entities) << "EntityItem id:" << getEntityItemID();
    qCDebug(entities, " edited ago:%f", getEditedAgo());
    qCDebug(entities, " position:%f,%f,%f", position.x, position.y, position.z);
    qCDebug(entities) << " dimensions:" << getDimensions();
}

// adjust any internal timestamps to fix clock skew for this server
void EntityItem::adjustEditPacketForClockSkew(unsigned char* editPacketBuffer, size_t length, int clockSkew) {
    unsigned char* dataAt = editPacketBuffer;
    int octets = numberOfThreeBitSectionsInCode(dataAt);
    int lengthOfOctcode = bytesRequiredForCodeLength(octets);
    dataAt += lengthOfOctcode;

    // lastEdited
    quint64 lastEditedInLocalTime;
    memcpy(&lastEditedInLocalTime, dataAt, sizeof(lastEditedInLocalTime));
    quint64 lastEditedInServerTime = lastEditedInLocalTime + clockSkew;
    memcpy(dataAt, &lastEditedInServerTime, sizeof(lastEditedInServerTime));
    #ifdef WANT_DEBUG
        qCDebug(entities, "EntityItem::adjustEditPacketForClockSkew()...");
        qCDebug(entities) << "     lastEditedInLocalTime: " << lastEditedInLocalTime;
        qCDebug(entities) << "                 clockSkew: " << clockSkew;
        qCDebug(entities) << "    lastEditedInServerTime: " << lastEditedInServerTime;
    #endif
    //assert(lastEditedInLocalTime > (quint64)0);
}

float EntityItem::computeMass() const {
    return _density * _volumeMultiplier * getDimensions().x * getDimensions().y * getDimensions().z;
}

void EntityItem::setDensity(float density) {
    _density = glm::max(glm::min(density, ENTITY_ITEM_MAX_DENSITY), ENTITY_ITEM_MIN_DENSITY);
}

const float ACTIVATION_RELATIVE_DENSITY_DELTA = 0.01f; // 1 percent

void EntityItem::updateDensity(float density) {
    float clampedDensity = glm::max(glm::min(density, ENTITY_ITEM_MAX_DENSITY), ENTITY_ITEM_MIN_DENSITY);
    if (_density != clampedDensity) {
        _density = clampedDensity;

        if (fabsf(_density - clampedDensity) / _density > ACTIVATION_RELATIVE_DENSITY_DELTA) {
            // the density has changed enough that we should update the physics simulation
            _dirtyFlags |= EntityItem::DIRTY_MASS;
        }
    }
}

void EntityItem::setMass(float mass) {
    // Setting the mass actually changes the _density (at fixed volume), however
    // we must protect the density range to help maintain stability of physics simulation
    // therefore this method might not accept the mass that is supplied.
    
    float volume = _volumeMultiplier * getDimensions().x * getDimensions().y * getDimensions().z;

    // compute new density
    const float MIN_VOLUME = 1.0e-6f; // 0.001mm^3
    if (volume < 1.0e-6f) {
        // avoid divide by zero
        _density = glm::min(mass / MIN_VOLUME, ENTITY_ITEM_MAX_DENSITY);
    } else {
        _density = glm::max(glm::min(mass / volume, ENTITY_ITEM_MAX_DENSITY), ENTITY_ITEM_MIN_DENSITY);
    }
}

void EntityItem::simulate(const quint64& now) {
    if (_lastSimulated == 0) {
        _lastSimulated = now;
    }

    float timeElapsed = (float)(now - _lastSimulated) / (float)(USECS_PER_SECOND);

    #ifdef WANT_DEBUG
        qCDebug(entities) << "********** EntityItem::simulate()";
        qCDebug(entities) << "    entity ID=" << getEntityItemID();
        qCDebug(entities) << "    simulator ID=" << getSimulatorID();
        qCDebug(entities) << "    now=" << now;
        qCDebug(entities) << "    _lastSimulated=" << _lastSimulated;
        qCDebug(entities) << "    timeElapsed=" << timeElapsed;
        qCDebug(entities) << "    hasVelocity=" << hasVelocity();
        qCDebug(entities) << "    hasGravity=" << hasGravity();
        qCDebug(entities) << "    hasAcceleration=" << hasAcceleration();
        qCDebug(entities) << "    hasAngularVelocity=" << hasAngularVelocity();
        qCDebug(entities) << "    getAngularVelocity=" << getAngularVelocity();
        qCDebug(entities) << "    isMortal=" << isMortal();
        qCDebug(entities) << "    getAge()=" << getAge();
        qCDebug(entities) << "    getLifetime()=" << getLifetime();


        if (hasVelocity() || hasGravity()) {
            qCDebug(entities) << "    MOVING...=";
            qCDebug(entities) << "        hasVelocity=" << hasVelocity();
            qCDebug(entities) << "        hasGravity=" << hasGravity();
            qCDebug(entities) << "        hasAcceleration=" << hasAcceleration();
            qCDebug(entities) << "        hasAngularVelocity=" << hasAngularVelocity();
            qCDebug(entities) << "        getAngularVelocity=" << getAngularVelocity();
        }
        if (hasAngularVelocity()) {
            qCDebug(entities) << "    CHANGING...=";
            qCDebug(entities) << "        hasAngularVelocity=" << hasAngularVelocity();
            qCDebug(entities) << "        getAngularVelocity=" << getAngularVelocity();
        }
        if (isMortal()) {
            qCDebug(entities) << "    MORTAL...=";
            qCDebug(entities) << "        isMortal=" << isMortal();
            qCDebug(entities) << "        getAge()=" << getAge();
            qCDebug(entities) << "        getLifetime()=" << getLifetime();
        }
        qCDebug(entities) << "     ********** EntityItem::simulate() .... SETTING _lastSimulated=" << _lastSimulated;
    #endif

    simulateKinematicMotion(timeElapsed);
    _lastSimulated = now;
}

void EntityItem::simulateKinematicMotion(float timeElapsed, bool setFlags) {
    if (hasAngularVelocity()) {
        // angular damping
        if (_angularDamping > 0.0f) {
            _angularVelocity *= powf(1.0f - _angularDamping, timeElapsed);
            #ifdef WANT_DEBUG
                qCDebug(entities) << "    angularDamping :" << _angularDamping;
                qCDebug(entities) << "    newAngularVelocity:" << _angularVelocity;
            #endif
        }

        float angularSpeed = glm::length(_angularVelocity);
        
        const float EPSILON_ANGULAR_VELOCITY_LENGTH = 0.0017453f; // 0.0017453 rad/sec = 0.1f degrees/sec
        if (angularSpeed < EPSILON_ANGULAR_VELOCITY_LENGTH) {
            if (setFlags && angularSpeed > 0.0f) {
                _dirtyFlags |= EntityItem::DIRTY_MOTION_TYPE;
            }
            _angularVelocity = ENTITY_ITEM_ZERO_VEC3;
        } else {
            // for improved agreement with the way Bullet integrates rotations we use an approximation 
            // and break the integration into bullet-sized substeps 
            glm::quat rotation = getRotation();
            float dt = timeElapsed;
            while (dt > PHYSICS_ENGINE_FIXED_SUBSTEP) {
                glm::quat  dQ = computeBulletRotationStep(_angularVelocity, PHYSICS_ENGINE_FIXED_SUBSTEP);
                rotation = glm::normalize(dQ * rotation);
                dt -= PHYSICS_ENGINE_FIXED_SUBSTEP;
            }
            // NOTE: this final partial substep can drift away from a real Bullet simulation however 
            // it only becomes significant for rapidly rotating objects
            // (e.g. around PI/4 radians per substep, or 7.5 rotations/sec at 60 substeps/sec).
            glm::quat  dQ = computeBulletRotationStep(_angularVelocity, dt);
            rotation = glm::normalize(dQ * rotation);

            setRotation(rotation);
        }
    }

    if (hasVelocity()) {
        // linear damping
        glm::vec3 velocity = getVelocity();
        if (_damping > 0.0f) {
            velocity *= powf(1.0f - _damping, timeElapsed);
            #ifdef WANT_DEBUG
                qCDebug(entities) << "    damping:" << _damping;
                qCDebug(entities) << "    velocity AFTER dampingResistance:" << velocity;
                qCDebug(entities) << "    glm::length(velocity):" << glm::length(velocity);
            #endif
        }

        // integrate position forward
        glm::vec3 position = getPosition();
        glm::vec3 newPosition = position + (velocity * timeElapsed);

        #ifdef WANT_DEBUG
            qCDebug(entities) << "  EntityItem::simulate()....";
            qCDebug(entities) << "    timeElapsed:" << timeElapsed;
            qCDebug(entities) << "    old AACube:" << getMaximumAACube();
            qCDebug(entities) << "    old position:" << position;
            qCDebug(entities) << "    old velocity:" << velocity;
            qCDebug(entities) << "    old getAABox:" << getAABox();
            qCDebug(entities) << "    newPosition:" << newPosition;
            qCDebug(entities) << "    glm::distance(newPosition, position):" << glm::distance(newPosition, position);
        #endif
        
        position = newPosition;

        // apply effective acceleration, which will be the same as gravity if the Entity isn't at rest.
        if (hasAcceleration()) {
            velocity += getAcceleration() * timeElapsed;
        }

        float speed = glm::length(velocity);
        const float EPSILON_LINEAR_VELOCITY_LENGTH = 0.001f; // 1mm/sec
        if (speed < EPSILON_LINEAR_VELOCITY_LENGTH) {
            setVelocity(ENTITY_ITEM_ZERO_VEC3);
            if (setFlags && speed > 0.0f) {
                _dirtyFlags |= EntityItem::DIRTY_MOTION_TYPE;
            }
        } else {
            setPosition(position);
            setVelocity(velocity);
        }

        #ifdef WANT_DEBUG
            qCDebug(entities) << "    new position:" << position;
            qCDebug(entities) << "    new velocity:" << velocity;
            qCDebug(entities) << "    new AACube:" << getMaximumAACube();
            qCDebug(entities) << "    old getAABox:" << getAABox();
        #endif
    }
}

bool EntityItem::isMoving() const {
    return hasVelocity() || hasAngularVelocity();
}

glm::mat4 EntityItem::getEntityToWorldMatrix() const {
    glm::mat4 translation = glm::translate(getPosition());
    glm::mat4 rotation = glm::mat4_cast(getRotation());
    glm::mat4 scale = glm::scale(getDimensions());
    glm::mat4 registration = glm::translate(ENTITY_ITEM_DEFAULT_REGISTRATION_POINT - getRegistrationPoint());
    return translation * rotation * scale * registration;
}

glm::mat4 EntityItem::getWorldToEntityMatrix() const {
    return glm::inverse(getEntityToWorldMatrix());
}

glm::vec3 EntityItem::entityToWorld(const glm::vec3& point) const {
    return glm::vec3(getEntityToWorldMatrix() * glm::vec4(point, 1.0f));
}

glm::vec3 EntityItem::worldToEntity(const glm::vec3& point) const {
    return glm::vec3(getWorldToEntityMatrix() * glm::vec4(point, 1.0f));
}

bool EntityItem::lifetimeHasExpired() const {
    return isMortal() && (getAge() > getLifetime()); 
}

quint64 EntityItem::getExpiry() const {
    return _created + (quint64)(_lifetime * (float)USECS_PER_SECOND);
}

EntityItemProperties EntityItem::getProperties() const {
    EntityItemProperties properties;
    properties._id = getID();
    properties._idSet = true;
    properties._created = _created;

    properties._type = getType();
    
    COPY_ENTITY_PROPERTY_TO_PROPERTIES(position, getPosition);
    COPY_ENTITY_PROPERTY_TO_PROPERTIES(dimensions, getDimensions); // NOTE: radius is obsolete
    COPY_ENTITY_PROPERTY_TO_PROPERTIES(rotation, getRotation);
    COPY_ENTITY_PROPERTY_TO_PROPERTIES(density, getDensity);
    COPY_ENTITY_PROPERTY_TO_PROPERTIES(velocity, getVelocity);
    COPY_ENTITY_PROPERTY_TO_PROPERTIES(gravity, getGravity);
    COPY_ENTITY_PROPERTY_TO_PROPERTIES(acceleration, getAcceleration);
    COPY_ENTITY_PROPERTY_TO_PROPERTIES(damping, getDamping);
    COPY_ENTITY_PROPERTY_TO_PROPERTIES(restitution, getRestitution);
    COPY_ENTITY_PROPERTY_TO_PROPERTIES(friction, getFriction);
    COPY_ENTITY_PROPERTY_TO_PROPERTIES(created, getCreated);
    COPY_ENTITY_PROPERTY_TO_PROPERTIES(lifetime, getLifetime);
    COPY_ENTITY_PROPERTY_TO_PROPERTIES(script, getScript);
    COPY_ENTITY_PROPERTY_TO_PROPERTIES(collisionSoundURL, getCollisionSoundURL);
    COPY_ENTITY_PROPERTY_TO_PROPERTIES(registrationPoint, getRegistrationPoint);
    COPY_ENTITY_PROPERTY_TO_PROPERTIES(angularVelocity, getAngularVelocity);
    COPY_ENTITY_PROPERTY_TO_PROPERTIES(angularDamping, getAngularDamping);
    COPY_ENTITY_PROPERTY_TO_PROPERTIES(glowLevel, getGlowLevel);
    COPY_ENTITY_PROPERTY_TO_PROPERTIES(localRenderAlpha, getLocalRenderAlpha);
    COPY_ENTITY_PROPERTY_TO_PROPERTIES(visible, getVisible);
    COPY_ENTITY_PROPERTY_TO_PROPERTIES(ignoreForCollisions, getIgnoreForCollisions);
    COPY_ENTITY_PROPERTY_TO_PROPERTIES(collisionsWillMove, getCollisionsWillMove);
    COPY_ENTITY_PROPERTY_TO_PROPERTIES(locked, getLocked);
    COPY_ENTITY_PROPERTY_TO_PROPERTIES(userData, getUserData);
    COPY_ENTITY_PROPERTY_TO_PROPERTIES(simulatorID, getSimulatorID);
    COPY_ENTITY_PROPERTY_TO_PROPERTIES(marketplaceID, getMarketplaceID);
    COPY_ENTITY_PROPERTY_TO_PROPERTIES(name, getName);

    properties._defaultSettings = false;
    
    return properties;
}

void EntityItem::getAllTerseUpdateProperties(EntityItemProperties& properties) const {
    // a TerseUpdate includes the transform and its derivatives
    properties._position = getPosition();
    properties._velocity = _velocity;
    properties._rotation = getRotation();
    properties._angularVelocity = _angularVelocity;
    properties._acceleration = _acceleration;

    properties._positionChanged = true;
    properties._velocityChanged = true;
    properties._rotationChanged = true;
    properties._angularVelocityChanged = true;
    properties._accelerationChanged = true;
}

bool EntityItem::setProperties(const EntityItemProperties& properties) {
    bool somethingChanged = false;

    SET_ENTITY_PROPERTY_FROM_PROPERTIES(position, updatePosition); // this will call recalculate collision shape if needed
    SET_ENTITY_PROPERTY_FROM_PROPERTIES(dimensions, updateDimensions); // NOTE: radius is obsolete
    SET_ENTITY_PROPERTY_FROM_PROPERTIES(rotation, updateRotation);
    SET_ENTITY_PROPERTY_FROM_PROPERTIES(density, updateDensity);
    SET_ENTITY_PROPERTY_FROM_PROPERTIES(velocity, updateVelocity);
    SET_ENTITY_PROPERTY_FROM_PROPERTIES(gravity, updateGravity);
    SET_ENTITY_PROPERTY_FROM_PROPERTIES(acceleration, setAcceleration);
    SET_ENTITY_PROPERTY_FROM_PROPERTIES(damping, updateDamping);
    SET_ENTITY_PROPERTY_FROM_PROPERTIES(restitution, updateRestitution);
    SET_ENTITY_PROPERTY_FROM_PROPERTIES(friction, updateFriction);
    SET_ENTITY_PROPERTY_FROM_PROPERTIES(created, updateCreated);
    SET_ENTITY_PROPERTY_FROM_PROPERTIES(lifetime, updateLifetime);
    SET_ENTITY_PROPERTY_FROM_PROPERTIES(script, setScript);
    SET_ENTITY_PROPERTY_FROM_PROPERTIES(collisionSoundURL, setCollisionSoundURL);
    SET_ENTITY_PROPERTY_FROM_PROPERTIES(registrationPoint, setRegistrationPoint);
    SET_ENTITY_PROPERTY_FROM_PROPERTIES(angularVelocity, updateAngularVelocity);
    SET_ENTITY_PROPERTY_FROM_PROPERTIES(angularDamping, updateAngularDamping);
    SET_ENTITY_PROPERTY_FROM_PROPERTIES(glowLevel, setGlowLevel);
    SET_ENTITY_PROPERTY_FROM_PROPERTIES(localRenderAlpha, setLocalRenderAlpha);
    SET_ENTITY_PROPERTY_FROM_PROPERTIES(visible, setVisible);
    SET_ENTITY_PROPERTY_FROM_PROPERTIES(ignoreForCollisions, updateIgnoreForCollisions);
    SET_ENTITY_PROPERTY_FROM_PROPERTIES(collisionsWillMove, updateCollisionsWillMove);
    SET_ENTITY_PROPERTY_FROM_PROPERTIES(locked, setLocked);
    SET_ENTITY_PROPERTY_FROM_PROPERTIES(userData, setUserData);
    SET_ENTITY_PROPERTY_FROM_PROPERTIES(simulatorID, updateSimulatorID);
    SET_ENTITY_PROPERTY_FROM_PROPERTIES(marketplaceID, setMarketplaceID);
    SET_ENTITY_PROPERTY_FROM_PROPERTIES(name, setName);

    if (somethingChanged) {
        uint64_t now = usecTimestampNow();
        #ifdef WANT_DEBUG
            int elapsed = now - getLastEdited();
            qCDebug(entities) << "EntityItem::setProperties() AFTER update... edited AGO=" << elapsed <<
                    "now=" << now << " getLastEdited()=" << getLastEdited();
        #endif
        setLastEdited(now);
        somethingChangedNotification(); // notify derived classes that something has changed
        if (getDirtyFlags() & (EntityItem::DIRTY_TRANSFORM | EntityItem::DIRTY_VELOCITIES)) {
            // anything that sets the transform or velocity must update _lastSimulated which is used
            // for kinematic extrapolation (e.g. we want to extrapolate forward from this moment
            // when position and/or velocity was changed).
            _lastSimulated = now;
        }
    }

    // timestamps
    quint64 timestamp = properties.getCreated();
    if (_created == UNKNOWN_CREATED_TIME && timestamp != UNKNOWN_CREATED_TIME) {
        quint64 now = usecTimestampNow();
        if (timestamp > now) {
            timestamp = now;
        }
        _created = timestamp;
    }

    return somethingChanged;
}

void EntityItem::recordCreationTime() {
<<<<<<< HEAD
    //assert(_created == UNKNOWN_CREATED_TIME);
    _created = usecTimestampNow();
=======
    if (_created == UNKNOWN_CREATED_TIME) {
        _created = usecTimestampNow();
    }
    auto now = usecTimestampNow();
>>>>>>> 66aa7c1a
    _lastEdited = _created;
    _lastUpdated = now;
    _lastSimulated = now;
}

void EntityItem::setCenterPosition(const glm::vec3& position) {
    Transform transformToCenter = getTransformToCenter();
    transformToCenter.setTranslation(position);
    setTranformToCenter(transformToCenter);
}

const Transform EntityItem::getTransformToCenter() const {
    Transform result = getTransform();
    if (getRegistrationPoint() != ENTITY_ITEM_HALF_VEC3) { // If it is not already centered, translate to center
        result.postTranslate(ENTITY_ITEM_HALF_VEC3 - getRegistrationPoint()); // Position to center
    }
    return result;
}

void EntityItem::setTranformToCenter(const Transform& transform) {
    if (getRegistrationPoint() == ENTITY_ITEM_HALF_VEC3) {
        // If it is already centered, just call setTransform
        setTransform(transform);
        return;
    }
    
    Transform copy = transform;
    copy.postTranslate(getRegistrationPoint() - ENTITY_ITEM_HALF_VEC3); // Center to position
    setTransform(copy);
}

void EntityItem::setDimensions(const glm::vec3& value) {
    if (value.x <= 0.0f || value.y <= 0.0f || value.z <= 0.0f) {
        return;
    }
    _transform.setScale(value);
}

/// The maximum bounding cube for the entity, independent of it's rotation.
/// This accounts for the registration point (upon which rotation occurs around).
/// 
AACube EntityItem::getMaximumAACube() const { 
    // * we know that the position is the center of rotation
    glm::vec3 centerOfRotation = getPosition(); // also where _registration point is

    // * we know that the registration point is the center of rotation
    // * we can calculate the length of the furthest extent from the registration point
    //   as the dimensions * max (registrationPoint, (1.0,1.0,1.0) - registrationPoint)
    glm::vec3 registrationPoint = (getDimensions() * getRegistrationPoint());
    glm::vec3 registrationRemainder = (getDimensions() * (glm::vec3(1.0f, 1.0f, 1.0f) - getRegistrationPoint()));
    glm::vec3 furthestExtentFromRegistration = glm::max(registrationPoint, registrationRemainder);
    
    // * we know that if you rotate in any direction you would create a sphere
    //   that has a radius of the length of furthest extent from registration point
    float radius = glm::length(furthestExtentFromRegistration);

    // * we know that the minimum bounding cube of this maximum possible sphere is
    //   (center - radius) to (center + radius)
    glm::vec3 minimumCorner = centerOfRotation - glm::vec3(radius, radius, radius);

    AACube boundingCube(minimumCorner, radius * 2.0f);
    return boundingCube;
}

/// The minimum bounding cube for the entity accounting for it's rotation.
/// This accounts for the registration point (upon which rotation occurs around).
/// 
AACube EntityItem::getMinimumAACube() const { 
    // _position represents the position of the registration point.
    glm::vec3 registrationRemainder = glm::vec3(1.0f, 1.0f, 1.0f) - _registrationPoint;

    glm::vec3 unrotatedMinRelativeToEntity = - (getDimensions() * getRegistrationPoint());
    glm::vec3 unrotatedMaxRelativeToEntity = getDimensions() * registrationRemainder;
    Extents unrotatedExtentsRelativeToRegistrationPoint = { unrotatedMinRelativeToEntity, unrotatedMaxRelativeToEntity };
    Extents rotatedExtentsRelativeToRegistrationPoint = unrotatedExtentsRelativeToRegistrationPoint.getRotated(getRotation());

    // shift the extents to be relative to the position/registration point
    rotatedExtentsRelativeToRegistrationPoint.shiftBy(getPosition());
    
    // the cube that best encompasses extents is...
    AABox box(rotatedExtentsRelativeToRegistrationPoint);
    glm::vec3 centerOfBox = box.calcCenter();
    float longestSide = box.getLargestDimension();
    float halfLongestSide = longestSide / 2.0f;
    glm::vec3 cornerOfCube = centerOfBox - glm::vec3(halfLongestSide, halfLongestSide, halfLongestSide);
    
    
    // old implementation... not correct!!!
    return AACube(cornerOfCube, longestSide);
}

AABox EntityItem::getAABox() const {
    // _position represents the position of the registration point.
    glm::vec3 registrationRemainder = glm::vec3(1.0f, 1.0f, 1.0f) - _registrationPoint;
    
    glm::vec3 unrotatedMinRelativeToEntity = - (getDimensions() * _registrationPoint);
    glm::vec3 unrotatedMaxRelativeToEntity = getDimensions() * registrationRemainder;
    Extents unrotatedExtentsRelativeToRegistrationPoint = { unrotatedMinRelativeToEntity, unrotatedMaxRelativeToEntity };
    Extents rotatedExtentsRelativeToRegistrationPoint = unrotatedExtentsRelativeToRegistrationPoint.getRotated(getRotation());
    
    // shift the extents to be relative to the position/registration point
    rotatedExtentsRelativeToRegistrationPoint.shiftBy(getPosition());
    
    return AABox(rotatedExtentsRelativeToRegistrationPoint);
}

// NOTE: This should only be used in cases of old bitstreams which only contain radius data
//    0,0,0 --> maxDimension,maxDimension,maxDimension
//    ... has a corner to corner distance of glm::length(maxDimension,maxDimension,maxDimension)
//    ... radius = cornerToCornerLength / 2.0f
//    ... radius * 2.0f = cornerToCornerLength
//    ... cornerToCornerLength = sqrt(3 x maxDimension ^ 2)
//    ... cornerToCornerLength = sqrt(3 x maxDimension ^ 2)
//    ... radius * 2.0f = sqrt(3 x maxDimension ^ 2)
//    ... (radius * 2.0f) ^2 = 3 x maxDimension ^ 2
//    ... ((radius * 2.0f) ^2) / 3 = maxDimension ^ 2
//    ... sqrt(((radius * 2.0f) ^2) / 3) = maxDimension
//    ... sqrt((diameter ^2) / 3) = maxDimension
//    
void EntityItem::setRadius(float value) { 
    float diameter = value * 2.0f;
    float maxDimension = sqrt((diameter * diameter) / 3.0f);
    setDimensions(glm::vec3(maxDimension, maxDimension, maxDimension));
}

// TODO: get rid of all users of this function...
//    ... radius = cornerToCornerLength / 2.0f
//    ... cornerToCornerLength = sqrt(3 x maxDimension ^ 2)
//    ... radius = sqrt(3 x maxDimension ^ 2) / 2.0f;
float EntityItem::getRadius() const { 
    return 0.5f * glm::length(getDimensions());
}

bool EntityItem::contains(const glm::vec3& point) const {
    if (getShapeType() == SHAPE_TYPE_COMPOUND) {
        return getAABox().contains(point);
    } else {
        ShapeInfo info;
        info.setParams(getShapeType(), glm::vec3(0.5f));
        return info.contains(worldToEntity(point));
    }
}

void EntityItem::computeShapeInfo(ShapeInfo& info) {
    info.setParams(getShapeType(), 0.5f * getDimensions());
}

void EntityItem::updatePositionInDomainUnits(const glm::vec3& value) { 
    glm::vec3 position = value * (float)TREE_SCALE;
    updatePosition(position);
}

void EntityItem::updatePosition(const glm::vec3& value) { 
    auto delta = glm::distance(getPosition(), value);
    if (delta > IGNORE_POSITION_DELTA) {
        _dirtyFlags |= EntityItem::DIRTY_POSITION;
        setPosition(value);
        if (delta > ACTIVATION_POSITION_DELTA) {
            _dirtyFlags |= EntityItem::DIRTY_PHYSICS_ACTIVATION;
        }
    }
}

void EntityItem::updateDimensionsInDomainUnits(const glm::vec3& value) { 
    glm::vec3 dimensions = value * (float)TREE_SCALE;
    updateDimensions(dimensions);
}

void EntityItem::updateDimensions(const glm::vec3& value) { 
    auto delta = glm::distance(getDimensions(), value);
    if (delta > IGNORE_DIMENSIONS_DELTA) {
        setDimensions(value);
        if (delta > ACTIVATION_DIMENSIONS_DELTA) {
            // rebuilding the shape will always activate
            _dirtyFlags |= (EntityItem::DIRTY_SHAPE | EntityItem::DIRTY_MASS);
        }
    }
}

void EntityItem::updateRotation(const glm::quat& rotation) { 
    if (getRotation() != rotation) {
        setRotation(rotation);

        auto alignmentDot = glm::abs(glm::dot(getRotation(), rotation));
        if (alignmentDot < IGNORE_ALIGNMENT_DOT) {
            _dirtyFlags |= EntityItem::DIRTY_ROTATION;
        }
        if (alignmentDot < ACTIVATION_ALIGNMENT_DOT) {
            _dirtyFlags |= EntityItem::DIRTY_PHYSICS_ACTIVATION;
        }
    }
}

void EntityItem::updateMass(float mass) {
    // Setting the mass actually changes the _density (at fixed volume), however
    // we must protect the density range to help maintain stability of physics simulation
    // therefore this method might not accept the mass that is supplied.

    float volume = _volumeMultiplier * getDimensions().x * getDimensions().y * getDimensions().z;

    // compute new density
    float newDensity = _density;
    const float MIN_VOLUME = 1.0e-6f; // 0.001mm^3
    if (volume < 1.0e-6f) {
        // avoid divide by zero
        newDensity = glm::min(mass / MIN_VOLUME, ENTITY_ITEM_MAX_DENSITY);
    } else {
        newDensity = glm::max(glm::min(mass / volume, ENTITY_ITEM_MAX_DENSITY), ENTITY_ITEM_MIN_DENSITY);
    }

    float oldDensity = _density;
    _density = newDensity;

    if (fabsf(_density - oldDensity) / _density > ACTIVATION_RELATIVE_DENSITY_DELTA) {
        // the density has changed enough that we should update the physics simulation
        _dirtyFlags |= EntityItem::DIRTY_MASS;
    }
}

void EntityItem::updateVelocityInDomainUnits(const glm::vec3& value) {
    glm::vec3 velocity = value * (float)TREE_SCALE;
    updateVelocity(velocity);
}

void EntityItem::updateVelocity(const glm::vec3& value) { 
    auto delta = glm::distance(_velocity, value);
    if (delta > IGNORE_LINEAR_VELOCITY_DELTA) {
        _dirtyFlags |= EntityItem::DIRTY_LINEAR_VELOCITY;
        const float MIN_LINEAR_SPEED = 0.001f;
        if (glm::length(value) < MIN_LINEAR_SPEED) {
            _velocity = ENTITY_ITEM_ZERO_VEC3;
        } else {
            _velocity = value;
            // only activate when setting non-zero velocity
            if (delta > ACTIVATION_LINEAR_VELOCITY_DELTA) {
                _dirtyFlags |= EntityItem::DIRTY_PHYSICS_ACTIVATION;
            }
        }
    }
}

void EntityItem::updateDamping(float value) { 
    auto clampedDamping = glm::clamp(value, 0.0f, 1.0f);
    if (fabsf(_damping - clampedDamping) > IGNORE_DAMPING_DELTA) {
        _damping = clampedDamping;
        _dirtyFlags |= EntityItem::DIRTY_MATERIAL;
    }
}

void EntityItem::updateGravityInDomainUnits(const glm::vec3& value) { 
    glm::vec3 gravity = value * (float) TREE_SCALE;
    updateGravity(gravity);
}

void EntityItem::updateGravity(const glm::vec3& value) { 
    auto delta = glm::distance(_gravity, value);
    if (delta > IGNORE_GRAVITY_DELTA) {
        _gravity = value;
        _dirtyFlags |= EntityItem::DIRTY_LINEAR_VELOCITY;
        if (delta > ACTIVATION_GRAVITY_DELTA) {
            _dirtyFlags |= EntityItem::DIRTY_PHYSICS_ACTIVATION;
        }
    }
}

void EntityItem::updateAngularVelocity(const glm::vec3& value) { 
    auto delta = glm::distance(_angularVelocity, value);
    if (delta > IGNORE_ANGULAR_VELOCITY_DELTA) {
        _dirtyFlags |= EntityItem::DIRTY_ANGULAR_VELOCITY;
        const float MIN_ANGULAR_SPEED = 0.0002f;
        if (glm::length(value) < MIN_ANGULAR_SPEED) {
            _angularVelocity = ENTITY_ITEM_ZERO_VEC3;
        } else {
            _angularVelocity = value;
            // only activate when setting non-zero velocity
            if (delta > ACTIVATION_ANGULAR_VELOCITY_DELTA) {
                _dirtyFlags |= EntityItem::DIRTY_PHYSICS_ACTIVATION;
            }
        }
    }
}

void EntityItem::updateAngularDamping(float value) { 
    auto clampedDamping = glm::clamp(value, 0.0f, 1.0f);
    if (fabsf(_angularDamping - clampedDamping) > IGNORE_DAMPING_DELTA) {
        _angularDamping = clampedDamping;
        _dirtyFlags |= EntityItem::DIRTY_MATERIAL;
    }
}

void EntityItem::updateIgnoreForCollisions(bool value) { 
    if (_ignoreForCollisions != value) {
        _ignoreForCollisions = value; 
        _dirtyFlags |= EntityItem::DIRTY_COLLISION_GROUP;
    }
}

void EntityItem::updateCollisionsWillMove(bool value) { 
    if (_collisionsWillMove != value) {
        _collisionsWillMove = value; 
        _dirtyFlags |= EntityItem::DIRTY_MOTION_TYPE;
    }
}

void EntityItem::updateRestitution(float value) {
    float clampedValue = glm::max(glm::min(ENTITY_ITEM_MAX_RESTITUTION, value), ENTITY_ITEM_MIN_RESTITUTION);
    if (_restitution != clampedValue) {
        _restitution = clampedValue;
        _dirtyFlags |= EntityItem::DIRTY_MATERIAL;
    }
}

void EntityItem::updateFriction(float value) {
    float clampedValue = glm::max(glm::min(ENTITY_ITEM_MAX_FRICTION, value), ENTITY_ITEM_MIN_FRICTION);
    if (_friction != clampedValue) {
        _friction = clampedValue;
        _dirtyFlags |= EntityItem::DIRTY_MATERIAL;
    }
}

void EntityItem::setRestitution(float value) {
    float clampedValue = glm::max(glm::min(ENTITY_ITEM_MAX_RESTITUTION, value), ENTITY_ITEM_MIN_RESTITUTION);
    _restitution = clampedValue;
}

void EntityItem::setFriction(float value) {
    float clampedValue = glm::max(glm::min(ENTITY_ITEM_MAX_FRICTION, value), ENTITY_ITEM_MIN_FRICTION);
    _friction = clampedValue;
}

void EntityItem::updateLifetime(float value) {
    if (_lifetime != value) {
        _lifetime = value;
        _dirtyFlags |= EntityItem::DIRTY_LIFETIME;
    }
}

void EntityItem::updateCreated(uint64_t value) {
    if (_created != value) {
        _created = value;
        _dirtyFlags |= EntityItem::DIRTY_LIFETIME;
    }
}

void EntityItem::setSimulatorID(const QUuid& value) {
    _simulatorID = value;
    _simulatorIDChangedTime = usecTimestampNow();
}

void EntityItem::updateSimulatorID(const QUuid& value) {
    if (_simulatorID != value) {
        _simulatorID = value;
        _simulatorIDChangedTime = usecTimestampNow();
        _dirtyFlags |= EntityItem::DIRTY_SIMULATOR_ID;
    }
}<|MERGE_RESOLUTION|>--- conflicted
+++ resolved
@@ -1004,15 +1004,10 @@
 }
 
 void EntityItem::recordCreationTime() {
-<<<<<<< HEAD
-    //assert(_created == UNKNOWN_CREATED_TIME);
-    _created = usecTimestampNow();
-=======
     if (_created == UNKNOWN_CREATED_TIME) {
         _created = usecTimestampNow();
     }
     auto now = usecTimestampNow();
->>>>>>> 66aa7c1a
     _lastEdited = _created;
     _lastUpdated = now;
     _lastSimulated = now;
