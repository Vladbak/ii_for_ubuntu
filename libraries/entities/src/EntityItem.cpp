//
//  EntityItem.cpp
//  libraries/models/src
//
//  Created by Brad Hefta-Gaub on 12/4/13.
//  Copyright 2013 High Fidelity, Inc.
//
//  Distributed under the Apache License, Version 2.0.
//  See the accompanying file LICENSE or http://www.apache.org/licenses/LICENSE-2.0.html
//

#include <QtCore/QObject>

#include <ByteCountCoding.h>
#include <GLMHelpers.h>
#include <Octree.h>
#include <RegisteredMetaTypes.h>
#include <SharedUtil.h> // usecTimestampNow()
#include <VoxelsScriptingInterface.h>
#include <VoxelDetail.h>

#include "EntityScriptingInterface.h"
#include "EntityItem.h"
#include "EntityTree.h"

const float EntityItem::IMMORTAL = -1.0f; /// special lifetime which means the entity lives for ever. default lifetime
const float EntityItem::DEFAULT_GLOW_LEVEL = 0.0f;
const float EntityItem::DEFAULT_LOCAL_RENDER_ALPHA = 1.0f;
const float EntityItem::DEFAULT_MASS = 1.0f;
const float EntityItem::DEFAULT_LIFETIME = EntityItem::IMMORTAL;
const QString EntityItem::DEFAULT_USER_DATA = QString("");
const float EntityItem::DEFAULT_DAMPING = 2.0f;
const glm::vec3 EntityItem::NO_VELOCITY = glm::vec3(0, 0, 0);
const float EntityItem::EPSILON_VELOCITY_LENGTH = (1.0f / 1000.0f) / (float)TREE_SCALE; // really small: 1mm/second
const glm::vec3 EntityItem::DEFAULT_VELOCITY = EntityItem::NO_VELOCITY;
const glm::vec3 EntityItem::NO_GRAVITY = glm::vec3(0, 0, 0);
const glm::vec3 EntityItem::REGULAR_GRAVITY = glm::vec3(0, (-9.8f / TREE_SCALE), 0);
const glm::vec3 EntityItem::DEFAULT_GRAVITY = EntityItem::NO_GRAVITY;
const QString EntityItem::DEFAULT_SCRIPT = QString("");
const glm::quat EntityItem::DEFAULT_ROTATION;
const glm::vec3 EntityItem::DEFAULT_DIMENSIONS = glm::vec3(0.1f, 0.1f, 0.1f);
const glm::vec3 EntityItem::DEFAULT_REGISTRATION_POINT = glm::vec3(0.5f, 0.5f, 0.5f); // center
const glm::vec3 EntityItem::NO_ANGULAR_VELOCITY = glm::vec3(0.0f, 0.0f, 0.0f);
const glm::vec3 EntityItem::DEFAULT_ANGULAR_VELOCITY = NO_ANGULAR_VELOCITY;
const float EntityItem::DEFAULT_ANGULAR_DAMPING = 2.0f;
const bool EntityItem::DEFAULT_VISIBLE = true;
const bool EntityItem::DEFAULT_IGNORE_FOR_COLLISIONS = false;
const bool EntityItem::DEFAULT_COLLISIONS_WILL_MOVE = false;
const bool EntityItem::DEFAULT_LOCKED = false;

void EntityItem::initFromEntityItemID(const EntityItemID& entityItemID) {
    _id = entityItemID.id;
    _creatorTokenID = entityItemID.creatorTokenID;

    // init values with defaults before calling setProperties
    //uint64_t now = usecTimestampNow();
    _lastEdited = 0;
    _lastEditedFromRemote = 0;
    _lastEditedFromRemoteInRemoteTime = 0;
    
    _lastSimulated = 0;
    _lastUpdated = 0;
    _created = 0; // TODO: when do we actually want to make this "now"
    _changedOnServer = 0;

    _position = glm::vec3(0,0,0);
    _rotation = DEFAULT_ROTATION;
    _dimensions = DEFAULT_DIMENSIONS;
    _glowLevel = DEFAULT_GLOW_LEVEL;
    _localRenderAlpha = DEFAULT_LOCAL_RENDER_ALPHA;
    _mass = DEFAULT_MASS;
    _velocity = DEFAULT_VELOCITY;
    _gravity = DEFAULT_GRAVITY;
    _damping = DEFAULT_DAMPING;
    _lifetime = DEFAULT_LIFETIME;
    _userData = DEFAULT_USER_DATA;
    _registrationPoint = DEFAULT_REGISTRATION_POINT;
    _angularVelocity = DEFAULT_ANGULAR_VELOCITY;
    _angularDamping = DEFAULT_ANGULAR_DAMPING;
    _visible = DEFAULT_VISIBLE;
    _ignoreForCollisions = DEFAULT_IGNORE_FOR_COLLISIONS;
    _collisionsWillMove = DEFAULT_COLLISIONS_WILL_MOVE;
    
    recalculateCollisionShape();
}

EntityItem::EntityItem(const EntityItemID& entityItemID) {
    _type = EntityTypes::Unknown;
    _lastEdited = 0;
    _lastEditedFromRemote = 0;
    _lastEditedFromRemoteInRemoteTime = 0;
    _lastSimulated = 0;
    _lastUpdated = 0;
    _created = 0;
<<<<<<< HEAD
    _physicsInfo = NULL;
    _updateFlags = 0;
=======
    _dirtyFlags = 0;
>>>>>>> 651e5500
    _changedOnServer = 0;
    initFromEntityItemID(entityItemID);
}

EntityItem::EntityItem(const EntityItemID& entityItemID, const EntityItemProperties& properties) {
    _type = EntityTypes::Unknown;
    _lastEdited = 0;
    _lastEditedFromRemote = 0;
    _lastEditedFromRemoteInRemoteTime = 0;
    _lastSimulated = 0;
    _lastUpdated = 0;
    _created = properties.getCreated();
<<<<<<< HEAD
    _physicsInfo = NULL;
    _updateFlags = 0;
=======
    _dirtyFlags = 0;
>>>>>>> 651e5500
    _changedOnServer = 0;
    initFromEntityItemID(entityItemID);
    setProperties(properties, true); // force copy
}

EntityItem::~EntityItem() {
}

EntityPropertyFlags EntityItem::getEntityProperties(EncodeBitstreamParams& params) const {
    EntityPropertyFlags requestedProperties;

    requestedProperties += PROP_POSITION;
    requestedProperties += PROP_DIMENSIONS; // NOTE: PROP_RADIUS obsolete
    requestedProperties += PROP_ROTATION;
    requestedProperties += PROP_MASS;
    requestedProperties += PROP_VELOCITY;
    requestedProperties += PROP_GRAVITY;
    requestedProperties += PROP_DAMPING;
    requestedProperties += PROP_LIFETIME;
    requestedProperties += PROP_SCRIPT;
    requestedProperties += PROP_REGISTRATION_POINT;
    requestedProperties += PROP_ANGULAR_VELOCITY;
    requestedProperties += PROP_ANGULAR_DAMPING;
    requestedProperties += PROP_VISIBLE;
    requestedProperties += PROP_IGNORE_FOR_COLLISIONS;
    requestedProperties += PROP_COLLISIONS_WILL_MOVE;
    requestedProperties += PROP_LOCKED;
    requestedProperties += PROP_USER_DATA;
    
    return requestedProperties;
}

OctreeElement::AppendState EntityItem::appendEntityData(OctreePacketData* packetData, EncodeBitstreamParams& params, 
                                            EntityTreeElementExtraEncodeData* entityTreeElementExtraEncodeData) const {
                                            
    // ALL this fits...
    //    object ID [16 bytes]
    //    ByteCountCoded(type code) [~1 byte]
    //    last edited [8 bytes]
    //    ByteCountCoded(last_edited to last_updated delta) [~1-8 bytes]
    //    PropertyFlags<>( everything ) [1-2 bytes]
    // ~27-35 bytes...
    
    OctreeElement::AppendState appendState = OctreeElement::COMPLETED; // assume the best

    // encode our ID as a byte count coded byte stream
    QByteArray encodedID = getID().toRfc4122();

    // encode our type as a byte count coded byte stream
    ByteCountCoded<quint32> typeCoder = getType();
    QByteArray encodedType = typeCoder;

    quint64 updateDelta = getLastSimulated() <= getLastEdited() ? 0 : getLastSimulated() - getLastEdited();
    ByteCountCoded<quint64> updateDeltaCoder = updateDelta;
    QByteArray encodedUpdateDelta = updateDeltaCoder;
    EntityPropertyFlags propertyFlags(PROP_LAST_ITEM);
    EntityPropertyFlags requestedProperties = getEntityProperties(params);
    EntityPropertyFlags propertiesDidntFit = requestedProperties;

    // If we are being called for a subsequent pass at appendEntityData() that failed to completely encode this item,
    // then our entityTreeElementExtraEncodeData should include data about which properties we need to append.
    if (entityTreeElementExtraEncodeData && entityTreeElementExtraEncodeData->entities.contains(getEntityItemID())) {
        requestedProperties = entityTreeElementExtraEncodeData->entities.value(getEntityItemID());
    }

    LevelDetails entityLevel = packetData->startLevel();

    quint64 lastEdited = getLastEdited();

    const bool wantDebug = false;
    if (wantDebug) {
        float editedAgo = getEditedAgo();
        QString agoAsString = formatSecondsElapsed(editedAgo);
        qDebug() << "Writing entity " << getEntityItemID() << " to buffer, lastEdited =" << lastEdited 
                        << " ago=" << editedAgo << "seconds - " << agoAsString;
    }

    bool successIDFits = false;
    bool successTypeFits = false;
    bool successCreatedFits = false;
    bool successLastEditedFits = false;
    bool successLastUpdatedFits = false;
    bool successPropertyFlagsFits = false;
    int propertyFlagsOffset = 0;
    int oldPropertyFlagsLength = 0;
    QByteArray encodedPropertyFlags;
    int propertyCount = 0;

    successIDFits = packetData->appendValue(encodedID);
    if (successIDFits) {
        successTypeFits = packetData->appendValue(encodedType);
    }
    if (successTypeFits) {
        successCreatedFits = packetData->appendValue(_created);
    }
    if (successCreatedFits) {
        successLastEditedFits = packetData->appendValue(lastEdited);
    }
    if (successLastEditedFits) {
        successLastUpdatedFits = packetData->appendValue(encodedUpdateDelta);
    }
    
    if (successLastUpdatedFits) {
        propertyFlagsOffset = packetData->getUncompressedByteOffset();
        encodedPropertyFlags = propertyFlags;
        oldPropertyFlagsLength = encodedPropertyFlags.length();
        successPropertyFlagsFits = packetData->appendValue(encodedPropertyFlags);
    }

    bool headerFits = successIDFits && successTypeFits && successCreatedFits && successLastEditedFits 
                              && successLastUpdatedFits && successPropertyFlagsFits;

    int startOfEntityItemData = packetData->getUncompressedByteOffset();

    if (headerFits) {
        bool successPropertyFits;

        propertyFlags -= PROP_LAST_ITEM; // clear the last item for now, we may or may not set it as the actual item

        // These items would go here once supported....
        //      PROP_PAGED_PROPERTY,
        //      PROP_CUSTOM_PROPERTIES_INCLUDED,

        APPEND_ENTITY_PROPERTY(PROP_POSITION, appendPosition, getPosition());
        APPEND_ENTITY_PROPERTY(PROP_DIMENSIONS, appendValue, getDimensions()); // NOTE: PROP_RADIUS obsolete

        if (wantDebug) {
            qDebug() << "    APPEND_ENTITY_PROPERTY() PROP_DIMENSIONS:" << getDimensions();
        }

        APPEND_ENTITY_PROPERTY(PROP_ROTATION, appendValue, getRotation());
        APPEND_ENTITY_PROPERTY(PROP_MASS, appendValue, getMass());
        APPEND_ENTITY_PROPERTY(PROP_VELOCITY, appendValue, getVelocity());
        APPEND_ENTITY_PROPERTY(PROP_GRAVITY, appendValue, getGravity());
        APPEND_ENTITY_PROPERTY(PROP_DAMPING, appendValue, getDamping());
        APPEND_ENTITY_PROPERTY(PROP_LIFETIME, appendValue, getLifetime());
        APPEND_ENTITY_PROPERTY(PROP_SCRIPT, appendValue, getScript());
        APPEND_ENTITY_PROPERTY(PROP_REGISTRATION_POINT, appendValue, getRegistrationPoint());
        APPEND_ENTITY_PROPERTY(PROP_ANGULAR_VELOCITY, appendValue, getAngularVelocity());
        APPEND_ENTITY_PROPERTY(PROP_ANGULAR_DAMPING, appendValue, getAngularDamping());
        APPEND_ENTITY_PROPERTY(PROP_VISIBLE, appendValue, getVisible());
        APPEND_ENTITY_PROPERTY(PROP_IGNORE_FOR_COLLISIONS, appendValue, getIgnoreForCollisions());
        APPEND_ENTITY_PROPERTY(PROP_COLLISIONS_WILL_MOVE, appendValue, getCollisionsWillMove());
        APPEND_ENTITY_PROPERTY(PROP_LOCKED, appendValue, getLocked());
        APPEND_ENTITY_PROPERTY(PROP_USER_DATA, appendValue, getUserData());

        appendSubclassData(packetData, params, entityTreeElementExtraEncodeData,
                                requestedProperties,
                                propertyFlags,
                                propertiesDidntFit,
                                propertyCount,
                                appendState);
    }

    if (propertyCount > 0) {
        int endOfEntityItemData = packetData->getUncompressedByteOffset();
        encodedPropertyFlags = propertyFlags;
        int newPropertyFlagsLength = encodedPropertyFlags.length();
        packetData->updatePriorBytes(propertyFlagsOffset, 
                (const unsigned char*)encodedPropertyFlags.constData(), encodedPropertyFlags.length());
        
        // if the size of the PropertyFlags shrunk, we need to shift everything down to front of packet.
        if (newPropertyFlagsLength < oldPropertyFlagsLength) {
            int oldSize = packetData->getUncompressedSize();
            const unsigned char* modelItemData = packetData->getUncompressedData(propertyFlagsOffset + oldPropertyFlagsLength);
            int modelItemDataLength = endOfEntityItemData - startOfEntityItemData;
            int newEntityItemDataStart = propertyFlagsOffset + newPropertyFlagsLength;
            packetData->updatePriorBytes(newEntityItemDataStart, modelItemData, modelItemDataLength);
            int newSize = oldSize - (oldPropertyFlagsLength - newPropertyFlagsLength);
            packetData->setUncompressedSize(newSize);

        } else {
            assert(newPropertyFlagsLength == oldPropertyFlagsLength); // should not have grown
        }
       
        packetData->endLevel(entityLevel);
    } else {
        packetData->discardLevel(entityLevel);
        appendState = OctreeElement::NONE; // if we got here, then we didn't include the item
    }
    
    // If any part of the model items didn't fit, then the element is considered partial
    if (appendState != OctreeElement::COMPLETED) {
        // add this item into our list for the next appendElementData() pass
        entityTreeElementExtraEncodeData->entities.insert(getEntityItemID(), propertiesDidntFit);
    }

    return appendState;
}

// TODO: My goal is to get rid of this concept completely. The old code (and some of the current code) used this
// result to calculate if a packet being sent to it was potentially bad or corrupt. I've adjusted this to now
// only consider the minimum header bytes as being required. But it would be preferable to completely eliminate
// this logic from the callers.
int EntityItem::expectedBytes() {
    // Header bytes
    //    object ID [16 bytes]
    //    ByteCountCoded(type code) [~1 byte]
    //    last edited [8 bytes]
    //    ByteCountCoded(last_edited to last_updated delta) [~1-8 bytes]
    //    PropertyFlags<>( everything ) [1-2 bytes]
    // ~27-35 bytes...
    const int MINIMUM_HEADER_BYTES = 27;
    return MINIMUM_HEADER_BYTES;
}


int EntityItem::readEntityDataFromBuffer(const unsigned char* data, int bytesLeftToRead, ReadBitstreamToTreeParams& args) {
    bool wantDebug = false;

    if (args.bitstreamVersion < VERSION_ENTITIES_SUPPORT_SPLIT_MTU) {
    
        // NOTE: This shouldn't happen. The only versions of the bit stream that didn't support split mtu buffers should
        // be handled by the model subclass and shouldn't call this routine.
        qDebug() << "EntityItem::readEntityDataFromBuffer()... "
                        "ERROR CASE...args.bitstreamVersion < VERSION_ENTITIES_SUPPORT_SPLIT_MTU";
        return 0;
    }

    // Header bytes
    //    object ID [16 bytes]
    //    ByteCountCoded(type code) [~1 byte]
    //    last edited [8 bytes]
    //    ByteCountCoded(last_edited to last_updated delta) [~1-8 bytes]
    //    PropertyFlags<>( everything ) [1-2 bytes]
    // ~27-35 bytes...
    const int MINIMUM_HEADER_BYTES = 27;

    int bytesRead = 0;
    if (bytesLeftToRead >= MINIMUM_HEADER_BYTES) {

        int originalLength = bytesLeftToRead;
        QByteArray originalDataBuffer((const char*)data, originalLength);

        int clockSkew = args.sourceNode ? args.sourceNode->getClockSkewUsec() : 0;

        const unsigned char* dataAt = data;

        // id
        QByteArray encodedID = originalDataBuffer.mid(bytesRead, NUM_BYTES_RFC4122_UUID); // maximum possible size
        _id = QUuid::fromRfc4122(encodedID);
        _creatorTokenID = UNKNOWN_ENTITY_TOKEN; // if we know the id, then we don't care about the creator token
        _newlyCreated = false;
        dataAt += encodedID.size();
        bytesRead += encodedID.size();
        
        // type
        QByteArray encodedType = originalDataBuffer.mid(bytesRead); // maximum possible size
        ByteCountCoded<quint32> typeCoder = encodedType;
        encodedType = typeCoder; // determine true length
        dataAt += encodedType.size();
        bytesRead += encodedType.size();
        quint32 type = typeCoder;
        _type = (EntityTypes::EntityType)type;

        bool overwriteLocalData = true; // assume the new content overwrites our local data

        // _created
        quint64 createdFromBuffer = 0;
        memcpy(&createdFromBuffer, dataAt, sizeof(createdFromBuffer));
        dataAt += sizeof(createdFromBuffer);
        bytesRead += sizeof(createdFromBuffer);
        createdFromBuffer -= clockSkew;
        
        _created = createdFromBuffer; // TODO: do we ever want to discard this???

        if (wantDebug) {
            quint64 lastEdited = getLastEdited();
            float editedAgo = getEditedAgo();
            QString agoAsString = formatSecondsElapsed(editedAgo);
            QString ageAsString = formatSecondsElapsed(getAge());
            qDebug() << "Loading entity " << getEntityItemID() << " from buffer...";
            qDebug() << "    _created =" << _created;
            qDebug() << "    age=" << getAge() << "seconds - " << ageAsString;
            qDebug() << "    lastEdited =" << lastEdited;
            qDebug() << "    ago=" << editedAgo << "seconds - " << agoAsString;
        }
        
        quint64 now = usecTimestampNow();
        quint64 lastEditedFromBuffer = 0;
        quint64 lastEditedFromBufferAdjusted = 0;

        // BOOKMARK: TODO: figure out if we can catch remote updates to EntityItems and build a list in the Tree 
        // that is then relayed to the physics engine (and other data structures that cache EntityItem data)
        // TODO: we could make this encoded as a delta from _created
        // _lastEdited
        memcpy(&lastEditedFromBuffer, dataAt, sizeof(lastEditedFromBuffer));
        dataAt += sizeof(lastEditedFromBuffer);
        bytesRead += sizeof(lastEditedFromBuffer);
        lastEditedFromBufferAdjusted = lastEditedFromBuffer - clockSkew;
        
        bool fromSameServerEdit = (lastEditedFromBuffer == _lastEditedFromRemoteInRemoteTime);

        if (wantDebug) {
            qDebug() << "data from server **************** ";
            qDebug() << "      entityItemID=" << getEntityItemID();
            qDebug() << "      now=" << now;
            qDebug() << "      getLastEdited()=" << getLastEdited();
            qDebug() << "      lastEditedFromBuffer=" << lastEditedFromBuffer << " (BEFORE clockskew adjust)";
            qDebug() << "      clockSkew=" << clockSkew;
            qDebug() << "      lastEditedFromBufferAdjusted=" << lastEditedFromBufferAdjusted << " (AFTER clockskew adjust)";
            qDebug() << "      _lastEditedFromRemote=" << _lastEditedFromRemote 
                                        << " (our local time the last server edit we accepted)";
            qDebug() << "      _lastEditedFromRemoteInRemoteTime=" << _lastEditedFromRemoteInRemoteTime 
                                        << " (remote time the last server edit we accepted)";
            qDebug() << "      fromSameServerEdit=" << fromSameServerEdit;
        }

        bool ignoreServerPacket = false; // assume we'll use this server packet
        
        // If this packet is from the same server edit as the last packet we accepted from the server
        // we probably want to use it.
        if (fromSameServerEdit) {
            // If this is from the same sever packet, then check against any local changes since we got
            // the most recent packet from this server time
            if (_lastEdited > _lastEditedFromRemote) {
                ignoreServerPacket = true;
            }
        } else {
            // If this isn't from the same sever packet, then honor our skew adjusted times...
            // If we've changed our local tree more recently than the new data from this packet
            // then we will not be changing our values, instead we just read and skip the data
            if (_lastEdited > lastEditedFromBufferAdjusted) {
                ignoreServerPacket = true;
            }
        }
        
        if (ignoreServerPacket) {
            overwriteLocalData = false;
            if (wantDebug) {
                qDebug() << "IGNORING old data from server!!! ****************";
            }
        } else {

            if (wantDebug) {
                qDebug() << "USING NEW data from server!!! ****************";
            }

            _lastEdited = lastEditedFromBufferAdjusted;
            _lastEditedFromRemote = now;
            _lastEditedFromRemoteInRemoteTime = lastEditedFromBuffer;
            
            somethingChangedNotification(); // notify derived classes that something has changed
        }

        // last updated is stored as ByteCountCoded delta from lastEdited
        QByteArray encodedUpdateDelta = originalDataBuffer.mid(bytesRead); // maximum possible size
        ByteCountCoded<quint64> updateDeltaCoder = encodedUpdateDelta;
        quint64 updateDelta = updateDeltaCoder;
        if (overwriteLocalData) {
            _lastSimulated = _lastUpdated = lastEditedFromBufferAdjusted + updateDelta; // don't adjust for clock skew since we already did that for _lastEdited
            if (wantDebug) {
                qDebug() << "_lastUpdated =" << _lastUpdated;
                qDebug() << "_lastEdited=" << _lastEdited;
                qDebug() << "lastEditedFromBufferAdjusted=" << lastEditedFromBufferAdjusted;
            }
        }
        encodedUpdateDelta = updateDeltaCoder; // determine true length
        dataAt += encodedUpdateDelta.size();
        bytesRead += encodedUpdateDelta.size();

        // Property Flags
        QByteArray encodedPropertyFlags = originalDataBuffer.mid(bytesRead); // maximum possible size
        EntityPropertyFlags propertyFlags = encodedPropertyFlags;
        dataAt += propertyFlags.getEncodedLength();
        bytesRead += propertyFlags.getEncodedLength();
        
        READ_ENTITY_PROPERTY_SETTER(PROP_POSITION, glm::vec3, updatePosition);

        // Old bitstreams had PROP_RADIUS, new bitstreams have PROP_DIMENSIONS
        if (args.bitstreamVersion < VERSION_ENTITIES_SUPPORT_DIMENSIONS) {
            if (propertyFlags.getHasProperty(PROP_RADIUS)) {
                float fromBuffer;
                memcpy(&fromBuffer, dataAt, sizeof(fromBuffer));
                dataAt += sizeof(fromBuffer);
                bytesRead += sizeof(fromBuffer);
                if (overwriteLocalData) {
                    setRadius(fromBuffer);
                }

                if (wantDebug) {
                    qDebug() << "    readEntityDataFromBuffer() OLD FORMAT... found PROP_RADIUS";
                }

            }
        } else {
            READ_ENTITY_PROPERTY_SETTER(PROP_DIMENSIONS, glm::vec3, setDimensions);
            if (wantDebug) {
                qDebug() << "    readEntityDataFromBuffer() NEW FORMAT... look for PROP_DIMENSIONS";
            }
        }
        
        if (wantDebug) {
            qDebug() << "    readEntityDataFromBuffer() _dimensions:" << getDimensionsInMeters() << " in meters";
        }
                
        READ_ENTITY_PROPERTY_QUAT_SETTER(PROP_ROTATION, updateRotation);
        READ_ENTITY_PROPERTY_SETTER(PROP_MASS, float, updateMass);
        READ_ENTITY_PROPERTY_SETTER(PROP_VELOCITY, glm::vec3, updateVelocity);
        READ_ENTITY_PROPERTY_SETTER(PROP_GRAVITY, glm::vec3, updateGravity);
        READ_ENTITY_PROPERTY(PROP_DAMPING, float, _damping);
        READ_ENTITY_PROPERTY_SETTER(PROP_LIFETIME, float, updateLifetime);
        READ_ENTITY_PROPERTY_STRING(PROP_SCRIPT, updateScript);
        READ_ENTITY_PROPERTY(PROP_REGISTRATION_POINT, glm::vec3, _registrationPoint);
        READ_ENTITY_PROPERTY_SETTER(PROP_ANGULAR_VELOCITY, glm::vec3, updateAngularVelocity);
        READ_ENTITY_PROPERTY(PROP_ANGULAR_DAMPING, float, _angularDamping);
        READ_ENTITY_PROPERTY(PROP_VISIBLE, bool, _visible);
        READ_ENTITY_PROPERTY_SETTER(PROP_IGNORE_FOR_COLLISIONS, bool, updateIgnoreForCollisions);
        READ_ENTITY_PROPERTY_SETTER(PROP_COLLISIONS_WILL_MOVE, bool, updateCollisionsWillMove);
        READ_ENTITY_PROPERTY(PROP_LOCKED, bool, _locked);
        READ_ENTITY_PROPERTY_STRING(PROP_USER_DATA,setUserData);

        if (wantDebug) {
            qDebug() << "    readEntityDataFromBuffer() _registrationPoint:" << _registrationPoint;
            qDebug() << "    readEntityDataFromBuffer() _visible:" << _visible;
            qDebug() << "    readEntityDataFromBuffer() _ignoreForCollisions:" << _ignoreForCollisions;
            qDebug() << "    readEntityDataFromBuffer() _collisionsWillMove:" << _collisionsWillMove;
        }

        bytesRead += readEntitySubclassDataFromBuffer(dataAt, (bytesLeftToRead - bytesRead), args, propertyFlags, overwriteLocalData);

        recalculateCollisionShape();
    }
    return bytesRead;
}

void EntityItem::debugDump() const {
    qDebug() << "EntityItem id:" << getEntityItemID();
    qDebug(" edited ago:%f", getEditedAgo());
    qDebug(" position:%f,%f,%f", _position.x, _position.y, _position.z);
    qDebug() << " dimensions:" << _dimensions;
}

// adjust any internal timestamps to fix clock skew for this server
void EntityItem::adjustEditPacketForClockSkew(unsigned char* editPacketBuffer, size_t length, int clockSkew) {
    unsigned char* dataAt = editPacketBuffer;
    int octets = numberOfThreeBitSectionsInCode(dataAt);
    int lengthOfOctcode = bytesRequiredForCodeLength(octets);
    dataAt += lengthOfOctcode;

    // lastEdited
    quint64 lastEditedInLocalTime;
    memcpy(&lastEditedInLocalTime, dataAt, sizeof(lastEditedInLocalTime));
    quint64 lastEditedInServerTime = lastEditedInLocalTime + clockSkew;
    memcpy(dataAt, &lastEditedInServerTime, sizeof(lastEditedInServerTime));
    const bool wantDebug = false;
    if (wantDebug) {
        qDebug("EntityItem::adjustEditPacketForClockSkew()...");
        qDebug() << "     lastEditedInLocalTime: " << lastEditedInLocalTime;
        qDebug() << "                 clockSkew: " << clockSkew;
        qDebug() << "    lastEditedInServerTime: " << lastEditedInServerTime;
    }
}

// TODO: we probably want to change this to make "down" be the direction of the entity's gravity vector
//       for now, this is always true DOWN even if entity has non-down gravity.
// TODO: the old code had "&& _velocity.y >= -EPSILON && _velocity.y <= EPSILON" --- what was I thinking?
bool EntityItem::isRestingOnSurface() const { 
    glm::vec3 downwardVelocity = glm::vec3(0.0f, _velocity.y, 0.0f);

    return _position.y <= getDistanceToBottomOfEntity()
            && (glm::length(downwardVelocity) <= EPSILON_VELOCITY_LENGTH)
            && _gravity.y < 0.0f;
}

void EntityItem::simulate(const quint64& now) {
    bool wantDebug = false;
    
    if (_lastSimulated == 0) {
        _lastSimulated = now;
    }

    float timeElapsed = (float)(now - _lastSimulated) / (float)(USECS_PER_SECOND);

    if (wantDebug) {
        qDebug() << "********** EntityItem::update()";
        qDebug() << "    entity ID=" << getEntityItemID();
        qDebug() << "    now=" << now;
        qDebug() << "    _lastSimulated=" << _lastSimulated;
        qDebug() << "    timeElapsed=" << timeElapsed;
        qDebug() << "    hasVelocity=" << hasVelocity();
        qDebug() << "    hasGravity=" << hasGravity();
        qDebug() << "    isRestingOnSurface=" << isRestingOnSurface();
        qDebug() << "    hasAngularVelocity=" << hasAngularVelocity();
        qDebug() << "    getAngularVelocity=" << getAngularVelocity();
        qDebug() << "    isMortal=" << isMortal();
        qDebug() << "    getAge()=" << getAge();
        qDebug() << "    getLifetime()=" << getLifetime();


        if (hasVelocity() || (hasGravity() && !isRestingOnSurface())) {
            qDebug() << "    MOVING...=";
            qDebug() << "        hasVelocity=" << hasVelocity();
            qDebug() << "        hasGravity=" << hasGravity();
            qDebug() << "        isRestingOnSurface=" << isRestingOnSurface();
            qDebug() << "        hasAngularVelocity=" << hasAngularVelocity();
            qDebug() << "        getAngularVelocity=" << getAngularVelocity();
        }
        if (hasAngularVelocity()) {
            qDebug() << "    CHANGING...=";
            qDebug() << "        hasAngularVelocity=" << hasAngularVelocity();
            qDebug() << "        getAngularVelocity=" << getAngularVelocity();
        }
        if (isMortal()) {
            qDebug() << "    MORTAL...=";
            qDebug() << "        isMortal=" << isMortal();
            qDebug() << "        getAge()=" << getAge();
            qDebug() << "        getLifetime()=" << getLifetime();
        }
    }

    _lastSimulated = now;

    if (wantDebug) {
        qDebug() << "     ********** EntityItem::update() .... SETTING _lastSimulated=" << _lastSimulated;
    }

<<<<<<< HEAD
    if (!_physicsInfo) {
        if (hasAngularVelocity()) {
            glm::quat rotation = getRotation();
            glm::vec3 angularVelocity = glm::radians(getAngularVelocity());
            float angularSpeed = glm::length(angularVelocity);
            
            if (angularSpeed < EPSILON_VELOCITY_LENGTH) {
                setAngularVelocity(NO_ANGULAR_VELOCITY);
            } else {
                float angle = timeElapsed * angularSpeed;
                glm::quat  dQ = glm::angleAxis(angle, glm::normalize(angularVelocity));
                rotation = dQ * rotation;
                setRotation(rotation);
    
                // handle damping for angular velocity
                if (getAngularDamping() > 0.0f) {
                    glm::vec3 dampingResistance = getAngularVelocity() * getAngularDamping();
                    glm::vec3 newAngularVelocity = getAngularVelocity() - (dampingResistance * timeElapsed);
                    setAngularVelocity(newAngularVelocity);
                    if (wantDebug) {        
                        qDebug() << "    getDamping():" << getDamping();
                        qDebug() << "    dampingResistance:" << dampingResistance;
                        qDebug() << "    newAngularVelocity:" << newAngularVelocity;
                    }
=======
    if (hasAngularVelocity()) {
        glm::quat rotation = getRotation();
        glm::vec3 angularVelocity = glm::radians(getAngularVelocity());
        float angularSpeed = glm::length(angularVelocity);
        
        if (angularSpeed < EPSILON_VELOCITY_LENGTH) {
            setAngularVelocity(NO_ANGULAR_VELOCITY);
        } else {
            float angle = timeElapsed * angularSpeed;
            glm::quat  dQ = glm::angleAxis(angle, glm::normalize(angularVelocity));
            rotation = dQ * rotation;
            setRotation(rotation);

            // handle damping for angular velocity
            float dampingTimescale = getAngularDamping();
            if (dampingTimescale > 0.0f) {
                float dampingFactor = glm::clamp(timeElapsed / dampingTimescale, 0.0f, 1.0f);
                glm::vec3 newAngularVelocity = (1.0f - dampingFactor) * getAngularVelocity();
                setAngularVelocity(newAngularVelocity);
                if (wantDebug) {        
                    qDebug() << "    dampingTimescale :" << dampingTimescale;
                    qDebug() << "    newAngularVelocity:" << newAngularVelocity;
>>>>>>> 651e5500
                }
            }
        }
    
        if (hasVelocity() || hasGravity()) {
            glm::vec3 position = getPosition();
            glm::vec3 velocity = getVelocity();
            glm::vec3 newPosition = position + (velocity * timeElapsed);
    
            if (wantDebug) {        
                qDebug() << "  EntityItem::update()....";
                qDebug() << "    timeElapsed:" << timeElapsed;
                qDebug() << "    old AACube:" << getMaximumAACube();
                qDebug() << "    old position:" << position;
                qDebug() << "    old velocity:" << velocity;
                qDebug() << "    old getAABox:" << getAABox();
                qDebug() << "    getDistanceToBottomOfEntity():" << getDistanceToBottomOfEntity() * (float)TREE_SCALE << " in meters";
                qDebug() << "    newPosition:" << newPosition;
                qDebug() << "    glm::distance(newPosition, position):" << glm::distance(newPosition, position);
            }
            
            position = newPosition;
    
            // handle bounces off the ground... We bounce at the distance to the bottom of our entity
            if (position.y <= getDistanceToBottomOfEntity()) {
                velocity = velocity * glm::vec3(1,-1,1);
    
                // if we've slowed considerably, then just stop moving
                if (glm::length(velocity) <= EPSILON_VELOCITY_LENGTH) {
                    velocity = NO_VELOCITY;
                }
                
                position.y = getDistanceToBottomOfEntity();
            }
    
            // handle gravity....
            if (hasGravity() && !isRestingOnSurface()) {
                velocity += getGravity() * timeElapsed;
            }
    
            // handle resting on surface case, this is definitely a bit of a hack, and it only works on the
            // "ground" plane of the domain, but for now it
            if (hasGravity() && isRestingOnSurface()) {
                velocity.y = 0.0f;
                position.y = getDistanceToBottomOfEntity();
            }
    
            // handle damping for velocity
            glm::vec3 dampingResistance = velocity * getDamping();
            if (wantDebug) {        
                qDebug() << "    getDamping():" << getDamping();
                qDebug() << "    dampingResistance:" << dampingResistance;
                qDebug() << "    dampingResistance * timeElapsed:" << dampingResistance * timeElapsed;
            }
            velocity -= dampingResistance * timeElapsed;
    
            if (wantDebug) {        
                qDebug() << "    velocity AFTER dampingResistance:" << velocity;
                qDebug() << "    glm::length(velocity):" << glm::length(velocity);
                qDebug() << "    EPSILON_VELOCITY_LENGTH:" << EPSILON_VELOCITY_LENGTH;
            }
            
            // round velocity to zero if it's close enough...
            if (glm::length(velocity) <= EPSILON_VELOCITY_LENGTH) {
                velocity = NO_VELOCITY;
            }
    
            setPosition(position); // this will automatically recalculate our collision shape
            setVelocity(velocity);
            
<<<<<<< HEAD
            if (wantDebug) {        
                qDebug() << "    new position:" << position;
                qDebug() << "    new velocity:" << velocity;
                qDebug() << "    new AACube:" << getMaximumAACube();
                qDebug() << "    old getAABox:" << getAABox();
            }
=======
            position.y = getDistanceToBottomOfEntity();
        }

        // handle gravity....
        if (hasGravity() && !isRestingOnSurface()) {
            velocity += getGravity() * timeElapsed;
        }

        // handle resting on surface case, this is definitely a bit of a hack, and it only works on the
        // "ground" plane of the domain, but for now it
        if (hasGravity() && isRestingOnSurface()) {
            velocity.y = 0.0f;
            position.y = getDistanceToBottomOfEntity();
        }

        // handle damping for velocity
        float dampingTimescale = getDamping();
        if (dampingTimescale > 0.0f) {
            float dampingFactor = glm::clamp(timeElapsed / dampingTimescale, 0.0f, 1.0f);
            velocity *= (1.0f - dampingFactor);
            if (wantDebug) {        
                qDebug() << "    dampingTimescale:" << dampingTimescale;
                qDebug() << "    newVelocity:" << velocity;
            }
        }

        if (wantDebug) {        
            qDebug() << "    velocity AFTER dampingResistance:" << velocity;
            qDebug() << "    glm::length(velocity):" << glm::length(velocity);
            qDebug() << "    EPSILON_VELOCITY_LENGTH:" << EPSILON_VELOCITY_LENGTH;
        }
        
        // round velocity to zero if it's close enough...
        if (glm::length(velocity) <= EPSILON_VELOCITY_LENGTH) {
            velocity = NO_VELOCITY;
        }

        // NOTE: the simulation should NOT set any DirtyFlags on this entity
        setPosition(position); // this will automatically recalculate our collision shape
        setVelocity(velocity);
        
        if (wantDebug) {        
            qDebug() << "    new position:" << position;
            qDebug() << "    new velocity:" << velocity;
            qDebug() << "    new AACube:" << getMaximumAACube();
            qDebug() << "    old getAABox:" << getAABox();
>>>>>>> 651e5500
        }
    }
}

bool EntityItem::isMoving() const {
    return hasVelocity() || (hasGravity() && !isRestingOnSurface()) || hasAngularVelocity();
}

bool EntityItem::lifetimeHasExpired() const { 
    return isMortal() && (getAge() > getLifetime()); 
}

quint64 EntityItem::getExpiry() const {
    return _created + (quint64)(_lifetime * (float)USECS_PER_SECOND);
}

EntityItemProperties EntityItem::getProperties() const {
    EntityItemProperties properties;
    properties._id = getID();
    properties._idSet = true;
    properties._created = _created;

    properties._type = getType();
    
    COPY_ENTITY_PROPERTY_TO_PROPERTIES(position, getPositionInMeters);
    COPY_ENTITY_PROPERTY_TO_PROPERTIES(dimensions, getDimensionsInMeters); // NOTE: radius is obsolete
    COPY_ENTITY_PROPERTY_TO_PROPERTIES(rotation, getRotation);
    COPY_ENTITY_PROPERTY_TO_PROPERTIES(mass, getMass);
    COPY_ENTITY_PROPERTY_TO_PROPERTIES(velocity, getVelocityInMeters);
    COPY_ENTITY_PROPERTY_TO_PROPERTIES(gravity, getGravityInMeters);
    COPY_ENTITY_PROPERTY_TO_PROPERTIES(damping, getDamping);
    COPY_ENTITY_PROPERTY_TO_PROPERTIES(lifetime, getLifetime);
    COPY_ENTITY_PROPERTY_TO_PROPERTIES(script, getScript);
    COPY_ENTITY_PROPERTY_TO_PROPERTIES(registrationPoint, getRegistrationPoint);
    COPY_ENTITY_PROPERTY_TO_PROPERTIES(angularVelocity, getAngularVelocity);
    COPY_ENTITY_PROPERTY_TO_PROPERTIES(angularDamping, getAngularDamping);
    COPY_ENTITY_PROPERTY_TO_PROPERTIES(glowLevel, getGlowLevel);
    COPY_ENTITY_PROPERTY_TO_PROPERTIES(localRenderAlpha, getLocalRenderAlpha);
    COPY_ENTITY_PROPERTY_TO_PROPERTIES(visible, getVisible);
    COPY_ENTITY_PROPERTY_TO_PROPERTIES(ignoreForCollisions, getIgnoreForCollisions);
    COPY_ENTITY_PROPERTY_TO_PROPERTIES(collisionsWillMove, getCollisionsWillMove);
    COPY_ENTITY_PROPERTY_TO_PROPERTIES(locked, getLocked);
    COPY_ENTITY_PROPERTY_TO_PROPERTIES(userData, getUserData);

    properties._defaultSettings = false;
    
    return properties;
}

bool EntityItem::setProperties(const EntityItemProperties& properties, bool forceCopy) {
    bool somethingChanged = false;

    // handle the setting of created timestamps for the basic new entity case
    if (forceCopy) {
        if (properties.getCreated() == UNKNOWN_CREATED_TIME) {
            _created = usecTimestampNow();
        } else if (properties.getCreated() != USE_EXISTING_CREATED_TIME) {
            _created = properties.getCreated();
        }
    }

    SET_ENTITY_PROPERTY_FROM_PROPERTIES(position, updatePositionInMeters); // this will call recalculate collision shape if needed
    SET_ENTITY_PROPERTY_FROM_PROPERTIES(dimensions, updateDimensionsInMeters); // NOTE: radius is obsolete
    SET_ENTITY_PROPERTY_FROM_PROPERTIES(rotation, updateRotation);
    SET_ENTITY_PROPERTY_FROM_PROPERTIES(mass, updateMass);
    SET_ENTITY_PROPERTY_FROM_PROPERTIES(velocity, updateVelocityInMeters);
    SET_ENTITY_PROPERTY_FROM_PROPERTIES(gravity, updateGravityInMeters);
    SET_ENTITY_PROPERTY_FROM_PROPERTIES(damping, setDamping);
    SET_ENTITY_PROPERTY_FROM_PROPERTIES(lifetime, updateLifetime);
    SET_ENTITY_PROPERTY_FROM_PROPERTIES(script, updateScript);
    SET_ENTITY_PROPERTY_FROM_PROPERTIES(registrationPoint, setRegistrationPoint);
    SET_ENTITY_PROPERTY_FROM_PROPERTIES(angularVelocity, updateAngularVelocity);
    SET_ENTITY_PROPERTY_FROM_PROPERTIES(angularDamping, setAngularDamping);
    SET_ENTITY_PROPERTY_FROM_PROPERTIES(glowLevel, setGlowLevel);
    SET_ENTITY_PROPERTY_FROM_PROPERTIES(localRenderAlpha, setLocalRenderAlpha);
    SET_ENTITY_PROPERTY_FROM_PROPERTIES(visible, setVisible);
    SET_ENTITY_PROPERTY_FROM_PROPERTIES(ignoreForCollisions, updateIgnoreForCollisions);
    SET_ENTITY_PROPERTY_FROM_PROPERTIES(collisionsWillMove, updateCollisionsWillMove);
    SET_ENTITY_PROPERTY_FROM_PROPERTIES(locked, setLocked);
    SET_ENTITY_PROPERTY_FROM_PROPERTIES(userData, setUserData);

    if (somethingChanged) {
        somethingChangedNotification(); // notify derived classes that something has changed
        bool wantDebug = false;
        if (wantDebug) {
            uint64_t now = usecTimestampNow();
            int elapsed = now - getLastEdited();
            qDebug() << "EntityItem::setProperties() AFTER update... edited AGO=" << elapsed <<
                    "now=" << now << " getLastEdited()=" << getLastEdited();
        }
        setLastEdited(properties._lastEdited);
    }
    
    return somethingChanged;
}


// TODO: is this really correct? how do we use size, does it need to handle rotation?
float EntityItem::getSize() const { 
    return glm::length(_dimensions);
}

float EntityItem::getDistanceToBottomOfEntity() const {
    glm::vec3 minimumPoint = getAABox().getMinimumPoint();
    return getPosition().y - minimumPoint.y;
}

// TODO: doesn't this need to handle rotation?
glm::vec3 EntityItem::getCenter() const {
    return _position + (_dimensions * (glm::vec3(0.5f,0.5f,0.5f) - _registrationPoint));
}

/// The maximum bounding cube for the entity, independent of it's rotation.
/// This accounts for the registration point (upon which rotation occurs around).
/// 
AACube EntityItem::getMaximumAACube() const { 
    // * we know that the position is the center of rotation
    glm::vec3 centerOfRotation = _position; // also where _registration point is

    // * we know that the registration point is the center of rotation
    // * we can calculate the length of the furthest extent from the registration point
    //   as the dimensions * max (registrationPoint, (1.0,1.0,1.0) - registrationPoint)
    glm::vec3 registrationPoint = (_dimensions * _registrationPoint);
    glm::vec3 registrationRemainder = (_dimensions * (glm::vec3(1.0f, 1.0f, 1.0f) - _registrationPoint));
    glm::vec3 furthestExtentFromRegistration = glm::max(registrationPoint, registrationRemainder);
    
    // * we know that if you rotate in any direction you would create a sphere
    //   that has a radius of the length of furthest extent from registration point
    float radius = glm::length(furthestExtentFromRegistration);

    // * we know that the minimum bounding cube of this maximum possible sphere is
    //   (center - radius) to (center + radius)
    glm::vec3 minimumCorner = centerOfRotation - glm::vec3(radius, radius, radius);

    AACube boundingCube(minimumCorner, radius * 2.0f);
    return boundingCube;
}

/// The minimum bounding cube for the entity accounting for it's rotation.
/// This accounts for the registration point (upon which rotation occurs around).
/// 
AACube EntityItem::getMinimumAACube() const { 
    // _position represents the position of the registration point.
    glm::vec3 registrationRemainder = glm::vec3(1.0f, 1.0f, 1.0f) - _registrationPoint;

    glm::vec3 unrotatedMinRelativeToEntity = glm::vec3(0.0f, 0.0f, 0.0f) - (_dimensions * _registrationPoint);
    glm::vec3 unrotatedMaxRelativeToEntity = _dimensions * registrationRemainder;
    Extents unrotatedExtentsRelativeToRegistrationPoint = { unrotatedMinRelativeToEntity, unrotatedMaxRelativeToEntity };
    Extents rotatedExtentsRelativeToRegistrationPoint = unrotatedExtentsRelativeToRegistrationPoint.getRotated(getRotation());

    // shift the extents to be relative to the position/registration point
    rotatedExtentsRelativeToRegistrationPoint.shiftBy(_position);
    
    // the cube that best encompasses extents is...
    AABox box(rotatedExtentsRelativeToRegistrationPoint);
    glm::vec3 centerOfBox = box.calcCenter();
    float longestSide = box.getLargestDimension();
    float halfLongestSide = longestSide / 2.0f;
    glm::vec3 cornerOfCube = centerOfBox - glm::vec3(halfLongestSide, halfLongestSide, halfLongestSide);
    
    
    // old implementation... not correct!!!
    return AACube(cornerOfCube, longestSide);
}

AABox EntityItem::getAABox() const { 

    // _position represents the position of the registration point.
    glm::vec3 registrationRemainder = glm::vec3(1.0f, 1.0f, 1.0f) - _registrationPoint;
    
    glm::vec3 unrotatedMinRelativeToEntity = glm::vec3(0.0f, 0.0f, 0.0f) - (_dimensions * _registrationPoint);
    glm::vec3 unrotatedMaxRelativeToEntity = _dimensions * registrationRemainder;
    Extents unrotatedExtentsRelativeToRegistrationPoint = { unrotatedMinRelativeToEntity, unrotatedMaxRelativeToEntity };
    Extents rotatedExtentsRelativeToRegistrationPoint = unrotatedExtentsRelativeToRegistrationPoint.getRotated(getRotation());
    
    // shift the extents to be relative to the position/registration point
    rotatedExtentsRelativeToRegistrationPoint.shiftBy(_position);
    
    return AABox(rotatedExtentsRelativeToRegistrationPoint);
}


// NOTE: This should only be used in cases of old bitstreams which only contain radius data
//    0,0,0 --> maxDimension,maxDimension,maxDimension
//    ... has a corner to corner distance of glm::length(maxDimension,maxDimension,maxDimension)
//    ... radius = cornerToCornerLength / 2.0f
//    ... radius * 2.0f = cornerToCornerLength
//    ... cornerToCornerLength = sqrt(3 x maxDimension ^ 2)
//    ... cornerToCornerLength = sqrt(3 x maxDimension ^ 2)
//    ... radius * 2.0f = sqrt(3 x maxDimension ^ 2)
//    ... (radius * 2.0f) ^2 = 3 x maxDimension ^ 2
//    ... ((radius * 2.0f) ^2) / 3 = maxDimension ^ 2
//    ... sqrt(((radius * 2.0f) ^2) / 3) = maxDimension
//    ... sqrt((diameter ^2) / 3) = maxDimension
//    
void EntityItem::setRadius(float value) { 
    float diameter = value * 2.0f;
    float maxDimension = sqrt((diameter * diameter) / 3.0f);
    _dimensions = glm::vec3(maxDimension, maxDimension, maxDimension);

    bool wantDebug = false;    
    if (wantDebug) {
        qDebug() << "EntityItem::setRadius()...";
        qDebug() << "    radius:" << value;
        qDebug() << "    diameter:" << diameter;
        qDebug() << "    maxDimension:" << maxDimension;
        qDebug() << "    _dimensions:" << _dimensions;
    }
}

// TODO: get rid of all users of this function...
//    ... radius = cornerToCornerLength / 2.0f
//    ... cornerToCornerLength = sqrt(3 x maxDimension ^ 2)
//    ... radius = sqrt(3 x maxDimension ^ 2) / 2.0f;
float EntityItem::getRadius() const { 
    float length = glm::length(_dimensions);
    float radius = length / 2.0f;
    return radius;
}

void EntityItem::computeShapeInfo(ShapeInfo& info) const {
    info.clear();
}

void EntityItem::recalculateCollisionShape() {
    AACube entityAACube = getMinimumAACube();
    entityAACube.scale(TREE_SCALE); // scale to meters
    _collisionShape.setTranslation(entityAACube.calcCenter());
    _collisionShape.setScale(entityAACube.getScale());
    // TODO: use motionState to update physics object
}

void EntityItem::updatePosition(const glm::vec3& value) { 
    if (_position != value) {
        _position = value; 
        recalculateCollisionShape();
        _dirtyFlags |= EntityItem::DIRTY_POSITION;
    }
}

void EntityItem::updatePositionInMeters(const glm::vec3& value) { 
    glm::vec3 position = glm::clamp(value / (float) TREE_SCALE, 0.0f, 1.0f);
    if (_position != position) {
        _position = position;
        recalculateCollisionShape();
        _dirtyFlags |= EntityItem::DIRTY_POSITION;
    }
}

void EntityItem::updateDimensions(const glm::vec3& value) { 
    if (_dimensions != value) {
        _dimensions = value; 
        recalculateCollisionShape();
<<<<<<< HEAD
        _updateFlags |= (EntityItem::UPDATE_SHAPE | EntityItem::UPDATE_MASS);
=======
        _dirtyFlags |= EntityItem::DIRTY_SHAPE;
>>>>>>> 651e5500
    }
}

void EntityItem::updateDimensionsInMeters(const glm::vec3& value) { 
    glm::vec3 dimensions = value / (float) TREE_SCALE;
    if (_dimensions != dimensions) {
        _dimensions = dimensions; 
        recalculateCollisionShape();
<<<<<<< HEAD
        _updateFlags |= (EntityItem::UPDATE_SHAPE | EntityItem::UPDATE_MASS);
=======
        _dirtyFlags |= EntityItem::DIRTY_SHAPE;
>>>>>>> 651e5500
    }
}

void EntityItem::updateRotation(const glm::quat& rotation) { 
    if (_rotation != rotation) {
        _rotation = rotation; 
        recalculateCollisionShape();
        _dirtyFlags |= EntityItem::DIRTY_POSITION;
    }
}

void EntityItem::updateMass(float value) {
    if (_mass != value) {
        _mass = value;
        _dirtyFlags |= EntityItem::DIRTY_MASS;
    }
}

void EntityItem::updateVelocity(const glm::vec3& value) { 
    if (_velocity != value) {
        _velocity = value;
        _dirtyFlags |= EntityItem::DIRTY_VELOCITY;
    }
}

void EntityItem::updateVelocityInMeters(const glm::vec3& value) { 
    glm::vec3 velocity = value / (float) TREE_SCALE; 
    if (_velocity != velocity) {
        _velocity = velocity;
        _dirtyFlags |= EntityItem::DIRTY_VELOCITY;
    }
}

void EntityItem::updateGravity(const glm::vec3& value) { 
    if (_gravity != value) {
        _gravity = value; 
<<<<<<< HEAD
        _updateFlags |= EntityItem::UPDATE_GRAVITY;
=======
        _dirtyFlags |= EntityItem::DIRTY_VELOCITY;
>>>>>>> 651e5500
    }
}

void EntityItem::updateGravityInMeters(const glm::vec3& value) { 
    glm::vec3 gravity = value / (float) TREE_SCALE;
    if (_gravity != gravity) {
        _gravity = gravity;
<<<<<<< HEAD
        _updateFlags |= EntityItem::UPDATE_GRAVITY;
=======
        _dirtyFlags |= EntityItem::DIRTY_VELOCITY;
>>>>>>> 651e5500
    }
}

void EntityItem::updateAngularVelocity(const glm::vec3& value) { 
    if (_angularVelocity != value) {
        _angularVelocity = value; 
        _dirtyFlags |= EntityItem::DIRTY_VELOCITY;
    }
}

void EntityItem::updateIgnoreForCollisions(bool value) { 
    if (_ignoreForCollisions != value) {
        _ignoreForCollisions = value; 
        _dirtyFlags |= EntityItem::DIRTY_COLLISION_GROUP;
    }
}

void EntityItem::updateCollisionsWillMove(bool value) { 
    if (_collisionsWillMove != value) {
        _collisionsWillMove = value; 
        _dirtyFlags |= EntityItem::DIRTY_MOTION_TYPE;
    }
}

void EntityItem::updateLifetime(float value) {
    if (_lifetime != value) {
        _lifetime = value;
        _dirtyFlags |= EntityItem::DIRTY_LIFETIME;
    }
}

void EntityItem::updateScript(const QString& value) { 
    if (_script != value) {
        _script = value; 
<<<<<<< HEAD
        _updateFlags |= EntityItem::UPDATE_SCRIPT;
=======
        _dirtyFlags |= EntityItem::DIRTY_SCRIPT;
>>>>>>> 651e5500
    }
}
<|MERGE_RESOLUTION|>--- conflicted
+++ resolved
@@ -92,12 +92,8 @@
     _lastSimulated = 0;
     _lastUpdated = 0;
     _created = 0;
-<<<<<<< HEAD
     _physicsInfo = NULL;
-    _updateFlags = 0;
-=======
     _dirtyFlags = 0;
->>>>>>> 651e5500
     _changedOnServer = 0;
     initFromEntityItemID(entityItemID);
 }
@@ -110,12 +106,8 @@
     _lastSimulated = 0;
     _lastUpdated = 0;
     _created = properties.getCreated();
-<<<<<<< HEAD
     _physicsInfo = NULL;
-    _updateFlags = 0;
-=======
     _dirtyFlags = 0;
->>>>>>> 651e5500
     _changedOnServer = 0;
     initFromEntityItemID(entityItemID);
     setProperties(properties, true); // force copy
@@ -633,7 +625,6 @@
         qDebug() << "     ********** EntityItem::update() .... SETTING _lastSimulated=" << _lastSimulated;
     }
 
-<<<<<<< HEAD
     if (!_physicsInfo) {
         if (hasAngularVelocity()) {
             glm::quat rotation = getRotation();
@@ -649,39 +640,15 @@
                 setRotation(rotation);
     
                 // handle damping for angular velocity
-                if (getAngularDamping() > 0.0f) {
-                    glm::vec3 dampingResistance = getAngularVelocity() * getAngularDamping();
-                    glm::vec3 newAngularVelocity = getAngularVelocity() - (dampingResistance * timeElapsed);
+                float dampingTimescale = getAngularDamping();
+                if (dampingTimescale > 0.0f) {
+                    float dampingFactor = glm::clamp(timeElapsed / dampingTimescale, 0.0f, 1.0f);
+                    glm::vec3 newAngularVelocity = (1.0f - dampingFactor) * getAngularVelocity();
                     setAngularVelocity(newAngularVelocity);
                     if (wantDebug) {        
-                        qDebug() << "    getDamping():" << getDamping();
-                        qDebug() << "    dampingResistance:" << dampingResistance;
+                        qDebug() << "    dampingTimescale :" << dampingTimescale;
                         qDebug() << "    newAngularVelocity:" << newAngularVelocity;
                     }
-=======
-    if (hasAngularVelocity()) {
-        glm::quat rotation = getRotation();
-        glm::vec3 angularVelocity = glm::radians(getAngularVelocity());
-        float angularSpeed = glm::length(angularVelocity);
-        
-        if (angularSpeed < EPSILON_VELOCITY_LENGTH) {
-            setAngularVelocity(NO_ANGULAR_VELOCITY);
-        } else {
-            float angle = timeElapsed * angularSpeed;
-            glm::quat  dQ = glm::angleAxis(angle, glm::normalize(angularVelocity));
-            rotation = dQ * rotation;
-            setRotation(rotation);
-
-            // handle damping for angular velocity
-            float dampingTimescale = getAngularDamping();
-            if (dampingTimescale > 0.0f) {
-                float dampingFactor = glm::clamp(timeElapsed / dampingTimescale, 0.0f, 1.0f);
-                glm::vec3 newAngularVelocity = (1.0f - dampingFactor) * getAngularVelocity();
-                setAngularVelocity(newAngularVelocity);
-                if (wantDebug) {        
-                    qDebug() << "    dampingTimescale :" << dampingTimescale;
-                    qDebug() << "    newAngularVelocity:" << newAngularVelocity;
->>>>>>> 651e5500
                 }
             }
         }
@@ -730,13 +697,15 @@
             }
     
             // handle damping for velocity
-            glm::vec3 dampingResistance = velocity * getDamping();
-            if (wantDebug) {        
-                qDebug() << "    getDamping():" << getDamping();
-                qDebug() << "    dampingResistance:" << dampingResistance;
-                qDebug() << "    dampingResistance * timeElapsed:" << dampingResistance * timeElapsed;
-            }
-            velocity -= dampingResistance * timeElapsed;
+            float dampingTimescale = getDamping();
+            if (dampingTimescale > 0.0f) {
+                float dampingFactor = glm::clamp(timeElapsed / dampingTimescale, 0.0f, 1.0f);
+                velocity *= (1.0f - dampingFactor);
+                if (wantDebug) {        
+                    qDebug() << "    dampingTimescale:" << dampingTimescale;
+                    qDebug() << "    newVelocity:" << velocity;
+                }
+            }
     
             if (wantDebug) {        
                 qDebug() << "    velocity AFTER dampingResistance:" << velocity;
@@ -749,64 +718,16 @@
                 velocity = NO_VELOCITY;
             }
     
+            // NOTE: the simulation should NOT set any DirtyFlags on this entity
             setPosition(position); // this will automatically recalculate our collision shape
             setVelocity(velocity);
             
-<<<<<<< HEAD
             if (wantDebug) {        
                 qDebug() << "    new position:" << position;
                 qDebug() << "    new velocity:" << velocity;
                 qDebug() << "    new AACube:" << getMaximumAACube();
                 qDebug() << "    old getAABox:" << getAABox();
             }
-=======
-            position.y = getDistanceToBottomOfEntity();
-        }
-
-        // handle gravity....
-        if (hasGravity() && !isRestingOnSurface()) {
-            velocity += getGravity() * timeElapsed;
-        }
-
-        // handle resting on surface case, this is definitely a bit of a hack, and it only works on the
-        // "ground" plane of the domain, but for now it
-        if (hasGravity() && isRestingOnSurface()) {
-            velocity.y = 0.0f;
-            position.y = getDistanceToBottomOfEntity();
-        }
-
-        // handle damping for velocity
-        float dampingTimescale = getDamping();
-        if (dampingTimescale > 0.0f) {
-            float dampingFactor = glm::clamp(timeElapsed / dampingTimescale, 0.0f, 1.0f);
-            velocity *= (1.0f - dampingFactor);
-            if (wantDebug) {        
-                qDebug() << "    dampingTimescale:" << dampingTimescale;
-                qDebug() << "    newVelocity:" << velocity;
-            }
-        }
-
-        if (wantDebug) {        
-            qDebug() << "    velocity AFTER dampingResistance:" << velocity;
-            qDebug() << "    glm::length(velocity):" << glm::length(velocity);
-            qDebug() << "    EPSILON_VELOCITY_LENGTH:" << EPSILON_VELOCITY_LENGTH;
-        }
-        
-        // round velocity to zero if it's close enough...
-        if (glm::length(velocity) <= EPSILON_VELOCITY_LENGTH) {
-            velocity = NO_VELOCITY;
-        }
-
-        // NOTE: the simulation should NOT set any DirtyFlags on this entity
-        setPosition(position); // this will automatically recalculate our collision shape
-        setVelocity(velocity);
-        
-        if (wantDebug) {        
-            qDebug() << "    new position:" << position;
-            qDebug() << "    new velocity:" << velocity;
-            qDebug() << "    new AACube:" << getMaximumAACube();
-            qDebug() << "    old getAABox:" << getAABox();
->>>>>>> 651e5500
         }
     }
 }
@@ -1060,11 +981,7 @@
     if (_dimensions != value) {
         _dimensions = value; 
         recalculateCollisionShape();
-<<<<<<< HEAD
-        _updateFlags |= (EntityItem::UPDATE_SHAPE | EntityItem::UPDATE_MASS);
-=======
-        _dirtyFlags |= EntityItem::DIRTY_SHAPE;
->>>>>>> 651e5500
+        _dirtyFlags |= (EntityItem::DIRTY_SHAPE | EntityItem::DIRTY_MASS);
     }
 }
 
@@ -1073,11 +990,7 @@
     if (_dimensions != dimensions) {
         _dimensions = dimensions; 
         recalculateCollisionShape();
-<<<<<<< HEAD
-        _updateFlags |= (EntityItem::UPDATE_SHAPE | EntityItem::UPDATE_MASS);
-=======
-        _dirtyFlags |= EntityItem::DIRTY_SHAPE;
->>>>>>> 651e5500
+        _dirtyFlags |= (EntityItem::DIRTY_SHAPE | EntityItem::DIRTY_MASS);
     }
 }
 
@@ -1114,11 +1027,7 @@
 void EntityItem::updateGravity(const glm::vec3& value) { 
     if (_gravity != value) {
         _gravity = value; 
-<<<<<<< HEAD
-        _updateFlags |= EntityItem::UPDATE_GRAVITY;
-=======
         _dirtyFlags |= EntityItem::DIRTY_VELOCITY;
->>>>>>> 651e5500
     }
 }
 
@@ -1126,11 +1035,7 @@
     glm::vec3 gravity = value / (float) TREE_SCALE;
     if (_gravity != gravity) {
         _gravity = gravity;
-<<<<<<< HEAD
-        _updateFlags |= EntityItem::UPDATE_GRAVITY;
-=======
         _dirtyFlags |= EntityItem::DIRTY_VELOCITY;
->>>>>>> 651e5500
     }
 }
 
@@ -1165,10 +1070,6 @@
 void EntityItem::updateScript(const QString& value) { 
     if (_script != value) {
         _script = value; 
-<<<<<<< HEAD
-        _updateFlags |= EntityItem::UPDATE_SCRIPT;
-=======
         _dirtyFlags |= EntityItem::DIRTY_SCRIPT;
->>>>>>> 651e5500
-    }
-}
+    }
+}
