//
//  EntityTree.cpp
//  libraries/entities/src
//
//  Created by Brad Hefta-Gaub on 12/4/13.
//  Copyright 2013 High Fidelity, Inc.
//
//  Distributed under the Apache License, Version 2.0.
//  See the accompanying file LICENSE or http://www.apache.org/licenses/LICENSE-2.0.html
//

#include <PerfStat.h>
#include <QDateTime>
#include <QtScript/QScriptEngine>

#include "EntityTree.h"
#include "EntitySimulation.h"
#include "VariantMapToScriptValue.h"

#include "AddEntityOperator.h"
#include "MovingEntitiesOperator.h"
#include "UpdateEntityOperator.h"
#include "QVariantGLM.h"
#include "EntitiesLogging.h"
#include "RecurseOctreeToMapOperator.h"
#include "LogHandler.h"


EntityTree::EntityTree(bool shouldReaverage) :
    Octree(shouldReaverage),
    _fbxService(NULL),
    _simulation(NULL)
{
    resetClientEditStats();
}

EntityTree::~EntityTree() {
    eraseAllOctreeElements(false);
}

void EntityTree::createRootElement() {
    _rootElement = createNewElement();
}

OctreeElementPointer EntityTree::createNewElement(unsigned char* octalCode) {
    EntityTreeElementPointer newElement = EntityTreeElementPointer(new EntityTreeElement(octalCode),
                                                                   // see comment int EntityTreeElement::createNewElement
                                                                   [=](EntityTreeElement* dyingElement) {
                                                                       EntityTreeElementPointer tmpSharedPointer(dyingElement);
                                                                       dyingElement->notifyDeleteHooks();
                                                                   });
    newElement->setTree(std::static_pointer_cast<EntityTree>(shared_from_this()));
    return std::static_pointer_cast<OctreeElement>(newElement);
}

void EntityTree::eraseAllOctreeElements(bool createNewRoot) {
    emit clearingEntities();

    // this would be a good place to clean up our entities...
    if (_simulation) {
        _simulation->clearEntities();
    }
    foreach (EntityTreeElementPointer element, _entityToElementMap) {
        element->cleanupEntities();
    }
    _entityToElementMap.clear();
    Octree::eraseAllOctreeElements(createNewRoot);

    resetClientEditStats();
}

bool EntityTree::handlesEditPacketType(PacketType packetType) const {
    // we handle these types of "edit" packets
    switch (packetType) {
        case PacketType::EntityAdd:
        case PacketType::EntityEdit:
        case PacketType::EntityErase:
            return true;
        default:
            return false;
    }
}

/// Adds a new entity item to the tree
void EntityTree::postAddEntity(EntityItemPointer entity) {
    assert(entity);
    // check to see if we need to simulate this entity..
    if (_simulation) {
        _simulation->addEntity(entity);
    }
    _isDirty = true;
    maybeNotifyNewCollisionSoundURL("", entity->getCollisionSoundURL());
    emit addingEntity(entity->getEntityItemID());
}

bool EntityTree::updateEntity(const EntityItemID& entityID, const EntityItemProperties& properties, const SharedNodePointer& senderNode) {
    EntityTreeElementPointer containingElement = getContainingElement(entityID);
    if (!containingElement) {
        return false;
    }

    EntityItemPointer existingEntity = containingElement->getEntityWithEntityItemID(entityID);
    if (!existingEntity) {
        return false;
    }

    return updateEntityWithElement(existingEntity, properties, containingElement, senderNode);
}

bool EntityTree::updateEntity(EntityItemPointer entity, const EntityItemProperties& properties, const SharedNodePointer& senderNode) {
    EntityTreeElementPointer containingElement = getContainingElement(entity->getEntityItemID());
    if (!containingElement) {
        return false;
    }
    return updateEntityWithElement(entity, properties, containingElement, senderNode);
}

bool EntityTree::updateEntityWithElement(EntityItemPointer entity, const EntityItemProperties& origProperties,
                                         EntityTreeElementPointer containingElement, const SharedNodePointer& senderNode) {
    EntityItemProperties properties = origProperties;

    bool allowLockChange;
    QUuid senderID;
    if (senderNode.isNull()) {
        auto nodeList = DependencyManager::get<NodeList>();
        allowLockChange = nodeList->getThisNodeCanAdjustLocks();
        senderID = nodeList->getSessionUUID();
    } else {
        allowLockChange = senderNode->getCanAdjustLocks();
        senderID = senderNode->getUUID();
    }

    if (!allowLockChange && (entity->getLocked() != properties.getLocked())) {
        qCDebug(entities) << "Refusing disallowed lock adjustment.";
        return false;
    }

    // enforce support for locked entities. If an entity is currently locked, then the only
    // property we allow you to change is the locked property.
    if (entity->getLocked()) {
        if (properties.lockedChanged()) {
            bool wantsLocked = properties.getLocked();
            if (!wantsLocked) {
                EntityItemProperties tempProperties;
                tempProperties.setLocked(wantsLocked);
                UpdateEntityOperator theOperator(getThisPointer(), containingElement, entity, tempProperties);
                recurseTreeWithOperator(&theOperator);
                _isDirty = true;
            }
        }
    } else {
        if (getIsServer()) {
            bool simulationBlocked = !entity->getSimulatorID().isNull();
            if (properties.simulationOwnerChanged()) {
                QUuid submittedID = properties.getSimulationOwner().getID();
                // a legit interface will only submit their own ID or NULL:
                if (submittedID.isNull()) {
                    if (entity->getSimulatorID() == senderID) {
                        // We only allow the simulation owner to clear their own simulationID's.
                        simulationBlocked = false;
                        properties.clearSimulationOwner(); // clear everything
                    }
                    // else: We assume the sender really did believe it was the simulation owner when it sent
                } else if (submittedID == senderID) {
                    // the sender is trying to take or continue ownership
                    if (entity->getSimulatorID().isNull()) {
                        // the sender it taking ownership
                        properties.promoteSimulationPriority(RECRUIT_SIMULATION_PRIORITY);
                        simulationBlocked = false;
                    } else if (entity->getSimulatorID() == senderID) {
                        // the sender is asserting ownership
                        simulationBlocked = false;
                    } else {
                        // the sender is trying to steal ownership from another simulator
                        // so we apply the rules for ownership change:
                        // (1) higher priority wins
                        // (2) equal priority wins if ownership filter has expired except...
                        uint8_t oldPriority = entity->getSimulationPriority();
                        uint8_t newPriority = properties.getSimulationOwner().getPriority();
                        if (newPriority > oldPriority ||
                             (newPriority == oldPriority && properties.getSimulationOwner().hasExpired())) {
                            simulationBlocked = false;
                        }
                    }
                } else {
                    // the entire update is suspect --> ignore it
                    return false;
                }
            } else {
                simulationBlocked = senderID != entity->getSimulatorID();
            }
            if (simulationBlocked) {
                // squash ownership and physics-related changes.
                properties.setSimulationOwnerChanged(false);
                properties.setPositionChanged(false);
                properties.setRotationChanged(false);
                properties.setVelocityChanged(false);
                properties.setAngularVelocityChanged(false);
                properties.setAccelerationChanged(false);
            }
        }
        // else client accepts what the server says

        QString entityScriptBefore = entity->getScript();
        quint64 entityScriptTimestampBefore = entity->getScriptTimestamp();
        QString collisionSoundURLBefore = entity->getCollisionSoundURL();
        uint32_t preFlags = entity->getDirtyFlags();
        UpdateEntityOperator theOperator(getThisPointer(), containingElement, entity, properties);
        recurseTreeWithOperator(&theOperator);
        _isDirty = true;

        uint32_t newFlags = entity->getDirtyFlags() & ~preFlags;
        if (newFlags) {
            if (_simulation) {
                if (newFlags & DIRTY_SIMULATION_FLAGS) {
                    _simulation->changeEntity(entity);
                }
            } else {
                // normally the _simulation clears ALL updateFlags, but since there is none we do it explicitly
                entity->clearDirtyFlags();
            }
        }

        QString entityScriptAfter = entity->getScript();
        quint64 entityScriptTimestampAfter = entity->getScriptTimestamp();
        bool reload = entityScriptTimestampBefore != entityScriptTimestampAfter;
        if (entityScriptBefore != entityScriptAfter || reload) {
            emitEntityScriptChanging(entity->getEntityItemID(), reload); // the entity script has changed
        }
        maybeNotifyNewCollisionSoundURL(collisionSoundURLBefore, entity->getCollisionSoundURL());
     }

    // TODO: this final containingElement check should eventually be removed (or wrapped in an #ifdef DEBUG).
    containingElement = getContainingElement(entity->getEntityItemID());
    if (!containingElement) {
        qCDebug(entities) << "UNEXPECTED!!!! after updateEntity() we no longer have a containing element??? entityID="
                << entity->getEntityItemID();
        return false;
    }

    return true;
}

EntityItemPointer EntityTree::addEntity(const EntityItemID& entityID, const EntityItemProperties& properties) {
    EntityItemPointer result = NULL;

    if (getIsClient()) {
        // if our Node isn't allowed to create entities in this domain, don't try.
        auto nodeList = DependencyManager::get<NodeList>();
        if (nodeList && !nodeList->getThisNodeCanRez()) {
            return NULL;
        }
    }

    bool recordCreationTime = false;
    if (properties.getCreated() == UNKNOWN_CREATED_TIME) {
        // the entity's creation time was not specified in properties, which means this is a NEW entity
        // and we must record its creation time
        recordCreationTime = true;
    }

    // You should not call this on existing entities that are already part of the tree! Call updateEntity()
    EntityTreeElementPointer containingElement = getContainingElement(entityID);
    if (containingElement) {
        qCDebug(entities) << "UNEXPECTED!!! ----- don't call addEntity() on existing entity items. entityID=" << entityID
                          << "containingElement=" << containingElement.get();
        return result;
    }

    // construct the instance of the entity
    EntityTypes::EntityType type = properties.getType();
    result = EntityTypes::constructEntityItem(type, entityID, properties);

    if (result) {
        if (recordCreationTime) {
            result->recordCreationTime();
        }
        // Recurse the tree and store the entity in the correct tree element
        AddEntityOperator theOperator(getThisPointer(), result);
        recurseTreeWithOperator(&theOperator);

        postAddEntity(result);
    }
    return result;
}

void EntityTree::emitEntityScriptChanging(const EntityItemID& entityItemID, const bool reload) {
    emit entityScriptChanging(entityItemID, reload);
}

void EntityTree::maybeNotifyNewCollisionSoundURL(const QString& previousCollisionSoundURL, const QString& nextCollisionSoundURL) {
    if (!nextCollisionSoundURL.isEmpty() && (nextCollisionSoundURL != previousCollisionSoundURL)) {
        emit newCollisionSoundURL(QUrl(nextCollisionSoundURL));
    }
}

void EntityTree::setSimulation(EntitySimulation* simulation) {
<<<<<<< HEAD
    this->withWriteLock([&] {
        if (simulation) {
            // assert that the simulation's backpointer has already been properly connected
            assert(simulation->getEntityTree() == this);
        }
        if (_simulation && _simulation != simulation) {
            // It's important to clearEntities() on the simulation since taht will update each
            // EntityItem::_simulationState correctly so as to not confuse the next _simulation.
            _simulation->clearEntities();
        }
        _simulation = simulation;
    });
=======
    if (simulation) {
        // assert that the simulation's backpointer has already been properly connected
        assert(simulation->getEntityTree().get() == this);
    }
    if (_simulation && _simulation != simulation) {
        // It's important to clearEntities() on the simulation since taht will update each
        // EntityItem::_simulationState correctly so as to not confuse the next _simulation.
        _simulation->lock();
        _simulation->clearEntities();
        _simulation->unlock();
    }
    _simulation = simulation;
>>>>>>> e458eb7a
}

void EntityTree::deleteEntity(const EntityItemID& entityID, bool force, bool ignoreWarnings) {
    EntityTreeElementPointer containingElement = getContainingElement(entityID);
    if (!containingElement) {
        if (!ignoreWarnings) {
            qCDebug(entities) << "UNEXPECTED!!!!  EntityTree::deleteEntity() entityID doesn't exist!!! entityID=" << entityID;
        }
        return;
    }

    EntityItemPointer existingEntity = containingElement->getEntityWithEntityItemID(entityID);
    if (!existingEntity) {
        if (!ignoreWarnings) {
            qCDebug(entities) << "UNEXPECTED!!!! don't call EntityTree::deleteEntity() on entity items that don't exist. "
                        "entityID=" << entityID;
        }
        return;
    }

    if (existingEntity->getLocked() && !force) {
        if (!ignoreWarnings) {
            qCDebug(entities) << "ERROR! EntityTree::deleteEntity() trying to delete locked entity. entityID=" << entityID;
        }
        return;
    }

    emit deletingEntity(entityID);

    // NOTE: callers must lock the tree before using this method
    DeleteEntityOperator theOperator(getThisPointer(), entityID);
    recurseTreeWithOperator(&theOperator);
    processRemovedEntities(theOperator);
    _isDirty = true;
}

void EntityTree::deleteEntities(QSet<EntityItemID> entityIDs, bool force, bool ignoreWarnings) {
    // NOTE: callers must lock the tree before using this method
    DeleteEntityOperator theOperator(getThisPointer());
    foreach(const EntityItemID& entityID, entityIDs) {
        EntityTreeElementPointer containingElement = getContainingElement(entityID);
        if (!containingElement) {
            if (!ignoreWarnings) {
                qCDebug(entities) << "UNEXPECTED!!!!  EntityTree::deleteEntities() entityID doesn't exist!!! entityID=" << entityID;
            }
            continue;
        }

        EntityItemPointer existingEntity = containingElement->getEntityWithEntityItemID(entityID);
        if (!existingEntity) {
            if (!ignoreWarnings) {
                qCDebug(entities) << "UNEXPECTED!!!! don't call EntityTree::deleteEntities() on entity items that don't exist. "
                            "entityID=" << entityID;
            }
            continue;
        }

        if (existingEntity->getLocked() && !force) {
            if (!ignoreWarnings) {
                qCDebug(entities) << "ERROR! EntityTree::deleteEntities() trying to delete locked entity. entityID=" << entityID;
            }
            continue;
        }

        // tell our delete operator about this entityID
        theOperator.addEntityIDToDeleteList(entityID);
        emit deletingEntity(entityID);
    }

    if (theOperator.getEntities().size() > 0) {
        recurseTreeWithOperator(&theOperator);
        processRemovedEntities(theOperator);
        _isDirty = true;
    }
}

void EntityTree::processRemovedEntities(const DeleteEntityOperator& theOperator) {
    const RemovedEntities& entities = theOperator.getEntities();
    foreach(const EntityToDeleteDetails& details, entities) {
        EntityItemPointer theEntity = details.entity;

        if (getIsServer()) {
            // set up the deleted entities ID
            quint64 deletedAt = usecTimestampNow();
            _recentlyDeletedEntitiesLock.lockForWrite();
            _recentlyDeletedEntityItemIDs.insert(deletedAt, theEntity->getEntityItemID());
            _recentlyDeletedEntitiesLock.unlock();
        }

        if (_simulation) {
            theEntity->clearActions(_simulation);
            _simulation->removeEntity(theEntity);
        }
    }
}


class FindNearPointArgs {
public:
    glm::vec3 position;
    float targetRadius;
    bool found;
    EntityItemPointer closestEntity;
    float closestEntityDistance;
};


bool EntityTree::findNearPointOperation(OctreeElementPointer element, void* extraData) {
    FindNearPointArgs* args = static_cast<FindNearPointArgs*>(extraData);
    EntityTreeElementPointer entityTreeElement = std::static_pointer_cast<EntityTreeElement>(element);

    glm::vec3 penetration;
    bool sphereIntersection = entityTreeElement->getAACube().findSpherePenetration(args->position, args->targetRadius, penetration);

    // If this entityTreeElement contains the point, then search it...
    if (sphereIntersection) {
        EntityItemPointer thisClosestEntity = entityTreeElement->getClosestEntity(args->position);

        // we may have gotten NULL back, meaning no entity was available
        if (thisClosestEntity) {
            glm::vec3 entityPosition = thisClosestEntity->getPosition();
            float distanceFromPointToEntity = glm::distance(entityPosition, args->position);

            // If we're within our target radius
            if (distanceFromPointToEntity <= args->targetRadius) {
                // we are closer than anything else we've found
                if (distanceFromPointToEntity < args->closestEntityDistance) {
                    args->closestEntity = thisClosestEntity;
                    args->closestEntityDistance = distanceFromPointToEntity;
                    args->found = true;
                }
            }
        }

        // we should be able to optimize this...
        return true; // keep searching in case children have closer entities
    }

    // if this element doesn't contain the point, then none of its children can contain the point, so stop searching
    return false;
}

EntityItemPointer EntityTree::findClosestEntity(glm::vec3 position, float targetRadius) {
    FindNearPointArgs args = { position, targetRadius, false, NULL, FLT_MAX };
    withReadLock([&] {
        // NOTE: This should use recursion, since this is a spatial operation
        recurseTreeWithOperation(findNearPointOperation, &args);
    });
    return args.closestEntity;
}

class FindAllNearPointArgs {
public:
    glm::vec3 position;
    float targetRadius;
    QVector<EntityItemPointer> entities;
};


bool EntityTree::findInSphereOperation(OctreeElementPointer element, void* extraData) {
    FindAllNearPointArgs* args = static_cast<FindAllNearPointArgs*>(extraData);
    glm::vec3 penetration;
    bool sphereIntersection = element->getAACube().findSpherePenetration(args->position, args->targetRadius, penetration);

    // If this element contains the point, then search it...
    if (sphereIntersection) {
        EntityTreeElementPointer entityTreeElement = std::static_pointer_cast<EntityTreeElement>(element);
        entityTreeElement->getEntities(args->position, args->targetRadius, args->entities);
        return true; // keep searching in case children have closer entities
    }

    // if this element doesn't contain the point, then none of it's children can contain the point, so stop searching
    return false;
}

// NOTE: assumes caller has handled locking
void EntityTree::findEntities(const glm::vec3& center, float radius, QVector<EntityItemPointer>& foundEntities) {
    FindAllNearPointArgs args = { center, radius, QVector<EntityItemPointer>() };
    // NOTE: This should use recursion, since this is a spatial operation
    recurseTreeWithOperation(findInSphereOperation, &args);

    // swap the two lists of entity pointers instead of copy
    foundEntities.swap(args.entities);
}

class FindEntitiesInCubeArgs {
public:
    FindEntitiesInCubeArgs(const AACube& cube)
        : _cube(cube), _foundEntities() {
    }

    AACube _cube;
    QVector<EntityItemPointer> _foundEntities;
};

bool EntityTree::findInCubeOperation(OctreeElementPointer element, void* extraData) {
    FindEntitiesInCubeArgs* args = static_cast<FindEntitiesInCubeArgs*>(extraData);
    if (element->getAACube().touches(args->_cube)) {
        EntityTreeElementPointer entityTreeElement = std::static_pointer_cast<EntityTreeElement>(element);
        entityTreeElement->getEntities(args->_cube, args->_foundEntities);
        return true;
    }
    return false;
}

// NOTE: assumes caller has handled locking
void EntityTree::findEntities(const AACube& cube, QVector<EntityItemPointer>& foundEntities) {
    FindEntitiesInCubeArgs args(cube);
    // NOTE: This should use recursion, since this is a spatial operation
    recurseTreeWithOperation(findInCubeOperation, &args);
    // swap the two lists of entity pointers instead of copy
    foundEntities.swap(args._foundEntities);
}

class FindEntitiesInBoxArgs {
public:
    FindEntitiesInBoxArgs(const AABox& box)
    : _box(box), _foundEntities() {
    }

    AABox _box;
    QVector<EntityItemPointer> _foundEntities;
};

bool EntityTree::findInBoxOperation(OctreeElementPointer element, void* extraData) {
    FindEntitiesInBoxArgs* args = static_cast<FindEntitiesInBoxArgs*>(extraData);
    if (element->getAACube().touches(args->_box)) {
        EntityTreeElementPointer entityTreeElement = std::static_pointer_cast<EntityTreeElement>(element);
        entityTreeElement->getEntities(args->_box, args->_foundEntities);
        return true;
    }
    return false;
}

// NOTE: assumes caller has handled locking
void EntityTree::findEntities(const AABox& box, QVector<EntityItemPointer>& foundEntities) {
    FindEntitiesInBoxArgs args(box);
    // NOTE: This should use recursion, since this is a spatial operation
    recurseTreeWithOperation(findInBoxOperation, &args);
    // swap the two lists of entity pointers instead of copy
    foundEntities.swap(args._foundEntities);
}

EntityItemPointer EntityTree::findEntityByID(const QUuid& id) {
    EntityItemID entityID(id);
    return findEntityByEntityItemID(entityID);
}

EntityItemPointer EntityTree::findEntityByEntityItemID(const EntityItemID& entityID) /*const*/ {
    EntityItemPointer foundEntity = NULL;
    EntityTreeElementPointer containingElement = getContainingElement(entityID);
    if (containingElement) {
        foundEntity = containingElement->getEntityWithEntityItemID(entityID);
    }
    return foundEntity;
}

int EntityTree::processEditPacketData(NLPacket& packet, const unsigned char* editData, int maxLength,
                                     const SharedNodePointer& senderNode) {

    if (!getIsServer()) {
        qCDebug(entities) << "UNEXPECTED!!! processEditPacketData() should only be called on a server tree.";
        return 0;
    }

    int processedBytes = 0;
    // we handle these types of "edit" packets
    switch (packet.getType()) {
        case PacketType::EntityErase: {
            QByteArray dataByteArray = QByteArray::fromRawData(reinterpret_cast<const char*>(editData), maxLength);
            processedBytes = processEraseMessageDetails(dataByteArray, senderNode);
            break;
        }

        case PacketType::EntityAdd:
        case PacketType::EntityEdit: {
            quint64 startDecode = 0, endDecode = 0;
            quint64 startLookup = 0, endLookup = 0;
            quint64 startUpdate = 0, endUpdate = 0;
            quint64 startCreate = 0, endCreate = 0;
            quint64 startLogging = 0, endLogging = 0;

            _totalEditMessages++;

            EntityItemID entityItemID;
            EntityItemProperties properties;
            startDecode = usecTimestampNow();
           
            bool validEditPacket = EntityItemProperties::decodeEntityEditPacket(editData, maxLength, processedBytes,
                                                                                entityItemID, properties);
            endDecode = usecTimestampNow();

            // If we got a valid edit packet, then it could be a new entity or it could be an update to
            // an existing entity... handle appropriately
            if (validEditPacket) {
                // search for the entity by EntityItemID
                startLookup = usecTimestampNow();
                EntityItemPointer existingEntity = findEntityByEntityItemID(entityItemID);
                endLookup = usecTimestampNow();
                if (existingEntity && packet.getType() == PacketType::EntityEdit) {
                    // if the EntityItem exists, then update it
                    startLogging = usecTimestampNow();
                    if (wantEditLogging()) {
                        qCDebug(entities) << "User [" << senderNode->getUUID() << "] editing entity. ID:" << entityItemID;
                        qCDebug(entities) << "   properties:" << properties;
                    }
                    endLogging = usecTimestampNow();

                    startUpdate = usecTimestampNow();
                    updateEntity(entityItemID, properties, senderNode);
                    existingEntity->markAsChangedOnServer();
                    endUpdate = usecTimestampNow();
                    _totalUpdates++;
                } else if (packet.getType() == PacketType::EntityAdd) {
                    if (senderNode->getCanRez()) {
                        // this is a new entity... assign a new entityID
                        properties.setCreated(properties.getLastEdited());
                        startCreate = usecTimestampNow();
                        EntityItemPointer newEntity = addEntity(entityItemID, properties);
                        endCreate = usecTimestampNow();
                        _totalCreates++;
                        if (newEntity) {
                            newEntity->markAsChangedOnServer();
                            notifyNewlyCreatedEntity(*newEntity, senderNode);

                            startLogging = usecTimestampNow();
                            if (wantEditLogging()) {
                                qCDebug(entities) << "User [" << senderNode->getUUID() << "] added entity. ID:"
                                                << newEntity->getEntityItemID();
                                qCDebug(entities) << "   properties:" << properties;
                            }
                            endLogging = usecTimestampNow();

                        }
                    } else {
                        qCDebug(entities) << "User without 'rez rights' [" << senderNode->getUUID()
                                          << "] attempted to add an entity.";
                    }
                } else {
                    static QString repeatedMessage =
                        LogHandler::getInstance().addRepeatedMessageRegex("^Add or Edit failed.*");
                    qCDebug(entities) << "Add or Edit failed." << packet.getType() << existingEntity.get();
                }
            }


            _totalDecodeTime += endDecode - startDecode;
            _totalLookupTime += endLookup - startLookup;
            _totalUpdateTime += endUpdate - startUpdate;
            _totalCreateTime += endCreate - startCreate;
            _totalLoggingTime += endLogging - startLogging;

            break;
        }

        default:
            processedBytes = 0;
            break;
    }
    return processedBytes;
}


void EntityTree::notifyNewlyCreatedEntity(const EntityItem& newEntity, const SharedNodePointer& senderNode) {
    _newlyCreatedHooksLock.lockForRead();
    for (int i = 0; i < _newlyCreatedHooks.size(); i++) {
        _newlyCreatedHooks[i]->entityCreated(newEntity, senderNode);
    }
    _newlyCreatedHooksLock.unlock();
}

void EntityTree::addNewlyCreatedHook(NewlyCreatedEntityHook* hook) {
    _newlyCreatedHooksLock.lockForWrite();
    _newlyCreatedHooks.push_back(hook);
    _newlyCreatedHooksLock.unlock();
}

void EntityTree::removeNewlyCreatedHook(NewlyCreatedEntityHook* hook) {
    _newlyCreatedHooksLock.lockForWrite();
    for (int i = 0; i < _newlyCreatedHooks.size(); i++) {
        if (_newlyCreatedHooks[i] == hook) {
            _newlyCreatedHooks.erase(_newlyCreatedHooks.begin() + i);
            break;
        }
    }
    _newlyCreatedHooksLock.unlock();
}


void EntityTree::releaseSceneEncodeData(OctreeElementExtraEncodeData* extraEncodeData) const {
    for (auto extraData : extraEncodeData->values()) {
        EntityTreeElementExtraEncodeData* thisExtraEncodeData = static_cast<EntityTreeElementExtraEncodeData*>(extraData);
        delete thisExtraEncodeData;
    }
    extraEncodeData->clear();
}

void EntityTree::entityChanged(EntityItemPointer entity) {
    if (_simulation) {
        _simulation->changeEntity(entity);
    }
}

void EntityTree::update() {
    if (_simulation) {
        withWriteLock([&] {
            _simulation->updateEntities();
            VectorOfEntities pendingDeletes;
            _simulation->getEntitiesToDelete(pendingDeletes);

            if (pendingDeletes.size() > 0) {
                // translate into list of ID's
                QSet<EntityItemID> idsToDelete;

                for (auto entity : pendingDeletes) {
                    idsToDelete.insert(entity->getEntityItemID());
                }

                // delete these things the roundabout way
                deleteEntities(idsToDelete, true);
            }
        });
    }
}

bool EntityTree::hasEntitiesDeletedSince(quint64 sinceTime) {
    // we can probably leverage the ordered nature of QMultiMap to do this quickly...
    bool hasSomethingNewer = false;

    _recentlyDeletedEntitiesLock.lockForRead();
    QMultiMap<quint64, QUuid>::const_iterator iterator = _recentlyDeletedEntityItemIDs.constBegin();
    while (iterator != _recentlyDeletedEntityItemIDs.constEnd()) {
        if (iterator.key() > sinceTime) {
            hasSomethingNewer = true;
        }
        ++iterator;
    }
    _recentlyDeletedEntitiesLock.unlock();
    return hasSomethingNewer;
}

// sinceTime is an in/out parameter - it will be side effected with the last time sent out
std::unique_ptr<NLPacket> EntityTree::encodeEntitiesDeletedSince(OCTREE_PACKET_SEQUENCE sequenceNumber, quint64& sinceTime,
                                                                 bool& hasMore) {

    auto deletesPacket = NLPacket::create(PacketType::EntityErase);

    // pack in flags
    OCTREE_PACKET_FLAGS flags = 0;
    deletesPacket->writePrimitive(flags);

    // pack in sequence number
    deletesPacket->writePrimitive(sequenceNumber);

    // pack in timestamp
    OCTREE_PACKET_SENT_TIME now = usecTimestampNow();
    deletesPacket->writePrimitive(now);

    // figure out where we are now and pack a temporary number of IDs
    uint16_t numberOfIDs = 0;
    qint64 numberOfIDsPos = deletesPacket->pos();
    deletesPacket->writePrimitive(numberOfIDs);

    // we keep a multi map of entity IDs to timestamps, we only want to include the entity IDs that have been
    // deleted since we last sent to this node
    _recentlyDeletedEntitiesLock.lockForRead();

    bool hasFilledPacket = false;

    auto it = _recentlyDeletedEntityItemIDs.constBegin();
    while (it != _recentlyDeletedEntityItemIDs.constEnd()) {
        QList<QUuid> values = _recentlyDeletedEntityItemIDs.values(it.key());
        for (int valueItem = 0; valueItem < values.size(); ++valueItem) {

            // if the timestamp is more recent then out last sent time, include it
            if (it.key() > sinceTime) {
                QUuid entityID = values.at(valueItem);
                deletesPacket->write(entityID.toRfc4122());

                ++numberOfIDs;

                // check to make sure we have room for one more ID
                if (NUM_BYTES_RFC4122_UUID > deletesPacket->bytesAvailableForWrite()) {
                    hasFilledPacket = true;
                    break;
                }
            }
        }

        // check to see if we're about to return
        if (hasFilledPacket) {
            // let our caller know how far we got
            sinceTime = it.key();

            break;
        }

        ++it;
    }

    // if we got to the end, then we're done sending
    if (it == _recentlyDeletedEntityItemIDs.constEnd()) {
        hasMore = false;
    }

    _recentlyDeletedEntitiesLock.unlock();

    // replace the count for the number of included IDs
    deletesPacket->seek(numberOfIDsPos);
    deletesPacket->writePrimitive(numberOfIDs);

    return deletesPacket;
}


// called by the server when it knows all nodes have been sent deleted packets
void EntityTree::forgetEntitiesDeletedBefore(quint64 sinceTime) {
    QSet<quint64> keysToRemove;

    _recentlyDeletedEntitiesLock.lockForWrite();
    QMultiMap<quint64, QUuid>::iterator iterator = _recentlyDeletedEntityItemIDs.begin();

    // First find all the keys in the map that are older and need to be deleted
    while (iterator != _recentlyDeletedEntityItemIDs.end()) {
        if (iterator.key() <= sinceTime) {
            keysToRemove << iterator.key();
        }
        ++iterator;
    }

    // Now run through the keysToRemove and remove them
    foreach (quint64 value, keysToRemove) {
        _recentlyDeletedEntityItemIDs.remove(value);
    }

    _recentlyDeletedEntitiesLock.unlock();
}


// TODO: consider consolidating processEraseMessageDetails() and processEraseMessage()
int EntityTree::processEraseMessage(NLPacket& packet, const SharedNodePointer& sourceNode) {
    withWriteLock([&] {
        packet.seek(sizeof(OCTREE_PACKET_FLAGS) + sizeof(OCTREE_PACKET_SEQUENCE) + sizeof(OCTREE_PACKET_SENT_TIME));

        uint16_t numberOfIDs = 0; // placeholder for now
        packet.readPrimitive(&numberOfIDs);

        if (numberOfIDs > 0) {
            QSet<EntityItemID> entityItemIDsToDelete;

            for (size_t i = 0; i < numberOfIDs; i++) {

                if (NUM_BYTES_RFC4122_UUID > packet.bytesLeftToRead()) {
                    qCDebug(entities) << "EntityTree::processEraseMessage().... bailing because not enough bytes in buffer";
                    break; // bail to prevent buffer overflow
                }

                QUuid entityID = QUuid::fromRfc4122(packet.readWithoutCopy(NUM_BYTES_RFC4122_UUID));

                EntityItemID entityItemID(entityID);
                entityItemIDsToDelete << entityItemID;

                if (wantEditLogging()) {
                    qCDebug(entities) << "User [" << sourceNode->getUUID() << "] deleting entity. ID:" << entityItemID;
                }

            }
            deleteEntities(entityItemIDsToDelete, true, true);
        }
    });
    return packet.pos();
}

// This version skips over the header
// NOTE: Caller must lock the tree before calling this.
// TODO: consider consolidating processEraseMessageDetails() and processEraseMessage()
int EntityTree::processEraseMessageDetails(const QByteArray& dataByteArray, const SharedNodePointer& sourceNode) {
    const unsigned char* packetData = (const unsigned char*)dataByteArray.constData();
    const unsigned char* dataAt = packetData;
    size_t packetLength = dataByteArray.size();
    size_t processedBytes = 0;

    uint16_t numberOfIds = 0; // placeholder for now
    memcpy(&numberOfIds, dataAt, sizeof(numberOfIds));
    dataAt += sizeof(numberOfIds);
    processedBytes += sizeof(numberOfIds);

    if (numberOfIds > 0) {
        QSet<EntityItemID> entityItemIDsToDelete;

        for (size_t i = 0; i < numberOfIds; i++) {


            if (processedBytes + NUM_BYTES_RFC4122_UUID > packetLength) {
                qCDebug(entities) << "EntityTree::processEraseMessageDetails().... bailing because not enough bytes in buffer";
                break; // bail to prevent buffer overflow
            }

            QByteArray encodedID = dataByteArray.mid(processedBytes, NUM_BYTES_RFC4122_UUID);
            QUuid entityID = QUuid::fromRfc4122(encodedID);
            dataAt += encodedID.size();
            processedBytes += encodedID.size();

            EntityItemID entityItemID(entityID);
            entityItemIDsToDelete << entityItemID;

            if (wantEditLogging()) {
                qCDebug(entities) << "User [" << sourceNode->getUUID() << "] deleting entity. ID:" << entityItemID;
            }

        }
        deleteEntities(entityItemIDsToDelete, true, true);
    }
    return processedBytes;
}

EntityTreeElementPointer EntityTree::getContainingElement(const EntityItemID& entityItemID)  /*const*/ {
    // TODO: do we need to make this thread safe? Or is it acceptable as is
    EntityTreeElementPointer element = _entityToElementMap.value(entityItemID);
    return element;
}

void EntityTree::setContainingElement(const EntityItemID& entityItemID, EntityTreeElementPointer element) {
    // TODO: do we need to make this thread safe? Or is it acceptable as is
    if (element) {
        _entityToElementMap[entityItemID] = element;
    } else {
        _entityToElementMap.remove(entityItemID);
    }
}

void EntityTree::debugDumpMap() {
    qCDebug(entities) << "EntityTree::debugDumpMap() --------------------------";
    QHashIterator<EntityItemID, EntityTreeElementPointer> i(_entityToElementMap);
    while (i.hasNext()) {
        i.next();
        qCDebug(entities) << i.key() << ": " << i.value().get();
    }
    qCDebug(entities) << "-----------------------------------------------------";
}

class ContentsDimensionOperator : public RecurseOctreeOperator {
public:
    virtual bool preRecursion(OctreeElementPointer element);
    virtual bool postRecursion(OctreeElementPointer element) { return true; }
    float getLargestDimension() const { return _contentExtents.largestDimension(); }
private:
    Extents _contentExtents;
};

bool ContentsDimensionOperator::preRecursion(OctreeElementPointer element) {
    EntityTreeElementPointer entityTreeElement = std::static_pointer_cast<EntityTreeElement>(element);
    entityTreeElement->expandExtentsToContents(_contentExtents);
    return true;
}

float EntityTree::getContentsLargestDimension() {
    ContentsDimensionOperator theOperator;
    recurseTreeWithOperator(&theOperator);
    return theOperator.getLargestDimension();
}

class DebugOperator : public RecurseOctreeOperator {
public:
    virtual bool preRecursion(OctreeElementPointer element);
    virtual bool postRecursion(OctreeElementPointer element) { return true; }
};

bool DebugOperator::preRecursion(OctreeElementPointer element) {
    EntityTreeElementPointer entityTreeElement = std::static_pointer_cast<EntityTreeElement>(element);
    qCDebug(entities) << "EntityTreeElement [" << entityTreeElement.get() << "]";
    entityTreeElement->debugDump();
    return true;
}

void EntityTree::dumpTree() {
    DebugOperator theOperator;
    recurseTreeWithOperator(&theOperator);
}

class PruneOperator : public RecurseOctreeOperator {
public:
    virtual bool preRecursion(OctreeElementPointer element) { return true; }
    virtual bool postRecursion(OctreeElementPointer element);
};

bool PruneOperator::postRecursion(OctreeElementPointer element) {
    EntityTreeElementPointer entityTreeElement = std::static_pointer_cast<EntityTreeElement>(element);
    entityTreeElement->pruneChildren();
    return true;
}

void EntityTree::pruneTree() {
    PruneOperator theOperator;
    recurseTreeWithOperator(&theOperator);
}

QVector<EntityItemID> EntityTree::sendEntities(EntityEditPacketSender* packetSender, EntityTreePointer localTree,
                                               float x, float y, float z) {
    SendEntitiesOperationArgs args;
    args.packetSender = packetSender;
    args.localTree = localTree;
    args.root = glm::vec3(x, y, z);
    QVector<EntityItemID> newEntityIDs;
    args.newEntityIDs = &newEntityIDs;
    recurseTreeWithOperation(sendEntitiesOperation, &args);
    packetSender->releaseQueuedMessages();

    return newEntityIDs;
}

bool EntityTree::sendEntitiesOperation(OctreeElementPointer element, void* extraData) {
    SendEntitiesOperationArgs* args = static_cast<SendEntitiesOperationArgs*>(extraData);
<<<<<<< HEAD
    EntityTreeElement* entityTreeElement = static_cast<EntityTreeElement*>(element);
    entityTreeElement->forEachEntity([&](EntityItemPointer entityItem) {
=======
    EntityTreeElementPointer entityTreeElement = std::static_pointer_cast<EntityTreeElement>(element);

    const EntityItems&  entities = entityTreeElement->getEntities();
    for (int i = 0; i < entities.size(); i++) {
>>>>>>> e458eb7a
        EntityItemID newID(QUuid::createUuid());
        args->newEntityIDs->append(newID);
        EntityItemProperties properties = entityItem->getProperties();
        properties.setPosition(properties.getPosition() + args->root);
        properties.markAllChanged(); // so the entire property set is considered new, since we're making a new entity

        // queue the packet to send to the server
        args->packetSender->queueEditEntityMessage(PacketType::EntityAdd, newID, properties);

        // also update the local tree instantly (note: this is not our tree, but an alternate tree)
        if (args->localTree) {
            args->localTree->withWriteLock([&] {
                args->localTree->addEntity(newID, properties);
            });
        }
    });
    return true;
}

bool EntityTree::writeToMap(QVariantMap& entityDescription, OctreeElementPointer element, bool skipDefaultValues) {
    if (! entityDescription.contains("Entities")) {
        entityDescription["Entities"] = QVariantList();
    }
    QScriptEngine scriptEngine;
    RecurseOctreeToMapOperator theOperator(entityDescription, element, &scriptEngine, skipDefaultValues);
    recurseTreeWithOperator(&theOperator);
    return true;
}

bool EntityTree::readFromMap(QVariantMap& map) {
    // map will have a top-level list keyed as "Entities".  This will be extracted
    // and iterated over.  Each member of this list is converted to a QVariantMap, then
    // to a QScriptValue, and then to EntityItemProperties.  These properties are used
    // to add the new entity to the EnitytTree.
    QVariantList entitiesQList = map["Entities"].toList();
    QScriptEngine scriptEngine;

    foreach (QVariant entityVariant, entitiesQList) {
        // QVariantMap --> QScriptValue --> EntityItemProperties --> Entity
        QVariantMap entityMap = entityVariant.toMap();
        QScriptValue entityScriptValue = variantMapToScriptValue(entityMap, scriptEngine);
        EntityItemProperties properties;
        EntityItemPropertiesFromScriptValueIgnoreReadOnly(entityScriptValue, properties);

        EntityItemID entityItemID;
        if (entityMap.contains("id")) {
            entityItemID = EntityItemID(QUuid(entityMap["id"].toString()));
        } else {
            entityItemID = EntityItemID(QUuid::createUuid());
        }

        EntityItemPointer entity = addEntity(entityItemID, properties);
        if (!entity) {
            qCDebug(entities) << "adding Entity failed:" << entityItemID << properties.getType();
        }
    }

    return true;
}

void EntityTree::resetClientEditStats() {
    _treeResetTime = usecTimestampNow();
    _maxEditDelta = 0;
    _totalEditDeltas = 0;
    _totalTrackedEdits = 0;
}



void EntityTree::trackIncomingEntityLastEdited(quint64 lastEditedTime, int bytesRead) {
    // we don't want to track all edit deltas, just those edits that have happend
    // since we connected to this domain. This will filter out all previously created
    // content and only track new edits
    if (lastEditedTime > _treeResetTime) {
        quint64 now = usecTimestampNow();
        quint64 sinceEdit = now - lastEditedTime;

        _totalEditDeltas += sinceEdit;
        _totalEditBytes += bytesRead;
        _totalTrackedEdits++;
        if (sinceEdit > _maxEditDelta) {
            _maxEditDelta = sinceEdit;
        }
    }
}<|MERGE_RESOLUTION|>--- conflicted
+++ resolved
@@ -295,11 +295,10 @@
 }
 
 void EntityTree::setSimulation(EntitySimulation* simulation) {
-<<<<<<< HEAD
     this->withWriteLock([&] {
         if (simulation) {
             // assert that the simulation's backpointer has already been properly connected
-            assert(simulation->getEntityTree() == this);
+            assert(simulation->getEntityTree().get() == this);
         }
         if (_simulation && _simulation != simulation) {
             // It's important to clearEntities() on the simulation since taht will update each
@@ -308,20 +307,6 @@
         }
         _simulation = simulation;
     });
-=======
-    if (simulation) {
-        // assert that the simulation's backpointer has already been properly connected
-        assert(simulation->getEntityTree().get() == this);
-    }
-    if (_simulation && _simulation != simulation) {
-        // It's important to clearEntities() on the simulation since taht will update each
-        // EntityItem::_simulationState correctly so as to not confuse the next _simulation.
-        _simulation->lock();
-        _simulation->clearEntities();
-        _simulation->unlock();
-    }
-    _simulation = simulation;
->>>>>>> e458eb7a
 }
 
 void EntityTree::deleteEntity(const EntityItemID& entityID, bool force, bool ignoreWarnings) {
@@ -1035,15 +1020,8 @@
 
 bool EntityTree::sendEntitiesOperation(OctreeElementPointer element, void* extraData) {
     SendEntitiesOperationArgs* args = static_cast<SendEntitiesOperationArgs*>(extraData);
-<<<<<<< HEAD
-    EntityTreeElement* entityTreeElement = static_cast<EntityTreeElement*>(element);
+    EntityTreeElementPointer entityTreeElement = std::static_pointer_cast<EntityTreeElement>(element);
     entityTreeElement->forEachEntity([&](EntityItemPointer entityItem) {
-=======
-    EntityTreeElementPointer entityTreeElement = std::static_pointer_cast<EntityTreeElement>(element);
-
-    const EntityItems&  entities = entityTreeElement->getEntities();
-    for (int i = 0; i < entities.size(); i++) {
->>>>>>> e458eb7a
         EntityItemID newID(QUuid::createUuid());
         args->newEntityIDs->append(newID);
         EntityItemProperties properties = entityItem->getProperties();
