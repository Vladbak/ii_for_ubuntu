//
//  EntityTree.cpp
//  libraries/entities/src
//
//  Created by Brad Hefta-Gaub on 12/4/13.
//  Copyright 2013 High Fidelity, Inc.
//
//  Distributed under the Apache License, Version 2.0.
//  See the accompanying file LICENSE or http://www.apache.org/licenses/LICENSE-2.0.html
//

#include <PerfStat.h>
#include <QDateTime>
#include <QtScript/QScriptEngine>

#include "EntityTree.h"
#include "EntitySimulation.h"
#include "VariantMapToScriptValue.h"

#include "AddEntityOperator.h"
#include "MovingEntitiesOperator.h"
#include "UpdateEntityOperator.h"
#include "QVariantGLM.h"
#include "EntitiesLogging.h"
#include "RecurseOctreeToMapOperator.h"
#include "LogHandler.h"
#include "RemapIDOperator.h"

static const quint64 DELETED_ENTITIES_EXTRA_USECS_TO_CONSIDER = USECS_PER_MSEC * 50;

EntityTree::EntityTree(bool shouldReaverage) :
    Octree(shouldReaverage),
    _fbxService(NULL),
    _simulation(NULL)
{
    resetClientEditStats();
}

EntityTree::~EntityTree() {
    eraseAllOctreeElements(false);
}

void EntityTree::createRootElement() {
    _rootElement = createNewElement();
}

OctreeElementPointer EntityTree::createNewElement(unsigned char* octalCode) {
    auto newElement = EntityTreeElementPointer(new EntityTreeElement(octalCode));
    newElement->setTree(std::static_pointer_cast<EntityTree>(shared_from_this()));
    return std::static_pointer_cast<OctreeElement>(newElement);
}

void EntityTree::eraseAllOctreeElements(bool createNewRoot) {
    emit clearingEntities();

    // this would be a good place to clean up our entities...
    if (_simulation) {
        _simulation->clearEntities();
    }
    foreach (EntityTreeElementPointer element, _entityToElementMap) {
        element->cleanupEntities();
    }
    _entityToElementMap.clear();
    Octree::eraseAllOctreeElements(createNewRoot);

    resetClientEditStats();
    clearDeletedEntities();
}

bool EntityTree::handlesEditPacketType(PacketType packetType) const {
    // we handle these types of "edit" packets
    switch (packetType) {
        case PacketType::EntityAdd:
        case PacketType::EntityEdit:
        case PacketType::EntityErase:
            return true;
        default:
            return false;
    }
}

/// Adds a new entity item to the tree
void EntityTree::postAddEntity(EntityItemPointer entity) {
    assert(entity);
    // check to see if we need to simulate this entity..
    if (_simulation) {
        _simulation->addEntity(entity);
    }
    _isDirty = true;
    maybeNotifyNewCollisionSoundURL("", entity->getCollisionSoundURL());
    emit addingEntity(entity->getEntityItemID());

    // find and hook up any entities with this entity as a (previously) missing parent
    fixupMissingParents();
}

bool EntityTree::updateEntity(const EntityItemID& entityID, const EntityItemProperties& properties, const SharedNodePointer& senderNode) {
    EntityTreeElementPointer containingElement = getContainingElement(entityID);
    if (!containingElement) {
        return false;
    }

    EntityItemPointer existingEntity = containingElement->getEntityWithEntityItemID(entityID);
    if (!existingEntity) {
        return false;
    }

    return updateEntityWithElement(existingEntity, properties, containingElement, senderNode);
}

bool EntityTree::updateEntity(EntityItemPointer entity, const EntityItemProperties& properties, const SharedNodePointer& senderNode) {
    EntityTreeElementPointer containingElement = getContainingElement(entity->getEntityItemID());
    if (!containingElement) {
        return false;
    }
    return updateEntityWithElement(entity, properties, containingElement, senderNode);
}

bool EntityTree::updateEntityWithElement(EntityItemPointer entity, const EntityItemProperties& origProperties,
                                         EntityTreeElementPointer containingElement, const SharedNodePointer& senderNode) {
    EntityItemProperties properties = origProperties;

    bool allowLockChange;
    QUuid senderID;
    if (senderNode.isNull()) {
        auto nodeList = DependencyManager::get<NodeList>();
        allowLockChange = nodeList->getThisNodeCanAdjustLocks();
        senderID = nodeList->getSessionUUID();
    } else {
        allowLockChange = senderNode->getCanAdjustLocks();
        senderID = senderNode->getUUID();
    }

    if (!allowLockChange && (entity->getLocked() != properties.getLocked())) {
        qCDebug(entities) << "Refusing disallowed lock adjustment.";
        return false;
    }

    // enforce support for locked entities. If an entity is currently locked, then the only
    // property we allow you to change is the locked property.
    if (entity->getLocked()) {
        if (properties.lockedChanged()) {
            bool wantsLocked = properties.getLocked();
            if (!wantsLocked) {
                EntityItemProperties tempProperties;
                tempProperties.setLocked(wantsLocked);

                bool success;
                AACube queryCube = entity->getQueryAACube(success);
                if (!success) {
                    qCDebug(entities) << "Warning -- failed to get query-cube for" << entity->getID();
                }
                UpdateEntityOperator theOperator(getThisPointer(), containingElement, entity, queryCube);
                recurseTreeWithOperator(&theOperator);
                entity->setProperties(tempProperties);
                _isDirty = true;
            }
        }
    } else {
        if (getIsServer()) {
            bool simulationBlocked = !entity->getSimulatorID().isNull();
            if (properties.simulationOwnerChanged()) {
                QUuid submittedID = properties.getSimulationOwner().getID();
                // a legit interface will only submit their own ID or NULL:
                if (submittedID.isNull()) {
                    if (entity->getSimulatorID() == senderID) {
                        // We only allow the simulation owner to clear their own simulationID's.
                        simulationBlocked = false;
                        properties.clearSimulationOwner(); // clear everything
                    }
                    // else: We assume the sender really did believe it was the simulation owner when it sent
                } else if (submittedID == senderID) {
                    // the sender is trying to take or continue ownership
                    if (entity->getSimulatorID().isNull()) {
                        // the sender it taking ownership
                        properties.promoteSimulationPriority(RECRUIT_SIMULATION_PRIORITY);
                        simulationBlocked = false;
                    } else if (entity->getSimulatorID() == senderID) {
                        // the sender is asserting ownership
                        simulationBlocked = false;
                    } else {
                        // the sender is trying to steal ownership from another simulator
                        // so we apply the rules for ownership change:
                        // (1) higher priority wins
                        // (2) equal priority wins if ownership filter has expired except...
                        uint8_t oldPriority = entity->getSimulationPriority();
                        uint8_t newPriority = properties.getSimulationOwner().getPriority();
                        if (newPriority > oldPriority ||
                             (newPriority == oldPriority && properties.getSimulationOwner().hasExpired())) {
                            simulationBlocked = false;
                        }
                    }
                } else {
                    // the entire update is suspect --> ignore it
                    return false;
                }
            } else {
                simulationBlocked = senderID != entity->getSimulatorID();
            }
            if (simulationBlocked) {
                // squash ownership and physics-related changes.
                properties.setSimulationOwnerChanged(false);
                properties.setPositionChanged(false);
                properties.setRotationChanged(false);
                properties.setVelocityChanged(false);
                properties.setAngularVelocityChanged(false);
                properties.setAccelerationChanged(false);

                if (wantTerseEditLogging()) {
                    qCDebug(entities) << senderNode->getUUID() << "physical edits suppressed";
                }
            }
        }
        // else client accepts what the server says

        QString entityScriptBefore = entity->getScript();
        quint64 entityScriptTimestampBefore = entity->getScriptTimestamp();
        QString collisionSoundURLBefore = entity->getCollisionSoundURL();
        uint32_t preFlags = entity->getDirtyFlags();

        UpdateEntityOperator theOperator(getThisPointer(), containingElement, entity, properties.getQueryAACube());
        recurseTreeWithOperator(&theOperator);
        entity->setProperties(properties);

        // if the entity has children, run UpdateEntityOperator on them.  If the children have children, recurse
        QQueue<SpatiallyNestablePointer> toProcess;
        foreach (SpatiallyNestablePointer child, entity->getChildren()) {
            if (child && child->getNestableType() == NestableType::Entity) {
                toProcess.enqueue(child);
            }
        }

        while (!toProcess.empty()) {
            EntityItemPointer childEntity = std::static_pointer_cast<EntityItem>(toProcess.dequeue());
            if (!childEntity) {
                continue;
            }
            EntityTreeElementPointer containingElement = childEntity->getElement();
            if (!containingElement) {
                continue;
            }

            bool success;
            AACube queryCube = childEntity->getQueryAACube(success);
            if (!success) {
                _missingParent.append(childEntity);
                continue;
            }

            UpdateEntityOperator theChildOperator(getThisPointer(), containingElement, childEntity, queryCube);
            recurseTreeWithOperator(&theChildOperator);
            foreach (SpatiallyNestablePointer childChild, childEntity->getChildren()) {
                if (childChild && childChild->getNestableType() == NestableType::Entity) {
                    toProcess.enqueue(childChild);
                }
            }
        }

        _isDirty = true;

        uint32_t newFlags = entity->getDirtyFlags() & ~preFlags;
        if (newFlags) {
            if (_simulation) {
                if (newFlags & DIRTY_SIMULATION_FLAGS) {
                    _simulation->changeEntity(entity);
                }
            } else {
                // normally the _simulation clears ALL updateFlags, but since there is none we do it explicitly
                entity->clearDirtyFlags();
            }
        }

        QString entityScriptAfter = entity->getScript();
        quint64 entityScriptTimestampAfter = entity->getScriptTimestamp();
        bool reload = entityScriptTimestampBefore != entityScriptTimestampAfter;
        if (entityScriptBefore != entityScriptAfter || reload) {
            emitEntityScriptChanging(entity->getEntityItemID(), reload); // the entity script has changed
        }
        maybeNotifyNewCollisionSoundURL(collisionSoundURLBefore, entity->getCollisionSoundURL());
     }

    // TODO: this final containingElement check should eventually be removed (or wrapped in an #ifdef DEBUG).
    containingElement = getContainingElement(entity->getEntityItemID());
    if (!containingElement) {
        qCDebug(entities) << "UNEXPECTED!!!! after updateEntity() we no longer have a containing element??? entityID="
                << entity->getEntityItemID();
        return false;
    }

    return true;
}

EntityItemPointer EntityTree::addEntity(const EntityItemID& entityID, const EntityItemProperties& properties) {
    EntityItemPointer result = NULL;

    if (getIsClient()) {
        // if our Node isn't allowed to create entities in this domain, don't try.
        auto nodeList = DependencyManager::get<NodeList>();
        if (nodeList && !nodeList->getThisNodeCanRez()) {
            return NULL;
        }
    }

    bool recordCreationTime = false;
    if (properties.getCreated() == UNKNOWN_CREATED_TIME) {
        // the entity's creation time was not specified in properties, which means this is a NEW entity
        // and we must record its creation time
        recordCreationTime = true;
    }

    // You should not call this on existing entities that are already part of the tree! Call updateEntity()
    EntityTreeElementPointer containingElement = getContainingElement(entityID);
    if (containingElement) {
        qCDebug(entities) << "UNEXPECTED!!! ----- don't call addEntity() on existing entity items. entityID=" << entityID
                          << "containingElement=" << containingElement.get();
        return result;
    }

    // construct the instance of the entity
    EntityTypes::EntityType type = properties.getType();
    result = EntityTypes::constructEntityItem(type, entityID, properties);

    if (result) {
        if (recordCreationTime) {
            result->recordCreationTime();
        }
        // Recurse the tree and store the entity in the correct tree element
        AddEntityOperator theOperator(getThisPointer(), result);
        recurseTreeWithOperator(&theOperator);
        if (result->getAncestorMissing()) {
            // we added the entity, but didn't know about all its ancestors, so it went into the wrong place.
            // add it to a list of entities needing to be fixed once their parents are known.
            _missingParent.append(result);
        }

        postAddEntity(result);
    }
    return result;
}

void EntityTree::emitEntityScriptChanging(const EntityItemID& entityItemID, const bool reload) {
    emit entityScriptChanging(entityItemID, reload);
}

void EntityTree::maybeNotifyNewCollisionSoundURL(const QString& previousCollisionSoundURL, const QString& nextCollisionSoundURL) {
    if (!nextCollisionSoundURL.isEmpty() && (nextCollisionSoundURL != previousCollisionSoundURL)) {
        emit newCollisionSoundURL(QUrl(nextCollisionSoundURL));
    }
}

void EntityTree::setSimulation(EntitySimulation* simulation) {
    this->withWriteLock([&] {
        if (simulation) {
            // assert that the simulation's backpointer has already been properly connected
            assert(simulation->getEntityTree().get() == this);
        }
        if (_simulation && _simulation != simulation) {
            // It's important to clearEntities() on the simulation since taht will update each
            // EntityItem::_simulationState correctly so as to not confuse the next _simulation.
            _simulation->clearEntities();
        }
        _simulation = simulation;
    });
}

void EntityTree::deleteEntity(const EntityItemID& entityID, bool force, bool ignoreWarnings) {
    EntityTreeElementPointer containingElement = getContainingElement(entityID);
    if (!containingElement) {
        if (!ignoreWarnings) {
            qCDebug(entities) << "UNEXPECTED!!!!  EntityTree::deleteEntity() entityID doesn't exist!!! entityID=" << entityID;
        }
        return;
    }

    EntityItemPointer existingEntity = containingElement->getEntityWithEntityItemID(entityID);
    if (!existingEntity) {
        if (!ignoreWarnings) {
            qCDebug(entities) << "UNEXPECTED!!!! don't call EntityTree::deleteEntity() on entity items that don't exist. "
                        "entityID=" << entityID;
        }
        return;
    }

    if (existingEntity->getLocked() && !force) {
        if (!ignoreWarnings) {
            qCDebug(entities) << "ERROR! EntityTree::deleteEntity() trying to delete locked entity. entityID=" << entityID;
        }
        return;
    }

    emit deletingEntity(entityID);

    // NOTE: callers must lock the tree before using this method
    DeleteEntityOperator theOperator(getThisPointer(), entityID);
    recurseTreeWithOperator(&theOperator);
    processRemovedEntities(theOperator);
    _isDirty = true;
}

void EntityTree::deleteEntities(QSet<EntityItemID> entityIDs, bool force, bool ignoreWarnings) {
    // NOTE: callers must lock the tree before using this method
    DeleteEntityOperator theOperator(getThisPointer());
    foreach(const EntityItemID& entityID, entityIDs) {
        EntityTreeElementPointer containingElement = getContainingElement(entityID);
        if (!containingElement) {
            if (!ignoreWarnings) {
                qCDebug(entities) << "UNEXPECTED!!!!  EntityTree::deleteEntities() entityID doesn't exist!!! entityID=" << entityID;
            }
            continue;
        }

        EntityItemPointer existingEntity = containingElement->getEntityWithEntityItemID(entityID);
        if (!existingEntity) {
            if (!ignoreWarnings) {
                qCDebug(entities) << "UNEXPECTED!!!! don't call EntityTree::deleteEntities() on entity items that don't exist. "
                            "entityID=" << entityID;
            }
            continue;
        }

        if (existingEntity->getLocked() && !force) {
            if (!ignoreWarnings) {
                qCDebug(entities) << "ERROR! EntityTree::deleteEntities() trying to delete locked entity. entityID=" << entityID;
            }
            continue;
        }

        // tell our delete operator about this entityID
        theOperator.addEntityIDToDeleteList(entityID);
        emit deletingEntity(entityID);
    }

    if (theOperator.getEntities().size() > 0) {
        recurseTreeWithOperator(&theOperator);
        processRemovedEntities(theOperator);
        _isDirty = true;
    }
}

void EntityTree::processRemovedEntities(const DeleteEntityOperator& theOperator) {
    quint64 deletedAt = usecTimestampNow();
    const RemovedEntities& entities = theOperator.getEntities();
    foreach(const EntityToDeleteDetails& details, entities) {
        EntityItemPointer theEntity = details.entity;

        if (getIsServer()) {
            // set up the deleted entities ID
            QWriteLocker locker(&_recentlyDeletedEntitiesLock);
            _recentlyDeletedEntityItemIDs.insert(deletedAt, theEntity->getEntityItemID());
        } else {
            // on the client side, we also remember that we deleted this entity, we don't care about the time
            trackDeletedEntity(theEntity->getEntityItemID());
        }

        if (_simulation) {
            theEntity->clearActions(_simulation);
            _simulation->removeEntity(theEntity);
        }
    }
}


class FindNearPointArgs {
public:
    glm::vec3 position;
    float targetRadius;
    bool found;
    EntityItemPointer closestEntity;
    float closestEntityDistance;
};


bool EntityTree::findNearPointOperation(OctreeElementPointer element, void* extraData) {
    FindNearPointArgs* args = static_cast<FindNearPointArgs*>(extraData);
    EntityTreeElementPointer entityTreeElement = std::static_pointer_cast<EntityTreeElement>(element);

    glm::vec3 penetration;
    bool sphereIntersection = entityTreeElement->getAACube().findSpherePenetration(args->position, args->targetRadius, penetration);

    // If this entityTreeElement contains the point, then search it...
    if (sphereIntersection) {
        EntityItemPointer thisClosestEntity = entityTreeElement->getClosestEntity(args->position);

        // we may have gotten NULL back, meaning no entity was available
        if (thisClosestEntity) {
            glm::vec3 entityPosition = thisClosestEntity->getPosition();
            float distanceFromPointToEntity = glm::distance(entityPosition, args->position);

            // If we're within our target radius
            if (distanceFromPointToEntity <= args->targetRadius) {
                // we are closer than anything else we've found
                if (distanceFromPointToEntity < args->closestEntityDistance) {
                    args->closestEntity = thisClosestEntity;
                    args->closestEntityDistance = distanceFromPointToEntity;
                    args->found = true;
                }
            }
        }

        // we should be able to optimize this...
        return true; // keep searching in case children have closer entities
    }

    // if this element doesn't contain the point, then none of its children can contain the point, so stop searching
    return false;
}
// combines the ray cast arguments into a single object
class RayArgs {
public:
    glm::vec3 origin;
    glm::vec3 direction;
    OctreeElementPointer& element;
    float& distance;
    BoxFace& face;
    glm::vec3& surfaceNormal;
    const QVector<EntityItemID>& entityIdsToInclude;
    const QVector<EntityItemID>& entityIdsToDiscard;
    void** intersectedObject;
    bool found;
    bool precisionPicking;
};


bool findRayIntersectionOp(OctreeElementPointer element, void* extraData) {
    RayArgs* args = static_cast<RayArgs*>(extraData);
    bool keepSearching = true;
    EntityTreeElementPointer entityTreeElementPointer = std::dynamic_pointer_cast<EntityTreeElement>(element);
    if (entityTreeElementPointer ->findRayIntersection(args->origin, args->direction, keepSearching,
        args->element, args->distance, args->face, args->surfaceNormal, args->entityIdsToInclude,
        args->entityIdsToDiscard, args->intersectedObject, args->precisionPicking)) {
        args->found = true;
    }
    return keepSearching;
}

bool EntityTree::findRayIntersection(const glm::vec3& origin, const glm::vec3& direction,
                                    OctreeElementPointer& element, float& distance, 
                                    BoxFace& face, glm::vec3& surfaceNormal, const QVector<EntityItemID>& entityIdsToInclude, const QVector<EntityItemID>& entityIdsToDiscard, void** intersectedObject,
                                    Octree::lockType lockType, bool* accurateResult, bool precisionPicking) {
    RayArgs args = { origin, direction, element, distance, face, surfaceNormal, entityIdsToInclude, entityIdsToDiscard, intersectedObject, false, precisionPicking };
    distance = FLT_MAX;

    bool requireLock = lockType == Octree::Lock;
    bool lockResult = withReadLock([&]{
        recurseTreeWithOperation(findRayIntersectionOp, &args);
    }, requireLock);

    if (accurateResult) {
        *accurateResult = lockResult; // if user asked to accuracy or result, let them know this is accurate
    }

    return args.found;
}


EntityItemPointer EntityTree::findClosestEntity(glm::vec3 position, float targetRadius) {
    FindNearPointArgs args = { position, targetRadius, false, NULL, FLT_MAX };
    withReadLock([&] {
        // NOTE: This should use recursion, since this is a spatial operation
        recurseTreeWithOperation(findNearPointOperation, &args);
    });
    return args.closestEntity;
}

class FindAllNearPointArgs {
public:
    glm::vec3 position;
    float targetRadius;
    QVector<EntityItemPointer> entities;
};


bool EntityTree::findInSphereOperation(OctreeElementPointer element, void* extraData) {
    FindAllNearPointArgs* args = static_cast<FindAllNearPointArgs*>(extraData);
    glm::vec3 penetration;
    bool sphereIntersection = element->getAACube().findSpherePenetration(args->position, args->targetRadius, penetration);

    // If this element contains the point, then search it...
    if (sphereIntersection) {
        EntityTreeElementPointer entityTreeElement = std::static_pointer_cast<EntityTreeElement>(element);
        entityTreeElement->getEntities(args->position, args->targetRadius, args->entities);
        return true; // keep searching in case children have closer entities
    }

    // if this element doesn't contain the point, then none of it's children can contain the point, so stop searching
    return false;
}

// NOTE: assumes caller has handled locking
void EntityTree::findEntities(const glm::vec3& center, float radius, QVector<EntityItemPointer>& foundEntities) {
    FindAllNearPointArgs args = { center, radius, QVector<EntityItemPointer>() };
    // NOTE: This should use recursion, since this is a spatial operation
    recurseTreeWithOperation(findInSphereOperation, &args);

    // swap the two lists of entity pointers instead of copy
    foundEntities.swap(args.entities);
}

class FindEntitiesInCubeArgs {
public:
    FindEntitiesInCubeArgs(const AACube& cube)
        : _cube(cube), _foundEntities() {
    }

    AACube _cube;
    QVector<EntityItemPointer> _foundEntities;
};

bool EntityTree::findInCubeOperation(OctreeElementPointer element, void* extraData) {
    FindEntitiesInCubeArgs* args = static_cast<FindEntitiesInCubeArgs*>(extraData);
    if (element->getAACube().touches(args->_cube)) {
        EntityTreeElementPointer entityTreeElement = std::static_pointer_cast<EntityTreeElement>(element);
        entityTreeElement->getEntities(args->_cube, args->_foundEntities);
        return true;
    }
    return false;
}

// NOTE: assumes caller has handled locking
void EntityTree::findEntities(const AACube& cube, QVector<EntityItemPointer>& foundEntities) {
    FindEntitiesInCubeArgs args(cube);
    // NOTE: This should use recursion, since this is a spatial operation
    recurseTreeWithOperation(findInCubeOperation, &args);
    // swap the two lists of entity pointers instead of copy
    foundEntities.swap(args._foundEntities);
}

class FindEntitiesInBoxArgs {
public:
    FindEntitiesInBoxArgs(const AABox& box)
    : _box(box), _foundEntities() {
    }

    AABox _box;
    QVector<EntityItemPointer> _foundEntities;
};

bool EntityTree::findInBoxOperation(OctreeElementPointer element, void* extraData) {
    FindEntitiesInBoxArgs* args = static_cast<FindEntitiesInBoxArgs*>(extraData);
    if (element->getAACube().touches(args->_box)) {
        EntityTreeElementPointer entityTreeElement = std::static_pointer_cast<EntityTreeElement>(element);
        entityTreeElement->getEntities(args->_box, args->_foundEntities);
        return true;
    }
    return false;
}

// NOTE: assumes caller has handled locking
void EntityTree::findEntities(const AABox& box, QVector<EntityItemPointer>& foundEntities) {
    FindEntitiesInBoxArgs args(box);
    // NOTE: This should use recursion, since this is a spatial operation
    recurseTreeWithOperation(findInBoxOperation, &args);
    // swap the two lists of entity pointers instead of copy
    foundEntities.swap(args._foundEntities);
}

EntityItemPointer EntityTree::findEntityByID(const QUuid& id) {
    EntityItemID entityID(id);
    return findEntityByEntityItemID(entityID);
}

EntityItemPointer EntityTree::findEntityByEntityItemID(const EntityItemID& entityID) /*const*/ {
    EntityItemPointer foundEntity = NULL;
    EntityTreeElementPointer containingElement = getContainingElement(entityID);
    if (containingElement) {
        foundEntity = containingElement->getEntityWithEntityItemID(entityID);
    }
    return foundEntity;
}

void EntityTree::fixupTerseEditLogging(EntityItemProperties& properties, QList<QString>& changedProperties) {
    static quint64 lastTerseLog = 0;
    quint64 now = usecTimestampNow();

    if (now - lastTerseLog > USECS_PER_SECOND) {
        qCDebug(entities) << "-------------------------";
    }
    lastTerseLog = now;

    if (properties.simulationOwnerChanged()) {
        int simIndex = changedProperties.indexOf("simulationOwner");
        if (simIndex >= 0) {
            SimulationOwner simOwner = properties.getSimulationOwner();
            changedProperties[simIndex] = QString("simulationOwner:") + QString::number((int)simOwner.getPriority());
        }
    }

    if (properties.velocityChanged()) {
        int index = changedProperties.indexOf("velocity");
        if (index >= 0) {
            glm::vec3 value = properties.getVelocity();
            QString changeHint = "0";
            if (value.x + value.y + value.z > 0) {
                changeHint = "+";
            } else if (value.x + value.y + value.z < 0) {
                changeHint = "-";
            }
            changedProperties[index] = QString("velocity:") + changeHint;
        }
    }

    if (properties.gravityChanged()) {
        int index = changedProperties.indexOf("gravity");
        if (index >= 0) {
            glm::vec3 value = properties.getGravity();
            QString changeHint = "0";
            if (value.x + value.y + value.z > 0) {
                changeHint = "+";
            } else if (value.x + value.y + value.z < 0) {
                changeHint = "-";
            }
            changedProperties[index] = QString("gravity:") + changeHint;
        }
    }

    if (properties.actionDataChanged()) {
        int index = changedProperties.indexOf("actionData");
        if (index >= 0) {
            QByteArray value = properties.getActionData();
            QString changeHint = serializedActionsToDebugString(value);
            changedProperties[index] = QString("actionData:") + changeHint;
        }
    }

    if (properties.ignoreForCollisionsChanged()) {
        int index = changedProperties.indexOf("ignoreForCollisions");
        if (index >= 0) {
            bool value = properties.getIgnoreForCollisions();
            QString changeHint = "0";
            if (value) {
                changeHint = "1";
            }
            changedProperties[index] = QString("ignoreForCollisions:") + changeHint;
        }
    }

    if (properties.collisionsWillMoveChanged()) {
        int index = changedProperties.indexOf("collisionsWillMove");
        if (index >= 0) {
            bool value = properties.getCollisionsWillMove();
            QString changeHint = "0";
            if (value) {
                changeHint = "1";
            }
            changedProperties[index] = QString("collisionsWillMove:") + changeHint;
        }
    }

    if (properties.lockedChanged()) {
        int index = changedProperties.indexOf("locked");
        if (index >= 0) {
            bool value = properties.getLocked();
            QString changeHint = "0";
            if (value) {
                changeHint = "1";
            }
            changedProperties[index] = QString("locked:") + changeHint;
        }
    }

    if (properties.userDataChanged()) {
        int index = changedProperties.indexOf("userData");
        if (index >= 0) {
            QString changeHint = properties.getUserData();
            changedProperties[index] = QString("userData:") + changeHint;
        }
    }

    if (properties.parentJointIndexChanged()) {
        int index = changedProperties.indexOf("parentJointIndex");
        if (index >= 0) {
            quint16 value = properties.getParentJointIndex();
            changedProperties[index] = QString("parentJointIndex:") + QString::number((int)value);
        }
    }

<<<<<<< HEAD
    if (properties.jointRotationsSetChanged()) {
        int index = changedProperties.indexOf("jointRotationsSet");
        if (index >= 0) {
            auto value = properties.getJointRotationsSet().size();
            changedProperties[index] = QString("jointRotationsSet:") + QString::number((int)value);
        }
    }
    if (properties.jointRotationsChanged()) {
        int index = changedProperties.indexOf("jointRotations");
        if (index >= 0) {
            auto value = properties.getJointRotations().size();
            changedProperties[index] = QString("jointRotations:") + QString::number((int)value);
        }
    }
    if (properties.jointTranslationsSetChanged()) {
        int index = changedProperties.indexOf("jointTranslationsSet");
        if (index >= 0) {
            auto value = properties.getJointTranslationsSet().size();
            changedProperties[index] = QString("jointTranslationsSet:") + QString::number((int)value);
        }
    }
    if (properties.jointTranslationsChanged()) {
        int index = changedProperties.indexOf("jointTranslations");
        if (index >= 0) {
            auto value = properties.getJointTranslations().size();
            changedProperties[index] = QString("jointTranslations:") + QString::number((int)value);
=======
    if (properties.parentIDChanged()) {
        int index = changedProperties.indexOf("parentID");
        if (index >= 0) {
            QUuid value = properties.getParentID();
            changedProperties[index] = QString("parentID:") + value.toString();
>>>>>>> 0473891e
        }
    }
}

int EntityTree::processEditPacketData(ReceivedMessage& message, const unsigned char* editData, int maxLength,
                                     const SharedNodePointer& senderNode) {

    if (!getIsServer()) {
        qCDebug(entities) << "UNEXPECTED!!! processEditPacketData() should only be called on a server tree.";
        return 0;
    }

    int processedBytes = 0;
    // we handle these types of "edit" packets
    switch (message.getType()) {
        case PacketType::EntityErase: {
            QByteArray dataByteArray = QByteArray::fromRawData(reinterpret_cast<const char*>(editData), maxLength);
            processedBytes = processEraseMessageDetails(dataByteArray, senderNode);
            break;
        }

        case PacketType::EntityAdd:
        case PacketType::EntityEdit: {
            quint64 startDecode = 0, endDecode = 0;
            quint64 startLookup = 0, endLookup = 0;
            quint64 startUpdate = 0, endUpdate = 0;
            quint64 startCreate = 0, endCreate = 0;
            quint64 startLogging = 0, endLogging = 0;

            _totalEditMessages++;

            EntityItemID entityItemID;
            EntityItemProperties properties;
            startDecode = usecTimestampNow();
           
            bool validEditPacket = EntityItemProperties::decodeEntityEditPacket(editData, maxLength, processedBytes,
                                                                                entityItemID, properties);
            endDecode = usecTimestampNow();

            // If we got a valid edit packet, then it could be a new entity or it could be an update to
            // an existing entity... handle appropriately
            if (validEditPacket) {
                // search for the entity by EntityItemID
                startLookup = usecTimestampNow();
                EntityItemPointer existingEntity = findEntityByEntityItemID(entityItemID);
                endLookup = usecTimestampNow();
                if (existingEntity && message.getType() == PacketType::EntityEdit) {
                    // if the EntityItem exists, then update it
                    startLogging = usecTimestampNow();
                    if (wantEditLogging()) {
                        qCDebug(entities) << "User [" << senderNode->getUUID() << "] editing entity. ID:" << entityItemID;
                        qCDebug(entities) << "   properties:" << properties;
                    }
                    if (wantTerseEditLogging()) {
                        QList<QString> changedProperties = properties.listChangedProperties();
                        fixupTerseEditLogging(properties, changedProperties);
                        qCDebug(entities) << senderNode->getUUID() << "edit" <<
                            existingEntity->getDebugName() << changedProperties;
                    }
                    endLogging = usecTimestampNow();

                    startUpdate = usecTimestampNow();
                    updateEntity(entityItemID, properties, senderNode);
                    existingEntity->markAsChangedOnServer();
                    endUpdate = usecTimestampNow();
                    _totalUpdates++;
                } else if (message.getType() == PacketType::EntityAdd) {
                    if (senderNode->getCanRez()) {
                        // this is a new entity... assign a new entityID
                        properties.setCreated(properties.getLastEdited());
                        startCreate = usecTimestampNow();
                        EntityItemPointer newEntity = addEntity(entityItemID, properties);
                        endCreate = usecTimestampNow();
                        _totalCreates++;
                        if (newEntity) {
                            newEntity->markAsChangedOnServer();
                            notifyNewlyCreatedEntity(*newEntity, senderNode);

                            startLogging = usecTimestampNow();
                            if (wantEditLogging()) {
                                qCDebug(entities) << "User [" << senderNode->getUUID() << "] added entity. ID:"
                                                << newEntity->getEntityItemID();
                                qCDebug(entities) << "   properties:" << properties;
                            }
                            if (wantTerseEditLogging()) {
                                QList<QString> changedProperties = properties.listChangedProperties();
                                fixupTerseEditLogging(properties, changedProperties);
                                qCDebug(entities) << senderNode->getUUID() << "add" << entityItemID << changedProperties;
                            }
                            endLogging = usecTimestampNow();

                        }
                    } else {
                        qCDebug(entities) << "User without 'rez rights' [" << senderNode->getUUID()
                                          << "] attempted to add an entity.";
                    }
                } else {
                    static QString repeatedMessage =
                        LogHandler::getInstance().addRepeatedMessageRegex("^Edit failed.*");
                    qCDebug(entities) << "Edit failed. [" << message.getType() <<"] " <<
                            "entity id:" << entityItemID << 
                            "existingEntity pointer:" << existingEntity.get();
                }
            }


            _totalDecodeTime += endDecode - startDecode;
            _totalLookupTime += endLookup - startLookup;
            _totalUpdateTime += endUpdate - startUpdate;
            _totalCreateTime += endCreate - startCreate;
            _totalLoggingTime += endLogging - startLogging;

            break;
        }

        default:
            processedBytes = 0;
            break;
    }
    return processedBytes;
}


void EntityTree::notifyNewlyCreatedEntity(const EntityItem& newEntity, const SharedNodePointer& senderNode) {
    _newlyCreatedHooksLock.lockForRead();
    for (int i = 0; i < _newlyCreatedHooks.size(); i++) {
        _newlyCreatedHooks[i]->entityCreated(newEntity, senderNode);
    }
    _newlyCreatedHooksLock.unlock();
}

void EntityTree::addNewlyCreatedHook(NewlyCreatedEntityHook* hook) {
    _newlyCreatedHooksLock.lockForWrite();
    _newlyCreatedHooks.push_back(hook);
    _newlyCreatedHooksLock.unlock();
}

void EntityTree::removeNewlyCreatedHook(NewlyCreatedEntityHook* hook) {
    _newlyCreatedHooksLock.lockForWrite();
    for (int i = 0; i < _newlyCreatedHooks.size(); i++) {
        if (_newlyCreatedHooks[i] == hook) {
            _newlyCreatedHooks.erase(_newlyCreatedHooks.begin() + i);
            break;
        }
    }
    _newlyCreatedHooksLock.unlock();
}


void EntityTree::releaseSceneEncodeData(OctreeElementExtraEncodeData* extraEncodeData) const {
    for (auto extraData : extraEncodeData->values()) {
        EntityTreeElementExtraEncodeData* thisExtraEncodeData = static_cast<EntityTreeElementExtraEncodeData*>(extraData);
        delete thisExtraEncodeData;
    }
    extraEncodeData->clear();
}

void EntityTree::entityChanged(EntityItemPointer entity) {
    if (_simulation) {
        _simulation->changeEntity(entity);
    }
}

void EntityTree::fixupMissingParents() {
    MovingEntitiesOperator moveOperator(getThisPointer());

    QMutableVectorIterator<EntityItemWeakPointer> iter(_missingParent);
    while (iter.hasNext()) {
        EntityItemWeakPointer entityWP = iter.next();
        EntityItemPointer entity = entityWP.lock();
        if (entity) {
            bool success;
            AACube newCube = entity->getQueryAACube(success);
            if (success) {
                // this entity's parent (or ancestry) was previously not fully known, and now is.  Update its
                // location in the EntityTree.
                moveOperator.addEntityToMoveList(entity, newCube);
                iter.remove();
                entity->markAncestorMissing(false);
            }
        } else {
            // entity was deleted before we found its parent.
            iter.remove();
        }
    }

    if (moveOperator.hasMovingEntities()) {
        PerformanceTimer perfTimer("recurseTreeWithOperator");
        recurseTreeWithOperator(&moveOperator);
    }

}

void EntityTree::update() {
    fixupMissingParents();
    if (_simulation) {
        withWriteLock([&] {
            _simulation->updateEntities();
            VectorOfEntities pendingDeletes;
            _simulation->getEntitiesToDelete(pendingDeletes);

            if (pendingDeletes.size() > 0) {
                // translate into list of ID's
                QSet<EntityItemID> idsToDelete;

                for (auto entity : pendingDeletes) {
                    idsToDelete.insert(entity->getEntityItemID());
                }

                // delete these things the roundabout way
                deleteEntities(idsToDelete, true);
            }
        });
    }
}

quint64 EntityTree::getAdjustedConsiderSince(quint64 sinceTime) {
    return (sinceTime - DELETED_ENTITIES_EXTRA_USECS_TO_CONSIDER);
}


bool EntityTree::hasEntitiesDeletedSince(quint64 sinceTime) {
    quint64 considerEntitiesSince = getAdjustedConsiderSince(sinceTime);

    // we can probably leverage the ordered nature of QMultiMap to do this quickly...
    bool hasSomethingNewer = false;

    QReadLocker locker(&_recentlyDeletedEntitiesLock);
    QMultiMap<quint64, QUuid>::const_iterator iterator = _recentlyDeletedEntityItemIDs.constBegin();
    while (iterator != _recentlyDeletedEntityItemIDs.constEnd()) {
        if (iterator.key() > considerEntitiesSince) {
            hasSomethingNewer = true;
            break; // if we have at least one item, we don't need to keep searching
        }
        ++iterator;
    }

#ifdef EXTRA_ERASE_DEBUGGING
    if (hasSomethingNewer) {
        int elapsed = usecTimestampNow() - considerEntitiesSince;
        int difference = considerEntitiesSince - sinceTime;
        qDebug() << "EntityTree::hasEntitiesDeletedSince() sinceTime:" << sinceTime 
                    << "considerEntitiesSince:" << considerEntitiesSince << "elapsed:" << elapsed << "difference:" << difference;
    }
#endif

    return hasSomethingNewer;
}

// called by the server when it knows all nodes have been sent deleted packets
void EntityTree::forgetEntitiesDeletedBefore(quint64 sinceTime) {
    quint64 considerSinceTime = sinceTime - DELETED_ENTITIES_EXTRA_USECS_TO_CONSIDER;
    QSet<quint64> keysToRemove;
    QWriteLocker locker(&_recentlyDeletedEntitiesLock);
    QMultiMap<quint64, QUuid>::iterator iterator = _recentlyDeletedEntityItemIDs.begin();

    // First find all the keys in the map that are older and need to be deleted
    while (iterator != _recentlyDeletedEntityItemIDs.end()) {
        if (iterator.key() <= considerSinceTime) {
            keysToRemove << iterator.key();
        }
        ++iterator;
    }

    // Now run through the keysToRemove and remove them
    foreach (quint64 value, keysToRemove) {
        _recentlyDeletedEntityItemIDs.remove(value);
    }
}


// TODO: consider consolidating processEraseMessageDetails() and processEraseMessage()
int EntityTree::processEraseMessage(ReceivedMessage& message, const SharedNodePointer& sourceNode) {
    #ifdef EXTRA_ERASE_DEBUGGING
        qDebug() << "EntityTree::processEraseMessage()";
    #endif
    withWriteLock([&] {
        message.seek(sizeof(OCTREE_PACKET_FLAGS) + sizeof(OCTREE_PACKET_SEQUENCE) + sizeof(OCTREE_PACKET_SENT_TIME));

        uint16_t numberOfIDs = 0; // placeholder for now
        message.readPrimitive(&numberOfIDs);

        if (numberOfIDs > 0) {
            QSet<EntityItemID> entityItemIDsToDelete;

            for (size_t i = 0; i < numberOfIDs; i++) {

                if (NUM_BYTES_RFC4122_UUID > message.getBytesLeftToRead()) {
                    qCDebug(entities) << "EntityTree::processEraseMessage().... bailing because not enough bytes in buffer";
                    break; // bail to prevent buffer overflow
                }

                QUuid entityID = QUuid::fromRfc4122(message.readWithoutCopy(NUM_BYTES_RFC4122_UUID));
                #ifdef EXTRA_ERASE_DEBUGGING
                    qDebug() << "    ---- EntityTree::processEraseMessage() contained ID:" << entityID;
                #endif

                EntityItemID entityItemID(entityID);
                entityItemIDsToDelete << entityItemID;

                if (wantEditLogging() || wantTerseEditLogging()) {
                    qCDebug(entities) << "User [" << sourceNode->getUUID() << "] deleting entity. ID:" << entityItemID;
                }

            }
            deleteEntities(entityItemIDsToDelete, true, true);
        }
    });
    return message.getPosition();
}

// This version skips over the header
// NOTE: Caller must lock the tree before calling this.
// TODO: consider consolidating processEraseMessageDetails() and processEraseMessage()
int EntityTree::processEraseMessageDetails(const QByteArray& dataByteArray, const SharedNodePointer& sourceNode) {
    #ifdef EXTRA_ERASE_DEBUGGING
        qDebug() << "EntityTree::processEraseMessageDetails()";
    #endif
    const unsigned char* packetData = (const unsigned char*)dataByteArray.constData();
    const unsigned char* dataAt = packetData;
    size_t packetLength = dataByteArray.size();
    size_t processedBytes = 0;

    uint16_t numberOfIds = 0; // placeholder for now
    memcpy(&numberOfIds, dataAt, sizeof(numberOfIds));
    dataAt += sizeof(numberOfIds);
    processedBytes += sizeof(numberOfIds);

    if (numberOfIds > 0) {
        QSet<EntityItemID> entityItemIDsToDelete;

        for (size_t i = 0; i < numberOfIds; i++) {


            if (processedBytes + NUM_BYTES_RFC4122_UUID > packetLength) {
                qCDebug(entities) << "EntityTree::processEraseMessageDetails().... bailing because not enough bytes in buffer";
                break; // bail to prevent buffer overflow
            }

            QByteArray encodedID = dataByteArray.mid((int)processedBytes, NUM_BYTES_RFC4122_UUID);
            QUuid entityID = QUuid::fromRfc4122(encodedID);
            dataAt += encodedID.size();
            processedBytes += encodedID.size();

            #ifdef EXTRA_ERASE_DEBUGGING
                qDebug() << "    ---- EntityTree::processEraseMessageDetails() contains id:" << entityID;
            #endif

            EntityItemID entityItemID(entityID);
            entityItemIDsToDelete << entityItemID;

            if (wantEditLogging() || wantTerseEditLogging()) {
                qCDebug(entities) << "User [" << sourceNode->getUUID() << "] deleting entity. ID:" << entityItemID;
            }

        }
        deleteEntities(entityItemIDsToDelete, true, true);
    }
    return (int)processedBytes;
}

EntityTreeElementPointer EntityTree::getContainingElement(const EntityItemID& entityItemID)  /*const*/ {
    // TODO: do we need to make this thread safe? Or is it acceptable as is
    EntityTreeElementPointer element = _entityToElementMap.value(entityItemID);
    return element;
}

void EntityTree::setContainingElement(const EntityItemID& entityItemID, EntityTreeElementPointer element) {
    // TODO: do we need to make this thread safe? Or is it acceptable as is
    if (element) {
        _entityToElementMap[entityItemID] = element;
    } else {
        _entityToElementMap.remove(entityItemID);
    }
}

void EntityTree::debugDumpMap() {
    qCDebug(entities) << "EntityTree::debugDumpMap() --------------------------";
    QHashIterator<EntityItemID, EntityTreeElementPointer> i(_entityToElementMap);
    while (i.hasNext()) {
        i.next();
        qCDebug(entities) << i.key() << ": " << i.value().get();
    }
    qCDebug(entities) << "-----------------------------------------------------";
}

class ContentsDimensionOperator : public RecurseOctreeOperator {
public:
    virtual bool preRecursion(OctreeElementPointer element);
    virtual bool postRecursion(OctreeElementPointer element) { return true; }
    float getLargestDimension() const { return _contentExtents.largestDimension(); }
private:
    Extents _contentExtents;
};

bool ContentsDimensionOperator::preRecursion(OctreeElementPointer element) {
    EntityTreeElementPointer entityTreeElement = std::static_pointer_cast<EntityTreeElement>(element);
    entityTreeElement->expandExtentsToContents(_contentExtents);
    return true;
}

float EntityTree::getContentsLargestDimension() {
    ContentsDimensionOperator theOperator;
    recurseTreeWithOperator(&theOperator);
    return theOperator.getLargestDimension();
}

class DebugOperator : public RecurseOctreeOperator {
public:
    virtual bool preRecursion(OctreeElementPointer element);
    virtual bool postRecursion(OctreeElementPointer element) { return true; }
};

bool DebugOperator::preRecursion(OctreeElementPointer element) {
    EntityTreeElementPointer entityTreeElement = std::static_pointer_cast<EntityTreeElement>(element);
    qCDebug(entities) << "EntityTreeElement [" << entityTreeElement.get() << "]";
    entityTreeElement->debugDump();
    return true;
}

void EntityTree::dumpTree() {
    DebugOperator theOperator;
    recurseTreeWithOperator(&theOperator);
}

class PruneOperator : public RecurseOctreeOperator {
public:
    virtual bool preRecursion(OctreeElementPointer element) { return true; }
    virtual bool postRecursion(OctreeElementPointer element);
};

bool PruneOperator::postRecursion(OctreeElementPointer element) {
    EntityTreeElementPointer entityTreeElement = std::static_pointer_cast<EntityTreeElement>(element);
    entityTreeElement->pruneChildren();
    return true;
}

void EntityTree::pruneTree() {
    PruneOperator theOperator;
    recurseTreeWithOperator(&theOperator);
}

QVector<EntityItemID> EntityTree::sendEntities(EntityEditPacketSender* packetSender, EntityTreePointer localTree,
                                               float x, float y, float z) {
    SendEntitiesOperationArgs args;
    args.packetSender = packetSender;
    args.localTree = localTree;
    args.root = glm::vec3(x, y, z);
    QVector<EntityItemID> newEntityIDs;
    args.newEntityIDs = &newEntityIDs;
    recurseTreeWithOperation(sendEntitiesOperation, &args);
    packetSender->releaseQueuedMessages();

    return newEntityIDs;
}

bool EntityTree::sendEntitiesOperation(OctreeElementPointer element, void* extraData) {
    SendEntitiesOperationArgs* args = static_cast<SendEntitiesOperationArgs*>(extraData);
    EntityTreeElementPointer entityTreeElement = std::static_pointer_cast<EntityTreeElement>(element);
    entityTreeElement->forEachEntity([&](EntityItemPointer entityItem) {
        EntityItemID newID(QUuid::createUuid());
        args->newEntityIDs->append(newID);
        EntityItemProperties properties = entityItem->getProperties();
        properties.setPosition(properties.getPosition() + args->root);
        properties.markAllChanged(); // so the entire property set is considered new, since we're making a new entity

        // queue the packet to send to the server
        args->packetSender->queueEditEntityMessage(PacketType::EntityAdd, newID, properties);

        // also update the local tree instantly (note: this is not our tree, but an alternate tree)
        if (args->localTree) {
            args->localTree->withWriteLock([&] {
                args->localTree->addEntity(newID, properties);
            });
        }
    });
    return true;
}

void EntityTree::remapIDs() {
    RemapIDOperator theOperator;
    recurseTreeWithOperator(&theOperator);
}

bool EntityTree::writeToMap(QVariantMap& entityDescription, OctreeElementPointer element, bool skipDefaultValues) {
    if (! entityDescription.contains("Entities")) {
        entityDescription["Entities"] = QVariantList();
    }
    QScriptEngine scriptEngine;
    RecurseOctreeToMapOperator theOperator(entityDescription, element, &scriptEngine, skipDefaultValues);
    recurseTreeWithOperator(&theOperator);
    return true;
}

bool EntityTree::readFromMap(QVariantMap& map) {
    // map will have a top-level list keyed as "Entities".  This will be extracted
    // and iterated over.  Each member of this list is converted to a QVariantMap, then
    // to a QScriptValue, and then to EntityItemProperties.  These properties are used
    // to add the new entity to the EnitytTree.
    QVariantList entitiesQList = map["Entities"].toList();
    QScriptEngine scriptEngine;

    foreach (QVariant entityVariant, entitiesQList) {
        // QVariantMap --> QScriptValue --> EntityItemProperties --> Entity
        QVariantMap entityMap = entityVariant.toMap();
        QScriptValue entityScriptValue = variantMapToScriptValue(entityMap, scriptEngine);
        EntityItemProperties properties;
        EntityItemPropertiesFromScriptValueIgnoreReadOnly(entityScriptValue, properties);

        EntityItemID entityItemID;
        if (entityMap.contains("id")) {
            entityItemID = EntityItemID(QUuid(entityMap["id"].toString()));
        } else {
            entityItemID = EntityItemID(QUuid::createUuid());
        }

        EntityItemPointer entity = addEntity(entityItemID, properties);
        if (!entity) {
            qCDebug(entities) << "adding Entity failed:" << entityItemID << properties.getType();
        }
    }

    return true;
}

void EntityTree::resetClientEditStats() {
    _treeResetTime = usecTimestampNow();
    _maxEditDelta = 0;
    _totalEditDeltas = 0;
    _totalTrackedEdits = 0;
}



void EntityTree::trackIncomingEntityLastEdited(quint64 lastEditedTime, int bytesRead) {
    // we don't want to track all edit deltas, just those edits that have happend
    // since we connected to this domain. This will filter out all previously created
    // content and only track new edits
    if (lastEditedTime > _treeResetTime) {
        quint64 now = usecTimestampNow();
        quint64 sinceEdit = now - lastEditedTime;

        _totalEditDeltas += sinceEdit;
        _totalEditBytes += bytesRead;
        _totalTrackedEdits++;
        if (sinceEdit > _maxEditDelta) {
            _maxEditDelta = sinceEdit;
        }
    }
}


void EntityTree::callLoader(EntityItemID entityID) {
    // this is used to bounce from the networking thread to the main thread
    EntityItemPointer entity = findEntityByEntityItemID(entityID);
    if (entity) {
        entity->loader();
    }
}<|MERGE_RESOLUTION|>--- conflicted
+++ resolved
@@ -773,8 +773,14 @@
             changedProperties[index] = QString("parentJointIndex:") + QString::number((int)value);
         }
     }
-
-<<<<<<< HEAD
+    if (properties.parentIDChanged()) {
+        int index = changedProperties.indexOf("parentID");
+        if (index >= 0) {
+            QUuid value = properties.getParentID();
+            changedProperties[index] = QString("parentID:") + value.toString();
+        }
+    }
+
     if (properties.jointRotationsSetChanged()) {
         int index = changedProperties.indexOf("jointRotationsSet");
         if (index >= 0) {
@@ -801,13 +807,6 @@
         if (index >= 0) {
             auto value = properties.getJointTranslations().size();
             changedProperties[index] = QString("jointTranslations:") + QString::number((int)value);
-=======
-    if (properties.parentIDChanged()) {
-        int index = changedProperties.indexOf("parentID");
-        if (index >= 0) {
-            QUuid value = properties.getParentID();
-            changedProperties[index] = QString("parentID:") + value.toString();
->>>>>>> 0473891e
         }
     }
 }
