--- conflicted
+++ resolved
@@ -149,11 +149,8 @@
     PROP_ANIMATION_HOLD,
     PROP_ANIMATION_START_AUTOMATICALLY,
 
-<<<<<<< HEAD
-=======
     PROP_ADDITIVE_BLENDING,
 
->>>>>>> a0c1f9a1
     PROP_PARENT_ID,
     PROP_PARENT_JOINT_INDEX,
 
