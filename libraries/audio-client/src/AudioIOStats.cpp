//
//  AudioStats.cpp
//  interface/src/audio
//
//  Created by Stephen Birarda on 2014-12-16.
//  Copyright 2014 High Fidelity, Inc.
//
//  Distributed under the Apache License, Version 2.0.
//  See the accompanying file LICENSE or http://www.apache.org/licenses/LICENSE-2.0.html
//

#include <AudioConstants.h>
#include <MixedProcessedAudioStream.h>
#include <NodeList.h>
#include <PositionalAudioStream.h>

#include "AudioClient.h"

#include "AudioIOStats.h"

// This is called 5x/sec (see AudioStatsDialog), and we want it to log the last 5s
static const int INPUT_READS_WINDOW = 25;
static const int INPUT_UNPLAYED_WINDOW = 25;
static const int OUTPUT_UNPLAYED_WINDOW = 25;

static const int APPROXIMATELY_30_SECONDS_OF_AUDIO_PACKETS = (int)(30.0f * 1000.0f / AudioConstants::NETWORK_FRAME_MSECS);


AudioIOStats::AudioIOStats(MixedProcessedAudioStream* receivedAudioStream) :
    _receivedAudioStream(receivedAudioStream),
    _inputMsRead(0, INPUT_READS_WINDOW),
    _inputMsUnplayed(0, INPUT_UNPLAYED_WINDOW),
    _outputMsUnplayed(0, OUTPUT_UNPLAYED_WINDOW),
    _lastSentPacketTime(0),
    _packetTimegaps(0, APPROXIMATELY_30_SECONDS_OF_AUDIO_PACKETS)
{
}

void AudioIOStats::reset() {
    _receivedAudioStream->resetStats();

    _inputMsRead.reset();
    _inputMsUnplayed.reset();
    _outputMsUnplayed.reset();
    _packetTimegaps.reset();

    _mixerAvatarStreamStats = AudioStreamStats();
    _mixerInjectedStreamStatsMap.clear();
}

void AudioIOStats::sentPacket() {
    // first time this is 0
    if (_lastSentPacketTime == 0) {
        _lastSentPacketTime = usecTimestampNow();
    } else {
        quint64 now = usecTimestampNow();
        quint64 gap = now - _lastSentPacketTime;
        _lastSentPacketTime = now;
        _packetTimegaps.update(gap);
    }
}

const MovingMinMaxAvg<float>& AudioIOStats::getInputMsRead() const {
    _inputMsRead.currentIntervalComplete();
    return _inputMsRead;
}

const MovingMinMaxAvg<float>& AudioIOStats::getInputMsUnplayed() const {
    _inputMsUnplayed.currentIntervalComplete();
    return _inputMsUnplayed;
}

const MovingMinMaxAvg<float>& AudioIOStats::getOutputMsUnplayed() const {
    _outputMsUnplayed.currentIntervalComplete();
    return _outputMsUnplayed;
}

const MovingMinMaxAvg<quint64>& AudioIOStats::getPacketTimegaps() const {
    _packetTimegaps.currentIntervalComplete();
    return _packetTimegaps;
}

const AudioStreamStats AudioIOStats::getMixerDownstreamStats() const {
    return _receivedAudioStream->getAudioStreamStats();
}

void AudioIOStats::processStreamStatsPacket(QSharedPointer<ReceivedMessage> message, SharedNodePointer sendingNode) {
    // parse the appendFlag, clear injected audio stream stats if 0
    quint8 appendFlag;
    message->readPrimitive(&appendFlag);

    if (!appendFlag) {
        _mixerInjectedStreamStatsMap.clear();
    }

    // parse the number of stream stats structs to follow
    quint16 numStreamStats;
    message->readPrimitive(&numStreamStats);

    // parse the stream stats
    AudioStreamStats streamStats;
    for (quint16 i = 0; i < numStreamStats; i++) {
        message->readPrimitive(&streamStats);

        if (streamStats._streamType == PositionalAudioStream::Microphone) {
            _mixerAvatarStreamStats = streamStats;
        } else {
            _mixerInjectedStreamStatsMap[streamStats._streamIdentifier] = streamStats;
        }
    }
}

void AudioIOStats::sendDownstreamAudioStatsPacket() {
<<<<<<< HEAD
    if (!SEND_AUDIO_STATS) {
        return;
    }
=======
>>>>>>> c664c719
    auto audioIO = DependencyManager::get<AudioClient>();

    // call _receivedAudioStream's per-second callback
    _receivedAudioStream->perSecondCallbackForUpdatingStats();

    auto nodeList = DependencyManager::get<NodeList>();
    SharedNodePointer audioMixer = nodeList->soloNodeOfType(NodeType::AudioMixer);
    if (!audioMixer) {
        return;
    }

    quint8 appendFlag = 0;
    quint16 numStreamStatsToPack = 1;
    AudioStreamStats stats = _receivedAudioStream->getAudioStreamStats();

    int statsPacketSize = sizeof(appendFlag) + sizeof(numStreamStatsToPack) + sizeof(stats);
    auto statsPacket = NLPacket::create(PacketType::AudioStreamStats, statsPacketSize);

    // pack append flag
    statsPacket->writePrimitive(appendFlag);

    // pack number of stats packed
    statsPacket->writePrimitive(numStreamStatsToPack);

    // pack downstream audio stream stats
    statsPacket->writePrimitive(stats);
    
    // send packet
    nodeList->sendPacket(std::move(statsPacket), *audioMixer);
}<|MERGE_RESOLUTION|>--- conflicted
+++ resolved
@@ -63,7 +63,7 @@
 const MovingMinMaxAvg<float>& AudioIOStats::getInputMsRead() const {
     _inputMsRead.currentIntervalComplete();
     return _inputMsRead;
-}
+    }
 
 const MovingMinMaxAvg<float>& AudioIOStats::getInputMsUnplayed() const {
     _inputMsUnplayed.currentIntervalComplete();
@@ -111,12 +111,9 @@
 }
 
 void AudioIOStats::sendDownstreamAudioStatsPacket() {
-<<<<<<< HEAD
     if (!SEND_AUDIO_STATS) {
         return;
     }
-=======
->>>>>>> c664c719
     auto audioIO = DependencyManager::get<AudioClient>();
 
     // call _receivedAudioStream's per-second callback
