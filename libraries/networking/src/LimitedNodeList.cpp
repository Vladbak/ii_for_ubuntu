//
//  LimitedNodeList.cpp
//  libraries/networking/src
//
//  Created by Stephen Birarda on 2/15/13.
//  Copyright 2013 High Fidelity, Inc.
//
//  Distributed under the Apache License, Version 2.0.
//  See the accompanying file LICENSE or http://www.apache.org/licenses/LICENSE-2.0.html
//

#include "LimitedNodeList.h"

#include <cstring>
#include <cstdlib>
#include <cstdio>

#include <QtCore/QDataStream>
#include <QtCore/QDebug>
#include <QtCore/QJsonDocument>
#include <QtCore/QUrl>
#include <QtNetwork/QHostInfo>

#include <tbb/parallel_for.h>

#include <LogHandler.h>
#include <NumericalConstants.h>
#include <SharedUtil.h>

#include "AccountManager.h"
#include "Assignment.h"
#include "HifiSockAddr.h"
#include "UUID.h"
#include "NetworkLogging.h"

#include "udt/udt.h"

const char SOLO_NODE_TYPES[2] = {
    NodeType::AvatarMixer,
    NodeType::AudioMixer
};

LimitedNodeList::LimitedNodeList(unsigned short socketListenPort, unsigned short dtlsListenPort) :
    linkedDataCreateCallback(NULL),
    _sessionUUID(),
    _nodeHash(),
    _nodeMutex(QReadWriteLock::Recursive),
    _nodeSocket(this),
    _dtlsSocket(NULL),
    _localSockAddr(),
    _publicSockAddr(),
    _stunSockAddr(STUN_SERVER_HOSTNAME, STUN_SERVER_PORT),
    _packetReceiver(this),
    _numCollectedPackets(0),
    _numCollectedBytes(0),
    _packetStatTimer(),
    _thisNodeCanAdjustLocks(false),
    _thisNodeCanRez(true)
{
    static bool firstCall = true;
    if (firstCall) {
        NodeType::init();

        // register the SharedNodePointer meta-type for signals/slots
        qRegisterMetaType<SharedNodePointer>();
        firstCall = false;
    }

    qRegisterMetaType<ConnectionStep>("ConnectionStep");

    _nodeSocket.bind(QHostAddress::AnyIPv4, socketListenPort);
    qCDebug(networking) << "NodeList socket is listening on" << _nodeSocket.localPort();

    if (dtlsListenPort > 0) {
        // only create the DTLS socket during constructor if a custom port is passed
        _dtlsSocket = new QUdpSocket(this);

        _dtlsSocket->bind(QHostAddress::AnyIPv4, dtlsListenPort);
        qCDebug(networking) << "NodeList DTLS socket is listening on" << _dtlsSocket->localPort();
    }

    const int LARGER_BUFFER_SIZE = 1048576;
    changeSocketBufferSizes(LARGER_BUFFER_SIZE);

    // check for local socket updates every so often
    const int LOCAL_SOCKET_UPDATE_INTERVAL_MSECS = 5 * 1000;
    QTimer* localSocketUpdate = new QTimer(this);
    connect(localSocketUpdate, &QTimer::timeout, this, &LimitedNodeList::updateLocalSockAddr);
    localSocketUpdate->start(LOCAL_SOCKET_UPDATE_INTERVAL_MSECS);

    QTimer* silentNodeTimer = new QTimer(this);
    connect(silentNodeTimer, &QTimer::timeout, this, &LimitedNodeList::removeSilentNodes);
    silentNodeTimer->start(NODE_SILENCE_THRESHOLD_MSECS);

    // check the local socket right now
    updateLocalSockAddr();

    // TODO: Create a new thread, and move PacketReceiver to it

    connect(&_nodeSocket, &QUdpSocket::readyRead, &_packetReceiver, &PacketReceiver::processDatagrams);

    _packetStatTimer.start();
    
    // make sure we handle STUN response packets
    _packetReceiver.registerListener(PacketType::StunResponse, this, "processSTUNResponse");
}

void LimitedNodeList::setSessionUUID(const QUuid& sessionUUID) {
    QUuid oldUUID = _sessionUUID;
    _sessionUUID = sessionUUID;

    if (sessionUUID != oldUUID) {
        qCDebug(networking) << "NodeList UUID changed from" <<  uuidStringWithoutCurlyBraces(oldUUID)
        << "to" << uuidStringWithoutCurlyBraces(_sessionUUID);
        emit uuidChanged(sessionUUID, oldUUID);
    }
}

void LimitedNodeList::setThisNodeCanAdjustLocks(bool canAdjustLocks) {
    if (_thisNodeCanAdjustLocks != canAdjustLocks) {
        _thisNodeCanAdjustLocks = canAdjustLocks;
        emit canAdjustLocksChanged(canAdjustLocks);
    }
}

void LimitedNodeList::setThisNodeCanRez(bool canRez) {
    if (_thisNodeCanRez != canRez) {
        _thisNodeCanRez = canRez;
        emit canRezChanged(canRez);
    }
}

QUdpSocket& LimitedNodeList::getDTLSSocket() {
    if (!_dtlsSocket) {
        // DTLS socket getter called but no DTLS socket exists, create it now
        _dtlsSocket = new QUdpSocket(this);

        _dtlsSocket->bind(QHostAddress::AnyIPv4, 0, QAbstractSocket::DontShareAddress);

        // we're using DTLS and our socket is good to go, so make the required DTLS changes
        // DTLS requires that IP_DONTFRAG be set
        // This is not accessible on some platforms (OS X) so we need to make sure DTLS still works without it

        qCDebug(networking) << "LimitedNodeList DTLS socket is listening on" << _dtlsSocket->localPort();
    }

    return *_dtlsSocket;
}

void LimitedNodeList::changeSocketBufferSizes(int numBytes) {
    for (int i = 0; i < 2; i++) {
        QAbstractSocket::SocketOption bufferOpt;
        QString bufferTypeString;
        if (i == 0) {
            bufferOpt = QAbstractSocket::SendBufferSizeSocketOption;
            bufferTypeString = "send";

        } else {
            bufferOpt = QAbstractSocket::ReceiveBufferSizeSocketOption;
            bufferTypeString = "receive";
        }
        int oldBufferSize = _nodeSocket.socketOption(bufferOpt).toInt();
        if (oldBufferSize < numBytes) {
            int newBufferSize = _nodeSocket.socketOption(bufferOpt).toInt();

            qCDebug(networking) << "Changed socket" << bufferTypeString << "buffer size from" << oldBufferSize << "to"
                << newBufferSize << "bytes";
        } else {
            // don't make the buffer smaller
            qCDebug(networking) << "Did not change socket" << bufferTypeString << "buffer size from" << oldBufferSize
                << "since it is larger than desired size of" << numBytes;
        }
    }
}

bool LimitedNodeList::packetSourceAndHashMatch(const NLPacket& packet, SharedNodePointer& matchingNode) {
    
    if (!NON_VERIFIED_PACKETS.contains(packet.getType()) && !NON_SOURCED_PACKETS.contains(packet.getType())) {
        // figure out which node this is from
        matchingNode = nodeWithUUID(packet.getSourceID());
        
        if (matchingNode) {
            // check if the md5 hash in the header matches the hash we would expect
            if (packet.getVerificationHash() == packet.payloadHashWithConnectionUUID(matchingNode->getConnectionSecret())) {
                return true;
            } else {
                static QMultiMap<QUuid, PacketType::Value> hashDebugSuppressMap;
                
                const QUuid& senderID = packet.getSourceID();

                if (!hashDebugSuppressMap.contains(senderID, packet.getType())) {
                    qCDebug(networking) << "Packet hash mismatch on" << packet.getType() << "- Sender" << senderID;

                    hashDebugSuppressMap.insert(senderID, packet.getType());
                }
            }
        } else {
            static QString repeatedMessage
                = LogHandler::getInstance().addRepeatedMessageRegex("Packet of type \\d+ received from unknown node with UUID");

            qCDebug(networking) << "Packet of type" << packet.getType() << "received from unknown node with UUID"
                << qPrintable(uuidStringWithoutCurlyBraces(packet.getSourceID()));
        }
    } else {
        return true;
    }

    return false;
}

<<<<<<< HEAD
qint64 LimitedNodeList::readDatagram(QByteArray& incomingPacket, QHostAddress* address = 0, quint16* port = 0) {
    qint64 result = getNodeSocket().readDatagram(incomingPacket.data(), incomingPacket.size(), address, port);

    SharedNodePointer sendingNode = sendingNodeForPacket(incomingPacket);
    if (sendingNode) {
        emit dataReceived(sendingNode->getType(), incomingPacket.size());
    } else {
        emit dataReceived(NodeType::Unassigned, incomingPacket.size());
    }

    return result;
}


qint64 LimitedNodeList::writeDatagram(const NLPacket& packet, const HifiSockAddr& destinationSockAddr) {
    return writeDatagram({packet.getData(), static_cast<int>(packet.getSizeWithHeader())}, destinationSockAddr);
}

=======
>>>>>>> c6ffda12
qint64 LimitedNodeList::writeDatagram(const QByteArray& datagram, const HifiSockAddr& destinationSockAddr) {
    // XXX can BandwidthRecorder be used for this?
    // stat collection for packets
    ++_numCollectedPackets;
    _numCollectedBytes += datagram.size();

    qint64 bytesWritten = _nodeSocket.writeDatagram(datagram,
                                                    destinationSockAddr.getAddress(), destinationSockAddr.getPort());

    if (bytesWritten < 0) {
        qCDebug(networking) << "ERROR in writeDatagram:" << _nodeSocket.error() << "-" << _nodeSocket.errorString();
    }

    return bytesWritten;
}

qint64 LimitedNodeList::sendUnreliablePacket(const NLPacket& packet, const Node& destinationNode) {
    if (!destinationNode.getActiveSocket()) {
        // we don't have a socket to send to, return 0
        return 0;
    }
    
    // use the node's active socket as the destination socket
    return sendUnreliablePacket(packet, *destinationNode.getActiveSocket());
}

qint64 LimitedNodeList::sendUnreliablePacket(const NLPacket& packet, const HifiSockAddr& sockAddr) {
    return writeDatagram(packet, sockAddr);
}

qint64 LimitedNodeList::sendPacket(std::unique_ptr<NLPacket> packet, const Node& destinationNode) {
    if (!destinationNode.getActiveSocket()) {
        // we don't have a socket to send to, return 0
        return 0;
    }
    
    // use the node's active socket as the destination socket
    return sendPacket(std::move(packet), *destinationNode.getActiveSocket());
}

qint64 LimitedNodeList::sendPacket(std::unique_ptr<NLPacket> packet, const HifiSockAddr& sockAddr) {
    return writeDatagram(*packet, sockAddr);
}

qint64 LimitedNodeList::sendPacketList(NLPacketList& packetList, const Node& destinationNode) {
    if (!destinationNode.getActiveSocket()) {
        // we don't have a socket to send to, return 0
        return 0;
    }
    return sendPacketList(packetList, *destinationNode.getActiveSocket());
}

qint64 LimitedNodeList::sendPacketList(NLPacketList& packetList, const HifiSockAddr& sockAddr) {
    qint64 bytesSent{ 0 };
    while (!packetList._packets.empty()) {
        bytesSent += sendPacket(std::move(packetList.takeFront<NLPacket>()), sockAddr);
    }
    
    return bytesSent;
}

qint64 LimitedNodeList::sendPacket(std::unique_ptr<NLPacket> packet, const Node& destinationNode,
                                   const HifiSockAddr& overridenSockAddr) {
    // use the node's active socket as the destination socket if there is no overriden socket address
    auto& destinationSockAddr = (overridenSockAddr.isNull()) ? *destinationNode.getActiveSocket()
                                                             : overridenSockAddr;
    return sendPacket(std::move(packet), destinationSockAddr);
}

PacketSequenceNumber LimitedNodeList::getNextSequenceNumberForPacket(const QUuid& nodeUUID, PacketType::Value packetType) {
    // Thanks to std::map and std::unordered_map this line either default constructs the
    // PacketType::SequenceMap and the PacketSequenceNumber or returns the existing value.
    // We use the postfix increment so that the stored value is incremented and the next
    // return gives the correct value.

    return _packetSequenceNumbers[nodeUUID][packetType]++;
}

int LimitedNodeList::updateNodeWithDataFromPacket(QSharedPointer<NLPacket> packet, SharedNodePointer sendingNode) {
    QMutexLocker locker(&sendingNode->getMutex());

    NodeData* linkedData = sendingNode->getLinkedData();
    if (!linkedData && linkedDataCreateCallback) {
        linkedDataCreateCallback(sendingNode.data());
    }

    if (linkedData) {
        QMutexLocker linkedDataLocker(&linkedData->getMutex());
        return linkedData->parseData(*packet);
    }
    
    return 0;
}

SharedNodePointer LimitedNodeList::nodeWithUUID(const QUuid& nodeUUID) {
    QReadLocker readLocker(&_nodeMutex);

    NodeHash::const_iterator it = _nodeHash.find(nodeUUID);
    return it == _nodeHash.cend() ? SharedNodePointer() : it->second;
 }

void LimitedNodeList::eraseAllNodes() {
    qCDebug(networking) << "Clearing the NodeList. Deleting all nodes in list.";

    QSet<SharedNodePointer> killedNodes;
    eachNode([&killedNodes](const SharedNodePointer& node){
        killedNodes.insert(node);
    });

    // iterate the current nodes, emit that they are dying and remove them from the hash
    _nodeMutex.lockForWrite();
    _nodeHash.clear();
    _nodeMutex.unlock();

    foreach(const SharedNodePointer& killedNode, killedNodes) {
        handleNodeKill(killedNode);
    }
}

void LimitedNodeList::reset() {
    eraseAllNodes();
}

void LimitedNodeList::killNodeWithUUID(const QUuid& nodeUUID) {
    _nodeMutex.lockForRead();

    NodeHash::iterator it = _nodeHash.find(nodeUUID);
    if (it != _nodeHash.end()) {
        SharedNodePointer matchingNode = it->second;

        _nodeMutex.unlock();

        _nodeMutex.lockForWrite();
        _nodeHash.unsafe_erase(it);
        _nodeMutex.unlock();

        handleNodeKill(matchingNode);
    } else {
        _nodeMutex.unlock();
    }
}

void LimitedNodeList::processKillNode(NLPacket& packet) {
    // read the node id
    QUuid nodeUUID = QUuid::fromRfc4122(packet.read(NUM_BYTES_RFC4122_UUID));

    // kill the node with this UUID, if it exists
    killNodeWithUUID(nodeUUID);
}

void LimitedNodeList::handleNodeKill(const SharedNodePointer& node) {
    qCDebug(networking) << "Killed" << *node;
    emit nodeKilled(node);
}

SharedNodePointer LimitedNodeList::addOrUpdateNode(const QUuid& uuid, NodeType_t nodeType,
                                                   const HifiSockAddr& publicSocket, const HifiSockAddr& localSocket,
                                                   bool canAdjustLocks, bool canRez,
                                                   const QUuid& connectionSecret) {
    NodeHash::const_iterator it = _nodeHash.find(uuid);

    if (it != _nodeHash.end()) {
        SharedNodePointer& matchingNode = it->second;

        matchingNode->setPublicSocket(publicSocket);
        matchingNode->setLocalSocket(localSocket);
        matchingNode->setCanAdjustLocks(canAdjustLocks);
        matchingNode->setCanRez(canRez);
        matchingNode->setConnectionSecret(connectionSecret);

        return matchingNode;
    } else {
        // we didn't have this node, so add them
        Node* newNode = new Node(uuid, nodeType, publicSocket, localSocket, canAdjustLocks, canRez, connectionSecret, this);

        if (nodeType == NodeType::AudioMixer) {
            LimitedNodeList::flagTimeForConnectionStep(LimitedNodeList::AddedAudioMixer);
        }

        SharedNodePointer newNodePointer(newNode);

        _nodeHash.insert(UUIDNodePair(newNode->getUUID(), newNodePointer));

        qCDebug(networking) << "Added" << *newNode;

        emit nodeAdded(newNodePointer);

        return newNodePointer;
    }
}

std::unique_ptr<NLPacket> LimitedNodeList::constructPingPacket(PingType_t pingType) {
    int packetSize = sizeof(PingType_t) + sizeof(quint64);
    auto pingPacket = NLPacket::create(PacketType::Ping, packetSize);

    QDataStream packetStream(pingPacket.get());

    packetStream << pingType;
    packetStream << usecTimestampNow();

    return pingPacket;
}

std::unique_ptr<NLPacket> LimitedNodeList::constructPingReplyPacket(NLPacket& pingPacket) {
    QDataStream pingPacketStream(&pingPacket);

    PingType_t typeFromOriginalPing;
    pingPacketStream >> typeFromOriginalPing;

    quint64 timeFromOriginalPing;
    pingPacketStream >> timeFromOriginalPing;

    int packetSize = sizeof(PingType_t) + sizeof(quint64) + sizeof(quint64);

    auto replyPacket = NLPacket::create(PacketType::Ping, packetSize);

    QDataStream packetStream(replyPacket.get());
    packetStream << typeFromOriginalPing << timeFromOriginalPing << usecTimestampNow();

    return replyPacket;
}

std::unique_ptr<NLPacket> LimitedNodeList::constructICEPingPacket(PingType_t pingType, const QUuid& iceID) {
    int packetSize = NUM_BYTES_RFC4122_UUID + sizeof(PingType_t);

    auto icePingPacket = NLPacket::create(PacketType::ICEPing, packetSize);

    icePingPacket->write(iceID.toRfc4122());
    icePingPacket->writePrimitive(pingType);

    return icePingPacket;
}

std::unique_ptr<NLPacket> LimitedNodeList::constructICEPingReplyPacket(NLPacket& pingPacket, const QUuid& iceID) {
    // pull out the ping type so we can reply back with that
    PingType_t pingType;

    memcpy(&pingType, pingPacket.getPayload() + NUM_BYTES_RFC4122_UUID, sizeof(PingType_t));

    int packetSize = NUM_BYTES_RFC4122_UUID + sizeof(PingType_t);
    auto icePingReplyPacket = NLPacket::create(PacketType::ICEPingReply, packetSize);

    // pack the ICE ID and then the ping type
    icePingReplyPacket->write(iceID.toRfc4122());
    icePingReplyPacket->writePrimitive(pingType);

    return icePingReplyPacket;
}

unsigned int LimitedNodeList::broadcastToNodes(std::unique_ptr<NLPacket> packet, const NodeSet& destinationNodeTypes) {
    unsigned int n = 0;
    
    eachNode([&](const SharedNodePointer& node){
        if (destinationNodeTypes.contains(node->getType())) {
            writeDatagram(*packet, *node->getActiveSocket());
            ++n;
        }
    });
    
    return n;
}

SharedNodePointer LimitedNodeList::soloNodeOfType(char nodeType) {
    return nodeMatchingPredicate([&](const SharedNodePointer& node){
        return node->getType() == nodeType;
    });
}

void LimitedNodeList::getPacketStats(float& packetsPerSecond, float& bytesPerSecond) {
    packetsPerSecond = (float) _numCollectedPackets / ((float) _packetStatTimer.elapsed() / 1000.0f);
    bytesPerSecond = (float) _numCollectedBytes / ((float) _packetStatTimer.elapsed() / 1000.0f);
}

void LimitedNodeList::resetPacketStats() {
    _numCollectedPackets = 0;
    _numCollectedBytes = 0;
    _packetStatTimer.restart();
}

void LimitedNodeList::removeSilentNodes() {

    QSet<SharedNodePointer> killedNodes;

    eachNodeHashIterator([&](NodeHash::iterator& it){
        SharedNodePointer node = it->second;
        node->getMutex().lock();

        if ((usecTimestampNow() - node->getLastHeardMicrostamp()) > (NODE_SILENCE_THRESHOLD_MSECS * USECS_PER_MSEC)) {
            // call the NodeHash erase to get rid of this node
            it = _nodeHash.unsafe_erase(it);

            killedNodes.insert(node);
        } else {
            // we didn't erase this node, push the iterator forwards
            ++it;
        }

        node->getMutex().unlock();
    });

    foreach(const SharedNodePointer& killedNode, killedNodes) {
        handleNodeKill(killedNode);
    }
}

const uint32_t RFC_5389_MAGIC_COOKIE = 0x2112A442;
const int NUM_BYTES_STUN_HEADER = 20;

void LimitedNodeList::sendSTUNRequest() {

    const int NUM_INITIAL_STUN_REQUESTS_BEFORE_FAIL = 10;

    if (!_hasCompletedInitialSTUN) {
        qCDebug(networking) << "Sending intial stun request to" << STUN_SERVER_HOSTNAME;

        if (_numInitialSTUNRequests > NUM_INITIAL_STUN_REQUESTS_BEFORE_FAIL) {
            // we're still trying to do our initial STUN we're over the fail threshold
            stopInitialSTUNUpdate(false);
        }

        ++_numInitialSTUNRequests;
    }

    unsigned char stunRequestPacket[NUM_BYTES_STUN_HEADER];

    int packetIndex = 0;

    const uint32_t RFC_5389_MAGIC_COOKIE_NETWORK_ORDER = htonl(RFC_5389_MAGIC_COOKIE);

    // leading zeros + message type
    const uint16_t REQUEST_MESSAGE_TYPE = htons(0x0001);
    memcpy(stunRequestPacket + packetIndex, &REQUEST_MESSAGE_TYPE, sizeof(REQUEST_MESSAGE_TYPE));
    packetIndex += sizeof(REQUEST_MESSAGE_TYPE);

    // message length (no additional attributes are included)
    uint16_t messageLength = 0;
    memcpy(stunRequestPacket + packetIndex, &messageLength, sizeof(messageLength));
    packetIndex += sizeof(messageLength);

    memcpy(stunRequestPacket + packetIndex, &RFC_5389_MAGIC_COOKIE_NETWORK_ORDER, sizeof(RFC_5389_MAGIC_COOKIE_NETWORK_ORDER));
    packetIndex += sizeof(RFC_5389_MAGIC_COOKIE_NETWORK_ORDER);

    // transaction ID (random 12-byte unsigned integer)
    const uint NUM_TRANSACTION_ID_BYTES = 12;
    QUuid randomUUID = QUuid::createUuid();
    memcpy(stunRequestPacket + packetIndex, randomUUID.toRfc4122().data(), NUM_TRANSACTION_ID_BYTES);

    flagTimeForConnectionStep(ConnectionStep::SendSTUNRequest);

    _nodeSocket.writeDatagram((char*) stunRequestPacket, sizeof(stunRequestPacket),
                              _stunSockAddr.getAddress(), _stunSockAddr.getPort());
}

void LimitedNodeList::rebindNodeSocket() {
    quint16 oldPort = _nodeSocket.localPort();

    _nodeSocket.close();
    _nodeSocket.bind(QHostAddress::AnyIPv4, oldPort);
}

bool LimitedNodeList::processSTUNResponse(QSharedPointer<NLPacket> packet) {
    // check the cookie to make sure this is actually a STUN response
    // and read the first attribute and make sure it is a XOR_MAPPED_ADDRESS
    const int NUM_BYTES_MESSAGE_TYPE_AND_LENGTH = 4;
    const uint16_t XOR_MAPPED_ADDRESS_TYPE = htons(0x0020);

    const uint32_t RFC_5389_MAGIC_COOKIE_NETWORK_ORDER = htonl(RFC_5389_MAGIC_COOKIE);

    int attributeStartIndex = NUM_BYTES_STUN_HEADER;

    if (memcmp(packet->getData() + NUM_BYTES_MESSAGE_TYPE_AND_LENGTH,
               &RFC_5389_MAGIC_COOKIE_NETWORK_ORDER,
               sizeof(RFC_5389_MAGIC_COOKIE_NETWORK_ORDER)) == 0) {

        // enumerate the attributes to find XOR_MAPPED_ADDRESS_TYPE
        while (attributeStartIndex < packet->getSizeWithHeader()) {
            if (memcmp(packet->getData() + attributeStartIndex, &XOR_MAPPED_ADDRESS_TYPE, sizeof(XOR_MAPPED_ADDRESS_TYPE)) == 0) {
                const int NUM_BYTES_STUN_ATTR_TYPE_AND_LENGTH = 4;
                const int NUM_BYTES_FAMILY_ALIGN = 1;
                const uint8_t IPV4_FAMILY_NETWORK_ORDER = htons(0x01) >> 8;

                int byteIndex = attributeStartIndex + NUM_BYTES_STUN_ATTR_TYPE_AND_LENGTH + NUM_BYTES_FAMILY_ALIGN;

                uint8_t addressFamily = 0;
                memcpy(&addressFamily, packet->getData() + byteIndex, sizeof(addressFamily));

                byteIndex += sizeof(addressFamily);

                if (addressFamily == IPV4_FAMILY_NETWORK_ORDER) {
                    // grab the X-Port
                    uint16_t xorMappedPort = 0;
                    memcpy(&xorMappedPort, packet->getData() + byteIndex, sizeof(xorMappedPort));

                    uint16_t newPublicPort = ntohs(xorMappedPort) ^ (ntohl(RFC_5389_MAGIC_COOKIE_NETWORK_ORDER) >> 16);

                    byteIndex += sizeof(xorMappedPort);

                    // grab the X-Address
                    uint32_t xorMappedAddress = 0;
                    memcpy(&xorMappedAddress, packet->getData() + byteIndex, sizeof(xorMappedAddress));

                    uint32_t stunAddress = ntohl(xorMappedAddress) ^ ntohl(RFC_5389_MAGIC_COOKIE_NETWORK_ORDER);

                    QHostAddress newPublicAddress = QHostAddress(stunAddress);

                    if (newPublicAddress != _publicSockAddr.getAddress() || newPublicPort != _publicSockAddr.getPort()) {
                        _publicSockAddr = HifiSockAddr(newPublicAddress, newPublicPort);

                        qCDebug(networking, "New public socket received from STUN server is %s:%hu",
                               _publicSockAddr.getAddress().toString().toLocal8Bit().constData(),
                               _publicSockAddr.getPort());

                        if (!_hasCompletedInitialSTUN) {
                            // if we're here we have definitely completed our initial STUN sequence
                            stopInitialSTUNUpdate(true);
                        }

                        emit publicSockAddrChanged(_publicSockAddr);

                        flagTimeForConnectionStep(ConnectionStep::SetPublicSocketFromSTUN);
                    }

                    return true;
                }
            } else {
                // push forward attributeStartIndex by the length of this attribute
                const int NUM_BYTES_ATTRIBUTE_TYPE = 2;

                uint16_t attributeLength = 0;
                memcpy(&attributeLength, packet->getData() + attributeStartIndex + NUM_BYTES_ATTRIBUTE_TYPE,
                       sizeof(attributeLength));
                attributeLength = ntohs(attributeLength);

                attributeStartIndex += NUM_BYTES_MESSAGE_TYPE_AND_LENGTH + attributeLength;
            }
        }
    }

    return false;
}

void LimitedNodeList::startSTUNPublicSocketUpdate() {
    assert(!_initialSTUNTimer);

    if (!_initialSTUNTimer) {
        // if we don't know the STUN IP yet we need to have ourselves be called once it is known
        if (_stunSockAddr.getAddress().isNull()) {
            connect(&_stunSockAddr, &HifiSockAddr::lookupCompleted, this, &LimitedNodeList::startSTUNPublicSocketUpdate);

            // in case we just completely fail to lookup the stun socket - add a 10s timeout that will trigger the fail case
            const quint64 STUN_DNS_LOOKUP_TIMEOUT_MSECS = 10 * 1000;

            QTimer* stunLookupFailTimer = new QTimer(this);
            connect(stunLookupFailTimer, &QTimer::timeout, this, &LimitedNodeList::possiblyTimeoutSTUNAddressLookup);
            stunLookupFailTimer->start(STUN_DNS_LOOKUP_TIMEOUT_MSECS);

        } else {
            // setup our initial STUN timer here so we can quickly find out our public IP address
            _initialSTUNTimer = new QTimer(this);

            connect(_initialSTUNTimer.data(), &QTimer::timeout, this, &LimitedNodeList::sendSTUNRequest);

            const int STUN_INITIAL_UPDATE_INTERVAL_MSECS = 250;
           _initialSTUNTimer->start(STUN_INITIAL_UPDATE_INTERVAL_MSECS);

           // send an initial STUN request right away
           sendSTUNRequest();
        }
    }
}

void LimitedNodeList::possiblyTimeoutSTUNAddressLookup() {
    if (_stunSockAddr.getAddress().isNull()) {
        // our stun address is still NULL, but we've been waiting for long enough - time to force a fail
        stopInitialSTUNUpdate(false);
    }
}

void LimitedNodeList::stopInitialSTUNUpdate(bool success) {
    _hasCompletedInitialSTUN = true;

    if (!success) {
        // if we're here this was the last failed STUN request
        // use our DS as our stun server
        qCDebug(networking, "Failed to lookup public address via STUN server at %s:%hu.",
                STUN_SERVER_HOSTNAME, STUN_SERVER_PORT);
        qCDebug(networking) << "LimitedNodeList public socket will be set with local port and null QHostAddress.";

        // reset the public address and port to a null address
        _publicSockAddr = HifiSockAddr(QHostAddress(), _nodeSocket.localPort());

        // we have changed the publicSockAddr, so emit our signal
        emit publicSockAddrChanged(_publicSockAddr);

        flagTimeForConnectionStep(ConnectionStep::SetPublicSocketFromSTUN);
    }

    // stop our initial fast timer
    if (_initialSTUNTimer) {
        _initialSTUNTimer->stop();
        _initialSTUNTimer->deleteLater();
    }

    // We now setup a timer here to fire every so often to check that our IP address has not changed.
    // Or, if we failed - if will check if we can eventually get a public socket
    const int STUN_IP_ADDRESS_CHECK_INTERVAL_MSECS = 30 * 1000;

    QTimer* stunOccasionalTimer = new QTimer(this);
    connect(stunOccasionalTimer, &QTimer::timeout, this, &LimitedNodeList::sendSTUNRequest);

    stunOccasionalTimer->start(STUN_IP_ADDRESS_CHECK_INTERVAL_MSECS);
}

void LimitedNodeList::updateLocalSockAddr() {
    HifiSockAddr newSockAddr(getLocalAddress(), _nodeSocket.localPort());
    if (newSockAddr != _localSockAddr) {

        if (_localSockAddr.isNull()) {
            qCDebug(networking) << "Local socket is" << newSockAddr;
        } else {
            qCDebug(networking) << "Local socket has changed from" << _localSockAddr << "to" << newSockAddr;
        }

        _localSockAddr = newSockAddr;

        emit localSockAddrChanged(_localSockAddr);
    }
}

void LimitedNodeList::sendHeartbeatToIceServer(const HifiSockAddr& iceServerSockAddr) {
    sendPacketToIceServer(PacketType::ICEServerHeartbeat, iceServerSockAddr, _sessionUUID);
}

void LimitedNodeList::sendPeerQueryToIceServer(const HifiSockAddr& iceServerSockAddr, const QUuid& clientID,
                                               const QUuid& peerID) {
    sendPacketToIceServer(PacketType::ICEServerQuery, iceServerSockAddr, clientID, peerID);
}

void LimitedNodeList::sendPacketToIceServer(PacketType::Value packetType, const HifiSockAddr& iceServerSockAddr,
                                            const QUuid& clientID, const QUuid& peerID) {
    auto icePacket = NLPacket::create(packetType);

    QDataStream iceDataStream(icePacket.get());
    iceDataStream << clientID << _publicSockAddr << _localSockAddr;

    if (packetType == PacketType::ICEServerQuery) {
        assert(!peerID.isNull());

        iceDataStream << peerID;

        qCDebug(networking) << "Sending packet to ICE server to request connection info for peer with ID"
            << uuidStringWithoutCurlyBraces(peerID);
    }

    sendPacket(std::move(icePacket), iceServerSockAddr);
}

void LimitedNodeList::putLocalPortIntoSharedMemory(const QString key, QObject* parent, quint16 localPort) {
    // save our local port to shared memory so that assignment client children know how to talk to this parent
    QSharedMemory* sharedPortMem = new QSharedMemory(key, parent);

    // attempt to create the shared memory segment
    if (sharedPortMem->create(sizeof(localPort)) || sharedPortMem->attach()) {
        sharedPortMem->lock();
        memcpy(sharedPortMem->data(), &localPort, sizeof(localPort));
        sharedPortMem->unlock();

        qCDebug(networking) << "Wrote local listening port" << localPort << "to shared memory at key" << key;
    } else {
        qWarning() << "Failed to create and attach to shared memory to share local port with assignment-client children.";
    }
}


bool LimitedNodeList::getLocalServerPortFromSharedMemory(const QString key, quint16& localPort) {
    QSharedMemory sharedMem(key);
    if (!sharedMem.attach(QSharedMemory::ReadOnly)) {
        qWarning() << "Could not attach to shared memory at key" << key;
        return false;
    } else {
        sharedMem.lock();
        memcpy(&localPort, sharedMem.data(), sizeof(localPort));
        sharedMem.unlock();
        return true;
    }
}

void LimitedNodeList::flagTimeForConnectionStep(ConnectionStep connectionStep) {
    QMetaObject::invokeMethod(this, "flagTimeForConnectionStep",
                              Q_ARG(ConnectionStep, connectionStep),
                              Q_ARG(quint64, usecTimestampNow()));
}

void LimitedNodeList::flagTimeForConnectionStep(ConnectionStep connectionStep, quint64 timestamp) {

    if (connectionStep == ConnectionStep::LookupAddress) {
        QWriteLocker writeLock(&_connectionTimeLock);

        // we clear the current times if the user just fired off a lookup
        _lastConnectionTimes.clear();
        _areConnectionTimesComplete = false;

        _lastConnectionTimes[timestamp] = connectionStep;
    } else if (!_areConnectionTimesComplete) {
        QWriteLocker writeLock(&_connectionTimeLock);


        // anything > than sending the first DS check should not come before the DS check in, so we drop those
        // this handles the case where you lookup an address and get packets in the existing domain before changing domains
        if (connectionStep > LimitedNodeList::ConnectionStep::SendDSCheckIn
            && (_lastConnectionTimes.key(ConnectionStep::SendDSCheckIn) == 0
                || timestamp <= _lastConnectionTimes.key(ConnectionStep::SendDSCheckIn))) {
            return;
        }

        // if there is no time for existing step add a timestamp on the first call for each ConnectionStep
        _lastConnectionTimes[timestamp] = connectionStep;

        // if this is a received audio packet we consider our connection times complete
        if (connectionStep == ConnectionStep::ReceiveFirstAudioPacket) {
            _areConnectionTimesComplete = true;
        }
    }
}<|MERGE_RESOLUTION|>--- conflicted
+++ resolved
@@ -208,7 +208,6 @@
     return false;
 }
 
-<<<<<<< HEAD
 qint64 LimitedNodeList::readDatagram(QByteArray& incomingPacket, QHostAddress* address = 0, quint16* port = 0) {
     qint64 result = getNodeSocket().readDatagram(incomingPacket.data(), incomingPacket.size(), address, port);
 
@@ -227,8 +226,6 @@
     return writeDatagram({packet.getData(), static_cast<int>(packet.getSizeWithHeader())}, destinationSockAddr);
 }
 
-=======
->>>>>>> c6ffda12
 qint64 LimitedNodeList::writeDatagram(const QByteArray& datagram, const HifiSockAddr& destinationSockAddr) {
     // XXX can BandwidthRecorder be used for this?
     // stat collection for packets
