//
//  PacketHeaders.cpp
//  libraries/networking/src
//
//  Created by Stephen Birarda on 6/28/13.
//  Copyright 2013 High Fidelity, Inc.
//
//  Distributed under the Apache License, Version 2.0.
//  See the accompanying file LICENSE or http://www.apache.org/licenses/LICENSE-2.0.html
//

#include <math.h>

#include <QtCore/QDebug>

#include "NodeList.h"

#include "PacketHeaders.h"

int arithmeticCodingValueFromBuffer(const char* checkValue) {
    if (((uchar) *checkValue) < 255) {
        return *checkValue;
    } else {
        return 255 + arithmeticCodingValueFromBuffer(checkValue + 1);
    }
}

int numBytesArithmeticCodingFromBuffer(const char* checkValue) {
    if (((uchar) *checkValue) < 255) {
        return 1;
    } else {
        return 1 + numBytesArithmeticCodingFromBuffer(checkValue + 1);
    }
}

int packArithmeticallyCodedValue(int value, char* destination) {
    if (value < 255) {
        // less than 255, just pack our value
        destination[0] = (uchar) value;
        return 1;
    } else {
        // pack 255 and then recursively pack on
        ((unsigned char*)destination)[0] = 255;
        return 1 + packArithmeticallyCodedValue(value - 255, destination + 1);
    }
}

PacketVersion versionForPacketType(PacketType type) {
    switch (type) {
        case PacketTypeMicrophoneAudioNoEcho:
        case PacketTypeMicrophoneAudioWithEcho:
            return 2;
        case PacketTypeSilentAudioFrame:
            return 4;
        case PacketTypeMixedAudio:
            return 1;
        case PacketTypeInjectAudio:
            return 1;
        case PacketTypeAvatarData:
            return 3;
        case PacketTypeAvatarIdentity:
            return 1;
        case PacketTypeEnvironmentData:
            return 2;
        case PacketTypeDomainList:
        case PacketTypeDomainListRequest:
            return 3;
        case PacketTypeCreateAssignment:
        case PacketTypeRequestAssignment:
            return 2;
        case PacketTypeOctreeStats:
            return 1;
        case PacketTypeEntityAddOrEdit:
        case PacketTypeEntityData:
            return VERSION_ENTITIES_HAVE_USER_DATA;
        case PacketTypeEntityErase:
            return 2;
        case PacketTypeAudioStreamStats:
            return 1;
        case PacketTypeMetavoxelData:
<<<<<<< HEAD
            return 11;
        case PacketTypeVoxelData:
            return VERSION_VOXELS_HAS_FILE_BREAKS;
=======
            return 10;
>>>>>>> 0ac8f79d
        default:
            return 0;
    }
}

#define PACKET_TYPE_NAME_LOOKUP(x) case x:  return QString(#x);

QString nameForPacketType(PacketType type) {
    switch (type) {
        PACKET_TYPE_NAME_LOOKUP(PacketTypeUnknown);
        PACKET_TYPE_NAME_LOOKUP(PacketTypeStunResponse);
        PACKET_TYPE_NAME_LOOKUP(PacketTypeDomainList);
        PACKET_TYPE_NAME_LOOKUP(PacketTypePing);
        PACKET_TYPE_NAME_LOOKUP(PacketTypePingReply);
        PACKET_TYPE_NAME_LOOKUP(PacketTypeKillAvatar);
        PACKET_TYPE_NAME_LOOKUP(PacketTypeAvatarData);
        PACKET_TYPE_NAME_LOOKUP(PacketTypeInjectAudio);
        PACKET_TYPE_NAME_LOOKUP(PacketTypeMixedAudio);
        PACKET_TYPE_NAME_LOOKUP(PacketTypeMicrophoneAudioNoEcho);
        PACKET_TYPE_NAME_LOOKUP(PacketTypeMicrophoneAudioWithEcho);
        PACKET_TYPE_NAME_LOOKUP(PacketTypeBulkAvatarData);
        PACKET_TYPE_NAME_LOOKUP(PacketTypeSilentAudioFrame);
        PACKET_TYPE_NAME_LOOKUP(PacketTypeEnvironmentData);
        PACKET_TYPE_NAME_LOOKUP(PacketTypeDomainListRequest);
        PACKET_TYPE_NAME_LOOKUP(PacketTypeRequestAssignment);
        PACKET_TYPE_NAME_LOOKUP(PacketTypeCreateAssignment);
        PACKET_TYPE_NAME_LOOKUP(PacketTypeDomainConnectionDenied);
        PACKET_TYPE_NAME_LOOKUP(PacketTypeMuteEnvironment);
        PACKET_TYPE_NAME_LOOKUP(PacketTypeAudioStreamStats);
        PACKET_TYPE_NAME_LOOKUP(PacketTypeDataServerConfirm);
        PACKET_TYPE_NAME_LOOKUP(PacketTypeOctreeStats);
        PACKET_TYPE_NAME_LOOKUP(PacketTypeJurisdiction);
        PACKET_TYPE_NAME_LOOKUP(PacketTypeJurisdictionRequest);
        PACKET_TYPE_NAME_LOOKUP(PacketTypeMetavoxelData);
        PACKET_TYPE_NAME_LOOKUP(PacketTypeAvatarIdentity);
        PACKET_TYPE_NAME_LOOKUP(PacketTypeAvatarBillboard);
        PACKET_TYPE_NAME_LOOKUP(PacketTypeDomainConnectRequest);
        PACKET_TYPE_NAME_LOOKUP(PacketTypeDomainServerRequireDTLS);
        PACKET_TYPE_NAME_LOOKUP(PacketTypeNodeJsonStats);
        PACKET_TYPE_NAME_LOOKUP(PacketTypeEntityQuery);
        PACKET_TYPE_NAME_LOOKUP(PacketTypeEntityData);
        PACKET_TYPE_NAME_LOOKUP(PacketTypeEntityAddOrEdit);
        PACKET_TYPE_NAME_LOOKUP(PacketTypeEntityErase);
        PACKET_TYPE_NAME_LOOKUP(PacketTypeEntityAddResponse);
        PACKET_TYPE_NAME_LOOKUP(PacketTypeOctreeDataNack);
        PACKET_TYPE_NAME_LOOKUP(PacketTypeAudioEnvironment);
        PACKET_TYPE_NAME_LOOKUP(PacketTypeEntityEditNack);
        PACKET_TYPE_NAME_LOOKUP(PacketTypeSignedTransactionPayment);
        PACKET_TYPE_NAME_LOOKUP(PacketTypeIceServerHeartbeat);
        PACKET_TYPE_NAME_LOOKUP(PacketTypeIceServerHeartbeatResponse);
        PACKET_TYPE_NAME_LOOKUP(PacketTypeUnverifiedPing);
        PACKET_TYPE_NAME_LOOKUP(PacketTypeUnverifiedPingReply);
        default:
            return QString("Type: ") + QString::number((int)type);
    }
    return QString("unexpected");
}



QByteArray byteArrayWithPopulatedHeader(PacketType type, const QUuid& connectionUUID) {
    QByteArray freshByteArray(MAX_PACKET_HEADER_BYTES, 0);
    freshByteArray.resize(populatePacketHeader(freshByteArray, type, connectionUUID));
    return freshByteArray;
}

int populatePacketHeader(QByteArray& packet, PacketType type, const QUuid& connectionUUID) {
    if (packet.size() < numBytesForPacketHeaderGivenPacketType(type)) {
        packet.resize(numBytesForPacketHeaderGivenPacketType(type));
    }
    
    return populatePacketHeader(packet.data(), type, connectionUUID);
}

int populatePacketHeader(char* packet, PacketType type, const QUuid& connectionUUID) {
    int numTypeBytes = packArithmeticallyCodedValue(type, packet);
    packet[numTypeBytes] = versionForPacketType(type);
    
    char* position = packet + numTypeBytes + sizeof(PacketVersion);
    
    QUuid packUUID = connectionUUID.isNull() ? LimitedNodeList::getInstance()->getSessionUUID() : connectionUUID;
    
    QByteArray rfcUUID = packUUID.toRfc4122();
    memcpy(position, rfcUUID.constData(), NUM_BYTES_RFC4122_UUID);
    position += NUM_BYTES_RFC4122_UUID;
    
    if (!NON_VERIFIED_PACKETS.contains(type)) {
        // pack 16 bytes of zeros where the md5 hash will be placed once data is packed
        memset(position, 0, NUM_BYTES_MD5_HASH);
        position += NUM_BYTES_MD5_HASH;
    }
    
    // return the number of bytes written for pointer pushing
    return position - packet;
}

int numBytesForPacketHeader(const QByteArray& packet) {
    // returns the number of bytes used for the type, version, and UUID
    return numBytesArithmeticCodingFromBuffer(packet.data())
    + numHashBytesInPacketHeaderGivenPacketType(packetTypeForPacket(packet))
    + NUM_STATIC_HEADER_BYTES;
}

int numBytesForPacketHeader(const char* packet) {
    // returns the number of bytes used for the type, version, and UUID
    return numBytesArithmeticCodingFromBuffer(packet)
    + numHashBytesInPacketHeaderGivenPacketType(packetTypeForPacket(packet))
    + NUM_STATIC_HEADER_BYTES;
}

int numBytesForPacketHeaderGivenPacketType(PacketType type) {
    return (int) ceilf((float)type / 255)
    + numHashBytesInPacketHeaderGivenPacketType(type)
    + NUM_STATIC_HEADER_BYTES;
}

int numHashBytesInPacketHeaderGivenPacketType(PacketType type) {
    return (NON_VERIFIED_PACKETS.contains(type) ? 0 : NUM_BYTES_MD5_HASH);
}

QUuid uuidFromPacketHeader(const QByteArray& packet) {
    return QUuid::fromRfc4122(packet.mid(numBytesArithmeticCodingFromBuffer(packet.data()) + sizeof(PacketVersion),
                                         NUM_BYTES_RFC4122_UUID));
}

QByteArray hashFromPacketHeader(const QByteArray& packet) {
    return packet.mid(numBytesForPacketHeader(packet) - NUM_BYTES_MD5_HASH, NUM_BYTES_MD5_HASH);
}

QByteArray hashForPacketAndConnectionUUID(const QByteArray& packet, const QUuid& connectionUUID) {
    return QCryptographicHash::hash(packet.mid(numBytesForPacketHeader(packet)) + connectionUUID.toRfc4122(),
                                    QCryptographicHash::Md5);
}

void replaceHashInPacketGivenConnectionUUID(QByteArray& packet, const QUuid& connectionUUID) {
    packet.replace(numBytesForPacketHeader(packet) - NUM_BYTES_MD5_HASH, NUM_BYTES_MD5_HASH,
                   hashForPacketAndConnectionUUID(packet, connectionUUID));
}

PacketType packetTypeForPacket(const QByteArray& packet) {
    return (PacketType) arithmeticCodingValueFromBuffer(packet.data());
}

PacketType packetTypeForPacket(const char* packet) {
    return (PacketType) arithmeticCodingValueFromBuffer(packet);
}<|MERGE_RESOLUTION|>--- conflicted
+++ resolved
@@ -78,13 +78,7 @@
         case PacketTypeAudioStreamStats:
             return 1;
         case PacketTypeMetavoxelData:
-<<<<<<< HEAD
             return 11;
-        case PacketTypeVoxelData:
-            return VERSION_VOXELS_HAS_FILE_BREAKS;
-=======
-            return 10;
->>>>>>> 0ac8f79d
         default:
             return 0;
     }
