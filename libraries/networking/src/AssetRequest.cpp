--- conflicted
+++ resolved
@@ -49,12 +49,8 @@
                 ++_numPendingRequests;
                 auto start = i * CHUNK_SIZE;
                 auto end = std::min((i + 1) * CHUNK_SIZE, info.size);
-<<<<<<< HEAD
                 
-                assetClient->getAsset(_hash, start, end, [this, start, end](bool success, QByteArray data) {
-=======
                 assetClient->getAsset(_hash, _extension, start, end, [this, start, end](bool success, QByteArray data) {
->>>>>>> a49a1eb0
                     Q_ASSERT(data.size() == (end - start));
 
                     if (success) {
