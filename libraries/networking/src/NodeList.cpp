//
//  NodeList.cpp
//  libraries/networking/src
//
//  Created by Stephen Birarda on 2/15/13.
//  Copyright 2013 High Fidelity, Inc.
//
//  Distributed under the Apache License, Version 2.0.
//  See the accompanying file LICENSE or http://www.apache.org/licenses/LICENSE-2.0.html
//

#include <QtCore/QDataStream>
#include <QtCore/QDebug>
#include <QtCore/QJsonDocument>
#include <QtCore/QUrl>
#include <QtNetwork/QHostInfo>

#include <LogHandler.h>

#include "AccountManager.h"
#include "AddressManager.h"
#include "Assignment.h"
#include "HifiSockAddr.h"
#include "NodeList.h"
#include "PacketHeaders.h"
#include "SharedUtil.h"
#include "UUID.h"

NodeList::NodeList(char newOwnerType, unsigned short socketListenPort, unsigned short dtlsListenPort) :
    LimitedNodeList(socketListenPort, dtlsListenPort),
    _ownerType(newOwnerType),
    _nodeTypesOfInterest(),
    _domainHandler(this),
    _numNoReplyDomainCheckIns(0),
    _assignmentServerSocket(),
    _hasCompletedInitialSTUNFailure(false),
    _stunRequestsSinceSuccess(0)
{
<<<<<<< HEAD
    static bool firstCall = true;
    if (firstCall) {
        NodeType::init();
        // register the SharedNodePointer meta-type for signals/slots
        qRegisterMetaType<SharedNodePointer>();
        firstCall = false;
    }
    
    AddressManager& addressManager = AddressManager::getInstance();
=======
    AddressManager::SharedPointer addressManager = DependencyManager::get<AddressManager>();
>>>>>>> 1b1fd2bc
    
    // handle domain change signals from AddressManager
    connect(addressManager.data(), &AddressManager::possibleDomainChangeRequired,
            &_domainHandler, &DomainHandler::setHostnameAndPort);
    
    connect(addressManager.data(), &AddressManager::possibleDomainChangeRequiredViaICEForID,
            &_domainHandler, &DomainHandler::setIceServerHostnameAndID);
    
    // clear our NodeList when the domain changes
    connect(&_domainHandler, &DomainHandler::disconnectedFromDomain, this, &NodeList::reset);
    
    // handle ICE signal from DS so connection is attempted immediately
    connect(&_domainHandler, &DomainHandler::requestICEConnectionAttempt, this, &NodeList::handleICEConnectionToDomainServer);
    
    // clear our NodeList when logout is requested
    connect(&AccountManager::getInstance(), &AccountManager::logoutComplete , this, &NodeList::reset);
}

qint64 NodeList::sendStatsToDomainServer(const QJsonObject& statsObject) {
    QByteArray statsPacket = byteArrayWithPopulatedHeader(PacketTypeNodeJsonStats);
    QDataStream statsPacketStream(&statsPacket, QIODevice::Append);
    
    statsPacketStream << statsObject.toVariantMap();
    
    return writeUnverifiedDatagram(statsPacket, _domainHandler.getSockAddr());
}

void NodeList::timePingReply(const QByteArray& packet, const SharedNodePointer& sendingNode) {
    QDataStream packetStream(packet);
    packetStream.skipRawData(numBytesForPacketHeader(packet));
    
    quint8 pingType;
    quint64 ourOriginalTime, othersReplyTime;
    
    packetStream >> pingType >> ourOriginalTime >> othersReplyTime;
    
    quint64 now = usecTimestampNow();
    int pingTime = now - ourOriginalTime;
    int oneWayFlightTime = pingTime / 2; // half of the ping is our one way flight
    
    // The other node's expected time should be our original time plus the one way flight time
    // anything other than that is clock skew
    quint64 othersExprectedReply = ourOriginalTime + oneWayFlightTime;
    int clockSkew = othersReplyTime - othersExprectedReply;
    
    sendingNode->setPingMs(pingTime / 1000);
    sendingNode->updateClockSkewUsec(clockSkew);

    const bool wantDebug = false;
    
    if (wantDebug) {
        qDebug() << "PING_REPLY from node " << *sendingNode << "\n" <<
        "                     now: " << now << "\n" <<
        "                 ourTime: " << ourOriginalTime << "\n" <<
        "                pingTime: " << pingTime << "\n" <<
        "        oneWayFlightTime: " << oneWayFlightTime << "\n" <<
        "         othersReplyTime: " << othersReplyTime << "\n" <<
        "    othersExprectedReply: " << othersExprectedReply << "\n" <<
        "               clockSkew: " << clockSkew  << "\n" <<
        "       average clockSkew: " << sendingNode->getClockSkewUsec();
    }
}

void NodeList::processNodeData(const HifiSockAddr& senderSockAddr, const QByteArray& packet) {
    switch (packetTypeForPacket(packet)) {
        case PacketTypeDomainList: {
            processDomainServerList(packet);
            break;
        }
        case PacketTypeDomainServerRequireDTLS: {
            _domainHandler.parseDTLSRequirementPacket(packet);
            break;
        }
        case PacketTypeIceServerHeartbeatResponse: {
            _domainHandler.processICEResponsePacket(packet);
            break;
        }
        case PacketTypePing: {
            // send back a reply
            SharedNodePointer matchingNode = sendingNodeForPacket(packet);
            if (matchingNode) {
                matchingNode->setLastHeardMicrostamp(usecTimestampNow());
                QByteArray replyPacket = constructPingReplyPacket(packet);
                writeDatagram(replyPacket, matchingNode, senderSockAddr);
                
                // If we don't have a symmetric socket for this node and this socket doesn't match
                // what we have for public and local then set it as the symmetric.
                // This allows a server on a reachable port to communicate with nodes on symmetric NATs
                if (matchingNode->getSymmetricSocket().isNull()) {
                    if (senderSockAddr != matchingNode->getLocalSocket() && senderSockAddr != matchingNode->getPublicSocket()) {
                        matchingNode->setSymmetricSocket(senderSockAddr);
                    }
                }
            }
            
            break;
        }
        case PacketTypePingReply: {
            SharedNodePointer sendingNode = sendingNodeForPacket(packet);
            
            if (sendingNode) {
                sendingNode->setLastHeardMicrostamp(usecTimestampNow());
                
                // activate the appropriate socket for this node, if not yet updated
                activateSocketFromNodeCommunication(packet, sendingNode);
                
                // set the ping time for this node for stat collection
                timePingReply(packet, sendingNode);
            }
            
            break;
        }
        case PacketTypeUnverifiedPing: {
            // send back a reply
            QByteArray replyPacket = constructPingReplyPacket(packet, _domainHandler.getICEClientID());
            writeUnverifiedDatagram(replyPacket, senderSockAddr);
            break;
        }
        case PacketTypeUnverifiedPingReply: {
            qDebug() << "Received reply from domain-server on" << senderSockAddr;
            
            // for now we're unsafely assuming this came back from the domain
            if (senderSockAddr == _domainHandler.getICEPeer().getLocalSocket()) {
                qDebug() << "Connecting to domain using local socket";
                _domainHandler.activateICELocalSocket();
            } else if (senderSockAddr == _domainHandler.getICEPeer().getPublicSocket()) {
                qDebug() << "Conecting to domain using public socket";
                _domainHandler.activateICEPublicSocket();
            } else {
                qDebug() << "Reply does not match either local or public socket for domain. Will not connect.";
            }
        }
        case PacketTypeStunResponse: {
            // a STUN packet begins with 00, we've checked the second zero with packetVersionMatch
            // pass it along so it can be processed into our public address and port
            processSTUNResponse(packet);
            break;
        }
        default:
            LimitedNodeList::processNodeData(senderSockAddr, packet);
            break;
    }
}

void NodeList::reset() {
    LimitedNodeList::reset();
    
    _numNoReplyDomainCheckIns = 0;

    // refresh the owner UUID to the NULL UUID
    setSessionUUID(QUuid());
    
    if (sender() != &_domainHandler) {
        // clear the domain connection information, unless they're the ones that asked us to reset
        _domainHandler.softReset();
    }
    
    // if we setup the DTLS socket, also disconnect from the DTLS socket readyRead() so it can handle handshaking
    if (_dtlsSocket) {
        disconnect(_dtlsSocket, 0, this, 0);
    }
}

void NodeList::addNodeTypeToInterestSet(NodeType_t nodeTypeToAdd) {
    _nodeTypesOfInterest << nodeTypeToAdd;
}

void NodeList::addSetOfNodeTypesToNodeInterestSet(const NodeSet& setOfNodeTypes) {
    _nodeTypesOfInterest.unite(setOfNodeTypes);
}


const unsigned int NUM_STUN_REQUESTS_BEFORE_FALLBACK = 5;

void NodeList::sendSTUNRequest() {

    if (!_hasCompletedInitialSTUNFailure) {
        qDebug() << "Sending intial stun request to" << STUN_SERVER_HOSTNAME;
    }
    
    LimitedNodeList::sendSTUNRequest();

    _stunRequestsSinceSuccess++;

    if (_stunRequestsSinceSuccess >= NUM_STUN_REQUESTS_BEFORE_FALLBACK) {
        if (!_hasCompletedInitialSTUNFailure) {
            // if we're here this was the last failed STUN request
            // use our DS as our stun server
            qDebug("Failed to lookup public address via STUN server at %s:%hu. Using DS for STUN.",
                   STUN_SERVER_HOSTNAME, STUN_SERVER_PORT);

            _hasCompletedInitialSTUNFailure = true;
        }

        // reset the public address and port
        // use 0 so the DS knows to act as out STUN server
        _publicSockAddr = HifiSockAddr(QHostAddress(), _nodeSocket.localPort());
    }
}

bool NodeList::processSTUNResponse(const QByteArray& packet) {
    if (LimitedNodeList::processSTUNResponse(packet)) {
        // reset the number of failed STUN requests since last success
        _stunRequestsSinceSuccess = 0;
        
        _hasCompletedInitialSTUNFailure = true;
        
        return true;
    } else {
        return false;
    }
}

void NodeList::sendDomainServerCheckIn() {
    if (_publicSockAddr.isNull() && !_hasCompletedInitialSTUNFailure) {
        // we don't know our public socket and we need to send it to the domain server
        // send a STUN request to figure it out
        sendSTUNRequest();
    } else if (_domainHandler.getIP().isNull() && _domainHandler.requiresICE()) {
        handleICEConnectionToDomainServer();
    } else if (!_domainHandler.getIP().isNull()) {
        
        bool isUsingDTLS = false;
        
        PacketType domainPacketType = !_domainHandler.isConnected()
            ? PacketTypeDomainConnectRequest : PacketTypeDomainListRequest;
        
        if (!_domainHandler.isConnected()) {
            qDebug() << "Sending connect request to domain-server at" << _domainHandler.getHostname();
        }
        
        // construct the DS check in packet
        QUuid packetUUID = _sessionUUID;
        
        if (domainPacketType == PacketTypeDomainConnectRequest) {
            if (!_domainHandler.getAssignmentUUID().isNull()) {
                // this is a connect request and we're an assigned node
                // so set our packetUUID as the assignment UUID
                packetUUID = _domainHandler.getAssignmentUUID();
            } else if (_domainHandler.requiresICE()) {
                // this is a connect request and we're an interface client
                // that used ice to discover the DS
                // so send our ICE client UUID with the connect request
                packetUUID = _domainHandler.getICEClientID();
            }
        }
        
        QByteArray domainServerPacket = byteArrayWithPopulatedHeader(domainPacketType, packetUUID);
        QDataStream packetStream(&domainServerPacket, QIODevice::Append);
        
        // pack our data to send to the domain-server
        packetStream << _ownerType << _publicSockAddr << _localSockAddr << _nodeTypesOfInterest.toList();
        
        
        // if this is a connect request, and we can present a username signature, send it along
        if (!_domainHandler.isConnected()) {
            DataServerAccountInfo& accountInfo = AccountManager::getInstance().getAccountInfo();
            packetStream << accountInfo.getUsername();
            
            const QByteArray& usernameSignature = AccountManager::getInstance().getAccountInfo().getUsernameSignature();
            
            if (!usernameSignature.isEmpty()) {
                qDebug() << "Including username signature in domain connect request.";
                packetStream << usernameSignature;
            }
        }
        
        if (!isUsingDTLS) {
            writeDatagram(domainServerPacket, _domainHandler.getSockAddr(), QUuid());
        }
        
        const int NUM_DOMAIN_SERVER_CHECKINS_PER_STUN_REQUEST = 5;
        static unsigned int numDomainCheckins = 0;
        
        // send a STUN request every Nth domain server check in so we update our public socket, if required
        if (numDomainCheckins++ % NUM_DOMAIN_SERVER_CHECKINS_PER_STUN_REQUEST == 0) {
            sendSTUNRequest();
        }
        
        if (_numNoReplyDomainCheckIns >= MAX_SILENT_DOMAIN_SERVER_CHECK_INS) {
            // we haven't heard back from DS in MAX_SILENT_DOMAIN_SERVER_CHECK_INS
            // so emit our signal that says that
            emit limitOfSilentDomainCheckInsReached();
        }
        
        // increment the count of un-replied check-ins
        _numNoReplyDomainCheckIns++;
    }
}

void NodeList::handleICEConnectionToDomainServer() {
    if (_domainHandler.getICEPeer().isNull()
        || _domainHandler.getICEPeer().getConnectionAttempts() >= MAX_ICE_CONNECTION_ATTEMPTS) {
        
        _domainHandler.getICEPeer().resetConnectionAttemps();
        
        LimitedNodeList::sendHeartbeatToIceServer(_domainHandler.getICEServerSockAddr(),
                                                  _domainHandler.getICEClientID(),
                                                  _domainHandler.getICEDomainID());
    } else {
        qDebug() << "Sending ping packets to establish connectivity with domain-server with ID"
            << uuidStringWithoutCurlyBraces(_domainHandler.getICEDomainID());
        
        // send the ping packet to the local and public sockets for this nodfe
        QByteArray localPingPacket = constructPingPacket(PingType::Local, false, _domainHandler.getICEClientID());
        writeUnverifiedDatagram(localPingPacket, _domainHandler.getICEPeer().getLocalSocket());
        
        QByteArray publicPingPacket = constructPingPacket(PingType::Public, false, _domainHandler.getICEClientID());
        writeUnverifiedDatagram(publicPingPacket, _domainHandler.getICEPeer().getPublicSocket());
        
        _domainHandler.getICEPeer().incrementConnectionAttempts();
    }
}

int NodeList::processDomainServerList(const QByteArray& packet) {
    // this is a packet from the domain server, reset the count of un-replied check-ins
    _numNoReplyDomainCheckIns = 0;
    
    // if this was the first domain-server list from this domain, we've now connected
    if (!_domainHandler.isConnected()) {
        _domainHandler.setUUID(uuidFromPacketHeader(packet));
        _domainHandler.setIsConnected(true);
    }

    int readNodes = 0;
    
    // setup variables to read into from QDataStream
    qint8 nodeType;
    
    QUuid nodeUUID, connectionUUID;

    HifiSockAddr nodePublicSocket;
    HifiSockAddr nodeLocalSocket;
    
    QDataStream packetStream(packet);
    packetStream.skipRawData(numBytesForPacketHeader(packet));
    
    // pull our owner UUID from the packet, it's always the first thing
    QUuid newUUID;
    packetStream >> newUUID;
    setSessionUUID(newUUID);
    
    // pull each node in the packet
    while(packetStream.device()->pos() < packet.size()) {
        packetStream >> nodeType >> nodeUUID >> nodePublicSocket >> nodeLocalSocket;

        // if the public socket address is 0 then it's reachable at the same IP
        // as the domain server
        if (nodePublicSocket.getAddress().isNull()) {
            nodePublicSocket.setAddress(_domainHandler.getIP());
        }

        SharedNodePointer node = addOrUpdateNode(nodeUUID, nodeType, nodePublicSocket, nodeLocalSocket);
        
        packetStream >> connectionUUID;
        node->setConnectionSecret(connectionUUID);
    }
    
    // ping inactive nodes in conjunction with receipt of list from domain-server
    // this makes it happen every second and also pings any newly added nodes
    pingInactiveNodes();

    return readNodes;
}

void NodeList::sendAssignment(Assignment& assignment) {
    
    PacketType assignmentPacketType = assignment.getCommand() == Assignment::CreateCommand
        ? PacketTypeCreateAssignment
        : PacketTypeRequestAssignment;
    
    QByteArray packet = byteArrayWithPopulatedHeader(assignmentPacketType);
    QDataStream packetStream(&packet, QIODevice::Append);
    
    packetStream << assignment;

    _nodeSocket.writeDatagram(packet, _assignmentServerSocket.getAddress(), _assignmentServerSocket.getPort());
}

void NodeList::pingPunchForInactiveNode(const SharedNodePointer& node) {
    
    // send the ping packet to the local and public sockets for this node
    QByteArray localPingPacket = constructPingPacket(PingType::Local);
    writeDatagram(localPingPacket, node, node->getLocalSocket());
    
    QByteArray publicPingPacket = constructPingPacket(PingType::Public);
    writeDatagram(publicPingPacket, node, node->getPublicSocket());
    
    if (!node->getSymmetricSocket().isNull()) {
        QByteArray symmetricPingPacket = constructPingPacket(PingType::Symmetric);
        writeDatagram(symmetricPingPacket, node, node->getSymmetricSocket());
    }
}

void NodeList::pingInactiveNodes() {
    eachNode([this](const SharedNodePointer& node){
        if (!node->getActiveSocket()) {
            // we don't have an active link to this node, ping it to set that up
            pingPunchForInactiveNode(node);
        }
    });
}

void NodeList::activateSocketFromNodeCommunication(const QByteArray& packet, const SharedNodePointer& sendingNode) {
    // deconstruct this ping packet to see if it is a public or local reply
    QDataStream packetStream(packet);
    packetStream.skipRawData(numBytesForPacketHeader(packet));
    
    quint8 pingType;
    packetStream >> pingType;
    
    // if this is a local or public ping then we can activate a socket
    // we do nothing with agnostic pings, those are simply for timing
    if (pingType == PingType::Local && sendingNode->getActiveSocket() != &sendingNode->getLocalSocket()) {
        sendingNode->activateLocalSocket();
    } else if (pingType == PingType::Public && !sendingNode->getActiveSocket()) {
        sendingNode->activatePublicSocket();
    } else if (pingType == PingType::Symmetric && !sendingNode->getActiveSocket()) {
        sendingNode->activateSymmetricSocket();
    }
}<|MERGE_RESOLUTION|>--- conflicted
+++ resolved
@@ -36,7 +36,6 @@
     _hasCompletedInitialSTUNFailure(false),
     _stunRequestsSinceSuccess(0)
 {
-<<<<<<< HEAD
     static bool firstCall = true;
     if (firstCall) {
         NodeType::init();
@@ -44,11 +43,7 @@
         qRegisterMetaType<SharedNodePointer>();
         firstCall = false;
     }
-    
-    AddressManager& addressManager = AddressManager::getInstance();
-=======
-    AddressManager::SharedPointer addressManager = DependencyManager::get<AddressManager>();
->>>>>>> 1b1fd2bc
+    auto addressManager = DependencyManager::get<AddressManager>();
     
     // handle domain change signals from AddressManager
     connect(addressManager.data(), &AddressManager::possibleDomainChangeRequired,
