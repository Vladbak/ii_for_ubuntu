--- conflicted
+++ resolved
@@ -100,12 +100,6 @@
     // a logout means we want to delete the DataServerAccountInfo we currently have for this URL, in-memory and in file
     _accountInfo = DataServerAccountInfo();
 
-<<<<<<< HEAD
-    emit balanceChanged(0);
-    connect(&_accountInfo, &DataServerAccountInfo::balanceChanged, this, &AccountManager::accountInfoBalanceChanged);
-    
-=======
->>>>>>> e92f1a8c
     // remove this account from the account settings file
     removeAccountFromFile();
         
@@ -225,10 +219,7 @@
     QNetworkAccessManager& networkAccessManager = NetworkAccessManager::getInstance();
     
     QNetworkRequest networkRequest;
-<<<<<<< HEAD
-    networkRequest.setHeader(QNetworkRequest::UserAgentHeader, HIGH_FIDELITY_USER_AGENT);
     networkRequest.setRawHeader("Accept", "application/json");
-=======
 
     networkRequest.setHeader(QNetworkRequest::UserAgentHeader, _userAgentGetter());
 
@@ -239,7 +230,6 @@
         networkRequest.setRawHeader(METAVERSE_SESSION_ID_HEADER.toLocal8Bit(),
                                     uuidStringWithoutCurlyBraces(_sessionID).toLocal8Bit());
     }
->>>>>>> e92f1a8c
 
     QUrl requestURL = _authURL;
     
@@ -573,13 +563,9 @@
     profileURL.setPath("/api/v1/user/profile");
     
     QNetworkRequest profileRequest(profileURL);
-<<<<<<< HEAD
-    profileRequest.setHeader(QNetworkRequest::UserAgentHeader, HIGH_FIDELITY_USER_AGENT);
+    profileRequest.setHeader(QNetworkRequest::UserAgentHeader, _userAgentGetter());
     profileRequest.setRawHeader("Accept", "application/json");
     profileRequest.setHeader(QNetworkRequest::ContentTypeHeader, "application/json");
-=======
-    profileRequest.setHeader(QNetworkRequest::UserAgentHeader, _userAgentGetter());
->>>>>>> e92f1a8c
     profileRequest.setRawHeader(ACCESS_TOKEN_AUTHORIZATION_HEADER, _accountInfo.getAccessToken().authorizationHeaderValue());
     QNetworkReply* profileReply = networkAccessManager.get(profileRequest);
     connect(profileReply, &QNetworkReply::finished, this, &AccountManager::requestProfileFinished);
