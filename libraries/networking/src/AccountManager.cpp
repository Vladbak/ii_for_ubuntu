//
//  AccountManager.cpp
//  libraries/networking/src
//
//  Created by Stephen Birarda on 2/18/2014.
//  Copyright 2014 High Fidelity, Inc.
//
//  Distributed under the Apache License, Version 2.0.
//  See the accompanying file LICENSE or http://www.apache.org/licenses/LICENSE-2.0.html
//

#include <memory>

#include <QtCore/QDataStream>
#include <QtCore/QDir>
#include <QtCore/QFile>
#include <QtCore/QJsonDocument>
#include <QtCore/QJsonObject>
#include <QtCore/QMap>
#include <QtCore/QStringList>
#include <QtCore/QStandardPaths>
#include <QtCore/QUrlQuery>
#include <QtNetwork/QHttpMultiPart>
#include <QtNetwork/QNetworkRequest>
#include <qthread.h>

#include <SettingHandle.h>

#include "NodeList.h"
#include "udt/PacketHeaders.h"
#include "RSAKeypairGenerator.h"
#include "SharedUtil.h"

#include "AccountManager.h"
#include "NetworkLogging.h"

const bool VERBOSE_HTTP_REQUEST_DEBUGGING = false;

AccountManager& AccountManager::getInstance(bool forceReset) {
    static std::unique_ptr<AccountManager> sharedInstance(new AccountManager());
    
    if (forceReset) {
        sharedInstance.reset(new AccountManager());
    }
    
    return *sharedInstance;
}

Q_DECLARE_METATYPE(OAuthAccessToken)
Q_DECLARE_METATYPE(DataServerAccountInfo)
Q_DECLARE_METATYPE(QNetworkAccessManager::Operation)
Q_DECLARE_METATYPE(JSONCallbackParameters)

const QString ACCOUNTS_GROUP = "accounts";

JSONCallbackParameters::JSONCallbackParameters(QObject* jsonCallbackReceiver, const QString& jsonCallbackMethod,
                                               QObject* errorCallbackReceiver, const QString& errorCallbackMethod,
                                               QObject* updateReceiver, const QString& updateSlot) :
    jsonCallbackReceiver(jsonCallbackReceiver),
    jsonCallbackMethod(jsonCallbackMethod),
    errorCallbackReceiver(errorCallbackReceiver),
    errorCallbackMethod(errorCallbackMethod),
    updateReciever(updateReceiver),
    updateSlot(updateSlot)
{
    
}

AccountManager::AccountManager() :
    _authURL(),
    _pendingCallbackMap()
{
    qRegisterMetaType<OAuthAccessToken>("OAuthAccessToken");
    qRegisterMetaTypeStreamOperators<OAuthAccessToken>("OAuthAccessToken");

    qRegisterMetaType<DataServerAccountInfo>("DataServerAccountInfo");
    qRegisterMetaTypeStreamOperators<DataServerAccountInfo>("DataServerAccountInfo");

    qRegisterMetaType<QNetworkAccessManager::Operation>("QNetworkAccessManager::Operation");
    qRegisterMetaType<JSONCallbackParameters>("JSONCallbackParameters");
    
    qRegisterMetaType<QHttpMultiPart*>("QHttpMultiPart*");

    connect(&_accountInfo, &DataServerAccountInfo::balanceChanged, this, &AccountManager::accountInfoBalanceChanged);
}

const QString DOUBLE_SLASH_SUBSTITUTE = "slashslash";

void AccountManager::logout() {
    // a logout means we want to delete the DataServerAccountInfo we currently have for this URL, in-memory and in file
    _accountInfo = DataServerAccountInfo();

    emit balanceChanged(0);
    connect(&_accountInfo, &DataServerAccountInfo::balanceChanged, this, &AccountManager::accountInfoBalanceChanged);

    // remove this account from the account settings file
    removeAccountFromFile();

    emit logoutComplete();
    // the username has changed to blank
    emit usernameChanged(QString());
}

void AccountManager::updateBalance() {
    if (hasValidAccessToken()) {
        // ask our auth endpoint for our balance
        JSONCallbackParameters callbackParameters;
        callbackParameters.jsonCallbackReceiver = &_accountInfo;
        callbackParameters.jsonCallbackMethod = "setBalanceFromJSON";

        sendRequest("/api/v1/wallets/mine", AccountManagerAuth::Required, QNetworkAccessManager::GetOperation, callbackParameters);
    }
}

void AccountManager::accountInfoBalanceChanged(qint64 newBalance) {
    emit balanceChanged(newBalance);
}

QString accountFileDir() {
    return QStandardPaths::writableLocation(QStandardPaths::AppDataLocation);
}

QString accountFilePath() {
    return accountFileDir() + "/AccountInfo.bin";
}

QVariantMap accountMapFromFile(bool& success) {
    QFile accountFile { accountFilePath() };

    if (accountFile.open(QIODevice::ReadOnly)) {
        // grab the current QVariantMap from the settings file
        QDataStream readStream(&accountFile);
        QVariantMap accountMap;

        readStream >> accountMap;

        // close the file now that we have read the data
        accountFile.close();

        success = true;

        return accountMap;
    } else {
        // failed to open file, return empty QVariantMap
        // there was only an error if the account file existed when we tried to load it
        success = !accountFile.exists();

        return QVariantMap();
    }
}

void AccountManager::setAuthURL(const QUrl& authURL) {
    if (_authURL != authURL) {
        _authURL = authURL;

        qCDebug(networking) << "AccountManager URL for authenticated requests has been changed to" << qPrintable(_authURL.toString());
        
        // check if there are existing access tokens to load from settings
        QFile accountsFile { accountFilePath() };
        bool loadedMap = false;
        auto accountsMap = accountMapFromFile(loadedMap);

        if (accountsFile.exists() && loadedMap) {
            // pull out the stored account info and store it in memory
            _accountInfo = accountsMap[_authURL.toString()].value<DataServerAccountInfo>();

            qCDebug(networking) << "Found metaverse API account information for" << qPrintable(_authURL.toString());
        } else {
            // we didn't have a file - see if we can migrate old settings and store them in the new file

            // check if there are existing access tokens to load from settings
            Settings settings;
            settings.beginGroup(ACCOUNTS_GROUP);

            foreach(const QString& key, settings.allKeys()) {
                // take a key copy to perform the double slash replacement
                QString keyCopy(key);
                QUrl keyURL(keyCopy.replace(DOUBLE_SLASH_SUBSTITUTE, "//"));

                if (keyURL == _authURL) {
                    // pull out the stored access token and store it in memory
                    _accountInfo = settings.value(key).value<DataServerAccountInfo>();

                    qCDebug(networking) << "Migrated an access token for" << qPrintable(keyURL.toString())
                        <<  "from previous settings file";
                }
            }

            if (_accountInfo.getAccessToken().token.isEmpty()) {
                qCWarning(networking) << "Unable to load account file. No existing account settings will be loaded.";
            } else {
                // persist the migrated settings to file
                persistAccountToFile();
            }
        }

        if (_isAgent && !_accountInfo.getAccessToken().token.isEmpty() && !_accountInfo.hasProfile()) {
            // we are missing profile information, request it now
            requestProfile();
        }

        // tell listeners that the auth endpoint has changed
        emit authEndpointChanged();
    }
}

void AccountManager::sendRequest(const QString& path,
                                 AccountManagerAuth::Type authType,
                                 QNetworkAccessManager::Operation operation,
                                 const JSONCallbackParameters& callbackParams,
                                 const QByteArray& dataByteArray,
                                 QHttpMultiPart* dataMultiPart,
                                 const QVariantMap& propertyMap) {
    
    if (thread() != QThread::currentThread()) {
        QMetaObject::invokeMethod(this, "sendRequest",
                                  Q_ARG(const QString&, path),
                                  Q_ARG(AccountManagerAuth::Type, AccountManagerAuth::Required),
                                  Q_ARG(QNetworkAccessManager::Operation, operation),
                                  Q_ARG(const JSONCallbackParameters&, callbackParams),
                                  Q_ARG(const QByteArray&, dataByteArray),
                                  Q_ARG(QHttpMultiPart*, dataMultiPart),
                                  Q_ARG(QVariantMap, propertyMap));
    }
    
    QNetworkAccessManager& networkAccessManager = NetworkAccessManager::getInstance();
    
    QNetworkRequest networkRequest;
    networkRequest.setHeader(QNetworkRequest::UserAgentHeader, HIGH_FIDELITY_USER_AGENT);
    networkRequest.setRawHeader("Accept", "application/json");

    QUrl requestURL = _authURL;
    
    if (path.startsWith("/")) {
        requestURL.setPath(path);
    } else {
        requestURL.setPath("/" + path);
    }
    
    if (authType != AccountManagerAuth::None ) {
        if (hasValidAccessToken()) {
            networkRequest.setRawHeader(ACCESS_TOKEN_AUTHORIZATION_HEADER,
                                        _accountInfo.getAccessToken().authorizationHeaderValue());
        } else {
            if (authType == AccountManagerAuth::Required) {
                qCDebug(networking) << "No valid access token present. Bailing on invoked request to"
                    << path << "that requires authentication";
                return;
            }
            
        }
    }
    
    networkRequest.setUrl(requestURL);
    
    if (VERBOSE_HTTP_REQUEST_DEBUGGING) {
        qCDebug(networking) << "Making a request to" << qPrintable(requestURL.toString());
        
        if (!dataByteArray.isEmpty()) {
            qCDebug(networking) << "The POST/PUT body -" << QString(dataByteArray);
        }
    }
    
    QNetworkReply* networkReply = NULL;
    
    switch (operation) {
        case QNetworkAccessManager::GetOperation:
            networkReply = networkAccessManager.get(networkRequest);
            break;
        case QNetworkAccessManager::PostOperation:
        case QNetworkAccessManager::PutOperation:
            if (dataMultiPart) {
                if (operation == QNetworkAccessManager::PostOperation) {
                    networkReply = networkAccessManager.post(networkRequest, dataMultiPart);
                } else {
                    networkReply = networkAccessManager.put(networkRequest, dataMultiPart);
                }
                
                // make sure dataMultiPart is destroyed when the reply is
                connect(networkReply, &QNetworkReply::destroyed, dataMultiPart, &QHttpMultiPart::deleteLater);
            } else {
                networkRequest.setHeader(QNetworkRequest::ContentTypeHeader, "application/json");
                if (operation == QNetworkAccessManager::PostOperation) {
                    networkReply = networkAccessManager.post(networkRequest, dataByteArray);
                } else {
                    networkReply = networkAccessManager.put(networkRequest, dataByteArray);
                }
            }
            
            break;
        case QNetworkAccessManager::DeleteOperation:
            networkReply = networkAccessManager.sendCustomRequest(networkRequest, "DELETE");
            break;
        default:
            // other methods not yet handled
            break;
    }
    
    if (networkReply) {
        if (!propertyMap.isEmpty()) {
            // we have properties to set on the reply so the user can check them after
            foreach(const QString& propertyKey, propertyMap.keys()) {
                networkReply->setProperty(qPrintable(propertyKey), propertyMap.value(propertyKey));
            }
        }
        
        
        if (!callbackParams.isEmpty()) {
            // if we have information for a callback, insert the callbackParams into our local map
            _pendingCallbackMap.insert(networkReply, callbackParams);
            
            if (callbackParams.updateReciever && !callbackParams.updateSlot.isEmpty()) {
                callbackParams.updateReciever->connect(networkReply, SIGNAL(uploadProgress(qint64, qint64)),
                                                       callbackParams.updateSlot.toStdString().c_str());
            }
        }
        
        // if we ended up firing of a request, hook up to it now
        connect(networkReply, SIGNAL(finished()), SLOT(processReply()));
    }
}

void AccountManager::processReply() {
    QNetworkReply* requestReply = reinterpret_cast<QNetworkReply*>(sender());

    if (requestReply->error() == QNetworkReply::NoError) {
        passSuccessToCallback(requestReply);
    } else {
        passErrorToCallback(requestReply);
    }
    qCDebug(networking) << "request reply: " << requestReply->readAll();
    requestReply->deleteLater();
}

void AccountManager::passSuccessToCallback(QNetworkReply* requestReply) {
    JSONCallbackParameters callbackParams = _pendingCallbackMap.value(requestReply);

    if (callbackParams.jsonCallbackReceiver) {
        // invoke the right method on the callback receiver
        QMetaObject::invokeMethod(callbackParams.jsonCallbackReceiver, qPrintable(callbackParams.jsonCallbackMethod),
                                  Q_ARG(QNetworkReply&, *requestReply));

        // remove the related reply-callback group from the map
        _pendingCallbackMap.remove(requestReply);

    } else {
        if (VERBOSE_HTTP_REQUEST_DEBUGGING) {
            qCDebug(networking) << "Received JSON response from metaverse API that has no matching callback.";
            qCDebug(networking) << QJsonDocument::fromJson(requestReply->readAll());
        }

        requestReply->deleteLater();
    }
}

void AccountManager::passErrorToCallback(QNetworkReply* requestReply) {
    JSONCallbackParameters callbackParams = _pendingCallbackMap.value(requestReply);

    if (callbackParams.errorCallbackReceiver) {
        // invoke the right method on the callback receiver
        QMetaObject::invokeMethod(callbackParams.errorCallbackReceiver, qPrintable(callbackParams.errorCallbackMethod),
                                  Q_ARG(QNetworkReply&, *requestReply));

        // remove the related reply-callback group from the map
        _pendingCallbackMap.remove(requestReply);
    } else {
        if (VERBOSE_HTTP_REQUEST_DEBUGGING) {
            qCDebug(networking) << "Received error response from metaverse API that has no matching callback.";
            qCDebug(networking) << "Error" << requestReply->error() << "-" << requestReply->errorString();
            qCDebug(networking) << requestReply->readAll();
        }

        requestReply->deleteLater();
    }
}

bool writeAccountMapToFile(const QVariantMap& accountMap) {
    // re-open the file and truncate it
    QFile accountFile { accountFilePath() };

    // make sure the directory that will hold the account file exists
    QDir accountFileDirectory { accountFileDir() };
    accountFileDirectory.mkpath(".");

    if (accountFile.open(QIODevice::WriteOnly)) {
        QDataStream writeStream(&accountFile);

        // persist the updated account QVariantMap to file
        writeStream << accountMap;

        // close the file with the newly persisted settings
        accountFile.close();

        return true;
    } else {
        return false;
    }
}

void AccountManager::persistAccountToFile() {

    qCDebug(networking) << "Persisting AccountManager accounts to" << accountFilePath();

    bool wasLoaded = false;
    auto accountMap = accountMapFromFile(wasLoaded);

    if (wasLoaded) {
        // replace the current account information for this auth URL in the account map
        accountMap[_authURL.toString()] = QVariant::fromValue(_accountInfo);

        // re-open the file and truncate it
        if (writeAccountMapToFile(accountMap)) {
            return;
        }
    }

    qCWarning(networking) << "Could not load accounts file - unable to persist account information to file.";
}

void AccountManager::removeAccountFromFile() {
    bool wasLoaded = false;
    auto accountMap = accountMapFromFile(wasLoaded);

    if (wasLoaded) {
        accountMap.remove(_authURL.toString());
        if (writeAccountMapToFile(accountMap)) {
            qCDebug(networking) << "Removed account info for" << _authURL << "from settings file.";
            return;
        }
    }

    qCWarning(networking) << "Count not load accounts file - unable to remove account information for" << _authURL
        << "from settings file.";
}

bool AccountManager::hasValidAccessToken() {
    
    if (_accountInfo.getAccessToken().token.isEmpty() || _accountInfo.getAccessToken().isExpired()) {
        
        if (VERBOSE_HTTP_REQUEST_DEBUGGING) {
            qCDebug(networking) << "An access token is required for requests to" << qPrintable(_authURL.toString());
        }

        return false;
    } else {
        return true;
    }
}

bool AccountManager::checkAndSignalForAccessToken() {
    bool hasToken = hasValidAccessToken();

    if (!hasToken) {
        // emit a signal so somebody can call back to us and request an access token given a username and password
        emit authRequired();
    }

    return hasToken;
}

void AccountManager::setAccessTokenForCurrentAuthURL(const QString& accessToken) {
    // replace the account info access token with a new OAuthAccessToken
    OAuthAccessToken newOAuthToken;
    newOAuthToken.token = accessToken;

    if (!accessToken.isEmpty()) {
        qCDebug(networking) << "Setting new AccountManager OAuth token. F2C:" << accessToken.left(2) << "L2C:" << accessToken.right(2);
    } else if (!_accountInfo.getAccessToken().token.isEmpty()) {
        qCDebug(networking) << "Clearing AccountManager OAuth token.";
    }
    
    _accountInfo.setAccessToken(newOAuthToken);

    persistAccountToFile();
}

void AccountManager::requestAccessToken(const QString& login, const QString& password) {

    QNetworkAccessManager& networkAccessManager = NetworkAccessManager::getInstance();

    QNetworkRequest request;
    request.setHeader(QNetworkRequest::UserAgentHeader, HIGH_FIDELITY_USER_AGENT);

    QUrl grantURL = _authURL;
    grantURL.setPath("/oauth/token");

    const QString ACCOUNT_MANAGER_REQUESTED_SCOPE = "owner";
    //QJsonDocument newDoc = new QJsonDocument();
    //newDoc.
    QJsonObject jsonObj;
    jsonObj["grant_type"] = "password";
    jsonObj["username"] = login;
    jsonObj["password"] = password;
    jsonObj["scope"] = ACCOUNT_MANAGER_REQUESTED_SCOPE;
    jsonObj["client_id"] = "utii";
    //QByteArray postData;
    //postData.append("grant_type=password&");
    //postData.append("username=" + login + "&");
    //postData.append("password=" + QUrl::toPercentEncoding(password) + "&");
    //postData.append("scope=" + ACCOUNT_MANAGER_REQUESTED_SCOPE);

    QJsonDocument doc(jsonObj);
    QString postData(doc.toJson(QJsonDocument::Compact));
    QByteArray postDataBytes;
    postDataBytes.append(postData);
    request.setUrl(grantURL);
    request.setHeader(QNetworkRequest::ContentTypeHeader, "application/json"/* "application/x-www-form-urlencoded"*/);

    QNetworkReply* requestReply = networkAccessManager.post(request, postDataBytes);
    connect(requestReply, &QNetworkReply::finished, this, &AccountManager::requestAccessTokenFinished);
    connect(requestReply, SIGNAL(error(QNetworkReply::NetworkError)), this, SLOT(requestAccessTokenError(QNetworkReply::NetworkError)));
}


void AccountManager::requestAccessTokenFinished() {
    QNetworkReply* requestReply = reinterpret_cast<QNetworkReply*>(sender());

    
    QJsonDocument jsonResponse = QJsonDocument::fromJson(requestReply->readAll());
    const QJsonObject& rootObject = jsonResponse.object();
    
    if (!rootObject.contains("error")) {
        // construct an OAuthAccessToken from the json object

        if (!rootObject.contains("access_token") || !rootObject.contains("expires_in")
            || !rootObject.contains("token_type")) {
            // TODO: error handling - malformed token response
            qCDebug(networking) << "Received a response for password grant that is missing one or more expected values.";
        } else {
            // clear the path from the response URL so we have the right root URL for this access token
            QUrl rootURL = requestReply->url();
            rootURL.setPath("");

            qCDebug(networking) << "Storing an account with access-token for" << qPrintable(rootURL.toString());

            _accountInfo = DataServerAccountInfo();
            _accountInfo.setAccessTokenFromJSON(rootObject);

            emit loginComplete(rootURL);
            
            persistAccountToFile();

            requestProfile();
        }
    } else {
        // TODO: error handling
        qCDebug(networking) <<  "Error in response for password grant -" << rootObject["error_description"].toString();
        emit loginFailed();
    }
}

void AccountManager::requestAccessTokenError(QNetworkReply::NetworkError error) {
    // TODO: error handling
    qCDebug(networking) << "AccountManager requestError - " << error;
}

void AccountManager::requestProfile() {
    QNetworkAccessManager& networkAccessManager = NetworkAccessManager::getInstance();

    QUrl profileURL = _authURL;
    profileURL.setPath("/api/v1/user/profile");
    
    QNetworkRequest profileRequest(profileURL);
    profileRequest.setHeader(QNetworkRequest::UserAgentHeader, HIGH_FIDELITY_USER_AGENT);
    profileRequest.setRawHeader("Accept", "application/json");
    profileRequest.setHeader(QNetworkRequest::ContentTypeHeader, "application/json");
    profileRequest.setRawHeader(ACCESS_TOKEN_AUTHORIZATION_HEADER, _accountInfo.getAccessToken().authorizationHeaderValue());
    QNetworkReply* profileReply = networkAccessManager.get(profileRequest);
    connect(profileReply, &QNetworkReply::finished, this, &AccountManager::requestProfileFinished);
    connect(profileReply, SIGNAL(error(QNetworkReply::NetworkError)), this, SLOT(requestProfileError(QNetworkReply::NetworkError)));
}

void AccountManager::requestProfileFinished() {
    QNetworkReply* profileReply = reinterpret_cast<QNetworkReply*>(sender());

    //qCDebug(networking) << "request reply: " << profileReply->readAll();
    //return;
    QJsonDocument jsonResponse = QJsonDocument::fromJson(profileReply->readAll());
    const QJsonObject& rootObject = jsonResponse.object();

    if (rootObject.contains("status") && rootObject["status"].toString() == "success") {
        _accountInfo.setProfileInfoFromJSON(rootObject);

        emit profileChanged();

        // the username has changed to whatever came back
        emit usernameChanged(_accountInfo.getUsername());

        emit roleChanged(_accountInfo.getRole());

        // store the whole profile into the local settings
        persistAccountToFile();
        
    } else {
        // TODO: error handling
        qCDebug(networking) << "Error in response for profile";
    }
}

void AccountManager::requestProfileError(QNetworkReply::NetworkError error) {
    // TODO: error handling
    qCDebug(networking) << "AccountManager requestProfileError - " << error;
}

void AccountManager::generateNewKeypair(bool isUserKeypair, const QUuid& domainID) {

    if (thread() != QThread::currentThread()) {
        QMetaObject::invokeMethod(this, "generateNewKeypair", Q_ARG(bool, isUserKeypair), Q_ARG(QUuid, domainID));
        return;
    }

    if (!isUserKeypair && domainID.isNull()) {
        qCWarning(networking) << "AccountManager::generateNewKeypair called for domain keypair with no domain ID. Will not generate keypair.";
        return;
    }

    // make sure we don't already have an outbound keypair generation request
    if (!_isWaitingForKeypairResponse) {
        _isWaitingForKeypairResponse = true;

        // clear the current private key
        qDebug() << "Clearing current private key in DataServerAccountInfo";
        _accountInfo.setPrivateKey(QByteArray());

        // setup a new QThread to generate the keypair on, in case it takes a while
        QThread* generateThread = new QThread(this);
        generateThread->setObjectName("Account Manager Generator Thread");

        // setup a keypair generator
        RSAKeypairGenerator* keypairGenerator = new RSAKeypairGenerator;

        if (!isUserKeypair) {
            keypairGenerator->setDomainID(domainID);
            _accountInfo.setDomainID(domainID);
        }

        // start keypair generation when the thread starts
        connect(generateThread, &QThread::started, keypairGenerator, &RSAKeypairGenerator::generateKeypair);

        // handle success or failure of keypair generation
        connect(keypairGenerator, &RSAKeypairGenerator::generatedKeypair, this, &AccountManager::processGeneratedKeypair);
        connect(keypairGenerator, &RSAKeypairGenerator::errorGeneratingKeypair,
                this, &AccountManager::handleKeypairGenerationError);

        connect(keypairGenerator, &QObject::destroyed, generateThread, &QThread::quit);
        connect(generateThread, &QThread::finished, generateThread, &QThread::deleteLater);

        keypairGenerator->moveToThread(generateThread);
        
        qCDebug(networking) << "Starting worker thread to generate 2048-bit RSA keypair.";
        generateThread->start();
    }
}

<<<<<<< HEAD
void AccountManager::processGeneratedKeypair(const QByteArray& publicKey, const QByteArray& privateKey) {
    
    qCDebug(networking) << "Generated 2048-bit RSA key-pair. Storing private key and uploading public key.";
    
    // set the private key on our data-server account info
    _accountInfo.setPrivateKey(privateKey);
    persistAccountToSettings();
    
    // upload the public key so data-web has an up-to-date key
    const QString PUBLIC_KEY_UPDATE_PATH = "api/v1/user/public_key";
    
    // setup a multipart upload to send up the public key
    
    QJsonObject jsonObj;
    jsonObj["public_key"] = QString(publicKey.toBase64());
    qCDebug(networking) << "publicKey: " << publicKey.toBase64();

    QJsonDocument doc(jsonObj);
    QString postData(doc.toJson(QJsonDocument::Compact));
    QByteArray postDataBytes;
    postDataBytes.append(postData);

    
    sendRequest(PUBLIC_KEY_UPDATE_PATH, AccountManagerAuth::Required, QNetworkAccessManager::PostOperation,
        JSONCallbackParameters(), postDataBytes);
    
    // get rid of the keypair generator now that we don't need it anymore
    sender()->deleteLater();
=======
void AccountManager::processGeneratedKeypair() {
    
    qCDebug(networking) << "Generated 2048-bit RSA keypair. Uploading public key now.";

    RSAKeypairGenerator* keypairGenerator = qobject_cast<RSAKeypairGenerator*>(sender());

    if (keypairGenerator) {
        // hold the private key to later set our metaverse API account info if upload succeeds
        _pendingPrivateKey = keypairGenerator->getPrivateKey();

        // upload the public key so data-web has an up-to-date key
        const QString USER_PUBLIC_KEY_UPDATE_PATH = "api/v1/user/public_key";
        const QString DOMAIN_PUBLIC_KEY_UPDATE_PATH = "api/v1/domains/%1/public_key";

        QString uploadPath;
        if (keypairGenerator->getDomainID().isNull()) {
            uploadPath = USER_PUBLIC_KEY_UPDATE_PATH;
        } else {
            uploadPath = DOMAIN_PUBLIC_KEY_UPDATE_PATH.arg(uuidStringWithoutCurlyBraces(keypairGenerator->getDomainID()));
        }

        // setup a multipart upload to send up the public key
        QHttpMultiPart* requestMultiPart = new QHttpMultiPart(QHttpMultiPart::FormDataType);

        QHttpPart keyPart;
        keyPart.setHeader(QNetworkRequest::ContentTypeHeader, QVariant("application/octet-stream"));
        keyPart.setHeader(QNetworkRequest::ContentDispositionHeader,
                          QVariant("form-data; name=\"public_key\"; filename=\"public_key\""));
        keyPart.setBody(keypairGenerator->getPublicKey());

        requestMultiPart->append(keyPart);

        // setup callback parameters so we know once the keypair upload has succeeded or failed
        JSONCallbackParameters callbackParameters;
        callbackParameters.jsonCallbackReceiver = this;
        callbackParameters.jsonCallbackMethod = "publicKeyUploadSucceeded";
        callbackParameters.errorCallbackReceiver = this;
        callbackParameters.errorCallbackMethod = "publicKeyUploadFailed";

        sendRequest(uploadPath, AccountManagerAuth::Optional, QNetworkAccessManager::PutOperation,
                    callbackParameters, QByteArray(), requestMultiPart);
        
        keypairGenerator->deleteLater();
    } else {
        qCWarning(networking) << "Expected processGeneratedKeypair to be called by a live RSAKeypairGenerator"
            << "but the casted sender is NULL. Will not process generated keypair.";
    }
}

void AccountManager::publicKeyUploadSucceeded(QNetworkReply& reply) {
    qDebug() << "Uploaded public key to Metaverse API. RSA keypair generation is completed.";

    // public key upload complete - store the matching private key and persist the account to settings
    _accountInfo.setPrivateKey(_pendingPrivateKey);
    _pendingPrivateKey.clear();
    persistAccountToFile();

    // clear our waiting state
    _isWaitingForKeypairResponse = false;

    emit newKeypair();

    // delete the reply object now that we are done with it
    reply.deleteLater();
}

void AccountManager::publicKeyUploadFailed(QNetworkReply& reply) {
    // the public key upload has failed
    qWarning() << "Public key upload failed from AccountManager" << reply.errorString();

    // we aren't waiting for a response any longer
    _isWaitingForKeypairResponse = false;

    // clear our pending private key
    _pendingPrivateKey.clear();

    // delete the reply object now that we are done with it
    reply.deleteLater();
>>>>>>> e5776583
}

void AccountManager::handleKeypairGenerationError() {
    qCritical() << "Error generating keypair - this is likely to cause authentication issues.";

    // reset our waiting state for keypair response
    _isWaitingForKeypairResponse = false;

    sender()->deleteLater();
}<|MERGE_RESOLUTION|>--- conflicted
+++ resolved
@@ -92,10 +92,10 @@
 
     emit balanceChanged(0);
     connect(&_accountInfo, &DataServerAccountInfo::balanceChanged, this, &AccountManager::accountInfoBalanceChanged);
-
+    
     // remove this account from the account settings file
     removeAccountFromFile();
-
+        
     emit logoutComplete();
     // the username has changed to blank
     emit usernameChanged(QString());
@@ -155,7 +155,7 @@
 
         qCDebug(networking) << "AccountManager URL for authenticated requests has been changed to" << qPrintable(_authURL.toString());
         
-        // check if there are existing access tokens to load from settings
+            // check if there are existing access tokens to load from settings
         QFile accountsFile { accountFilePath() };
         bool loadedMap = false;
         auto accountsMap = accountMapFromFile(loadedMap);
@@ -171,20 +171,20 @@
             // check if there are existing access tokens to load from settings
             Settings settings;
             settings.beginGroup(ACCOUNTS_GROUP);
-
+            
             foreach(const QString& key, settings.allKeys()) {
                 // take a key copy to perform the double slash replacement
                 QString keyCopy(key);
                 QUrl keyURL(keyCopy.replace(DOUBLE_SLASH_SUBSTITUTE, "//"));
-
+                
                 if (keyURL == _authURL) {
                     // pull out the stored access token and store it in memory
                     _accountInfo = settings.value(key).value<DataServerAccountInfo>();
-
+                    
                     qCDebug(networking) << "Migrated an access token for" << qPrintable(keyURL.toString())
                         <<  "from previous settings file";
+                    }
                 }
-            }
 
             if (_accountInfo.getAccessToken().token.isEmpty()) {
                 qCWarning(networking) << "Unable to load account file. No existing account settings will be loaded.";
@@ -462,7 +462,7 @@
     // replace the account info access token with a new OAuthAccessToken
     OAuthAccessToken newOAuthToken;
     newOAuthToken.token = accessToken;
-
+    
     if (!accessToken.isEmpty()) {
         qCDebug(networking) << "Setting new AccountManager OAuth token. F2C:" << accessToken.left(2) << "L2C:" << accessToken.right(2);
     } else if (!_accountInfo.getAccessToken().token.isEmpty()) {
@@ -625,10 +625,10 @@
         // setup a new QThread to generate the keypair on, in case it takes a while
         QThread* generateThread = new QThread(this);
         generateThread->setObjectName("Account Manager Generator Thread");
-
+    
         // setup a keypair generator
         RSAKeypairGenerator* keypairGenerator = new RSAKeypairGenerator;
-
+    
         if (!isUserKeypair) {
             keypairGenerator->setDomainID(domainID);
             _accountInfo.setDomainID(domainID);
@@ -644,58 +644,28 @@
 
         connect(keypairGenerator, &QObject::destroyed, generateThread, &QThread::quit);
         connect(generateThread, &QThread::finished, generateThread, &QThread::deleteLater);
-
+    
         keypairGenerator->moveToThread(generateThread);
-        
-        qCDebug(networking) << "Starting worker thread to generate 2048-bit RSA keypair.";
+    
+            qCDebug(networking) << "Starting worker thread to generate 2048-bit RSA keypair.";
         generateThread->start();
     }
 }
 
-<<<<<<< HEAD
-void AccountManager::processGeneratedKeypair(const QByteArray& publicKey, const QByteArray& privateKey) {
-    
-    qCDebug(networking) << "Generated 2048-bit RSA key-pair. Storing private key and uploading public key.";
-    
-    // set the private key on our data-server account info
-    _accountInfo.setPrivateKey(privateKey);
-    persistAccountToSettings();
-    
-    // upload the public key so data-web has an up-to-date key
-    const QString PUBLIC_KEY_UPDATE_PATH = "api/v1/user/public_key";
-    
-    // setup a multipart upload to send up the public key
-    
-    QJsonObject jsonObj;
-    jsonObj["public_key"] = QString(publicKey.toBase64());
-    qCDebug(networking) << "publicKey: " << publicKey.toBase64();
-
-    QJsonDocument doc(jsonObj);
-    QString postData(doc.toJson(QJsonDocument::Compact));
-    QByteArray postDataBytes;
-    postDataBytes.append(postData);
-
-    
-    sendRequest(PUBLIC_KEY_UPDATE_PATH, AccountManagerAuth::Required, QNetworkAccessManager::PostOperation,
-        JSONCallbackParameters(), postDataBytes);
-    
-    // get rid of the keypair generator now that we don't need it anymore
-    sender()->deleteLater();
-=======
 void AccountManager::processGeneratedKeypair() {
     
     qCDebug(networking) << "Generated 2048-bit RSA keypair. Uploading public key now.";
-
+    
     RSAKeypairGenerator* keypairGenerator = qobject_cast<RSAKeypairGenerator*>(sender());
-
+    
     if (keypairGenerator) {
         // hold the private key to later set our metaverse API account info if upload succeeds
         _pendingPrivateKey = keypairGenerator->getPrivateKey();
 
-        // upload the public key so data-web has an up-to-date key
+    // upload the public key so data-web has an up-to-date key
         const QString USER_PUBLIC_KEY_UPDATE_PATH = "api/v1/user/public_key";
         const QString DOMAIN_PUBLIC_KEY_UPDATE_PATH = "api/v1/domains/%1/public_key";
-
+    
         QString uploadPath;
         if (keypairGenerator->getDomainID().isNull()) {
             uploadPath = USER_PUBLIC_KEY_UPDATE_PATH;
@@ -705,7 +675,7 @@
 
         // setup a multipart upload to send up the public key
         QHttpMultiPart* requestMultiPart = new QHttpMultiPart(QHttpMultiPart::FormDataType);
-
+    
         QHttpPart keyPart;
         keyPart.setHeader(QNetworkRequest::ContentTypeHeader, QVariant("application/octet-stream"));
         keyPart.setHeader(QNetworkRequest::ContentDispositionHeader,
@@ -713,6 +683,16 @@
         keyPart.setBody(keypairGenerator->getPublicKey());
 
         requestMultiPart->append(keyPart);
+   
+        /*
+        QJsonObject jsonObj;
+        jsonObj["public_key"] = QString(keypairGenerator->getPublicKey().toBase64());
+        qCDebug(networking) << "publicKey: " << keypairGenerator->getPublicKey().toBase64();
+
+        QJsonDocument doc(jsonObj);
+        QString postData(doc.toJson(QJsonDocument::Compact));
+        QByteArray postDataBytes;
+        postDataBytes.append(postData);*/
 
         // setup callback parameters so we know once the keypair upload has succeeded or failed
         JSONCallbackParameters callbackParameters;
@@ -720,7 +700,7 @@
         callbackParameters.jsonCallbackMethod = "publicKeyUploadSucceeded";
         callbackParameters.errorCallbackReceiver = this;
         callbackParameters.errorCallbackMethod = "publicKeyUploadFailed";
-
+    
         sendRequest(uploadPath, AccountManagerAuth::Optional, QNetworkAccessManager::PutOperation,
                     callbackParameters, QByteArray(), requestMultiPart);
         
@@ -728,7 +708,7 @@
     } else {
         qCWarning(networking) << "Expected processGeneratedKeypair to be called by a live RSAKeypairGenerator"
             << "but the casted sender is NULL. Will not process generated keypair.";
-    }
+}
 }
 
 void AccountManager::publicKeyUploadSucceeded(QNetworkReply& reply) {
@@ -760,7 +740,6 @@
 
     // delete the reply object now that we are done with it
     reply.deleteLater();
->>>>>>> e5776583
 }
 
 void AccountManager::handleKeypairGenerationError() {
