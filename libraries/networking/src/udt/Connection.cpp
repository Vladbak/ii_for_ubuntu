--- conflicted
+++ resolved
@@ -165,15 +165,11 @@
             controlPacket->readPrimitive(&rttVariance);
             
             break;
-<<<<<<< HEAD
         }
         case ControlPacket::ACK2: {
-=======
-        case ControlPacket::ACK2:
             // change the type of the packet to an ACK2 and send it back
             controlPacket->setType(ControlPacket::ACK2);
             _sendQueue->sendPacket(*controlPacket);
->>>>>>> f176c45a
             
             break;
         }
