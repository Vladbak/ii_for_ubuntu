--- conflicted
+++ resolved
@@ -38,14 +38,10 @@
         case PacketType::EntityAdd:
         case PacketType::EntityEdit:
         case PacketType::EntityData:
-<<<<<<< HEAD
             return VERSION_ENTITIES_ANIMATION_PROPERTIES_GROUP;
-=======
-            return VERSION_ENTITIES_PARTICLE_ELLIPSOID_EMITTER;
         case PacketType::AvatarData:
         case PacketType::BulkAvatarData:
                 return 15;
->>>>>>> f6665a4a
         default:
             return 14;
     }
