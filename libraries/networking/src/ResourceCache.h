//
//  ResourceCache.h
//  libraries/shared/src
//
//  Created by Andrzej Kapolka on 2/27/14.
//  Copyright 2014 High Fidelity, Inc.
//
//  Distributed under the Apache License, Version 2.0.
//  See the accompanying file LICENSE or http://www.apache.org/licenses/LICENSE-2.0.html
//

#ifndef hifi_ResourceCache_h
#define hifi_ResourceCache_h

#include <atomic>
#include <mutex>

#include <QtCore/QHash>
#include <QtCore/QList>
#include <QtCore/QObject>
#include <QtCore/QPointer>
#include <QtCore/QSharedPointer>
#include <QtCore/QUrl>
#include <QtCore/QWeakPointer>
#include <QtCore/QReadWriteLock>
#include <QtCore/QQueue>

#include <QtNetwork/QNetworkReply>
#include <QtNetwork/QNetworkRequest>

#include <QScriptEngine>

#include <DependencyManager.h>

#include "ResourceManager.h"

Q_DECLARE_METATYPE(size_t)

class QNetworkReply;
class QTimer;

class Resource;

static const qint64 BYTES_PER_MEGABYTES = 1024 * 1024;
static const qint64 BYTES_PER_GIGABYTES = 1024 * BYTES_PER_MEGABYTES;
static const qint64 MAXIMUM_CACHE_SIZE = 10 * BYTES_PER_GIGABYTES;  // 10GB

// Windows can have troubles allocating that much memory in ram sometimes
// so default cache size at 100 MB on windows (1GB otherwise)
#ifdef Q_OS_WIN32
static const qint64 DEFAULT_UNUSED_MAX_SIZE = 100 * BYTES_PER_MEGABYTES;
#else
static const qint64 DEFAULT_UNUSED_MAX_SIZE = 1024 * BYTES_PER_MEGABYTES;
#endif
static const qint64 MIN_UNUSED_MAX_SIZE = 0;
static const qint64 MAX_UNUSED_MAX_SIZE = MAXIMUM_CACHE_SIZE;

// We need to make sure that these items are available for all instances of
// ResourceCache derived classes. Since we can't count on the ordering of
// static members destruction, we need to use this Dependency manager implemented
// object instead
class ResourceCacheSharedItems : public Dependency  {
    SINGLETON_DEPENDENCY

    using Mutex = std::mutex;
    using Lock = std::unique_lock<Mutex>;

public:
    void appendPendingRequest(QWeakPointer<Resource> newRequest);
    void appendActiveRequest(QWeakPointer<Resource> newRequest);
    void removeRequest(QWeakPointer<Resource> doneRequest);
    QList<QSharedPointer<Resource>> getPendingRequests();
    uint32_t getPendingRequestsCount() const;
    QList<QSharedPointer<Resource>> getLoadingRequests();
    QSharedPointer<Resource> getHighestPendingRequest();

private:
    ResourceCacheSharedItems() = default;

    mutable Mutex _mutex;
    QList<QWeakPointer<Resource>> _pendingRequests;
    QList<QWeakPointer<Resource>> _loadingRequests;
};

/// Wrapper to expose resources to JS/QML
class ScriptableResource : public QObject {
    Q_OBJECT
    Q_PROPERTY(QUrl url READ getUrl)
    Q_PROPERTY(int state READ getState NOTIFY stateChanged)

public:
    enum State {
        QUEUED,
        LOADING,
        LOADED,
        FINISHED,
        FAILED,
    };
    Q_ENUM(State)

    ScriptableResource(const QUrl& url);
    virtual ~ScriptableResource() = default;

    Q_INVOKABLE void release();

    const QUrl& getUrl() const { return _url; }
    int getState() const { return (int)_state; }
    const QSharedPointer<Resource>& getResource() const { return _resource; }

    bool isInScript() const;
    void setInScript(bool isInScript);

signals:
    void progressChanged(uint64_t bytesReceived, uint64_t bytesTotal);
    void stateChanged(int state);

protected:
    void setState(State state) { _state = state; emit stateChanged(_state); }

private slots:
    void loadingChanged();
    void loadedChanged();
    void finished(bool success);

private:
    void disconnectHelper();

    friend class ResourceCache;

    // Holds a ref to the resource to keep it in scope
    QSharedPointer<Resource> _resource;

    QMetaObject::Connection _progressConnection;
    QMetaObject::Connection _loadingConnection;
    QMetaObject::Connection _loadedConnection;
    QMetaObject::Connection _finishedConnection;

    QUrl _url;
    State _state{ QUEUED };
};

Q_DECLARE_METATYPE(ScriptableResource*);

/// Base class for resource caches.
class ResourceCache : public QObject {
    Q_OBJECT
    Q_PROPERTY(size_t numTotal READ getNumTotalResources NOTIFY dirty)
    Q_PROPERTY(size_t numCached READ getNumCachedResources NOTIFY dirty)
    Q_PROPERTY(size_t sizeTotal READ getSizeTotalResources NOTIFY dirty)
    Q_PROPERTY(size_t sizeCached READ getSizeCachedResources NOTIFY dirty)
    
public:
    size_t getNumTotalResources() const { return _numTotalResources; }
    size_t getSizeTotalResources() const { return _totalResourcesSize; }

    size_t getNumCachedResources() const { return _numUnusedResources; }
    size_t getSizeCachedResources() const { return _unusedResourcesSize; }

    Q_INVOKABLE QVariantList getResourceList();

    static void setRequestLimit(int limit);
    static int getRequestLimit() { return _requestLimit; }

    static int getRequestsActive() { return _requestsActive; }
    
    void setUnusedResourceCacheSize(qint64 unusedResourcesMaxSize);
    qint64 getUnusedResourceCacheSize() const { return _unusedResourcesMaxSize; }

    static QList<QSharedPointer<Resource>> getLoadingRequests();

    static int getPendingRequestCount();

<<<<<<< HEAD
    QList<QWeakPointer<Resource>> getAllResources() {
        return _resources.values();
    }

    ResourceCache(QObject* parent = NULL);
=======
    ResourceCache(QObject* parent = nullptr);
>>>>>>> e92f1a8c
    virtual ~ResourceCache();
    
    void refreshAll();
    void refresh(const QUrl& url);

signals:
    void dirty();

protected slots:
    void updateTotalSize(const qint64& deltaSize);

    // Prefetches a resource to be held by the QScriptEngine.
    // Left as a protected member so subclasses can overload prefetch
    // and delegate to it (see TextureCache::prefetch(const QUrl&, int).
    ScriptableResource* prefetch(const QUrl& url, void* extra);

    /// Loads a resource from the specified URL and returns it.
    /// If the caller is on a different thread than the ResourceCache,
    /// returns an empty smart pointer and loads its asynchronously.
    /// \param fallback a fallback URL to load if the desired one is unavailable
    /// \param extra extra data to pass to the creator, if appropriate
    QSharedPointer<Resource> getResource(const QUrl& url, const QUrl& fallback = QUrl(),
        void* extra = NULL);

private slots:
    void clearATPAssets();

protected:
    // Prefetches a resource to be held by the QScriptEngine.
    // Pointers created through this method should be owned by the caller,
    // which should be a QScriptEngine with ScriptableResource registered, so that
    // the QScriptEngine will delete the pointer when it is garbage collected.
    Q_INVOKABLE ScriptableResource* prefetch(const QUrl& url) { return prefetch(url, nullptr); }

    /// Creates a new resource.
    virtual QSharedPointer<Resource> createResource(const QUrl& url, const QSharedPointer<Resource>& fallback,
        const void* extra) = 0;
    
    void addUnusedResource(const QSharedPointer<Resource>& resource);
    void removeUnusedResource(const QSharedPointer<Resource>& resource);
    
    /// Attempt to load a resource if requests are below the limit, otherwise queue the resource for loading
    /// \return true if the resource began loading, otherwise false if the resource is in the pending queue
    static bool attemptRequest(QSharedPointer<Resource> resource);
    static void requestCompleted(QWeakPointer<Resource> resource);
    static bool attemptHighestPriorityRequest();

private:
    friend class Resource;

    void reserveUnusedResource(qint64 resourceSize);
    void clearUnusedResource();
    void resetResourceCounters();
    void removeResource(const QUrl& url, qint64 size = 0);

    void getResourceAsynchronously(const QUrl& url);

    static int _requestLimit;
    static int _requestsActive;

    // Resources
    QHash<QUrl, QWeakPointer<Resource>> _resources;
    QReadWriteLock _resourcesLock { QReadWriteLock::Recursive };
    int _lastLRUKey = 0;

    std::atomic<size_t> _numTotalResources { 0 };
    std::atomic<qint64> _totalResourcesSize { 0 };

    // Cached resources
    QMap<int, QSharedPointer<Resource>> _unusedResources;
    QReadWriteLock _unusedResourcesLock { QReadWriteLock::Recursive };
    qint64 _unusedResourcesMaxSize = DEFAULT_UNUSED_MAX_SIZE;

    std::atomic<size_t> _numUnusedResources { 0 };
    std::atomic<qint64> _unusedResourcesSize { 0 };

    // Pending resources
    QQueue<QUrl> _resourcesToBeGotten;
    QReadWriteLock _resourcesToBeGottenLock { QReadWriteLock::Recursive };
};

/// Base class for resources.
class Resource : public QObject {
    Q_OBJECT

public:
    
    Resource(const QUrl& url);
    ~Resource();
    
    /// Returns the key last used to identify this resource in the unused map.
    int getLRUKey() const { return _lruKey; }

    /// Makes sure that the resource has started loading.
    void ensureLoading();

    /// Sets the load priority for one owner.
    virtual void setLoadPriority(const QPointer<QObject>& owner, float priority);
    
    /// Sets a set of priorities at once.
    virtual void setLoadPriorities(const QHash<QPointer<QObject>, float>& priorities);
    
    /// Clears the load priority for one owner.
    virtual void clearLoadPriority(const QPointer<QObject>& owner);
    
    /// Returns the highest load priority across all owners.
    float getLoadPriority();

    /// Checks whether the resource has loaded.
    virtual bool isLoaded() const { return _loaded; }

    /// For loading resources, returns the number of bytes received.
    qint64 getBytesReceived() const { return _bytesReceived; }
    
    /// For loading resources, returns the number of total bytes (<= zero if unknown).
    qint64 getBytesTotal() const { return _bytesTotal; }

    /// For loaded resources, returns the number of actual bytes (defaults to total bytes if not explicitly set).
    qint64 getBytes() const { return _bytes; }

    /// For loading resources, returns the load progress.
    float getProgress() const { return (_bytesTotal <= 0) ? 0.0f : (float)_bytesReceived / _bytesTotal; }
    
    /// Refreshes the resource.
    void refresh();

    void setSelf(const QWeakPointer<Resource>& self) { _self = self; }

    void setCache(ResourceCache* cache) { _cache = cache; }

    virtual void deleter() { allReferencesCleared(); }
    
    const QUrl& getURL() const { return _url; }

signals:
    /// Fired when the resource begins downloading.
    void loading();

    /// Fired when the resource has been downloaded.
    /// This can be used instead of downloadFinished to access data before it is processed.
    void loaded(const QByteArray request);

    /// Fired when the resource has finished loading.
    void finished(bool success);

    /// Fired when the resource failed to load.
    void failed(QNetworkReply::NetworkError error);

    /// Fired when the resource is refreshed.
    void onRefresh();

    /// Fired on progress updates.
    void onProgress(uint64_t bytesReceived, uint64_t bytesTotal);

    /// Fired when the size changes (through setSize).
    void updateSize(qint64 deltaSize);

protected slots:
    void attemptRequest();

protected:
    virtual void init();

    /// Checks whether the resource is cacheable.
    virtual bool isCacheable() const { return true; }

    /// Called when the download has finished.
    /// This should be overridden by subclasses that need to process the data once it is downloaded.
    virtual void downloadFinished(const QByteArray& data) { finishedLoading(true); }

    /// Called when the download is finished and processed, sets the number of actual bytes.
    void setSize(const qint64& bytes);

    /// Called when the download is finished and processed.
    /// This should be called by subclasses that override downloadFinished to mark the end of processing.
    Q_INVOKABLE void finishedLoading(bool success);

    Q_INVOKABLE void allReferencesCleared();

    QUrl _url;
    QUrl _activeUrl;
    bool _startedLoading = false;
    bool _failedToLoad = false;
    bool _loaded = false;
    QHash<QPointer<QObject>, float> _loadPriorities;
    QWeakPointer<Resource> _self;
    QPointer<ResourceCache> _cache;
    
private slots:
    void handleDownloadProgress(uint64_t bytesReceived, uint64_t bytesTotal);
    void handleReplyFinished();

private:
    friend class ResourceCache;
    friend class ScriptableResource;
    
    void setLRUKey(int lruKey) { _lruKey = lruKey; }
    
    void makeRequest();
    void retry();
    void reinsert();

    bool isInScript() const { return _isInScript; }
    void setInScript(bool isInScript) { _isInScript = isInScript; }
    
    ResourceRequest* _request{ nullptr };
    int _lruKey{ 0 };
    QTimer* _replyTimer{ nullptr };
    qint64 _bytesReceived{ 0 };
    qint64 _bytesTotal{ 0 };
    qint64 _bytes{ 0 };
    int _attempts{ 0 };
    bool _isInScript{ false };
};

uint qHash(const QPointer<QObject>& value, uint seed = 0);

#endif // hifi_ResourceCache_h<|MERGE_RESOLUTION|>--- conflicted
+++ resolved
@@ -170,15 +170,11 @@
 
     static int getPendingRequestCount();
 
-<<<<<<< HEAD
     QList<QWeakPointer<Resource>> getAllResources() {
         return _resources.values();
     }
 
-    ResourceCache(QObject* parent = NULL);
-=======
     ResourceCache(QObject* parent = nullptr);
->>>>>>> e92f1a8c
     virtual ~ResourceCache();
     
     void refreshAll();
@@ -235,7 +231,7 @@
     void removeResource(const QUrl& url, qint64 size = 0);
 
     void getResourceAsynchronously(const QUrl& url);
-
+    
     static int _requestLimit;
     static int _requestsActive;
 
@@ -243,7 +239,7 @@
     QHash<QUrl, QWeakPointer<Resource>> _resources;
     QReadWriteLock _resourcesLock { QReadWriteLock::Recursive };
     int _lastLRUKey = 0;
-
+    
     std::atomic<size_t> _numTotalResources { 0 };
     std::atomic<qint64> _totalResourcesSize { 0 };
 
@@ -380,7 +376,7 @@
     void makeRequest();
     void retry();
     void reinsert();
-
+    
     bool isInScript() const { return _isInScript; }
     void setInScript(bool isInScript) { _isInScript = isInScript; }
     
