--- conflicted
+++ resolved
@@ -37,12 +37,8 @@
 public:
     AssetClient();
 
-<<<<<<< HEAD
-    Q_INVOKABLE AssetRequest* createRequest(QString hash);
+    Q_INVOKABLE AssetRequest* createRequest(QString hash, QString extension);
     Q_INVOKABLE AssetUpload* createUpload(QString filename);
-=======
-    Q_INVOKABLE AssetRequest* create(QString hash, QString extension);
->>>>>>> a49a1eb0
 
 private slots:
     void handleAssetGetInfoReply(QSharedPointer<NLPacket> packet, SharedNodePointer senderNode);
@@ -50,16 +46,8 @@
     void handleAssetUploadReply(QSharedPointer<NLPacket> packet, SharedNodePointer senderNode);
 
 private:
-<<<<<<< HEAD
-    bool getAssetInfo(QString hash, GetInfoCallback callback);
-    bool getAsset(QString hash, DataOffset start, DataOffset end, ReceivedAssetCallback callback);
-=======
-    friend class AssetRequest;
-    friend class Menu;
-
     bool getAssetInfo(QString hash, QString extension, GetInfoCallback callback);
     bool getAsset(QString hash, QString extension, DataOffset start, DataOffset end, ReceivedAssetCallback callback);
->>>>>>> a49a1eb0
     bool uploadAsset(QByteArray data, QString extension, UploadResultCallback callback);
 
     static MessageID _currentID;
