//
//  Node.h
//  libraries/networking/src
//
//  Created by Stephen Birarda on 2/15/13.
//  Copyright 2013 High Fidelity, Inc.
//
//  Distributed under the Apache License, Version 2.0.
//  See the accompanying file LICENSE or http://www.apache.org/licenses/LICENSE-2.0.html
//

#ifndef hifi_Node_h
#define hifi_Node_h

#include <ostream>
#include <stdint.h>

#include <QtCore/QDebug>
#include <QtCore/QMutex>
#include <QtCore/QSharedPointer>
#include <QtCore/QUuid>

#include "HifiSockAddr.h"
#include "NetworkPeer.h"
#include "NodeData.h"
#include "NodeType.h"
#include "SimpleMovingAverage.h"
#include "MovingPercentile.h"

class Node : public NetworkPeer {
    Q_OBJECT
public:
    Node(const QUuid& uuid, NodeType_t type,
         const HifiSockAddr& publicSocket, const HifiSockAddr& localSocket,
         bool canAdjustLocks, bool canRez, const QUuid& connectionSecret = QUuid(),
         QObject* parent = 0);
    ~Node();

    bool operator==(const Node& otherNode) const { return _uuid == otherNode._uuid; }
    bool operator!=(const Node& otherNode) const { return !(*this == otherNode); }

    char getType() const { return _type; }
    void setType(char type) { _type = type; }

    const QUuid& getConnectionSecret() const { return _connectionSecret; }
    void setConnectionSecret(const QUuid& connectionSecret) { _connectionSecret = connectionSecret; }

    NodeData* getLinkedData() const { return _linkedData; }
    void setLinkedData(NodeData* linkedData) { _linkedData = linkedData; }

    bool isAlive() const { return _isAlive; }
    void setAlive(bool isAlive) { _isAlive = isAlive; }

    int getPingMs() const { return _pingMs; }
    void setPingMs(int pingMs) { _pingMs = pingMs; }

    int getClockSkewUsec() const { return _clockSkewUsec; }
    void updateClockSkewUsec(int clockSkewSample);
    QMutex& getMutex() { return _mutex; }

    void setCanAdjustLocks(bool canAdjustLocks) { _canAdjustLocks = canAdjustLocks; }
    bool getCanAdjustLocks() { return _canAdjustLocks; }

    void setCanRez(bool canRez) { _canRez = canRez; }
    bool getCanRez() { return _canRez; }

    friend QDataStream& operator<<(QDataStream& out, const Node& node);
    friend QDataStream& operator>>(QDataStream& in, Node& node);

private:
    // privatize copy and assignment operator to disallow Node copying
    Node(const Node &otherNode);
    Node& operator=(Node otherNode);

    NodeType_t _type;

    QUuid _connectionSecret;
    NodeData* _linkedData;
    bool _isAlive;
    int _pingMs;
    int _clockSkewUsec;
    QMutex _mutex;
    MovingPercentile _clockSkewMovingPercentile;
    bool _canAdjustLocks;
    bool _canRez;
<<<<<<< HEAD

    std::map<PacketType, udt::SeqNum>  _lastSequenceNumbers;
=======
>>>>>>> b0d96cdb
};

typedef QSharedPointer<Node> SharedNodePointer;
Q_DECLARE_METATYPE(SharedNodePointer)

QDebug operator<<(QDebug debug, const Node& node);

#endif // hifi_Node_h<|MERGE_RESOLUTION|>--- conflicted
+++ resolved
@@ -83,11 +83,6 @@
     MovingPercentile _clockSkewMovingPercentile;
     bool _canAdjustLocks;
     bool _canRez;
-<<<<<<< HEAD
-
-    std::map<PacketType, udt::SeqNum>  _lastSequenceNumbers;
-=======
->>>>>>> b0d96cdb
 };
 
 typedef QSharedPointer<Node> SharedNodePointer;
