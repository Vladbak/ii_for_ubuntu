--- conflicted
+++ resolved
@@ -73,28 +73,18 @@
     void sendDomainServerCheckIn();
     void handleDSPathQuery(const QString& newPath);
 
-<<<<<<< HEAD
     void processDomainServerList(QSharedPointer<ReceivedMessage> message);
     void processDomainServerAddedNode(QSharedPointer<ReceivedMessage> message);
+    void processDomainServerRemovedNode(QSharedPointer<ReceivedMessage> message);
     void processDomainServerPathResponse(QSharedPointer<ReceivedMessage> message);
-=======
-    void processDomainServerList(QSharedPointer<NLPacket> packet);
-    void processDomainServerAddedNode(QSharedPointer<NLPacket> packet);
-    void processDomainServerRemovedNode(QSharedPointer<NLPacket> packet);
-    void processDomainServerPathResponse(QSharedPointer<NLPacket> packet);
->>>>>>> b4934275
 
     void processDomainServerConnectionTokenPacket(QSharedPointer<ReceivedMessage> message);
     
     void processPingPacket(QSharedPointer<ReceivedMessage> message, SharedNodePointer sendingNode);
     void processPingReplyPacket(QSharedPointer<ReceivedMessage> message, SharedNodePointer sendingNode);
 
-<<<<<<< HEAD
     void processICEPingPacket(QSharedPointer<ReceivedMessage> message);
-=======
-    void processICEPingPacket(QSharedPointer<NLPacket> packet);
-    
->>>>>>> b4934275
+
 signals:
     void limitOfSilentDomainCheckInsReached();
 private slots:
