--- conflicted
+++ resolved
@@ -230,21 +230,13 @@
 }
 
 void JointState::setRotationInConstrainedFrameInternal(const glm::quat& targetRotation) {
-<<<<<<< HEAD
     if (_rotationInConstrainedFrame != targetRotation) {
         glm::quat parentRotation = computeParentRotation();
         _rotationInConstrainedFrame = targetRotation;
         _transformChanged = true;
         // R' = Rp * Rpre * r' * Rpost
-        _rotation = parentRotation * _fbxJoint->preRotation * _rotationInConstrainedFrame * _fbxJoint->postRotation;
-    }
-=======
-    glm::quat parentRotation = computeParentRotation();
-    _rotationInConstrainedFrame = targetRotation;
-    _transformChanged = true;
-    // R' = Rp * Rpre * r' * Rpost
-    _rotation = parentRotation * _preRotation * _rotationInConstrainedFrame * _postRotation;
->>>>>>> 862be9a1
+        _rotation = parentRotation * _preRotation * _rotationInConstrainedFrame * _postRotation;
+    }
 }
 
 void JointState::setVisibleRotationInConstrainedFrame(const glm::quat& targetRotation) {
