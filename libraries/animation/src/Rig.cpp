--- conflicted
+++ resolved
@@ -283,20 +283,14 @@
 void Rig::clearJointState(int index) {
     if (isIndexValid(index)) {
         _internalPoseSet._overrideFlags[index] = false;
-<<<<<<< HEAD
-=======
         _internalPoseSet._overridePoses[index] = _animSkeleton->getRelativeDefaultPose(index);
->>>>>>> 20886748
     }
 }
 
 void Rig::clearJointStates() {
     _internalPoseSet._overrideFlags.clear();
     _internalPoseSet._overrideFlags.resize(_animSkeleton->getNumJoints());
-<<<<<<< HEAD
-=======
     _internalPoseSet._overridePoses = _animSkeleton->getRelativeDefaultPoses();
->>>>>>> 20886748
 }
 
 void Rig::clearJointAnimationPriority(int index) {
