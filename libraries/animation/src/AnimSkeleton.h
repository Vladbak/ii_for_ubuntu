--- conflicted
+++ resolved
@@ -31,11 +31,6 @@
 
     // absolute pose, not relative to parent
     const AnimPose& getAbsoluteBindPose(int jointIndex) const;
-<<<<<<< HEAD
-    const AnimPoseVec& getAbsoluteBindPoses() const { return _absoluteBindPoses; }
-    AnimPose getRootAbsoluteBindPoseByChildName(const QString& childName) const;
-=======
->>>>>>> 5ff48207
 
     // relative to parent pose
     const AnimPose& getRelativeBindPose(int jointIndex) const;
