--- conflicted
+++ resolved
@@ -11,12 +11,6 @@
 //
 
 in vec4 varColor;
-<<<<<<< HEAD
-out vec4 outFragColor;
-
-void main(void) {
-    outFragColor = varColor; //vec4(varColor, 1.0);
-=======
 in float varSize;
 
 out vec4 outFragColor;
@@ -37,5 +31,4 @@
     if (l >= ALPHA_BOUNDARY) {
         outFragColor.a = smoothstep(1.0, ALPHA_BOUNDARY, l);
     }
->>>>>>> a4f105f6
 }