--- conflicted
+++ resolved
@@ -304,7 +304,6 @@
             RenderKey(RenderKey::HAS_LIGHTMAP | RenderKey::HAS_SPECULAR),
             modelLightmapVertex, modelLightmapSpecularMapPixel);
 
-<<<<<<< HEAD
         _renderPipelineLib.addRenderPipeline(
             RenderKey(RenderKey::HAS_LIGHTMAP | RenderKey::HAS_TANGENTS | RenderKey::HAS_SPECULAR),
             modelLightmapNormalMapVertex, modelLightmapNormalSpecularMapPixel);
@@ -337,58 +336,6 @@
         _renderPipelineLib.addRenderPipeline(
             RenderKey(RenderKey::IS_SKINNED | RenderKey::IS_DEPTH_ONLY | RenderKey::IS_SHADOW),
             skinModelShadowVertex, modelShadowPixel);
-=======
-        _translucentProgram = gpu::ShaderPointer(gpu::Shader::createProgram(modelVertex, modelTranslucentPixel));
-        makeResult = gpu::Shader::makeProgram(*_translucentProgram, slotBindings);
-        initProgram(_translucentProgram, _translucentLocations);
-        
-        _shadowProgram = gpu::ShaderPointer(gpu::Shader::createProgram(modelShadowVertex, modelShadowPixel));
-        makeResult = gpu::Shader::makeProgram(*_shadowProgram, slotBindings);
-        Model::Locations tempShadowLoc;
-        initProgram(_shadowProgram, tempShadowLoc);
-
-        _lightmapProgram = gpu::ShaderPointer(gpu::Shader::createProgram(modelLightmapVertex, modelLightmapPixel));
-        makeResult = gpu::Shader::makeProgram(*_lightmapProgram, slotBindings);
-        initProgram(_lightmapProgram, _lightmapLocations);
-
-        _lightmapNormalMapProgram = gpu::ShaderPointer(gpu::Shader::createProgram(modelLightmapNormalMapVertex, modelLightmapNormalMapPixel));
-        makeResult = gpu::Shader::makeProgram(*_lightmapNormalMapProgram, slotBindings);
-        initProgram(_lightmapNormalMapProgram, _lightmapNormalMapLocations);
-
-        _lightmapSpecularMapProgram = gpu::ShaderPointer(gpu::Shader::createProgram(modelLightmapVertex, modelLightmapSpecularMapPixel));
-        makeResult = gpu::Shader::makeProgram(*_lightmapSpecularMapProgram, slotBindings);
-        initProgram(_lightmapSpecularMapProgram, _lightmapSpecularMapLocations);
-
-        _lightmapNormalSpecularMapProgram = gpu::ShaderPointer(gpu::Shader::createProgram(modelLightmapNormalMapVertex, modelLightmapNormalSpecularMapPixel));
-        makeResult = gpu::Shader::makeProgram(*_lightmapNormalSpecularMapProgram, slotBindings);
-        initProgram(_lightmapNormalSpecularMapProgram, _lightmapNormalSpecularMapLocations);
-
-        _skinProgram = gpu::ShaderPointer(gpu::Shader::createProgram(skinModelVertex, modelPixel));
-        makeResult = gpu::Shader::makeProgram(*_skinProgram, slotBindings);
-        initSkinProgram(_skinProgram, _skinLocations);
-
-        _skinNormalMapProgram = gpu::ShaderPointer(gpu::Shader::createProgram(skinModelNormalMapVertex, modelNormalMapPixel));
-        makeResult = gpu::Shader::makeProgram(*_skinNormalMapProgram, slotBindings);
-        initSkinProgram(_skinNormalMapProgram, _skinNormalMapLocations);
-
-        _skinSpecularMapProgram = gpu::ShaderPointer(gpu::Shader::createProgram(skinModelVertex, modelSpecularMapPixel));
-        makeResult = gpu::Shader::makeProgram(*_skinSpecularMapProgram, slotBindings);
-        initSkinProgram(_skinSpecularMapProgram, _skinSpecularMapLocations);
-
-        _skinNormalSpecularMapProgram = gpu::ShaderPointer(gpu::Shader::createProgram(skinModelNormalMapVertex, modelNormalSpecularMapPixel));
-        makeResult = gpu::Shader::makeProgram(*_skinNormalSpecularMapProgram, slotBindings);
-        initSkinProgram(_skinNormalSpecularMapProgram, _skinNormalSpecularMapLocations);
-        
-        _skinShadowProgram = gpu::ShaderPointer(gpu::Shader::createProgram(skinModelShadowVertex, modelShadowPixel));
-        makeResult = gpu::Shader::makeProgram(*_skinShadowProgram, slotBindings);
-        initSkinProgram(_skinShadowProgram, _skinShadowLocations);
-        
-        _skinTranslucentProgram = gpu::ShaderPointer(gpu::Shader::createProgram(skinModelVertex, modelTranslucentPixel));
-        makeResult = gpu::Shader::makeProgram(*_skinTranslucentProgram, slotBindings);
-        initSkinProgram(_skinTranslucentProgram, _skinTranslucentLocations);
-
-        (void) makeResult; // quiet compiler
->>>>>>> d17289f5
     }
 }
 
@@ -2410,7 +2357,7 @@
 
 int Model::renderMeshes(gpu::Batch& batch, RenderMode mode, bool translucent, float alphaThreshold,
                             bool hasLightmap, bool hasTangents, bool hasSpecular, bool isSkinned, RenderArgs* args, 
-                            bool forceRenderMeshes) {
+                            bool forceRenderSomeMeshes) {
 
     PROFILE_RANGE(__FUNCTION__);
     int meshPartsRendered = 0;
@@ -2432,24 +2379,16 @@
     pickPrograms(batch, mode, translucent, alphaThreshold, hasLightmap, hasTangents, hasSpecular, isSkinned, 
                                 args, locations);
     meshPartsRendered = renderMeshesFromList(list, batch, mode, translucent, alphaThreshold, 
-<<<<<<< HEAD
                                 args, locations, forceRenderSomeMeshes);
    // GLBATCH(glUseProgram)(0);
-=======
-                                args, locations, skinLocations, forceRenderMeshes);
-    GLBATCH(glUseProgram)(0);
->>>>>>> d17289f5
+
 
     return meshPartsRendered;
 }
 
 
 int Model::renderMeshesFromList(QVector<int>& list, gpu::Batch& batch, RenderMode mode, bool translucent, float alphaThreshold, RenderArgs* args,
-<<<<<<< HEAD
                                         Locations* locations, bool forceRenderSomeMeshes) {
-=======
-                                        Locations* locations, SkinLocations* skinLocations, bool forceRenderMeshes) {
->>>>>>> d17289f5
     PROFILE_RANGE(__FUNCTION__);
 
     auto textureCache = DependencyManager::get<TextureCache>();
@@ -2489,10 +2428,10 @@
 
             if (args->_viewFrustum) {
             
-                shouldRender = forceRenderMeshes || 
+                shouldRender = forceRenderSomeMeshes || 
                                     args->_viewFrustum->boxInFrustum(_calculatedMeshBoxes.at(i)) != ViewFrustum::OUTSIDE;
             
-                if (shouldRender && !forceRenderMeshes) {
+                if (shouldRender && !forceRenderSomeMeshes) {
                     float distance = args->_viewFrustum->distanceToCamera(_calculatedMeshBoxes.at(i).calcCenter());
                     shouldRender = !_viewState ? false : _viewState->shouldRenderMesh(_calculatedMeshBoxes.at(i).getLargestDimension(),
                                                                             distance);
