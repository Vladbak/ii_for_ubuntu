--- conflicted
+++ resolved
@@ -157,16 +157,12 @@
     // Get the pipeline to render static geometry
     gpu::PipelinePointer getSimplePipeline(bool textured = false, bool transparent = false, bool culled = true,
                                           bool unlit = false, bool depthBias = false);
-<<<<<<< HEAD
+
+    void bindSimpleSRGBTexturedUnlitNoTexAlphaProgram(gpu::Batch& batch);
+    gpu::PipelinePointer getSimpleSRGBTexturedUnlitNoTexAlphaPipeline();
+
     render::ShapePipelinePointer getOpaqueShapePipeline() { return GeometryCache::_simpleOpaquePipeline; }
     render::ShapePipelinePointer getTransparentShapePipeline() { return GeometryCache::_simpleTransparentPipeline; }
-=======
-
-    void bindSimpleSRGBTexturedUnlitNoTexAlphaProgram(gpu::Batch& batch);
-    gpu::PipelinePointer getSimpleSRGBTexturedUnlitNoTexAlphaPipeline();
-
-    render::ShapePipelinePointer getShapePipeline() { return GeometryCache::_simplePipeline; }
->>>>>>> be87f294
     render::ShapePipelinePointer getWireShapePipeline() { return GeometryCache::_simpleWirePipeline; }
 
     // Static (instanced) geometry
