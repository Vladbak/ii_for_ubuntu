--- conflicted
+++ resolved
@@ -470,11 +470,7 @@
 /// Handle management of pending models that need blending
 class ModelBlender : public QObject  {
     Q_OBJECT
-<<<<<<< HEAD
     SINGLETON_DEPENDENCY(ModelBlender, false)
-=======
-    SINGLETON_DEPENDENCY(ModelBlender)
->>>>>>> e13e9feb
 
 public:
 
