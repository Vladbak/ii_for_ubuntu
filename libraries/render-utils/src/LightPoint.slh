--- conflicted
+++ resolved
@@ -39,13 +39,8 @@
 
     if (isShowLightContour() > 0.0) {
         // Show edge
-<<<<<<< HEAD
         float edge = abs(2.0 * ((lightVolume_getRadius(light.volume) - fragLightDistance) / (0.1)) - 1.0);
-        if (edge < 1) {
-=======
-        float edge = abs(2.0 * ((getLightRadius(light) - fragLightDistance) / (0.1)) - 1.0);
         if (edge < 1.0) {
->>>>>>> 4e0fffb8
             float edgeCoord = exp2(-8.0*edge*edge);
             diffuse = vec3(edgeCoord * edgeCoord * getLightColor(light));
         }
