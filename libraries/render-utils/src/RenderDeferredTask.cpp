//
//  RenderDeferredTask.cpp
//  render-utils/src/
//
//  Created by Sam Gateau on 5/29/15.
//  Copyright 20154 High Fidelity, Inc.
//
//  Distributed under the Apache License, Version 2.0.
//  See the accompanying file LICENSE or http://www.apache.org/licenses/LICENSE-2.0.html
//
#include "RenderDeferredTask.h"

#include <gpu/GPUConfig.h>
#include <gpu/Batch.h>
#include <gpu/Context.h>
#include <PerfStat.h>
#include <RenderArgs.h>
#include <ViewFrustum.h>

#include "FramebufferCache.h"
#include "DeferredLightingEffect.h"
#include "TextureCache.h"

#include "render/DrawStatus.h"
#include "AmbientOcclusionEffect.h"

#include "overlay3D_vert.h"
#include "overlay3D_frag.h"

using namespace render;

void SetupDeferred::run(const SceneContextPointer& sceneContext, const RenderContextPointer& renderContext) {
    RenderArgs* args = renderContext->args;

    auto primaryFbo = DependencyManager::get<FramebufferCache>()->getPrimaryFramebufferDepthColor();

    gpu::Batch batch;
    batch.setFramebuffer(nullptr);
    batch.setFramebuffer(primaryFbo);
 
    batch.setViewportTransform(args->_viewport);
    batch.setStateScissorRect(args->_viewport);

    batch.clearFramebuffer(
        gpu::Framebuffer::BUFFER_COLOR0 |
        gpu::Framebuffer::BUFFER_DEPTH,
        vec4(vec3(0), 1), 1.0, 0.0, true);

    args->_context->render(batch);
}

void PrepareDeferred::run(const SceneContextPointer& sceneContext, const RenderContextPointer& renderContext) {
    DependencyManager::get<DeferredLightingEffect>()->prepare(renderContext->args);
}

void RenderDeferred::run(const SceneContextPointer& sceneContext, const RenderContextPointer& renderContext) {
    DependencyManager::get<DeferredLightingEffect>()->render(renderContext->args);
}

void ResolveDeferred::run(const SceneContextPointer& sceneContext, const RenderContextPointer& renderContext) {
    PerformanceTimer perfTimer("ResolveDeferred");
    DependencyManager::get<DeferredLightingEffect>()->copyBack(renderContext->args);
}

RenderDeferredTask::RenderDeferredTask() : Task() {
    _jobs.push_back(Job(new SetupDeferred::JobModel("SetupFramebuffer")));
    _jobs.push_back(Job(new DrawBackground::JobModel("DrawBackground")));

    _jobs.push_back(Job(new PrepareDeferred::JobModel("PrepareDeferred")));
    _jobs.push_back(Job(new FetchItems::JobModel("FetchOpaque",
        FetchItems(
            [] (const RenderContextPointer& context, int count) {
                context->_numFeedOpaqueItems = count; 
            }
        )
    )));
    _jobs.push_back(Job(new CullItems::JobModel("CullOpaque", _jobs.back().getOutput())));
    _jobs.push_back(Job(new DepthSortItems::JobModel("DepthSortOpaque", _jobs.back().getOutput())));
    auto& renderedOpaques = _jobs.back().getOutput();
    _jobs.push_back(Job(new DrawOpaqueDeferred::JobModel("DrawOpaqueDeferred", _jobs.back().getOutput())));
    _jobs.push_back(Job(new DrawLight::JobModel("DrawLight")));
    _jobs.push_back(Job(new RenderDeferred::JobModel("RenderDeferred")));
    _jobs.push_back(Job(new ResolveDeferred::JobModel("ResolveDeferred")));
    _jobs.push_back(Job(new AmbientOcclusion::JobModel("AmbientOcclusion")));

    _jobs.back().setEnabled(false);
    _occlusionJobIndex = _jobs.size() - 1;

    _jobs.push_back(Job(new FetchItems::JobModel("FetchTransparent",
         FetchItems(
            ItemFilter::Builder::transparentShape().withoutLayered(),
            [] (const RenderContextPointer& context, int count) {
                context->_numFeedTransparentItems = count; 
            }
         )
     )));
    _jobs.push_back(Job(new CullItems::JobModel("CullTransparent", _jobs.back().getOutput())));
    _jobs.push_back(Job(new DepthSortItems::JobModel("DepthSortTransparent", _jobs.back().getOutput(), DepthSortItems(false))));
    _jobs.push_back(Job(new DrawTransparentDeferred::JobModel("TransparentDeferred", _jobs.back().getOutput())));
    
    _jobs.push_back(Job(new render::DrawStatus::JobModel("DrawStatus", renderedOpaques)));


    _jobs.back().setEnabled(false);
    _drawStatusJobIndex = _jobs.size() - 1;

    _jobs.push_back(Job(new DrawOverlay3D::JobModel("DrawOverlay3D")));
<<<<<<< HEAD
=======

    _jobs.push_back(Job(new ResetGLState::JobModel()));
>>>>>>> 26111b9b

    // Give ourselves 3 frmaes of timer queries
    _timerQueries.push_back(std::make_shared<gpu::Query>());
    _timerQueries.push_back(std::make_shared<gpu::Query>());
    _timerQueries.push_back(std::make_shared<gpu::Query>());
    _currentTimerQueryIndex = 0;
}

RenderDeferredTask::~RenderDeferredTask() {
}

void RenderDeferredTask::run(const SceneContextPointer& sceneContext, const RenderContextPointer& renderContext) {
    // sanity checks
    assert(sceneContext);
    if (!sceneContext->_scene) {
        return;
    }


    // Is it possible that we render without a viewFrustum ?
    if (!(renderContext->args && renderContext->args->_viewFrustum)) {
        return;
    }

    // Make sure we turn the displayItemStatus on/off
    setDrawItemStatus(renderContext->_drawItemStatus);

    // TODO: turn on/off AO through menu item
    setOcclusionStatus(renderContext->_occlusionStatus);

    renderContext->args->_context->syncCache();

    for (auto job : _jobs) {
        job.run(sceneContext, renderContext);
    }

};

void DrawOpaqueDeferred::run(const SceneContextPointer& sceneContext, const RenderContextPointer& renderContext, const ItemIDsBounds& inItems) {
    assert(renderContext->args);
    assert(renderContext->args->_viewFrustum);

    RenderArgs* args = renderContext->args;
    gpu::Batch batch;
    args->_batch = &batch;

    renderContext->_numDrawnOpaqueItems = inItems.size();

    glm::mat4 projMat;
    Transform viewMat;
    args->_viewFrustum->evalProjectionMatrix(projMat);
    args->_viewFrustum->evalViewTransform(viewMat);
    if (args->_renderMode == RenderArgs::MIRROR_RENDER_MODE) {
        viewMat.preScale(glm::vec3(-1.0f, 1.0f, 1.0f));
    }
    batch.setProjectionTransform(projMat);
    batch.setViewTransform(viewMat);

    {
        const float OPAQUE_ALPHA_THRESHOLD = 0.5f;
        args->_alphaThreshold = OPAQUE_ALPHA_THRESHOLD;
    }

    renderItems(sceneContext, renderContext, inItems, renderContext->_maxDrawnOpaqueItems);

    args->_context->render((*args->_batch));
    args->_batch = nullptr;
}

void DrawTransparentDeferred::run(const SceneContextPointer& sceneContext, const RenderContextPointer& renderContext, const ItemIDsBounds& inItems) {
    assert(renderContext->args);
    assert(renderContext->args->_viewFrustum);

    RenderArgs* args = renderContext->args;
    gpu::Batch batch;
    args->_batch = &batch;
    
    renderContext->_numDrawnTransparentItems = inItems.size();

    glm::mat4 projMat;
    Transform viewMat;
    args->_viewFrustum->evalProjectionMatrix(projMat);
    args->_viewFrustum->evalViewTransform(viewMat);
    if (args->_renderMode == RenderArgs::MIRROR_RENDER_MODE) {
        viewMat.postScale(glm::vec3(-1.0f, 1.0f, 1.0f));
    }
    batch.setProjectionTransform(projMat);
    batch.setViewTransform(viewMat);
    
    {
        const float TRANSPARENT_ALPHA_THRESHOLD = 0.0f;
        args->_alphaThreshold = TRANSPARENT_ALPHA_THRESHOLD;
    }
    
    
    renderItems(sceneContext, renderContext, inItems, renderContext->_maxDrawnTransparentItems);

    args->_context->render((*args->_batch));
    args->_batch = nullptr;
}

gpu::PipelinePointer DrawOverlay3D::_opaquePipeline;
const gpu::PipelinePointer& DrawOverlay3D::getOpaquePipeline() {
    if (!_opaquePipeline) {
        auto vs = gpu::ShaderPointer(gpu::Shader::createVertex(std::string(overlay3D_vert)));
        auto ps = gpu::ShaderPointer(gpu::Shader::createPixel(std::string(overlay3D_frag)));
        auto program = gpu::ShaderPointer(gpu::Shader::createProgram(vs, ps));
        
        auto state = std::make_shared<gpu::State>();
        state->setDepthTest(true, true, gpu::LESS_EQUAL);

        _opaquePipeline.reset(gpu::Pipeline::create(program, state));
    }
    return _opaquePipeline;
}

void DrawOverlay3D::run(const SceneContextPointer& sceneContext, const RenderContextPointer& renderContext) {
    assert(renderContext->args);
    assert(renderContext->args->_viewFrustum);

    // render backgrounds
    auto& scene = sceneContext->_scene;
    auto& items = scene->getMasterBucket().at(ItemFilter::Builder::opaqueShape().withLayered());


    ItemIDsBounds inItems;
    inItems.reserve(items.size());
    for (auto id : items) {
        auto& item = scene->getItem(id);
        if (item.getKey().isVisible() && (item.getLayer() == 1)) {
            inItems.emplace_back(id);
        }
    }
    renderContext->_numFeedOverlay3DItems = inItems.size();
    renderContext->_numDrawnOverlay3DItems = inItems.size();

    RenderArgs* args = renderContext->args;
    gpu::Batch batch;
    args->_batch = &batch;
    args->_whiteTexture = DependencyManager::get<TextureCache>()->getWhiteTexture();

    glm::mat4 projMat;
    Transform viewMat;
    args->_viewFrustum->evalProjectionMatrix(projMat);
    args->_viewFrustum->evalViewTransform(viewMat);
    if (args->_renderMode == RenderArgs::MIRROR_RENDER_MODE) {
        viewMat.postScale(glm::vec3(-1.0f, 1.0f, 1.0f));
    }
    batch.setProjectionTransform(projMat);
    batch.setViewTransform(viewMat);
    batch.setViewportTransform(args->_viewport);
    batch.setStateScissorRect(args->_viewport);

    batch.setPipeline(getOpaquePipeline());
    batch.setResourceTexture(0, args->_whiteTexture);

    if (!inItems.empty()) {
        batch.clearFramebuffer(gpu::Framebuffer::BUFFER_DEPTH, glm::vec4(), 1.f, 0, true);
        renderItems(sceneContext, renderContext, inItems, renderContext->_maxDrawnOverlay3DItems);
    }

    args->_context->render((*args->_batch));
    args->_batch = nullptr;
    args->_whiteTexture.reset();
}<|MERGE_RESOLUTION|>--- conflicted
+++ resolved
@@ -105,11 +105,6 @@
     _drawStatusJobIndex = _jobs.size() - 1;
 
     _jobs.push_back(Job(new DrawOverlay3D::JobModel("DrawOverlay3D")));
-<<<<<<< HEAD
-=======
-
-    _jobs.push_back(Job(new ResetGLState::JobModel()));
->>>>>>> 26111b9b
 
     // Give ourselves 3 frmaes of timer queries
     _timerQueries.push_back(std::make_shared<gpu::Query>());
