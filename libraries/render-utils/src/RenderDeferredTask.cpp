--- conflicted
+++ resolved
@@ -113,12 +113,6 @@
     _drawHitEffectJobIndex = _jobs.size() -1;
 
 
-<<<<<<< HEAD
-=======
-    _jobs.push_back(Job(new ResetGLState::JobModel()));
-    
-
->>>>>>> 4ebc75da
     // Give ourselves 3 frmaes of timer queries
     _timerQueries.push_back(std::make_shared<gpu::Query>());
     _timerQueries.push_back(std::make_shared<gpu::Query>());
