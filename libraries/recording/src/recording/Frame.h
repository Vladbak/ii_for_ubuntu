//
//  Created by Bradley Austin Davis 2015/11/04
//  Copyright 2015 High Fidelity, Inc.
//
//  Distributed under the Apache License, Version 2.0.
//  See the accompanying file LICENSE or http://www.apache.org/licenses/LICENSE-2.0.html
//

#pragma once
#ifndef hifi_Recording_Frame_h
#define hifi_Recording_Frame_h

#include "Forward.h"

#include <functional>
#include <stdint.h>

#include <QtCore/QObject>

namespace recording {

<<<<<<< HEAD
struct Frame {
public:
    using Pointer = std::shared_ptr<Frame>;
    using ConstPointer = std::shared_ptr<const Frame>;
    using Handler = std::function<void(Frame::ConstPointer frame)>;
=======
struct FrameHeader {
    using Time = uint32_t;
>>>>>>> 225909f8

    static const Time INVALID_TIME = UINT32_MAX;
    static const FrameType TYPE_INVALID = 0xFFFF;
    static const FrameType TYPE_HEADER = 0x0;

    static Time secondsToFrameTime(float seconds);
    static float frameTimeToSeconds(Time frameTime);

    static uint32_t frameTimeToMilliseconds(Time frameTime);

    static Time frameTimeFromEpoch(quint64 epoch);
    static quint64 epochForFrameTime(Time frameTime);

    FrameType type { TYPE_INVALID };
    Time timeOffset { 0 }; // milliseconds
<<<<<<< HEAD
=======

    FrameHeader() {}
    FrameHeader(FrameType type, Time timeOffset)
        : type(type), timeOffset(timeOffset) { }
};

struct Frame : public FrameHeader {
public:
    using Pointer = std::shared_ptr<Frame>;
    using ConstPointer = std::shared_ptr<const Frame>;
    using Handler = std::function<void(Frame::ConstPointer frame)>;

>>>>>>> 225909f8
    QByteArray data;

    Frame() {}
    Frame(FrameType type, float timeOffset, const QByteArray& data) 
        : FrameHeader(type, timeOffset), data(data) { }

    static FrameType registerFrameType(const QString& frameTypeName);
    static Handler registerFrameHandler(FrameType type, Handler handler);
    static Handler registerFrameHandler(const QString& frameTypeName, Handler handler);
    static void clearFrameHandler(FrameType type);
    static void clearFrameHandler(const QString& frameTypeName);
    static QMap<QString, FrameType> getFrameTypes();
    static QMap<FrameType, QString> getFrameTypeNames();
<<<<<<< HEAD
    static Handler registerFrameHandler(FrameType type, Handler handler);
=======
>>>>>>> 225909f8
    static void handleFrame(const ConstPointer& frame);
};

}

#endif<|MERGE_RESOLUTION|>--- conflicted
+++ resolved
@@ -19,16 +19,8 @@
 
 namespace recording {
 
-<<<<<<< HEAD
-struct Frame {
-public:
-    using Pointer = std::shared_ptr<Frame>;
-    using ConstPointer = std::shared_ptr<const Frame>;
-    using Handler = std::function<void(Frame::ConstPointer frame)>;
-=======
 struct FrameHeader {
     using Time = uint32_t;
->>>>>>> 225909f8
 
     static const Time INVALID_TIME = UINT32_MAX;
     static const FrameType TYPE_INVALID = 0xFFFF;
@@ -44,8 +36,6 @@
 
     FrameType type { TYPE_INVALID };
     Time timeOffset { 0 }; // milliseconds
-<<<<<<< HEAD
-=======
 
     FrameHeader() {}
     FrameHeader(FrameType type, Time timeOffset)
@@ -58,7 +48,6 @@
     using ConstPointer = std::shared_ptr<const Frame>;
     using Handler = std::function<void(Frame::ConstPointer frame)>;
 
->>>>>>> 225909f8
     QByteArray data;
 
     Frame() {}
@@ -72,10 +61,6 @@
     static void clearFrameHandler(const QString& frameTypeName);
     static QMap<QString, FrameType> getFrameTypes();
     static QMap<FrameType, QString> getFrameTypeNames();
-<<<<<<< HEAD
-    static Handler registerFrameHandler(FrameType type, Handler handler);
-=======
->>>>>>> 225909f8
     static void handleFrame(const ConstPointer& frame);
 };
 
