//
//  Created by Bradley Austin Davis 2015/11/04
//  Copyright 2015 High Fidelity, Inc.
//
//  Distributed under the Apache License, Version 2.0.
//  See the accompanying file LICENSE or http://www.apache.org/licenses/LICENSE-2.0.html
//

<<<<<<< HEAD

// FIXME -- DO NOT include headers in empty CPP files, it produces warnings. Once we define new symbols
// and some actual code here, we can uncomment this include.
//#include "Deck.h"
=======
#include "Deck.h"
 
#include <NumericalConstants.h>
#include <SharedUtil.h>

#include "Clip.h"
#include "Frame.h"
#include "Logging.h"

using namespace recording;

void Deck::queueClip(ClipPointer clip, Time timeOffset) {
    if (!clip) {
        qCWarning(recordingLog) << "Clip invalid, ignoring";
        return;
    }

    // FIXME if the time offset is not zero, wrap the clip in a OffsetClip wrapper
    _clips.push_back(clip);
}

void Deck::play() { 
    if (_pause) {
        _pause = false;
        _startEpoch = usecTimestampNow() - (_position * USECS_PER_MSEC);
        emit playbackStateChanged();
        processFrames();
    }
}

void Deck::pause() { 
    if (!_pause) {
        _pause = true;
        emit playbackStateChanged();
    }
}

Clip::Pointer Deck::getNextClip() {
    Clip::Pointer result;
    Time soonestFramePosition = INVALID_TIME;
    for (const auto& clip : _clips) {
        Time nextFramePosition = clip->position();
        if (nextFramePosition < soonestFramePosition) {
            result = clip;
            soonestFramePosition = nextFramePosition;
        }
    }
    return result;
}

void Deck::seek(Time position) {
    _position = position;
    // FIXME reset the frames to the appropriate spot
    for (auto& clip : _clips) {
        clip->seek(position);
    }

    if (!_pause) {
        // FIXME what if the timer is already running?
        processFrames();
    }
}

Time Deck::position() const {
    if (_pause) {
        return _position;
    }
    return (usecTimestampNow() - _startEpoch) / USECS_PER_MSEC;
}

static const Time MIN_FRAME_WAIT_INTERVAL_MS = 1;

void Deck::processFrames() {
    if (_pause) {
        return;
    }

    _position = position();
    auto triggerPosition = _position + MIN_FRAME_WAIT_INTERVAL_MS;
    Clip::Pointer nextClip;
    for (nextClip = getNextClip(); nextClip; nextClip = getNextClip()) {
        // If the clip is too far in the future, just break out of the handling loop
        Time framePosition = nextClip->position();
        if (framePosition > triggerPosition) {
            break;
        }

        // Handle the frame and advance the clip
        Frame::handleFrame(nextClip->nextFrame());
    }


    if (!nextClip) {
        qCDebug(recordingLog) << "No more frames available";
        // No more frames available, so handle the end of playback
        if (_loop) {
            qCDebug(recordingLog) << "Looping enabled, seeking back to beginning";
            // If we have looping enabled, start the playback over
            seek(0);
        } else {
            // otherwise pause playback
            pause();
        }
        return;
    } 

    // If we have more clip frames available, set the timer for the next one
    Time nextClipPosition = nextClip->position();
    Time interval = nextClipPosition - _position;
    _timer.singleShot(interval, [this] {
        processFrames();
    });
}
>>>>>>> e263453a
<|MERGE_RESOLUTION|>--- conflicted
+++ resolved
@@ -6,12 +6,6 @@
 //  See the accompanying file LICENSE or http://www.apache.org/licenses/LICENSE-2.0.html
 //
 
-<<<<<<< HEAD
-
-// FIXME -- DO NOT include headers in empty CPP files, it produces warnings. Once we define new symbols
-// and some actual code here, we can uncomment this include.
-//#include "Deck.h"
-=======
 #include "Deck.h"
  
 #include <NumericalConstants.h>
@@ -124,5 +118,4 @@
     _timer.singleShot(interval, [this] {
         processFrames();
     });
-}
->>>>>>> e263453a
+}