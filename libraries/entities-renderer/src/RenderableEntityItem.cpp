--- conflicted
+++ resolved
@@ -30,12 +30,7 @@
     }
     template <> void payloadRender(const RenderableEntityItemProxy::Pointer& payload, RenderArgs* args) {
         if (args) {
-<<<<<<< HEAD
-            if (payload && payload->entity) {
-=======
-            args->_elementsTouched++;
             if (payload && payload->entity && payload->entity->getVisible()) {
->>>>>>> cafc5b7a
                 payload->entity->render(args);
             }
         }
