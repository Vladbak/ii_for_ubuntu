//
//  RenderablePolyVoxEntityItem.cpp
//  libraries/entities-renderer/src/
//
//  Created by Seth Alves on 5/19/15.
//  Copyright 2015 High Fidelity, Inc.
//
//  Distributed under the Apache License, Version 2.0.
//  See the accompanying file LICENSE or http://www.apache.org/licenses/LICENSE-2.0.html
//

#include <QByteArray>


#include <glm/gtx/quaternion.hpp>
#include <glm/gtx/string_cast.hpp>

#include <gpu/GPUConfig.h>

#include <DeferredLightingEffect.h>
#include <Model.h>
#include <PerfStat.h>

#include <PolyVoxCore/CubicSurfaceExtractorWithNormals.h>
#include <PolyVoxCore/MarchingCubesSurfaceExtractor.h>
#include <PolyVoxCore/SurfaceMesh.h>
#include <PolyVoxCore/SimpleVolume.h>
#include <PolyVoxCore/Raycast.h>
#include <PolyVoxCore/Material.h>

#include "model/Geometry.h"
#include "gpu/GLBackend.h"
#include "EntityTreeRenderer.h"
#include "RenderablePolyVoxEntityItem.h"

EntityItemPointer RenderablePolyVoxEntityItem::factory(const EntityItemID& entityID, const EntityItemProperties& properties) {
    return EntityItemPointer(new RenderablePolyVoxEntityItem(entityID, properties));
}

RenderablePolyVoxEntityItem::RenderablePolyVoxEntityItem(const EntityItemID& entityItemID,
                                                         const EntityItemProperties& properties) :
    PolyVoxEntityItem(entityItemID, properties) {

    model::Mesh* mesh = new model::Mesh();
    model::MeshPointer meshPtr(mesh);
    _modelGeometry.setMesh(meshPtr);

    setVoxelVolumeSize(_voxelVolumeSize);
}

RenderablePolyVoxEntityItem::~RenderablePolyVoxEntityItem() {
    delete _volData;
}

bool inUserBounds(const PolyVox::SimpleVolume<uint8_t>* vol, PolyVoxEntityItem::PolyVoxSurfaceStyle surfaceStyle,
              int x, int y, int z) {
    // x, y, z are in user voxel-coords, not adjusted-for-edge voxel-coords.
    switch (surfaceStyle) {
        case PolyVoxEntityItem::SURFACE_MARCHING_CUBES:
        case PolyVoxEntityItem::SURFACE_CUBIC:
            if (x < 0 || y < 0 || z < 0 ||
                x >= vol->getWidth() || y >= vol->getHeight() || z >= vol->getDepth()) {
                return false;
            }
            return true;

        case PolyVoxEntityItem::SURFACE_EDGED_CUBIC:
            if (x < 0 || y < 0 || z < 0 ||
                x >= vol->getWidth() - 2 || y >= vol->getHeight() - 2 || z >= vol->getDepth() - 2) {
                return false;
            }
            return true;
    }

    return false;
}


bool inBounds(const PolyVox::SimpleVolume<uint8_t>* vol, int x, int y, int z) {
    // x, y, z are in polyvox volume coords
    return !(x < 0 || y < 0 || z < 0 || x >= vol->getWidth() || y >= vol->getHeight() || z >= vol->getDepth());
}


void RenderablePolyVoxEntityItem::setVoxelVolumeSize(glm::vec3 voxelVolumeSize) {
    if (_volData && voxelVolumeSize == _voxelVolumeSize) {
        return;
    }

    #ifdef WANT_DEBUG
    qDebug() << "resetting voxel-space size" << voxelVolumeSize.x << voxelVolumeSize.y << voxelVolumeSize.z;
    #endif

    PolyVoxEntityItem::setVoxelVolumeSize(voxelVolumeSize);

    if (_volData) {
        delete _volData;
    }

    _onCount = 0;

    if (_voxelSurfaceStyle == SURFACE_EDGED_CUBIC) {
        // with _EDGED_ we maintain an extra box of voxels around those that the user asked for.  This
        // changes how the surface extractor acts -- mainly it becomes impossible to have holes in the
        // generated mesh.  The non _EDGED_ modes will leave holes in the mesh at the edges of the
        // voxel space.
        PolyVox::Vector3DInt32 lowCorner(0, 0, 0);
        PolyVox::Vector3DInt32 highCorner(_voxelVolumeSize.x + 1, // -1 + 2 because these corners are inclusive
                                          _voxelVolumeSize.y + 1,
                                          _voxelVolumeSize.z + 1);
        _volData = new PolyVox::SimpleVolume<uint8_t>(PolyVox::Region(lowCorner, highCorner));
    } else {
        PolyVox::Vector3DInt32 lowCorner(0, 0, 0);
        PolyVox::Vector3DInt32 highCorner(_voxelVolumeSize.x - 1, // -1 because these corners are inclusive
                                          _voxelVolumeSize.y - 1,
                                          _voxelVolumeSize.z - 1);
        _volData = new PolyVox::SimpleVolume<uint8_t>(PolyVox::Region(lowCorner, highCorner));
    }

    // having the "outside of voxel-space" value be 255 has helped me notice some problems.
    _volData->setBorderValue(255);

    #ifdef WANT_DEBUG
    qDebug() << " new size is" << _volData->getWidth() << _volData->getHeight() << _volData->getDepth();
    #endif

    // I'm not sure this is needed... the docs say that each element is initialized with its default
    // constructor.  I'll leave it here for now.
    for (int z = 0; z < _volData->getDepth(); z++) {
        for (int y = 0; y < _volData->getHeight(); y++) {
            for (int x = 0; x < _volData->getWidth(); x++) {
                _volData->setVoxelAt(x, y, z, 0);
            }
        }
    }

    // It's okay to decompress the old data here, because the data includes its original dimensions along
    // with the voxel data, and writing voxels outside the bounds of the new space is harmless.  This allows
    // adjusting of the voxel-space size without overly mangling the shape.  Shrinking the space and then
    // restoring the previous size (without any edits in between) will put the original shape back.
    decompressVolumeData();
}

void RenderablePolyVoxEntityItem::setVoxelSurfaceStyle(PolyVoxSurfaceStyle voxelSurfaceStyle) {
    if (voxelSurfaceStyle == _voxelSurfaceStyle) {
        return;
    }

    // if we are switching to or from "edged" we need to force a resize of _volData.
    if (voxelSurfaceStyle == SURFACE_EDGED_CUBIC ||
        _voxelSurfaceStyle == SURFACE_EDGED_CUBIC) {
        if (_volData) {
            delete _volData;
        }
        _volData = nullptr;
        PolyVoxEntityItem::setVoxelSurfaceStyle(voxelSurfaceStyle);
        setVoxelVolumeSize(_voxelVolumeSize);
    } else {
        PolyVoxEntityItem::setVoxelSurfaceStyle(voxelSurfaceStyle);
    }
    _needsModelReload = true;
}

void RenderablePolyVoxEntityItem::setVoxelData(QByteArray voxelData) {
    if (voxelData == _voxelData) {
        return;
    }
    PolyVoxEntityItem::setVoxelData(voxelData);
    decompressVolumeData();
}

glm::vec3 RenderablePolyVoxEntityItem::getSurfacePositionAdjustment() const {
    glm::vec3 scale = _dimensions / _voxelVolumeSize; // meters / voxel-units
    switch (_voxelSurfaceStyle) {
        case PolyVoxEntityItem::SURFACE_MARCHING_CUBES:
            return scale / 2.0f;
        case PolyVoxEntityItem::SURFACE_EDGED_CUBIC:
            return scale / -2.0f;
        case PolyVoxEntityItem::SURFACE_CUBIC:
            return scale / 2.0f;
    }
    return glm::vec3(0.0f, 0.0f, 0.0f);
}

<<<<<<< HEAD
glm::mat4 RenderablePolyVoxEntityItem::voxelToWorldMatrix() const {
    glm::vec3 scale = getDimensions() / _voxelVolumeSize; // meters / voxel-units
    glm::mat4 scaled = glm::scale(glm::mat4(), scale);
    glm::mat4 centerToCorner = glm::translate(scaled, _voxelVolumeSize / -2.0f);
    glm::mat4 rotation = glm::mat4_cast(getRotation());
    glm::mat4 translation = glm::translate(getCenterPosition());
    return translation * rotation * centerToCorner;
=======
glm::mat4 RenderablePolyVoxEntityItem::voxelToLocalMatrix() const {
    glm::vec3 scale = _dimensions / _voxelVolumeSize; // meters / voxel-units
    glm::vec3 center = getCenter();
    glm::vec3 position = getPosition();
    glm::vec3 positionToCenter = center - position;
    positionToCenter -= _dimensions * glm::vec3(0.5f, 0.5f, 0.5f) - getSurfacePositionAdjustment();
    glm::mat4 centerToCorner = glm::translate(glm::mat4(), positionToCenter);
    glm::mat4 scaled = glm::scale(centerToCorner, scale);
    return scaled;
}

glm::mat4 RenderablePolyVoxEntityItem::voxelToWorldMatrix() const {
    glm::mat4 rotation = glm::mat4_cast(_rotation);
    glm::mat4 translation = glm::translate(getPosition());
    return translation * rotation * voxelToLocalMatrix();
>>>>>>> 66aa7c1a
}

glm::mat4 RenderablePolyVoxEntityItem::worldToVoxelMatrix() const {
    glm::mat4 worldToModelMatrix = glm::inverse(voxelToWorldMatrix());
    return worldToModelMatrix;
}

uint8_t RenderablePolyVoxEntityItem::getVoxel(int x, int y, int z) {
    assert(_volData);
    if (!inUserBounds(_volData, _voxelSurfaceStyle, x, y, z)) {
        return 0;
    }

    // if _voxelSurfaceStyle is SURFACE_EDGED_CUBIC, we maintain an extra layer of
    // voxels all around the requested voxel space.  Having the empty voxels around
    // the edges changes how the surface extractor behaves.
    
    if (_voxelSurfaceStyle == SURFACE_EDGED_CUBIC) {
        return _volData->getVoxelAt(x + 1, y + 1, z + 1);
    }
    return _volData->getVoxelAt(x, y, z);
}

void RenderablePolyVoxEntityItem::setVoxel(int x, int y, int z, uint8_t toValue) {
    assert(_volData);
    if (!inUserBounds(_volData, _voxelSurfaceStyle, x, y, z)) {
        return;
    }

    if (_voxelSurfaceStyle == SURFACE_EDGED_CUBIC) {
        _volData->setVoxelAt(x + 1, y + 1, z + 1, toValue);
    } else {
        _volData->setVoxelAt(x, y, z, toValue);
    }
}


void RenderablePolyVoxEntityItem::updateOnCount(int x, int y, int z, uint8_t toValue) {
    // keep _onCount up to date
    if (!inUserBounds(_volData, _voxelSurfaceStyle, x, y, z)) {
        return;
    }
    
    uint8_t uVoxelValue = getVoxel(x, y, z);
    if (toValue != 0) {
        if (uVoxelValue == 0) {
            _onCount++;
        }
    } else {
        // toValue == 0
        if (uVoxelValue != 0) {
            _onCount--;
            assert(_onCount >= 0);
        }
    }
}

void RenderablePolyVoxEntityItem::setAll(uint8_t toValue) {
    for (int z = 0; z < _voxelVolumeSize.z; z++) {
        for (int y = 0; y < _voxelVolumeSize.y; y++) {
            for (int x = 0; x < _voxelVolumeSize.x; x++) {
                updateOnCount(x, y, z, toValue);
                setVoxel(x, y, z, toValue);
            }
        }
    }
    compressVolumeData();
}

void RenderablePolyVoxEntityItem::setVoxelInVolume(glm::vec3 position, uint8_t toValue) {
    updateOnCount(position.x, position.y, position.z, toValue);
    setVoxel(position.x, position.y, position.z, toValue);
}

void RenderablePolyVoxEntityItem::setSphereInVolume(glm::vec3 center, float radius, uint8_t toValue) {
    // This three-level for loop iterates over every voxel in the volume
    for (int z = 0; z < _voxelVolumeSize.z; z++) {
        for (int y = 0; y < _voxelVolumeSize.y; y++) {
            for (int x = 0; x < _voxelVolumeSize.x; x++) {
                // Store our current position as a vector...
                glm::vec3 pos(x + 0.5f, y + 0.5f, z + 0.5f); // consider voxels cenetered on their coordinates
                // And compute how far the current position is from the center of the volume
                float fDistToCenter = glm::distance(pos, center);
                // If the current voxel is less than 'radius' units from the center then we make it solid.
                if (fDistToCenter <= radius) {
                    updateOnCount(x, y, z, toValue);
                    setVoxel(x, y, z, toValue);
                }
            }
        }
    }
    compressVolumeData();
}

void RenderablePolyVoxEntityItem::setSphere(glm::vec3 centerWorldCoords, float radiusWorldCoords, uint8_t toValue) {
    // glm::vec3 centerVoxelCoords = worldToVoxelCoordinates(centerWorldCoords);
    glm::vec4 centerVoxelCoords = worldToVoxelMatrix() * glm::vec4(centerWorldCoords, 1.0f);
<<<<<<< HEAD
    glm::vec3 scale = getDimensions() / _voxelVolumeSize; // meters / voxel-units
    float scaleY = scale[0];
=======
    glm::vec3 scale = _dimensions / _voxelVolumeSize; // meters / voxel-units
    float scaleY = scale.y;
>>>>>>> 66aa7c1a
    float radiusVoxelCoords = radiusWorldCoords / scaleY;
    setSphereInVolume(glm::vec3(centerVoxelCoords), radiusVoxelCoords, toValue);
}

void RenderablePolyVoxEntityItem::getModel() {
    // A mesh object to hold the result of surface extraction
    PolyVox::SurfaceMesh<PolyVox::PositionMaterialNormal> polyVoxMesh;

    switch (_voxelSurfaceStyle) {
        case PolyVoxEntityItem::SURFACE_MARCHING_CUBES: {
            PolyVox::MarchingCubesSurfaceExtractor<PolyVox::SimpleVolume<uint8_t>> surfaceExtractor
                (_volData, _volData->getEnclosingRegion(), &polyVoxMesh);
            surfaceExtractor.execute();
            break;
        }
        case PolyVoxEntityItem::SURFACE_EDGED_CUBIC:
        case PolyVoxEntityItem::SURFACE_CUBIC: {
            PolyVox::CubicSurfaceExtractorWithNormals<PolyVox::SimpleVolume<uint8_t>> surfaceExtractor
                (_volData, _volData->getEnclosingRegion(), &polyVoxMesh);
            surfaceExtractor.execute();
            break;
        }
    }

    // convert PolyVox mesh to a Sam mesh
    auto mesh = _modelGeometry.getMesh();

    const std::vector<uint32_t>& vecIndices = polyVoxMesh.getIndices();
    auto indexBuffer = new gpu::Buffer(vecIndices.size() * sizeof(uint32_t), (gpu::Byte*)vecIndices.data());
    auto indexBufferPtr = gpu::BufferPointer(indexBuffer);
    auto indexBufferView = new gpu::BufferView(indexBufferPtr, gpu::Element(gpu::SCALAR, gpu::UINT32, gpu::RAW));
    mesh->setIndexBuffer(*indexBufferView);


    const std::vector<PolyVox::PositionMaterialNormal>& vecVertices = polyVoxMesh.getVertices();
    auto vertexBuffer = new gpu::Buffer(vecVertices.size() * sizeof(PolyVox::PositionMaterialNormal),
                                        (gpu::Byte*)vecVertices.data());
    auto vertexBufferPtr = gpu::BufferPointer(vertexBuffer);
    auto vertexBufferView = new gpu::BufferView(vertexBufferPtr,
                                                0,
                                                vertexBufferPtr->getSize() - sizeof(float) * 3,
                                                sizeof(PolyVox::PositionMaterialNormal),
                                                gpu::Element(gpu::VEC3, gpu::FLOAT, gpu::RAW));
    mesh->setVertexBuffer(*vertexBufferView);
    mesh->addAttribute(gpu::Stream::NORMAL,
                       gpu::BufferView(vertexBufferPtr,
                                       sizeof(float) * 3,
                                       vertexBufferPtr->getSize() - sizeof(float) * 3,
                                       sizeof(PolyVox::PositionMaterialNormal),
                                       gpu::Element(gpu::VEC3, gpu::FLOAT, gpu::RAW)));

    
    
    // auto normalAttrib = mesh->getAttributeBuffer(gpu::Stream::NORMAL);
    // for (auto normal = normalAttrib.begin<glm::vec3>(); normal != normalAttrib.end<glm::vec3>(); normal++) {
    //     (*normal) = -(*normal);
    // }


    // mesh->addAttribute(gpu::Stream::TEXCOORD,
    //                    gpu::BufferView(vertexBufferPtr,
    //                                    sizeof(float) * 2,
    //                                    vertexBufferPtr->getSize() - sizeof(float) * 2,
    //                                    sizeof(PolyVox::PositionMaterialNormal),
    //                                    gpu::Element(gpu::VEC2, gpu::FLOAT, gpu::RAW)));


    
    #ifdef WANT_DEBUG
    qDebug() << "---- vecIndices.size() =" << vecIndices.size();
    qDebug() << "---- vecVertices.size() =" << vecVertices.size();
    #endif

    _needsModelReload = false;
}

void RenderablePolyVoxEntityItem::render(RenderArgs* args) {
    PerformanceTimer perfTimer("RenderablePolyVoxEntityItem::render");
    assert(getType() == EntityTypes::PolyVox);

    if (_needsModelReload) {
        getModel();
    }
<<<<<<< HEAD
    
    Transform transformToCenter = getTransformToCenter();
    transformToCenter.setScale(getDimensions() / _voxelVolumeSize);

    auto mesh = _modelGeometry.getMesh();
    Q_ASSERT(args->_batch);
    gpu::Batch& batch = *args->_batch;
    DependencyManager::get<DeferredLightingEffect>()->bindSimpleProgram(batch);
    batch.setModelTransform(transformToCenter);
    batch.setInputFormat(mesh->getVertexFormat());
    batch.setInputBuffer(gpu::Stream::POSITION, mesh->getVertexBuffer());
    batch.setInputBuffer(gpu::Stream::NORMAL,
                         mesh->getVertexBuffer()._buffer,
                         sizeof(float) * 3,
                         mesh->getVertexBuffer()._stride);
    batch.setIndexBuffer(gpu::UINT32, mesh->getIndexBuffer()._buffer, 0);
    batch.drawIndexed(gpu::TRIANGLES, mesh->getNumIndices(), 0);
    
=======

    glPushMatrix();
        glm::mat4 m = voxelToWorldMatrix();
        glMultMatrixf(&m[0][0]);

        auto mesh = _modelGeometry.getMesh();
        gpu::Batch batch;
        batch.setInputFormat(mesh->getVertexFormat());
        batch.setInputBuffer(gpu::Stream::POSITION, mesh->getVertexBuffer());
        batch.setInputBuffer(gpu::Stream::NORMAL,
                             mesh->getVertexBuffer()._buffer,
                             sizeof(float) * 3,
                             mesh->getVertexBuffer()._stride);
        batch.setIndexBuffer(gpu::UINT32, mesh->getIndexBuffer()._buffer, 0);
        batch.drawIndexed(gpu::TRIANGLES, mesh->getNumIndices(), 0);
        gpu::GLBackend::renderBatch(batch);
    glPopMatrix();
>>>>>>> 66aa7c1a
    RenderableDebugableEntityItem::render(this, args);
}

class RaycastFunctor
{
public:
    RaycastFunctor(PolyVox::SimpleVolume<uint8_t>* vol) :
        _result(glm::vec4(0.0f, 0.0f, 0.0f, 1.0f)),
        _vol(vol) {
    }
    bool operator()(PolyVox::SimpleVolume<unsigned char>::Sampler& sampler)
    {
        int x = sampler.getPosition().getX();
        int y = sampler.getPosition().getY();
        int z = sampler.getPosition().getZ();

        if (!inBounds(_vol, x, y, z)) {
            return true;
        }

        if (sampler.getVoxel() == 0) {
            return true; // keep raycasting
        }
        PolyVox::Vector3DInt32 positionIndex = sampler.getPosition();
        _result = glm::vec4(positionIndex.getX(), positionIndex.getY(), positionIndex.getZ(), 1.0f);
        return false;
    }
    glm::vec4 _result;
    const PolyVox::SimpleVolume<uint8_t>* _vol = nullptr;
};

bool RenderablePolyVoxEntityItem::findDetailedRayIntersection(const glm::vec3& origin,
                                                              const glm::vec3& direction,
                                                              bool& keepSearching,
                                                              OctreeElement*& element,
                                                              float& distance, BoxFace& face, 
                                                              void** intersectedObject,
                                                              bool precisionPicking) const
{
    if (_needsModelReload || !precisionPicking) {
        // just intersect with bounding box
        return true;
    }

    // the PolyVox ray intersection code requires a near and far point.
    glm::mat4 wtvMatrix = worldToVoxelMatrix();
    glm::vec3 normDirection = glm::normalize(direction);

<<<<<<< HEAD
    // the PolyVox ray intersection code requires a near and far point.
    glm::vec3 scale = getDimensions() / _voxelVolumeSize; // meters / voxel-units
    float distanceToEntity = glm::distance(origin, getPosition());
    float largestDimension = glm::max(getDimensions()[0], getDimensions()[1], getDimensions()[2]);
    // set ray cast length to long enough to cover all of the voxel space
    pvDirection *= (distanceToEntity + largestDimension) / glm::min(scale[0], scale[1], scale[2]);
=======
    // set ray cast length to long enough to cover all of the voxel space    
    float distanceToEntity = glm::distance(origin, _position);
    float largestDimension = glm::max(_dimensions.x, _dimensions.y, _dimensions.z) * 2.0f;

    glm::vec3 farPoint = origin + normDirection * (distanceToEntity + largestDimension);

    glm::vec4 originInVoxel = wtvMatrix * glm::vec4(origin, 1.0f);
    glm::vec4 farInVoxel = wtvMatrix * glm::vec4(farPoint, 1.0f);
    
    PolyVox::Vector3DFloat startPoint(originInVoxel.x, originInVoxel.y, originInVoxel.z);
    // PolyVox::Vector3DFloat pvDirection(directionInVoxel.x, directionInVoxel.y, directionInVoxel.z);
    PolyVox::Vector3DFloat endPoint(farInVoxel.x, farInVoxel.y, farInVoxel.z);
>>>>>>> 66aa7c1a

    PolyVox::RaycastResult raycastResult;
    RaycastFunctor callback(_volData);
    raycastResult = PolyVox::raycastWithEndpoints(_volData, startPoint, endPoint, callback);

    if (raycastResult == PolyVox::RaycastResults::Completed) {
        // the ray completed its path -- nothing was hit.
        return false;
    }

    glm::vec4 result = callback._result;
    switch (_voxelSurfaceStyle) {
        case PolyVoxEntityItem::SURFACE_EDGED_CUBIC:
            result -= glm::vec4(1, 1, 1, 0); // compensate for the extra voxel border
            break;
        case PolyVoxEntityItem::SURFACE_MARCHING_CUBES:
        case PolyVoxEntityItem::SURFACE_CUBIC:
            break;
    }

    result -= glm::vec4(0.5f, 0.5f, 0.5f, 0.0f);
    
    glm::vec4 intersectedWorldPosition = voxelToWorldMatrix() * result;

    distance = glm::distance(glm::vec3(intersectedWorldPosition), origin);

    face = BoxFace::MIN_X_FACE; // XXX

    return true;
}


// compress the data in _volData and save the results.  The compressed form is used during
// saves to disk and for transmission over the wire
void RenderablePolyVoxEntityItem::compressVolumeData() {
    quint16 voxelXSize = _voxelVolumeSize.x;
    quint16 voxelYSize = _voxelVolumeSize.y;
    quint16 voxelZSize = _voxelVolumeSize.z;
    int rawSize = voxelXSize * voxelYSize * voxelZSize;

    QByteArray uncompressedData = QByteArray(rawSize, '\0');

    for (int z = 0; z < voxelZSize; z++) {
        for (int y = 0; y < voxelYSize; y++) {
            for (int x = 0; x < voxelXSize; x++) {
                uint8_t uVoxelValue = getVoxel(x, y, z);
                int uncompressedIndex =
                    z * voxelYSize * voxelXSize +
                    y * voxelXSize +
                    x;
                uncompressedData[uncompressedIndex] = uVoxelValue;
            }
        }
    }

    QByteArray newVoxelData;
    QDataStream writer(&newVoxelData, QIODevice::WriteOnly | QIODevice::Truncate);
    writer << voxelXSize << voxelYSize << voxelZSize;

    QByteArray compressedData = qCompress(uncompressedData, 9);
    writer << compressedData;

    // make sure the compressed data can be sent over the wire-protocol
    if (newVoxelData.size() < 1150) {
        _voxelData = newVoxelData;
        #ifdef WANT_DEBUG
        qDebug() << "-------------- voxel compresss --------------";
        qDebug() << "raw-size =" << rawSize << "   compressed-size =" << newVoxelData.size();
        #endif
    } else {
        // HACK -- until we have a way to allow for properties larger than MTU, don't update.
        #ifdef WANT_DEBUG
        qDebug() << "voxel data too large, reverting change.";
        #endif
        // revert the active voxel-space to the last version that fit.
        decompressVolumeData();
    }

    _dirtyFlags |= EntityItem::DIRTY_SHAPE | EntityItem::DIRTY_MASS;
    _needsModelReload = true;
}


// take compressed data and expand it into _volData.
void RenderablePolyVoxEntityItem::decompressVolumeData() {
    QDataStream reader(_voxelData);
    quint16 voxelXSize, voxelYSize, voxelZSize;
    reader >> voxelXSize;
    reader >> voxelYSize;
    reader >> voxelZSize;

    if (voxelXSize == 0 || voxelXSize > MAX_VOXEL_DIMENSION ||
        voxelYSize == 0 || voxelYSize > MAX_VOXEL_DIMENSION ||
        voxelZSize == 0 || voxelZSize > MAX_VOXEL_DIMENSION) {
        qDebug() << "voxelSize is not reasonable, skipping decompressions."
                 << voxelXSize << voxelYSize << voxelZSize;
        return;
    }
    
    int rawSize = voxelXSize * voxelYSize * voxelZSize;
    
    QByteArray compressedData;
    reader >> compressedData;
    QByteArray uncompressedData = qUncompress(compressedData);

    if (uncompressedData.size() != rawSize) {
        qDebug() << "PolyVox decompress -- size is (" << voxelXSize << voxelYSize << voxelZSize << ")" <<
            "so expected uncompressed length of" << rawSize << "but length is" << uncompressedData.size();
        return;
    }

    for (int z = 0; z < voxelZSize; z++) {
        for (int y = 0; y < voxelYSize; y++) {
            for (int x = 0; x < voxelXSize; x++) {
                int uncompressedIndex = (z * voxelYSize * voxelXSize) + (y * voxelZSize) + x;
                updateOnCount(x, y, z, uncompressedData[uncompressedIndex]);
                setVoxel(x, y, z, uncompressedData[uncompressedIndex]);
            }
        }
    }

    #ifdef WANT_DEBUG
    qDebug() << "--------------- voxel decompress ---------------";
    qDebug() << "raw-size =" << rawSize << "   compressed-size =" << _voxelData.size();
    #endif

    _dirtyFlags |= EntityItem::DIRTY_SHAPE | EntityItem::DIRTY_MASS;
    _needsModelReload = true;
    getModel();
}

// virtual
ShapeType RenderablePolyVoxEntityItem::getShapeType() const {
    if (_onCount > 0) {
        return SHAPE_TYPE_COMPOUND;
    }
    return SHAPE_TYPE_NONE;
}


bool RenderablePolyVoxEntityItem::isReadyToComputeShape() {
    if (_needsModelReload) {
        return false;
    }

    #ifdef WANT_DEBUG
    qDebug() << "RenderablePolyVoxEntityItem::isReadyToComputeShape" << (!_needsModelReload);
    #endif
    return true;
}

void RenderablePolyVoxEntityItem::computeShapeInfo(ShapeInfo& info) {
    #ifdef WANT_DEBUG
    qDebug() << "RenderablePolyVoxEntityItem::computeShapeInfo";
    #endif
    ShapeType type = getShapeType();
    if (type != SHAPE_TYPE_COMPOUND) {
        EntityItem::computeShapeInfo(info);
        return;
    }

    _points.clear();
    unsigned int i = 0;

    glm::mat4 wToM = voxelToLocalMatrix();

    AABox box;

    for (int z = 0; z < _voxelVolumeSize.z; z++) {
        for (int y = 0; y < _voxelVolumeSize.y; y++) {
            for (int x = 0; x < _voxelVolumeSize.x; x++) {
                if (getVoxel(x, y, z) > 0) {
                    QVector<glm::vec3> pointsInPart;

                    float offL = -0.5f;
                    float offH = 0.5f;

                    // float offL = 0.0f;
                    // float offH = 1.0f;
                    
                    glm::vec3 p000 = glm::vec3(wToM * glm::vec4(x + offL, y + offL, z + offL, 1.0f));
                    glm::vec3 p001 = glm::vec3(wToM * glm::vec4(x + offL, y + offL, z + offH, 1.0f));
                    glm::vec3 p010 = glm::vec3(wToM * glm::vec4(x + offL, y + offH, z + offL, 1.0f));
                    glm::vec3 p011 = glm::vec3(wToM * glm::vec4(x + offL, y + offH, z + offH, 1.0f));
                    glm::vec3 p100 = glm::vec3(wToM * glm::vec4(x + offH, y + offL, z + offL, 1.0f));
                    glm::vec3 p101 = glm::vec3(wToM * glm::vec4(x + offH, y + offL, z + offH, 1.0f));
                    glm::vec3 p110 = glm::vec3(wToM * glm::vec4(x + offH, y + offH, z + offL, 1.0f));
                    glm::vec3 p111 = glm::vec3(wToM * glm::vec4(x + offH, y + offH, z + offH, 1.0f));

                    box += p000;
                    box += p001;
                    box += p010;
                    box += p011;
                    box += p100;
                    box += p101;
                    box += p110;
                    box += p111;

                    pointsInPart << p000;
                    pointsInPart << p001;
                    pointsInPart << p010;
                    pointsInPart << p011;
                    pointsInPart << p100;
                    pointsInPart << p101;
                    pointsInPart << p110;
                    pointsInPart << p111;

                    // add next convex hull
                    QVector<glm::vec3> newMeshPoints;
                    _points << newMeshPoints;
                    // add points to the new convex hull
                    _points[i++] << pointsInPart;
                }
            }
        }
    }

    if (_points.isEmpty()) {
        EntityItem::computeShapeInfo(info);
        return;
    }

    glm::vec3 collisionModelDimensions = box.getDimensions();
    QByteArray b64 = _voxelData.toBase64();
    info.setParams(type, collisionModelDimensions, QString(b64));
    info.setConvexHulls(_points);
}<|MERGE_RESOLUTION|>--- conflicted
+++ resolved
@@ -170,7 +170,7 @@
 }
 
 glm::vec3 RenderablePolyVoxEntityItem::getSurfacePositionAdjustment() const {
-    glm::vec3 scale = _dimensions / _voxelVolumeSize; // meters / voxel-units
+    glm::vec3 scale = getDimensions() / _voxelVolumeSize; // meters / voxel-units
     switch (_voxelSurfaceStyle) {
         case PolyVoxEntityItem::SURFACE_MARCHING_CUBES:
             return scale / 2.0f;
@@ -182,31 +182,21 @@
     return glm::vec3(0.0f, 0.0f, 0.0f);
 }
 
-<<<<<<< HEAD
-glm::mat4 RenderablePolyVoxEntityItem::voxelToWorldMatrix() const {
+glm::mat4 RenderablePolyVoxEntityItem::voxelToLocalMatrix() const {
     glm::vec3 scale = getDimensions() / _voxelVolumeSize; // meters / voxel-units
-    glm::mat4 scaled = glm::scale(glm::mat4(), scale);
-    glm::mat4 centerToCorner = glm::translate(scaled, _voxelVolumeSize / -2.0f);
-    glm::mat4 rotation = glm::mat4_cast(getRotation());
-    glm::mat4 translation = glm::translate(getCenterPosition());
-    return translation * rotation * centerToCorner;
-=======
-glm::mat4 RenderablePolyVoxEntityItem::voxelToLocalMatrix() const {
-    glm::vec3 scale = _dimensions / _voxelVolumeSize; // meters / voxel-units
-    glm::vec3 center = getCenter();
+    glm::vec3 center = getCenterPosition();
     glm::vec3 position = getPosition();
     glm::vec3 positionToCenter = center - position;
-    positionToCenter -= _dimensions * glm::vec3(0.5f, 0.5f, 0.5f) - getSurfacePositionAdjustment();
+    positionToCenter -= getDimensions() * glm::vec3(0.5f, 0.5f, 0.5f) - getSurfacePositionAdjustment();
     glm::mat4 centerToCorner = glm::translate(glm::mat4(), positionToCenter);
     glm::mat4 scaled = glm::scale(centerToCorner, scale);
     return scaled;
 }
 
 glm::mat4 RenderablePolyVoxEntityItem::voxelToWorldMatrix() const {
-    glm::mat4 rotation = glm::mat4_cast(_rotation);
+    glm::mat4 rotation = glm::mat4_cast(getRotation());
     glm::mat4 translation = glm::translate(getPosition());
     return translation * rotation * voxelToLocalMatrix();
->>>>>>> 66aa7c1a
 }
 
 glm::mat4 RenderablePolyVoxEntityItem::worldToVoxelMatrix() const {
@@ -304,13 +294,8 @@
 void RenderablePolyVoxEntityItem::setSphere(glm::vec3 centerWorldCoords, float radiusWorldCoords, uint8_t toValue) {
     // glm::vec3 centerVoxelCoords = worldToVoxelCoordinates(centerWorldCoords);
     glm::vec4 centerVoxelCoords = worldToVoxelMatrix() * glm::vec4(centerWorldCoords, 1.0f);
-<<<<<<< HEAD
     glm::vec3 scale = getDimensions() / _voxelVolumeSize; // meters / voxel-units
-    float scaleY = scale[0];
-=======
-    glm::vec3 scale = _dimensions / _voxelVolumeSize; // meters / voxel-units
     float scaleY = scale.y;
->>>>>>> 66aa7c1a
     float radiusVoxelCoords = radiusWorldCoords / scaleY;
     setSphereInVolume(glm::vec3(centerVoxelCoords), radiusVoxelCoords, toValue);
 }
@@ -394,7 +379,6 @@
     if (_needsModelReload) {
         getModel();
     }
-<<<<<<< HEAD
     
     Transform transformToCenter = getTransformToCenter();
     transformToCenter.setScale(getDimensions() / _voxelVolumeSize);
@@ -413,25 +397,6 @@
     batch.setIndexBuffer(gpu::UINT32, mesh->getIndexBuffer()._buffer, 0);
     batch.drawIndexed(gpu::TRIANGLES, mesh->getNumIndices(), 0);
     
-=======
-
-    glPushMatrix();
-        glm::mat4 m = voxelToWorldMatrix();
-        glMultMatrixf(&m[0][0]);
-
-        auto mesh = _modelGeometry.getMesh();
-        gpu::Batch batch;
-        batch.setInputFormat(mesh->getVertexFormat());
-        batch.setInputBuffer(gpu::Stream::POSITION, mesh->getVertexBuffer());
-        batch.setInputBuffer(gpu::Stream::NORMAL,
-                             mesh->getVertexBuffer()._buffer,
-                             sizeof(float) * 3,
-                             mesh->getVertexBuffer()._stride);
-        batch.setIndexBuffer(gpu::UINT32, mesh->getIndexBuffer()._buffer, 0);
-        batch.drawIndexed(gpu::TRIANGLES, mesh->getNumIndices(), 0);
-        gpu::GLBackend::renderBatch(batch);
-    glPopMatrix();
->>>>>>> 66aa7c1a
     RenderableDebugableEntityItem::render(this, args);
 }
 
@@ -480,27 +445,17 @@
     glm::mat4 wtvMatrix = worldToVoxelMatrix();
     glm::vec3 normDirection = glm::normalize(direction);
 
-<<<<<<< HEAD
     // the PolyVox ray intersection code requires a near and far point.
     glm::vec3 scale = getDimensions() / _voxelVolumeSize; // meters / voxel-units
+    // set ray cast length to long enough to cover all of the voxel space    
     float distanceToEntity = glm::distance(origin, getPosition());
-    float largestDimension = glm::max(getDimensions()[0], getDimensions()[1], getDimensions()[2]);
-    // set ray cast length to long enough to cover all of the voxel space
-    pvDirection *= (distanceToEntity + largestDimension) / glm::min(scale[0], scale[1], scale[2]);
-=======
-    // set ray cast length to long enough to cover all of the voxel space    
-    float distanceToEntity = glm::distance(origin, _position);
-    float largestDimension = glm::max(_dimensions.x, _dimensions.y, _dimensions.z) * 2.0f;
-
+    float largestDimension = glm::max(getDimensions().x, getDimensions().y, getDimensions().z) * 2.0f;
     glm::vec3 farPoint = origin + normDirection * (distanceToEntity + largestDimension);
-
     glm::vec4 originInVoxel = wtvMatrix * glm::vec4(origin, 1.0f);
     glm::vec4 farInVoxel = wtvMatrix * glm::vec4(farPoint, 1.0f);
     
     PolyVox::Vector3DFloat startPoint(originInVoxel.x, originInVoxel.y, originInVoxel.z);
-    // PolyVox::Vector3DFloat pvDirection(directionInVoxel.x, directionInVoxel.y, directionInVoxel.z);
     PolyVox::Vector3DFloat endPoint(farInVoxel.x, farInVoxel.y, farInVoxel.z);
->>>>>>> 66aa7c1a
 
     PolyVox::RaycastResult raycastResult;
     RaycastFunctor callback(_volData);
