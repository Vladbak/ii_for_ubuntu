--- conflicted
+++ resolved
@@ -94,21 +94,12 @@
 }
 
 void EntityTreeRenderer::reloadEntityScripts() {
-<<<<<<< HEAD
-	_entitiesScriptEngine->unloadAllEntityScripts();
-	foreach(auto entity, _entitiesInScene) {
-		if (!entity->getScript().isEmpty()) {
-			_entitiesScriptEngine->loadEntityScript(entity->getEntityItemID(), entity->getScript(), true);
-		}
-	}
-=======
     _entitiesScriptEngine->unloadAllEntityScripts();
     foreach(auto entity, _entitiesInScene) {
         if (!entity->getScript().isEmpty()) {
             _entitiesScriptEngine->loadEntityScript(entity->getEntityItemID(), entity->getScript(), true);
         }
     }
->>>>>>> da74d4b1
 }
 
 void EntityTreeRenderer::init() {
