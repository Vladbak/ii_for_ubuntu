--- conflicted
+++ resolved
@@ -131,17 +131,12 @@
     virtual void do_startNamedCall(const Batch& batch, size_t paramOffset) final;
     virtual void do_stopNamedCall(const Batch& batch, size_t paramOffset) final;
 
-<<<<<<< HEAD
     static const int MAX_NUM_ATTRIBUTES = Stream::NUM_INPUT_SLOTS;
     // The drawcall Info attribute  channel is reserved and is the upper bound for the number of availables Input buffers
     static const int MAX_NUM_INPUT_BUFFERS = Stream::DRAW_CALL_INFO;
 
-    virtual void do_pushProfileRange(Batch& batch, size_t paramOffset) final;
-    virtual void do_popProfileRange(Batch& batch, size_t paramOffset) final;
-=======
     virtual void do_pushProfileRange(const Batch& batch, size_t paramOffset) final;
     virtual void do_popProfileRange(const Batch& batch, size_t paramOffset) final;
->>>>>>> e763082a
 
     // TODO: As long as we have gl calls explicitely issued from interface
     // code, we need to be able to record and batch these calls. THe long 
