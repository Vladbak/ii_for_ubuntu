--- conflicted
+++ resolved
@@ -183,8 +183,6 @@
     return _entity->computeMass();
 }
 
-<<<<<<< HEAD
-
 bool EntityMotionState::shouldSendUpdate(uint32_t simulationFrame) {
     bool baseResult = this->ObjectMotionState::shouldSendUpdate(simulationFrame);
 
@@ -204,11 +202,8 @@
     return true;
 }
 
-
-void EntityMotionState::sendUpdate(OctreeEditPacketSender* packetSender, uint32_t frame) {
-=======
 void EntityMotionState::sendUpdate(OctreeEditPacketSender* packetSender, uint32_t step) {
->>>>>>> 619d1ba1
+
     if (!_entity->isKnownID()) {
         return; // never update entities that are unknown
     }
