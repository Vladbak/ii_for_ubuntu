--- conflicted
+++ resolved
@@ -128,22 +128,10 @@
     uint32_t _lastNumSubstepsAtUpdateInternal = 0;
 
     /// character collisions
-<<<<<<< HEAD
-    btCharacterControllerInterface* _characterController = 0;
-    class btPairCachingGhostObject* _avatarGhostObject = 0;
-    AvatarData *_avatarData = 0;
-
-    // QReadWriteLock _busyLock;
-    // void lockBusyForRead() { _busyLock.lockForRead(); }
-    // void lockBusyForWrite() { _busyLock.lockForWrite(); }
-    // void unlockBusy() { _busyLock.unlock(); }
-    // QMap<QUuid, bool> _busyComputingShape;
-=======
     CharacterController* _characterController = NULL;
     class btPairCachingGhostObject* _avatarGhostObject = NULL;
     AvatarData* _avatarData = NULL;
     glm::vec3 _avatarShapeLocalOffset;
->>>>>>> 641581a8
 };
 
 #endif // hifi_PhysicsEngine_h