//
//  PhysicsEngine.cpp
//  libraries/physcis/src
//
//  Created by Andrew Meadows 2014.10.29
//  Copyright 2014 High Fidelity, Inc.
//
//  Distributed under the Apache License, Version 2.0.
//  See the accompanying file LICENSE or http://www.apache.org/licenses/LICENSE-2.0.html
//

#include "PhysicsEngine.h"
#include "ShapeInfoUtil.h"
#include "ThreadSafeDynamicsWorld.h"

static uint32_t _numSubsteps;

// static
uint32_t PhysicsEngine::getNumSubsteps() {
    return _numSubsteps;
}

PhysicsEngine::PhysicsEngine(const glm::vec3& offset)
    :  _originOffset(offset) {
}

PhysicsEngine::~PhysicsEngine() {
}

// begin EntitySimulation overrides
void PhysicsEngine::updateEntitiesInternal(const quint64& now) {
    // NOTE: the grand order of operations is:
    // (1) relay incoming changes
    // (2) step simulation
    // (3) synchronize outgoing motion states
    // (4) send outgoing packets

    // this is step (4)
    QSet<ObjectMotionState*>::iterator stateItr = _outgoingPackets.begin();
    while (stateItr != _outgoingPackets.end()) {
        ObjectMotionState* state = *stateItr;
        if (state->doesNotNeedToSendUpdate()) {
            stateItr = _outgoingPackets.erase(stateItr);
        } else if (state->shouldSendUpdate(_numSubsteps)) {
            state->sendUpdate(_entityPacketSender, _numSubsteps);
            ++stateItr;
        } else {
            ++stateItr;
        }
    }
}

void PhysicsEngine::addEntityInternal(EntityItem* entity) {
    assert(entity);
    void* physicsInfo = entity->getPhysicsInfo();
    if (!physicsInfo) {
        ShapeInfo shapeInfo;
        entity->computeShapeInfo(shapeInfo);
        btCollisionShape* shape = _shapeManager.getShape(shapeInfo);
        if (shape) {
            EntityMotionState* motionState = new EntityMotionState(entity);
            entity->setPhysicsInfo(static_cast<void*>(motionState));
            _entityMotionStates.insert(motionState);
            addObject(shapeInfo, shape, motionState);
        } else {
            // We failed to add the entity to the simulation.  Probably because we couldn't create a shape for it.
            //qDebug() << "failed to add entity " << entity->getEntityItemID() << " to physics engine";
        }
    }
}

void PhysicsEngine::removeEntityInternal(EntityItem* entity) {
    assert(entity);
    void* physicsInfo = entity->getPhysicsInfo();
    if (physicsInfo) {
        EntityMotionState* motionState = static_cast<EntityMotionState*>(physicsInfo);
        removeObject(motionState);
        _entityMotionStates.remove(motionState);
        _incomingChanges.remove(motionState);
        _outgoingPackets.remove(motionState);
        delete motionState;
    }
}

void PhysicsEngine::entityChangedInternal(EntityItem* entity) {
    // queue incoming changes: from external sources (script, EntityServer, etc) to physics engine
    assert(entity);
    void* physicsInfo = entity->getPhysicsInfo();
    if (physicsInfo) {
        ObjectMotionState* motionState = static_cast<ObjectMotionState*>(physicsInfo);
        _incomingChanges.insert(motionState);
    } else {
        // try to add this entity again (maybe something changed such that it will work this time)
        addEntity(entity);
    }
}

void PhysicsEngine::sortEntitiesThatMovedInternal() {
    // entities that have been simulated forward (hence in the _entitiesToBeSorted list) 
    // also need to be put in the outgoingPackets list
    QSet<EntityItem*>::iterator entityItr = _entitiesToBeSorted.begin();
    while (entityItr != _entitiesToBeSorted.end()) {
        EntityItem* entity = *entityItr;
        void* physicsInfo = entity->getPhysicsInfo();
        assert(physicsInfo);
        ObjectMotionState* motionState = static_cast<ObjectMotionState*>(physicsInfo);
        _outgoingPackets.insert(motionState);
        ++entityItr;
    }
}

void PhysicsEngine::clearEntitiesInternal() {
    // For now we assume this would only be called on shutdown in which case we can just let the memory get lost.
    QSet<EntityMotionState*>::const_iterator stateItr = _entityMotionStates.begin();
    for (stateItr = _entityMotionStates.begin(); stateItr != _entityMotionStates.end(); ++stateItr) {
        removeObject(*stateItr);
        delete (*stateItr);
    }
    _entityMotionStates.clear();
    _incomingChanges.clear();
    _outgoingPackets.clear();
}
// end EntitySimulation overrides

void PhysicsEngine::relayIncomingChangesToSimulation() {
    // process incoming changes
    QSet<ObjectMotionState*>::iterator stateItr = _incomingChanges.begin();
    while (stateItr != _incomingChanges.end()) {
        ObjectMotionState* motionState = *stateItr;
        uint32_t flags = motionState->getIncomingDirtyFlags() & DIRTY_PHYSICS_FLAGS;

        btRigidBody* body = motionState->getRigidBody();
        if (body) {
            if (flags & HARD_DIRTY_PHYSICS_FLAGS) {
                // a HARD update requires the body be pulled out of physics engine, changed, then reinserted
                // but it also handles all EASY changes
                updateObjectHard(body, motionState, flags);
            } else if (flags) {
                // an EASY update does NOT require that the body be pulled out of physics engine
                // hence the MotionState has all the knowledge and authority to perform the update.
                motionState->updateObjectEasy(flags, _numSubsteps);
            }
        }

        // NOTE: the grand order of operations is:
        // (1) relay incoming changes
        // (2) step simulation
        // (3) synchronize outgoing motion states
        // (4) send outgoing packets
        //
        // We're in the middle of step (1) hence incoming changes should trump corresponding 
        // outgoing changes at this point.
        motionState->clearOutgoingPacketFlags(flags); // clear outgoing flags that were trumped
        motionState->clearIncomingDirtyFlags(flags);  // clear incoming flags that were processed
        ++stateItr;
    }
    _incomingChanges.clear();
}

void PhysicsEngine::removeContacts(ObjectMotionState* motionState) {
    // trigger events for new/existing/old contacts
	ContactMap::iterator contactItr = _contactMap.begin();
	while (contactItr != _contactMap.end()) {
        if (contactItr->first._a == motionState || contactItr->first._b == motionState) {
			ContactMap::iterator iterToDelete = contactItr;
			++contactItr;
			_contactMap.erase(iterToDelete);
        } else {
			++contactItr;
        }
    }
}

// virtual
void PhysicsEngine::init(EntityEditPacketSender* packetSender) {
    // _entityTree should be set prior to the init() call
    assert(_entityTree);

    if (!_dynamicsWorld) {
        _collisionConfig = new btDefaultCollisionConfiguration();
        _collisionDispatcher = new btCollisionDispatcher(_collisionConfig);
        _broadphaseFilter = new btDbvtBroadphase();
        _constraintSolver = new btSequentialImpulseConstraintSolver;
        _dynamicsWorld = new ThreadSafeDynamicsWorld(_collisionDispatcher, _broadphaseFilter, _constraintSolver, _collisionConfig);

        // default gravity of the world is zero, so each object must specify its own gravity
        // TODO: set up gravity zones
        _dynamicsWorld->setGravity(btVector3(0.0f, 0.0f, 0.0f));
        
        // GROUND HACK: add a big planar floor (and walls for testing) to catch falling objects
        btTransform groundTransform;
        groundTransform.setIdentity();
        for (int i = 0; i < 3; ++i) {
            btVector3 normal(0.0f, 0.0f, 0.0f);
            normal[i] = 1.0f;
            btCollisionShape* plane = new btStaticPlaneShape(normal, 0.0f);

            btCollisionObject* groundObject = new btCollisionObject();
            groundObject->setCollisionFlags(btCollisionObject::CF_STATIC_OBJECT);
            groundObject->setCollisionShape(plane);

            groundObject->setWorldTransform(groundTransform);
            _dynamicsWorld->addCollisionObject(groundObject);
        }
    }

    assert(packetSender);
    _entityPacketSender = packetSender;
    EntityMotionState::setOutgoingEntityList(&_entitiesToBeSorted);
}

void PhysicsEngine::stepSimulation() {
    lock();
    // NOTE: the grand order of operations is:
    // (1) relay incoming changes
    // (2) step simulation
    // (3) synchronize outgoing motion states
    // (4) send outgoing packets

    // This is step (1).
    relayIncomingChangesToSimulation();

    const int MAX_NUM_SUBSTEPS = 4;
    const float MAX_TIMESTEP = (float)MAX_NUM_SUBSTEPS * PHYSICS_ENGINE_FIXED_SUBSTEP;
    float dt = 1.0e-6f * (float)(_clock.getTimeMicroseconds());
    _clock.reset();
    float timeStep = btMin(dt, MAX_TIMESTEP);

    // This is step (2).
    int numSubsteps = _dynamicsWorld->stepSimulation(timeStep, MAX_NUM_SUBSTEPS, PHYSICS_ENGINE_FIXED_SUBSTEP);
    _numSubsteps += (uint32_t)numSubsteps;
    unlock();

    // This is step (3) which is done outside of stepSimulation() so we can lock _entityTree.
    //
    // Unfortunately we have to unlock the simulation (above) before we try to lock the _entityTree
    // to avoid deadlock -- the _entityTree may try to lock its EntitySimulation (from which this 
    // PhysicsEngine derives) when updating/adding/deleting entities so we need to wait for our own
    // lock on the tree before we re-lock ourselves.
    //
    // TODO: untangle these lock sequences.
    _entityTree->lockForWrite();
    lock();
    _dynamicsWorld->synchronizeMotionStates();
    unlock();
    _entityTree->unlock();

    computeCollisionEvents();
}

void PhysicsEngine::computeCollisionEvents() {
    // update all contacts
    int numManifolds = _collisionDispatcher->getNumManifolds();
	for (int i = 0; i < numManifolds; ++i) {
		btPersistentManifold* contactManifold =  _collisionDispatcher->getManifoldByIndexInternal(i);
        if (contactManifold->getNumContacts() > 0) {
		    const btCollisionObject* objectA = static_cast<const btCollisionObject*>(contactManifold->getBody0());
		    const btCollisionObject* objectB = static_cast<const btCollisionObject*>(contactManifold->getBody1());
        
            void* a = objectA->getUserPointer();
            void* b = objectB->getUserPointer();
            if (a || b) {
                // the manifold has up to 4 distinct points, but only extract info from the first
				_contactMap[ContactKey(a, b)].update(_numSubsteps, contactManifold->getContactPoint(0), _originOffset);
            }
        }
    }
	
    // scan known contacts and trigger events
	ContactMap::iterator contactItr = _contactMap.begin();
	while (contactItr != _contactMap.end()) {
		ObjectMotionState* A = static_cast<ObjectMotionState*>(contactItr->first._a);
		ObjectMotionState* B = static_cast<ObjectMotionState*>(contactItr->first._b);

        // TODO: make triggering these events clean and efficient.  The code at this context shouldn't 
        // have to figure out what kind of object (entity, avatar, etc) these are in order to properly 
        // emit a collision event.
        if (A && A->getType() == MOTION_STATE_TYPE_ENTITY) {
            EntityItemID idA = static_cast<EntityMotionState*>(A)->getEntity()->getEntityItemID();
            EntityItemID idB;
            if (B && B->getType() == MOTION_STATE_TYPE_ENTITY) {
                idB = static_cast<EntityMotionState*>(B)->getEntity()->getEntityItemID();
            }
            emitEntityCollisionWithEntity(idA, idB, contactItr->second);
        } else if (B && B->getType() == MOTION_STATE_TYPE_ENTITY) {
            EntityItemID idA;
            EntityItemID idB = static_cast<EntityMotionState*>(B)->getEntity()->getEntityItemID();
            emitEntityCollisionWithEntity(idA, idB, contactItr->second);
        }

        // TODO: enable scripts to filter based on contact event type
		ContactEventType type = contactItr->second.computeType(_numSubsteps);
        if (type == CONTACT_EVENT_TYPE_END) {
			ContactMap::iterator iterToDelete = contactItr;
			++contactItr;
			_contactMap.erase(iterToDelete);
        } else {
			++contactItr;
        }
    }
}

// Bullet collision flags are as follows:
// CF_STATIC_OBJECT= 1,
// CF_KINEMATIC_OBJECT= 2,
// CF_NO_CONTACT_RESPONSE = 4,
// CF_CUSTOM_MATERIAL_CALLBACK = 8,//this allows per-triangle material (friction/restitution)
// CF_CHARACTER_OBJECT = 16,
// CF_DISABLE_VISUALIZE_OBJECT = 32, //disable debug drawing
// CF_DISABLE_SPU_COLLISION_PROCESSING = 64//disable parallel/SPU processing

void PhysicsEngine::addObject(const ShapeInfo& shapeInfo, btCollisionShape* shape, ObjectMotionState* motionState) {
    assert(shape);
    assert(motionState);
<<<<<<< HEAD
    ShapeInfo shapeInfo;
    motionState->computeShapeInfo(shapeInfo);
    btCollisionShape* shape = _shapeManager.getShape(shapeInfo);
    if (shape) {
        btVector3 inertia(0.0f, 0.0f, 0.0f);
        float mass = 0.0f;
        btRigidBody* body = NULL;
        switch(motionState->computeMotionType()) {
            case MOTION_TYPE_KINEMATIC: {
                body = new btRigidBody(mass, motionState, shape, inertia);
                body->setCollisionFlags(btCollisionObject::CF_KINEMATIC_OBJECT);
                body->updateInertiaTensor();
                motionState->setRigidBody(body);
                motionState->addKinematicController();
                const float KINEMATIC_LINEAR_VELOCITY_THRESHOLD = 0.01f;  // 1 cm/sec
                const float KINEMATIC_ANGULAR_VELOCITY_THRESHOLD = 0.01f;  // ~1 deg/sec
                body->setSleepingThresholds(KINEMATIC_LINEAR_VELOCITY_THRESHOLD, KINEMATIC_ANGULAR_VELOCITY_THRESHOLD);
                break;
            }
            case MOTION_TYPE_DYNAMIC: {
                mass = motionState->computeMass(shapeInfo);
                shape->calculateLocalInertia(mass, inertia);
                body = new btRigidBody(mass, motionState, shape, inertia);
                body->updateInertiaTensor();
                motionState->setRigidBody(body);
                motionState->updateObjectVelocities();
                // NOTE: Bullet will deactivate any object whose velocity is below these thresholds for longer than 2 seconds.
                // (the 2 seconds is determined by: static btRigidBody::gDeactivationTime
                const float DYNAMIC_LINEAR_VELOCITY_THRESHOLD = 0.05f;  // 5 cm/sec
                const float DYNAMIC_ANGULAR_VELOCITY_THRESHOLD = 0.087266f;  // ~5 deg/sec
                body->setSleepingThresholds(DYNAMIC_LINEAR_VELOCITY_THRESHOLD, DYNAMIC_ANGULAR_VELOCITY_THRESHOLD);
                break;
            }
            case MOTION_TYPE_STATIC:
            default: {
                body = new btRigidBody(mass, motionState, shape, inertia);
                body->setCollisionFlags(btCollisionObject::CF_STATIC_OBJECT);
                body->updateInertiaTensor();
                motionState->setRigidBody(body);
                break;
            }
=======

    btVector3 inertia(0.0f, 0.0f, 0.0f);
    float mass = 0.0f;
    btRigidBody* body = NULL;
    switch(motionState->computeMotionType()) {
        case MOTION_TYPE_KINEMATIC: {
            body = new btRigidBody(mass, motionState, shape, inertia);
            body->setCollisionFlags(btCollisionObject::CF_KINEMATIC_OBJECT);
            body->updateInertiaTensor();
            motionState->_body = body;
            motionState->addKinematicController();
            const float KINEMATIC_LINEAR_VELOCITY_THRESHOLD = 0.01f;  // 1 cm/sec
            const float KINEMATIC_ANGULAR_VELOCITY_THRESHOLD = 0.01f;  // ~1 deg/sec
            body->setSleepingThresholds(KINEMATIC_LINEAR_VELOCITY_THRESHOLD, KINEMATIC_ANGULAR_VELOCITY_THRESHOLD);
            break;
        }
        case MOTION_TYPE_DYNAMIC: {
            mass = motionState->computeMass(shapeInfo);
            shape->calculateLocalInertia(mass, inertia);
            body = new btRigidBody(mass, motionState, shape, inertia);
            body->updateInertiaTensor();
            motionState->_body = body;
            motionState->updateObjectVelocities();
            // NOTE: Bullet will deactivate any object whose velocity is below these thresholds for longer than 2 seconds.
            // (the 2 seconds is determined by: static btRigidBody::gDeactivationTime
            const float DYNAMIC_LINEAR_VELOCITY_THRESHOLD = 0.05f;  // 5 cm/sec
            const float DYNAMIC_ANGULAR_VELOCITY_THRESHOLD = 0.087266f;  // ~5 deg/sec
            body->setSleepingThresholds(DYNAMIC_LINEAR_VELOCITY_THRESHOLD, DYNAMIC_ANGULAR_VELOCITY_THRESHOLD);
            break;
        }
        case MOTION_TYPE_STATIC:
        default: {
            body = new btRigidBody(mass, motionState, shape, inertia);
            body->setCollisionFlags(btCollisionObject::CF_STATIC_OBJECT);
            body->updateInertiaTensor();
            motionState->_body = body;
            break;
>>>>>>> b8f97ca9
        }
    }
    body->setFlags(BT_DISABLE_WORLD_GRAVITY);
    body->setRestitution(motionState->_restitution);
    body->setFriction(motionState->_friction);
    body->setDamping(motionState->_linearDamping, motionState->_angularDamping);
    _dynamicsWorld->addRigidBody(body);
}

bool PhysicsEngine::removeObject(ObjectMotionState* motionState) {
    assert(motionState);
    btRigidBody* body = motionState->getRigidBody();
    if (body) {
        const btCollisionShape* shape = body->getCollisionShape();
        ShapeInfo shapeInfo;
        ShapeInfoUtil::collectInfoFromShape(shape, shapeInfo);
        _dynamicsWorld->removeRigidBody(body);
        _shapeManager.releaseShape(shapeInfo);
        delete body;
        motionState->setRigidBody(NULL);
        motionState->removeKinematicController();

        removeContacts(motionState);
        return true;
    }
    return false;
}

// private
void PhysicsEngine::updateObjectHard(btRigidBody* body, ObjectMotionState* motionState, uint32_t flags) {
    MotionType newType = motionState->computeMotionType();

    // pull body out of physics engine
    _dynamicsWorld->removeRigidBody(body);

    if (flags & EntityItem::DIRTY_SHAPE) {
        // MASS bit should be set whenever SHAPE is set
        assert(flags & EntityItem::DIRTY_MASS);

        // get new shape
        btCollisionShape* oldShape = body->getCollisionShape();
        ShapeInfo shapeInfo;
        motionState->computeShapeInfo(shapeInfo);
        btCollisionShape* newShape = _shapeManager.getShape(shapeInfo);
        if (newShape != oldShape) {
            // BUG: if shape doesn't change but density does then we won't compute new mass properties
            // TODO: fix this BUG by replacing DIRTY_MASS with DIRTY_DENSITY and then fix logic accordingly.
            body->setCollisionShape(newShape);
            _shapeManager.releaseShape(oldShape);

            // compute mass properties
            float mass = motionState->computeMass(shapeInfo);
            btVector3 inertia(0.0f, 0.0f, 0.0f);
            body->getCollisionShape()->calculateLocalInertia(mass, inertia);
            body->setMassProps(mass, inertia);
            body->updateInertiaTensor();
        } else {
            // whoops, shape hasn't changed after all so we must release the reference
            // that was created when looking it up
            _shapeManager.releaseShape(newShape);
        }
    }
    bool easyUpdate = flags & EASY_DIRTY_PHYSICS_FLAGS;
    if (easyUpdate) {
        motionState->updateObjectEasy(flags, _numSubsteps);
    }

    // update the motion parameters
    switch (newType) {
        case MOTION_TYPE_KINEMATIC: {
            int collisionFlags = body->getCollisionFlags() | btCollisionObject::CF_KINEMATIC_OBJECT;
            collisionFlags &= ~(btCollisionObject::CF_STATIC_OBJECT);
            body->setCollisionFlags(collisionFlags);
            body->forceActivationState(DISABLE_DEACTIVATION);

            body->setMassProps(0.0f, btVector3(0.0f, 0.0f, 0.0f));
            body->updateInertiaTensor();
            motionState->addKinematicController();
            break;
        }
        case MOTION_TYPE_DYNAMIC: {
            int collisionFlags = body->getCollisionFlags() & ~(btCollisionObject::CF_KINEMATIC_OBJECT | btCollisionObject::CF_STATIC_OBJECT);
            body->setCollisionFlags(collisionFlags);
            if (! (flags & EntityItem::DIRTY_MASS)) {
                // always update mass properties when going dynamic (unless it's already been done above)
                ShapeInfo shapeInfo;
                motionState->computeShapeInfo(shapeInfo);
                float mass = motionState->computeMass(shapeInfo);
                btVector3 inertia(0.0f, 0.0f, 0.0f);
                body->getCollisionShape()->calculateLocalInertia(mass, inertia);
                body->setMassProps(mass, inertia);
                body->updateInertiaTensor();
            }
            body->forceActivationState(ACTIVE_TAG);
            motionState->removeKinematicController();
            break;
        }
        default: {
            // MOTION_TYPE_STATIC
            int collisionFlags = body->getCollisionFlags() | btCollisionObject::CF_STATIC_OBJECT;
            collisionFlags &= ~(btCollisionObject::CF_KINEMATIC_OBJECT);
            body->setCollisionFlags(collisionFlags);
            body->forceActivationState(DISABLE_SIMULATION);

            body->setMassProps(0.0f, btVector3(0.0f, 0.0f, 0.0f));
            body->updateInertiaTensor();

            body->setLinearVelocity(btVector3(0.0f, 0.0f, 0.0f));
            body->setAngularVelocity(btVector3(0.0f, 0.0f, 0.0f));
            motionState->removeKinematicController();
            break;
        }
    }

    // reinsert body into physics engine
    _dynamicsWorld->addRigidBody(body);

    body->activate();
}<|MERGE_RESOLUTION|>--- conflicted
+++ resolved
@@ -312,49 +312,6 @@
 void PhysicsEngine::addObject(const ShapeInfo& shapeInfo, btCollisionShape* shape, ObjectMotionState* motionState) {
     assert(shape);
     assert(motionState);
-<<<<<<< HEAD
-    ShapeInfo shapeInfo;
-    motionState->computeShapeInfo(shapeInfo);
-    btCollisionShape* shape = _shapeManager.getShape(shapeInfo);
-    if (shape) {
-        btVector3 inertia(0.0f, 0.0f, 0.0f);
-        float mass = 0.0f;
-        btRigidBody* body = NULL;
-        switch(motionState->computeMotionType()) {
-            case MOTION_TYPE_KINEMATIC: {
-                body = new btRigidBody(mass, motionState, shape, inertia);
-                body->setCollisionFlags(btCollisionObject::CF_KINEMATIC_OBJECT);
-                body->updateInertiaTensor();
-                motionState->setRigidBody(body);
-                motionState->addKinematicController();
-                const float KINEMATIC_LINEAR_VELOCITY_THRESHOLD = 0.01f;  // 1 cm/sec
-                const float KINEMATIC_ANGULAR_VELOCITY_THRESHOLD = 0.01f;  // ~1 deg/sec
-                body->setSleepingThresholds(KINEMATIC_LINEAR_VELOCITY_THRESHOLD, KINEMATIC_ANGULAR_VELOCITY_THRESHOLD);
-                break;
-            }
-            case MOTION_TYPE_DYNAMIC: {
-                mass = motionState->computeMass(shapeInfo);
-                shape->calculateLocalInertia(mass, inertia);
-                body = new btRigidBody(mass, motionState, shape, inertia);
-                body->updateInertiaTensor();
-                motionState->setRigidBody(body);
-                motionState->updateObjectVelocities();
-                // NOTE: Bullet will deactivate any object whose velocity is below these thresholds for longer than 2 seconds.
-                // (the 2 seconds is determined by: static btRigidBody::gDeactivationTime
-                const float DYNAMIC_LINEAR_VELOCITY_THRESHOLD = 0.05f;  // 5 cm/sec
-                const float DYNAMIC_ANGULAR_VELOCITY_THRESHOLD = 0.087266f;  // ~5 deg/sec
-                body->setSleepingThresholds(DYNAMIC_LINEAR_VELOCITY_THRESHOLD, DYNAMIC_ANGULAR_VELOCITY_THRESHOLD);
-                break;
-            }
-            case MOTION_TYPE_STATIC:
-            default: {
-                body = new btRigidBody(mass, motionState, shape, inertia);
-                body->setCollisionFlags(btCollisionObject::CF_STATIC_OBJECT);
-                body->updateInertiaTensor();
-                motionState->setRigidBody(body);
-                break;
-            }
-=======
 
     btVector3 inertia(0.0f, 0.0f, 0.0f);
     float mass = 0.0f;
@@ -364,7 +321,7 @@
             body = new btRigidBody(mass, motionState, shape, inertia);
             body->setCollisionFlags(btCollisionObject::CF_KINEMATIC_OBJECT);
             body->updateInertiaTensor();
-            motionState->_body = body;
+            motionState->setRigidBody(body);
             motionState->addKinematicController();
             const float KINEMATIC_LINEAR_VELOCITY_THRESHOLD = 0.01f;  // 1 cm/sec
             const float KINEMATIC_ANGULAR_VELOCITY_THRESHOLD = 0.01f;  // ~1 deg/sec
@@ -376,7 +333,7 @@
             shape->calculateLocalInertia(mass, inertia);
             body = new btRigidBody(mass, motionState, shape, inertia);
             body->updateInertiaTensor();
-            motionState->_body = body;
+            motionState->setRigidBody(body);
             motionState->updateObjectVelocities();
             // NOTE: Bullet will deactivate any object whose velocity is below these thresholds for longer than 2 seconds.
             // (the 2 seconds is determined by: static btRigidBody::gDeactivationTime
@@ -390,9 +347,8 @@
             body = new btRigidBody(mass, motionState, shape, inertia);
             body->setCollisionFlags(btCollisionObject::CF_STATIC_OBJECT);
             body->updateInertiaTensor();
-            motionState->_body = body;
-            break;
->>>>>>> b8f97ca9
+            motionState->setRigidBody(body);
+            break;
         }
     }
     body->setFlags(BT_DISABLE_WORLD_GRAVITY);
