--- conflicted
+++ resolved
@@ -71,10 +71,6 @@
         } else {
             // We failed to add the entity to the simulation.  Probably because we couldn't create a shape for it.
             //qDebug() << "failed to add entity " << entity->getEntityItemID() << " to physics engine";
-<<<<<<< HEAD
-            delete motionState;
-=======
->>>>>>> 1e84f260
         }
     }
 }
