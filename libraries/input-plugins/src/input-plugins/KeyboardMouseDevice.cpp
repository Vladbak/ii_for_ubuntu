--- conflicted
+++ resolved
@@ -58,8 +58,7 @@
     _inputDevice->_buttonPressedMap.erase(input.getChannel());
 }
 
-<<<<<<< HEAD
-void KeyboardMouseDevice::mousePressEvent(QMouseEvent* event, unsigned int deviceID) {
+void KeyboardMouseDevice::mousePressEvent(QMouseEvent* event) {
     if (_enableMouse) {
         auto input = _inputDevice->makeInput((Qt::MouseButton) event->button());
         auto result = _inputDevice->_buttonPressedMap.insert(input.getChannel());
@@ -69,24 +68,12 @@
         _lastCursor = event->pos();
         _mousePressTime = usecTimestampNow();
         _mouseMoved = false;
-=======
-void KeyboardMouseDevice::mousePressEvent(QMouseEvent* event) {
-    auto input = _inputDevice->makeInput((Qt::MouseButton) event->button());
-    auto result = _inputDevice->_buttonPressedMap.insert(input.getChannel());
-    if (!result.second) {
-        // key pressed again ? without catching the release event ?
-    }
-    _lastCursor = event->pos();
-    _mousePressTime = usecTimestampNow();
-    _mouseMoved = false;
->>>>>>> f35c1694
 
         eraseMouseClicked();
     }
 }
 
-<<<<<<< HEAD
-void KeyboardMouseDevice::mouseReleaseEvent(QMouseEvent* event, unsigned int deviceID) {
+void KeyboardMouseDevice::mouseReleaseEvent(QMouseEvent* event) {
     if (_enableMouse) {
         auto input = _inputDevice->makeInput((Qt::MouseButton) event->button());
         _inputDevice->_buttonPressedMap.erase(input.getChannel());
@@ -98,18 +85,6 @@
         if (!_mouseMoved && (usecTimestampNow() - _mousePressTime < CLICK_TIME)) {
             _inputDevice->_buttonPressedMap.insert(_inputDevice->makeInput((Qt::MouseButton) event->button(), true).getChannel());
         }
-=======
-void KeyboardMouseDevice::mouseReleaseEvent(QMouseEvent* event) {
-    auto input = _inputDevice->makeInput((Qt::MouseButton) event->button());
-    _inputDevice->_buttonPressedMap.erase(input.getChannel());
-
-    // if we pressed and released at the same location within a small time window, then create a "_CLICKED" 
-    // input for this button we might want to add some small tolerance to this so if you do a small drag it 
-    // till counts as a clicked.
-    static const int CLICK_TIME = USECS_PER_MSEC * 500; // 500 ms to click
-    if (!_mouseMoved && (usecTimestampNow() - _mousePressTime < CLICK_TIME)) {
-        _inputDevice->_buttonPressedMap.insert(_inputDevice->makeInput((Qt::MouseButton) event->button(), true).getChannel());
->>>>>>> f35c1694
     }
 }
 
@@ -119,8 +94,7 @@
     _inputDevice->_buttonPressedMap.erase(_inputDevice->makeInput(Qt::RightButton, true).getChannel());
 }
 
-<<<<<<< HEAD
-void KeyboardMouseDevice::mouseMoveEvent(QMouseEvent* event, unsigned int deviceID) {
+void KeyboardMouseDevice::mouseMoveEvent(QMouseEvent* event) {
     if (_enableMouse) {
         QPoint currentPos = event->pos();
         QPoint currentMove = currentPos - _lastCursor;
@@ -139,25 +113,6 @@
 
         eraseMouseClicked();
     }
-=======
-void KeyboardMouseDevice::mouseMoveEvent(QMouseEvent* event) {
-    QPoint currentPos = event->pos();
-    QPoint currentMove = currentPos - _lastCursor;
-
-    _inputDevice->_axisStateMap[MOUSE_AXIS_X_POS] = (currentMove.x() > 0 ? currentMove.x() : 0.0f);
-    _inputDevice->_axisStateMap[MOUSE_AXIS_X_NEG] = (currentMove.x() < 0 ? -currentMove.x() : 0.0f);
-     // Y mouse is inverted positive is pointing up the screen
-    _inputDevice->_axisStateMap[MOUSE_AXIS_Y_POS] = (currentMove.y() < 0 ? -currentMove.y() : 0.0f);
-    _inputDevice->_axisStateMap[MOUSE_AXIS_Y_NEG] = (currentMove.y() > 0 ? currentMove.y() : 0.0f);
-
-    // FIXME - this has the characteristic that it will show large jumps when you move the cursor
-    // outside of the application window, because we don't get MouseEvents when the cursor is outside
-    // of the application window.
-    _lastCursor = currentPos;
-    _mouseMoved = true;
-
-    eraseMouseClicked();
->>>>>>> f35c1694
 }
 
 void KeyboardMouseDevice::wheelEvent(QWheelEvent* event) {
