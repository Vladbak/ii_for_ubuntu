--- conflicted
+++ resolved
@@ -68,7 +68,6 @@
     return (injector != NULL);
 }
 
-<<<<<<< HEAD
 float AudioScriptingInterface::getLoudness(AudioInjector* injector) {
     if (injector) {
         return injector->getLoudness();
@@ -77,28 +76,6 @@
     }
 }
 
-void AudioScriptingInterface::startDrumSound(float volume, float frequency, float duration, float decay,
-                                    const AudioInjectorOptions* injectorOptions) {
-
-    Sound* sound = new Sound(volume, frequency, duration, decay);
-    AudioInjector* injector = new AudioInjector(sound, *injectorOptions);
-    sound->setParent(injector);
-    
-    QThread* injectorThread = new QThread();
-    
-    injector->moveToThread(injectorThread);
-    
-    // start injecting when the injector thread starts
-    connect(injectorThread, SIGNAL(started()), injector, SLOT(injectAudio()));
-    
-    // connect the right slots and signals so that the AudioInjector is killed once the injection is complete
-    connect(injector, SIGNAL(finished()), injector, SLOT(deleteLater()));
-    connect(injector, SIGNAL(finished()), injectorThread, SLOT(quit()));
-    connect(injectorThread, SIGNAL(finished()), injectorThread, SLOT(deleteLater()));
-    
-    injectorThread->start();
-=======
 void AudioScriptingInterface::injectorStopped() {
     _activeInjectors.removeAll(QPointer<AudioInjector>(reinterpret_cast<AudioInjector*>(sender())));
->>>>>>> 4d7dac97
 }