--- conflicted
+++ resolved
@@ -74,13 +74,8 @@
         availableInputs.append(Input::NamedPair(makeInput(controller::RT), "RT"));
 
         // Poses
-<<<<<<< HEAD
         availableInputs.append(UserInputMapper::InputPair(makeInput(controller::LEFT_HAND), "LeftHand"));
         availableInputs.append(UserInputMapper::InputPair(makeInput(controller::RIGHT_HAND), "RightHand"));
-=======
-        availableInputs.append(Input::NamedPair(makeInput(controller::LEFT), "LeftPose"));
-        availableInputs.append(Input::NamedPair(makeInput(controller::RIGHT), "RightPose"));
->>>>>>> 9c031b6b
 
         // Aliases, PlayStation style names
         availableInputs.append(Input::NamedPair(makeInput(controller::LB), "L1"));
