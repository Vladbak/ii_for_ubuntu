--- conflicted
+++ resolved
@@ -17,6 +17,7 @@
 #include <QtCore/QObject>
 
 #include "Input.h"
+#include "Pose.h"
 
 class QScriptValue;
 
@@ -37,16 +38,13 @@
         Endpoint(const Input& input) : _input(input) {}
         virtual float value() = 0;
         virtual void apply(float newValue, float oldValue, const Pointer& source) = 0;
-<<<<<<< HEAD
         virtual Pose pose() { return Pose(); }
         virtual void apply(const Pose& newValue, const Pose& oldValue, const Pointer& source) {}
 
         virtual const bool isPose() { return _input.isPose(); }
 
-        const UserInputMapper::Input& getInput() { return _input; }
-=======
         const Input& getInput() { return _input;  }
->>>>>>> 9c031b6b
+
     protected:
         Input _input;
     };
