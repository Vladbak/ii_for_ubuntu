--- conflicted
+++ resolved
@@ -53,19 +53,16 @@
     NodeListIterator begin() const;
     NodeListIterator end() const;
     
-<<<<<<< HEAD
+    
     NODE_TYPE getOwnerType() const { return _ownerType; }
     void setOwnerType(NODE_TYPE ownerType) { _ownerType = ownerType; }
-=======
+
     const char* getDomainHostname() const { return _domainHostname; };
     void setDomainHostname(const char* domainHostname);
     
     void setDomainIP(const char* domainIP);
     void setDomainIPToLocalhost();
-    
-    char getOwnerType() const { return _ownerType; }
->>>>>>> d38955aa
-    
+        
     uint16_t getLastNodeID() const { return _lastNodeID; }
     void increaseNodeID() { ++_lastNodeID; }
     
@@ -82,12 +79,6 @@
     int getNumAliveNodes() const;
     
     void clear();
-<<<<<<< HEAD
-    
-    void lock() { pthread_mutex_lock(&mutex); }
-    void unlock() { pthread_mutex_unlock(&mutex); }
-=======
->>>>>>> d38955aa
     
     void setNodeTypesOfInterest(const char* nodeTypesOfInterest, int numNodeTypesOfInterest);
     
