//
//  NodeList.cpp
//  hifi
//
//  Created by Stephen Birarda on 2/15/13.
//  Copyright (c) 2013 High Fidelity, Inc. All rights reserved.
//

#include <cstring>
#include <cstdlib>
#include <cstdio>

#include <QtCore/QDebug>
#include <QtNetwork/QHostInfo>

#include "Assignment.h"
#include "HifiSockAddr.h"
#include "Logging.h"
#include "NodeList.h"
#include "NodeTypes.h"
#include "PacketHeaders.h"
#include "SharedUtil.h"
#include "UUID.h"

const char SOLO_NODE_TYPES[2] = {
    NODE_TYPE_AVATAR_MIXER,
    NODE_TYPE_AUDIO_MIXER
};

const QString DEFAULT_DOMAIN_HOSTNAME = "root.highfidelity.io";
const unsigned short DEFAULT_DOMAIN_SERVER_PORT = 40102;

NodeList* NodeList::_sharedInstance = NULL;

NodeList* NodeList::createInstance(char ownerType, unsigned short int socketListenPort) {
    if (!_sharedInstance) {
        _sharedInstance = new NodeList(ownerType, socketListenPort);

        // register the SharedNodePointer meta-type for signals/slots
        qRegisterMetaType<SharedNodePointer>();
    } else {
        qDebug("NodeList createInstance called with existing instance.");
    }

    return _sharedInstance;
}

NodeList* NodeList::getInstance() {
    if (!_sharedInstance) {
        qDebug("NodeList getInstance called before call to createInstance. Returning NULL pointer.");
    }

    return _sharedInstance;
}


NodeList::NodeList(char newOwnerType, unsigned short int newSocketListenPort) :
    _nodeHash(),
    _nodeHashMutex(QMutex::Recursive),
    _domainHostname(DEFAULT_DOMAIN_HOSTNAME),
    _domainSockAddr(HifiSockAddr(QHostAddress::Null, DEFAULT_DOMAIN_SERVER_PORT)),
    _nodeSocket(this),
    _ownerType(newOwnerType),
    _nodeTypesOfInterest(),
    _ownerUUID(QUuid::createUuid()),
    _numNoReplyDomainCheckIns(0),
    _assignmentServerSocket(),
    _publicSockAddr(),
    _hasCompletedInitialSTUNFailure(false),
    _stunRequestsSinceSuccess(0)
{
    _nodeSocket.bind(QHostAddress::AnyIPv4, newSocketListenPort);
    qDebug() << "NodeList socket is listening on" << _nodeSocket.localPort();
}


NodeList::~NodeList() {
    clear();
}

void NodeList::setDomainHostname(const QString& domainHostname) {

    if (domainHostname != _domainHostname) {
        int colonIndex = domainHostname.indexOf(':');

        if (colonIndex > 0) {
            // the user has included a custom DS port with the hostname

            // the new hostname is everything up to the colon
            _domainHostname = domainHostname.left(colonIndex);

            // grab the port by reading the string after the colon
            _domainSockAddr.setPort(atoi(domainHostname.mid(colonIndex + 1, domainHostname.size()).toLocal8Bit().constData()));

            qDebug() << "Updated hostname to" << _domainHostname << "and port to" << _domainSockAddr.getPort();

        } else {
            // no port included with the hostname, simply set the member variable and reset the domain server port to default
            _domainHostname = domainHostname;
            _domainSockAddr.setPort(DEFAULT_DOMAIN_SERVER_PORT);
        }

        // clear the NodeList so nodes from this domain are killed
        clear();

        // reset our _domainIP to the null address so that a lookup happens on next check in
        _domainSockAddr.setAddress(QHostAddress::Null);
        emit domainChanged(_domainHostname);
    }
}

void NodeList::timePingReply(const HifiSockAddr& nodeAddress, unsigned char *packetData) {
    foreach (const SharedNodePointer& node, _nodeHash) {
        if (node->getPublicSocket() == nodeAddress ||
            node->getLocalSocket() == nodeAddress) {

            unsigned char* dataAt = packetData + numBytesForPacketHeader(packetData);
            uint64_t ourOriginalTime = *(uint64_t*)(dataAt);
            dataAt += sizeof(ourOriginalTime);
            uint64_t othersReplyTime = *(uint64_t*)(dataAt);
            uint64_t now = usecTimestampNow();
            int pingTime = now - ourOriginalTime;
            int oneWayFlightTime = pingTime / 2; // half of the ping is our one way flight

            // The other node's expected time should be our original time plus the one way flight time
            // anything other than that is clock skew
            uint64_t othersExprectedReply = ourOriginalTime + oneWayFlightTime;
            int clockSkew = othersReplyTime - othersExprectedReply;

            node->setPingMs(pingTime / 1000);
            node->setClockSkewUsec(clockSkew);

            const bool wantDebug = false;
            if (wantDebug) {
                qDebug() << "PING_REPLY from node " << *node << "\n" <<
                    "                     now: " << now << "\n" <<
                    "                 ourTime: " << ourOriginalTime << "\n" <<
                    "                pingTime: " << pingTime << "\n" <<
                    "        oneWayFlightTime: " << oneWayFlightTime << "\n" <<
                    "         othersReplyTime: " << othersReplyTime << "\n" <<
                    "    othersExprectedReply: " << othersExprectedReply << "\n" <<
                    "               clockSkew: " << clockSkew;
            }
            break;
        }
    }
}

void NodeList::processNodeData(const HifiSockAddr& senderSockAddr, unsigned char* packetData, size_t dataBytes) {
    switch (packetData[0]) {
        case PACKET_TYPE_DOMAIN: {
            // only process the DS if this is our current domain server
            if (_domainSockAddr == senderSockAddr) {
                processDomainServerList(packetData, dataBytes);
            }

            break;
        }
        case PACKET_TYPE_PING: {
            // send back a reply
            unsigned char replyPacket[MAX_PACKET_SIZE];
            int replyPacketLength = fillPingReplyPacket(packetData, replyPacket);
            _nodeSocket.writeDatagram((char*)replyPacket, replyPacketLength,
                            senderSockAddr.getAddress(), senderSockAddr.getPort());
            break;
        }
        case PACKET_TYPE_PING_REPLY: {
            // activate the appropriate socket for this node, if not yet updated
            activateSocketFromNodeCommunication(senderSockAddr);

            // set the ping time for this node for stat collection
            timePingReply(senderSockAddr, packetData);
            break;
        }
        case PACKET_TYPE_STUN_RESPONSE: {
            // a STUN packet begins with 00, we've checked the second zero with packetVersionMatch
            // pass it along so it can be processed into our public address and port
            processSTUNResponse(packetData, dataBytes);
            break;
        }
    }
}

int NodeList::updateNodeWithData(Node *node, const HifiSockAddr& senderSockAddr, unsigned char *packetData, int dataBytes) {
    QMutexLocker locker(&node->getMutex());

    node->setLastHeardMicrostamp(usecTimestampNow());

    if (!senderSockAddr.isNull() && !node->getActiveSocket()) {
        if (senderSockAddr == node->getPublicSocket()) {
            node->activatePublicSocket();
        } else if (senderSockAddr == node->getLocalSocket()) {
            node->activateLocalSocket();
        }
    }

    if (node->getActiveSocket() || senderSockAddr.isNull()) {
        node->recordBytesReceived(dataBytes);

        if (!node->getLinkedData() && linkedDataCreateCallback) {
            linkedDataCreateCallback(node);
        }

        int numParsedBytes = node->getLinkedData()->parseData(packetData, dataBytes);
        return numParsedBytes;
    } else {
        // we weren't able to match the sender address to the address we have for this node, unlock and don't parse
        return 0;
    }
}

SharedNodePointer NodeList::nodeWithAddress(const HifiSockAddr &senderSockAddr) {
    // naively returns the first node that has a matching active HifiSockAddr
    // note that there can be multiple nodes that have a matching active socket, so this isn't a good way to uniquely identify
    foreach (const SharedNodePointer& node, getNodeHash()) {
        if (node->getActiveSocket() && *node->getActiveSocket() == senderSockAddr) {
            return node;
        }
    }

    return SharedNodePointer();
}

SharedNodePointer NodeList::nodeWithUUID(const QUuid& nodeUUID) {
    QMutexLocker locker(&_nodeHashMutex);
    return _nodeHash.value(nodeUUID);
}

NodeHash NodeList::getNodeHash() {
    QMutexLocker locker(&_nodeHashMutex);
    return NodeHash(_nodeHash);
}

void NodeList::clear() {
    qDebug() << "Clearing the NodeList. Deleting all nodes in list.";
    
    QMutexLocker locker(&_nodeHashMutex);

    NodeHash::iterator nodeItem = _nodeHash.begin();

    // iterate the nodes in the list
    while (nodeItem != _nodeHash.end()) {
        nodeItem = killNodeAtHashIterator(nodeItem);
    }
}

void NodeList::reset() {
    clear();
    _numNoReplyDomainCheckIns = 0;

    _nodeTypesOfInterest.clear();

    // refresh the owner UUID
    _ownerUUID = QUuid::createUuid();
}

void NodeList::addNodeTypeToInterestSet(NODE_TYPE nodeTypeToAdd) {
    _nodeTypesOfInterest << nodeTypeToAdd;
}

void NodeList::addSetOfNodeTypesToNodeInterestSet(const QSet<NODE_TYPE>& setOfNodeTypes) {
    _nodeTypesOfInterest.unite(setOfNodeTypes);
}

const uint32_t RFC_5389_MAGIC_COOKIE = 0x2112A442;
const int NUM_BYTES_STUN_HEADER = 20;
const int NUM_STUN_REQUESTS_BEFORE_FALLBACK = 5;

void NodeList::sendSTUNRequest() {
    const char STUN_SERVER_HOSTNAME[] = "stun.highfidelity.io";
    const unsigned short STUN_SERVER_PORT = 3478;

    unsigned char stunRequestPacket[NUM_BYTES_STUN_HEADER];

    int packetIndex = 0;

    const uint32_t RFC_5389_MAGIC_COOKIE_NETWORK_ORDER = htonl(RFC_5389_MAGIC_COOKIE);

    // leading zeros + message type
    const uint16_t REQUEST_MESSAGE_TYPE = htons(0x0001);
    memcpy(stunRequestPacket + packetIndex, &REQUEST_MESSAGE_TYPE, sizeof(REQUEST_MESSAGE_TYPE));
    packetIndex += sizeof(REQUEST_MESSAGE_TYPE);

    // message length (no additional attributes are included)
    uint16_t messageLength = 0;
    memcpy(stunRequestPacket + packetIndex, &messageLength, sizeof(messageLength));
    packetIndex += sizeof(messageLength);

    memcpy(stunRequestPacket + packetIndex, &RFC_5389_MAGIC_COOKIE_NETWORK_ORDER, sizeof(RFC_5389_MAGIC_COOKIE_NETWORK_ORDER));
    packetIndex += sizeof(RFC_5389_MAGIC_COOKIE_NETWORK_ORDER);

    // transaction ID (random 12-byte unsigned integer)
    const uint NUM_TRANSACTION_ID_BYTES = 12;
    unsigned char transactionID[NUM_TRANSACTION_ID_BYTES];
    loadRandomIdentifier(transactionID, NUM_TRANSACTION_ID_BYTES);
    memcpy(stunRequestPacket + packetIndex, &transactionID, sizeof(transactionID));

    // lookup the IP for the STUN server
    static HifiSockAddr stunSockAddr(STUN_SERVER_HOSTNAME, STUN_SERVER_PORT);

    if (!_hasCompletedInitialSTUNFailure) {
        qDebug("Sending intial stun request to %s", stunSockAddr.getAddress().toString().toLocal8Bit().constData());
    }

    _nodeSocket.writeDatagram((char*) stunRequestPacket, sizeof(stunRequestPacket),
                              stunSockAddr.getAddress(), stunSockAddr.getPort());

    _stunRequestsSinceSuccess++;

    if (_stunRequestsSinceSuccess >= NUM_STUN_REQUESTS_BEFORE_FALLBACK) {
        if (!_hasCompletedInitialSTUNFailure) {
            // if we're here this was the last failed STUN request
            // use our DS as our stun server
            qDebug("Failed to lookup public address via STUN server at %s:%hu. Using DS for STUN.",
                   STUN_SERVER_HOSTNAME, STUN_SERVER_PORT);

            _hasCompletedInitialSTUNFailure = true;
        }

        // reset the public address and port
        // use 0 so the DS knows to act as out STUN server
        _publicSockAddr = HifiSockAddr(QHostAddress(), _nodeSocket.localPort());
    }
}

void NodeList::processSTUNResponse(unsigned char* packetData, size_t dataBytes) {
    // check the cookie to make sure this is actually a STUN response
    // and read the first attribute and make sure it is a XOR_MAPPED_ADDRESS
    const int NUM_BYTES_MESSAGE_TYPE_AND_LENGTH = 4;
    const uint16_t XOR_MAPPED_ADDRESS_TYPE = htons(0x0020);

    const uint32_t RFC_5389_MAGIC_COOKIE_NETWORK_ORDER = htonl(RFC_5389_MAGIC_COOKIE);

    size_t attributeStartIndex = NUM_BYTES_STUN_HEADER;

    if (memcmp(packetData + NUM_BYTES_MESSAGE_TYPE_AND_LENGTH,
               &RFC_5389_MAGIC_COOKIE_NETWORK_ORDER,
               sizeof(RFC_5389_MAGIC_COOKIE_NETWORK_ORDER)) == 0) {

        // enumerate the attributes to find XOR_MAPPED_ADDRESS_TYPE
        while (attributeStartIndex < dataBytes) {
            if (memcmp(packetData + attributeStartIndex, &XOR_MAPPED_ADDRESS_TYPE, sizeof(XOR_MAPPED_ADDRESS_TYPE)) == 0) {
                const int NUM_BYTES_STUN_ATTR_TYPE_AND_LENGTH = 4;
                const int NUM_BYTES_FAMILY_ALIGN = 1;
                const uint8_t IPV4_FAMILY_NETWORK_ORDER = htons(0x01) >> 8;

                // reset the number of failed STUN requests since last success
                _stunRequestsSinceSuccess = 0;

                int byteIndex = attributeStartIndex +  NUM_BYTES_STUN_ATTR_TYPE_AND_LENGTH + NUM_BYTES_FAMILY_ALIGN;

                uint8_t addressFamily = 0;
                memcpy(&addressFamily, packetData + byteIndex, sizeof(addressFamily));

                byteIndex += sizeof(addressFamily);

                if (addressFamily == IPV4_FAMILY_NETWORK_ORDER) {
                    // grab the X-Port
                    uint16_t xorMappedPort = 0;
                    memcpy(&xorMappedPort, packetData + byteIndex, sizeof(xorMappedPort));

                    uint16_t newPublicPort = ntohs(xorMappedPort) ^ (ntohl(RFC_5389_MAGIC_COOKIE_NETWORK_ORDER) >> 16);

                    byteIndex += sizeof(xorMappedPort);

                    // grab the X-Address
                    uint32_t xorMappedAddress = 0;
                    memcpy(&xorMappedAddress, packetData + byteIndex, sizeof(xorMappedAddress));

                    uint32_t stunAddress = ntohl(xorMappedAddress) ^ ntohl(RFC_5389_MAGIC_COOKIE_NETWORK_ORDER);

                    QHostAddress newPublicAddress = QHostAddress(stunAddress);

                    if (newPublicAddress != _publicSockAddr.getAddress() || newPublicPort != _publicSockAddr.getPort()) {
                        _publicSockAddr = HifiSockAddr(newPublicAddress, newPublicPort);

                        qDebug("New public socket received from STUN server is %s:%hu",
                               _publicSockAddr.getAddress().toString().toLocal8Bit().constData(),
                               _publicSockAddr.getPort());

                    }

                    _hasCompletedInitialSTUNFailure = true;

                    break;
                }
            } else {
                // push forward attributeStartIndex by the length of this attribute
                const int NUM_BYTES_ATTRIBUTE_TYPE = 2;

                uint16_t attributeLength = 0;
                memcpy(&attributeLength, packetData + attributeStartIndex + NUM_BYTES_ATTRIBUTE_TYPE, sizeof(attributeLength));
                attributeLength = ntohs(attributeLength);

                attributeStartIndex += NUM_BYTES_MESSAGE_TYPE_AND_LENGTH + attributeLength;
            }
        }
    }
}

void NodeList::killNodeWithUUID(const QUuid& nodeUUID) {
    QMutexLocker locker(&_nodeHashMutex);
    
    NodeHash::iterator nodeItemToKill = _nodeHash.find(nodeUUID);
    if (nodeItemToKill != _nodeHash.end()) {
        killNodeAtHashIterator(nodeItemToKill);
    }
}

NodeHash::iterator NodeList::killNodeAtHashIterator(NodeHash::iterator& nodeItemToKill) {
    qDebug() << "Killed" << *nodeItemToKill.value();
    emit nodeKilled(nodeItemToKill.value());
    return _nodeHash.erase(nodeItemToKill);
}

<<<<<<< HEAD
void NodeList::processKillNode(const QByteArray& dataByteArray) {
=======
void NodeList::sendKillNode(const QSet<NODE_TYPE>& destinationNodeTypes) {
    unsigned char packet[MAX_PACKET_SIZE];
    unsigned char* packetPosition = packet;

    packetPosition += populateTypeAndVersion(packetPosition, PACKET_TYPE_KILL_NODE);

    QByteArray rfcUUID = _ownerUUID.toRfc4122();
    memcpy(packetPosition, rfcUUID.constData(), rfcUUID.size());
    packetPosition += rfcUUID.size();

    broadcastToNodes(packet, packetPosition - packet, destinationNodeTypes);
}

void NodeList::processKillNode(unsigned char* packetData, size_t dataBytes) {
    // skip the header
    int numBytesPacketHeader = numBytesForPacketHeader(packetData);
    packetData += numBytesPacketHeader;
    dataBytes -= numBytesPacketHeader;

>>>>>>> 80106979
    // read the node id
    QUuid nodeUUID = QUuid::fromRfc4122(dataByteArray.mid(numBytesForPacketHeader(reinterpret_cast
                                                                                  <const unsigned char*>(dataByteArray.data())),
                                                          NUM_BYTES_RFC4122_UUID));

    
    // kill the node with this UUID, if it exists
    killNodeWithUUID(nodeUUID);
}

void NodeList::sendDomainServerCheckIn() {
    static bool printedDomainServerIP = false;

    //  Lookup the IP address of the domain server if we need to
    if (_domainSockAddr.getAddress().isNull()) {
        qDebug("Looking up DS hostname %s.", _domainHostname.toLocal8Bit().constData());
        QHostInfo domainServerHostInfo = QHostInfo::fromName(_domainHostname);

        for (int i = 0; i < domainServerHostInfo.addresses().size(); i++) {
            if (domainServerHostInfo.addresses()[i].protocol() == QAbstractSocket::IPv4Protocol) {
                _domainSockAddr.setAddress(domainServerHostInfo.addresses()[i]);
                qDebug("DS at %s is at %s", _domainHostname.toLocal8Bit().constData(),
                       _domainSockAddr.getAddress().toString().toLocal8Bit().constData());

                printedDomainServerIP = true;

                break;
            }

            // if we got here without a break out of the for loop then we failed to lookup the address
            if (i == domainServerHostInfo.addresses().size() - 1) {
                qDebug("Failed domain server lookup");
            }
        }
    } else if (!printedDomainServerIP) {
        qDebug("Domain Server IP: %s", _domainSockAddr.getAddress().toString().toLocal8Bit().constData());
        printedDomainServerIP = true;
    }

    if (_publicSockAddr.isNull() && !_hasCompletedInitialSTUNFailure) {
        // we don't know our public socket and we need to send it to the domain server
        // send a STUN request to figure it out
        sendSTUNRequest();
    } else {
        // construct the DS check in packet if we need to
        int numBytesNodesOfInterest = _nodeTypesOfInterest.size();

        const int IP_ADDRESS_BYTES = 4;

        // check in packet has header, optional UUID, node type, port, IP, node types of interest, null termination
        #ifdef _WIN32
        const int numPacketBytes = MAX_PACKET_SIZE;
        #else
        int numPacketBytes = sizeof(PACKET_TYPE) + sizeof(PACKET_VERSION) + sizeof(NODE_TYPE) +
            NUM_BYTES_RFC4122_UUID + (2 * (sizeof(uint16_t) + IP_ADDRESS_BYTES)) +
            numBytesNodesOfInterest + sizeof(unsigned char);
        #endif

        unsigned char checkInPacket[numPacketBytes];
        unsigned char* packetPosition = checkInPacket;

        PACKET_TYPE nodePacketType = (memchr(SOLO_NODE_TYPES, _ownerType, sizeof(SOLO_NODE_TYPES)))
            ? PACKET_TYPE_DOMAIN_REPORT_FOR_DUTY
            : PACKET_TYPE_DOMAIN_LIST_REQUEST;

        packetPosition += populateTypeAndVersion(packetPosition, nodePacketType);

        *(packetPosition++) = _ownerType;

        // send our owner UUID or the null one
        QByteArray rfcOwnerUUID = _ownerUUID.toRfc4122();
        memcpy(packetPosition, rfcOwnerUUID.constData(), rfcOwnerUUID.size());
        packetPosition += rfcOwnerUUID.size();

        // pack our public address to send to domain-server
        packetPosition += HifiSockAddr::packSockAddr(checkInPacket + (packetPosition - checkInPacket), _publicSockAddr);

        // pack our local address to send to domain-server
        packetPosition += HifiSockAddr::packSockAddr(checkInPacket + (packetPosition - checkInPacket),
                                                     HifiSockAddr(QHostAddress(getHostOrderLocalAddress()),
                                                                  _nodeSocket.localPort()));

        // add the number of bytes for node types of interest
        *(packetPosition++) = numBytesNodesOfInterest;

        // copy over the bytes for node types of interest, if required
        foreach (NODE_TYPE nodeTypeOfInterest, _nodeTypesOfInterest) {
            *(packetPosition++) = nodeTypeOfInterest;
        }

        _nodeSocket.writeDatagram((char*) checkInPacket, packetPosition - checkInPacket,
                                  _domainSockAddr.getAddress(), _domainSockAddr.getPort());
        const int NUM_DOMAIN_SERVER_CHECKINS_PER_STUN_REQUEST = 5;
        static unsigned int numDomainCheckins = 0;

        // send a STUN request every Nth domain server check in so we update our public socket, if required
        if (numDomainCheckins++ % NUM_DOMAIN_SERVER_CHECKINS_PER_STUN_REQUEST == 0) {
            sendSTUNRequest();
        }

        // increment the count of un-replied check-ins
        _numNoReplyDomainCheckIns++;
    }
}

int NodeList::processDomainServerList(unsigned char* packetData, size_t dataBytes) {
    // this is a packet from the domain server, reset the count of un-replied check-ins
    _numNoReplyDomainCheckIns = 0;

    int readNodes = 0;

    char nodeType;

    // assumes only IPv4 addresses
    HifiSockAddr nodePublicSocket;
    HifiSockAddr nodeLocalSocket;

    unsigned char* readPtr = packetData + numBytesForPacketHeader(packetData);
    unsigned char* startPtr = packetData;

    while((size_t)(readPtr - startPtr) < dataBytes - sizeof(uint16_t)) {
        nodeType = *readPtr++;
        QUuid nodeUUID = QUuid::fromRfc4122(QByteArray((char*) readPtr, NUM_BYTES_RFC4122_UUID));
        readPtr += NUM_BYTES_RFC4122_UUID;

        readPtr += HifiSockAddr::unpackSockAddr(readPtr, nodePublicSocket);
        readPtr += HifiSockAddr::unpackSockAddr(readPtr, nodeLocalSocket);

        // if the public socket address is 0 then it's reachable at the same IP
        // as the domain server
        if (nodePublicSocket.getAddress().isNull()) {
            nodePublicSocket.setAddress(_domainSockAddr.getAddress());
        }

        addOrUpdateNode(nodeUUID, nodeType, nodePublicSocket, nodeLocalSocket);
    }


    return readNodes;
}

void NodeList::sendAssignment(Assignment& assignment) {
    unsigned char assignmentPacket[MAX_PACKET_SIZE];

    PACKET_TYPE assignmentPacketType = assignment.getCommand() == Assignment::CreateCommand
        ? PACKET_TYPE_CREATE_ASSIGNMENT
        : PACKET_TYPE_REQUEST_ASSIGNMENT;

    int numHeaderBytes = populateTypeAndVersion(assignmentPacket, assignmentPacketType);
    int numAssignmentBytes = assignment.packToBuffer(assignmentPacket + numHeaderBytes);

    static HifiSockAddr DEFAULT_ASSIGNMENT_SOCKET(DEFAULT_ASSIGNMENT_SERVER_HOSTNAME, DEFAULT_DOMAIN_SERVER_PORT);

    const HifiSockAddr* assignmentServerSocket = _assignmentServerSocket.isNull()
        ? &DEFAULT_ASSIGNMENT_SOCKET
        : &_assignmentServerSocket;

    _nodeSocket.writeDatagram((char*) assignmentPacket, numHeaderBytes + numAssignmentBytes,
                              assignmentServerSocket->getAddress(),
                              assignmentServerSocket->getPort());
}

int NodeList::packOwnerUUID(unsigned char* packetData) {
    QByteArray rfcUUID = _ownerUUID.toRfc4122();
    memcpy(packetData, rfcUUID.constData(), rfcUUID.size());
    return rfcUUID.size();
}

int NodeList::fillPingPacket(unsigned char* buffer) {
    int numHeaderBytes = populateTypeAndVersion(buffer, PACKET_TYPE_PING);
    uint64_t currentTime = usecTimestampNow();
    memcpy(buffer + numHeaderBytes, &currentTime, sizeof(currentTime));
    return numHeaderBytes + sizeof(currentTime);
}

int NodeList::fillPingReplyPacket(unsigned char* pingBuffer, unsigned char* replyBuffer) {
    int numHeaderBytesOriginal = numBytesForPacketHeader(pingBuffer);
    uint64_t timeFromOriginalPing = *(uint64_t*)(pingBuffer + numHeaderBytesOriginal);

    int numHeaderBytesReply = populateTypeAndVersion(replyBuffer, PACKET_TYPE_PING_REPLY);
    int length = numHeaderBytesReply;
    uint64_t ourReplyTime = usecTimestampNow();

    unsigned char* dataAt = replyBuffer + numHeaderBytesReply;
    memcpy(dataAt, &timeFromOriginalPing, sizeof(timeFromOriginalPing));
    dataAt += sizeof(timeFromOriginalPing);
    length += sizeof(timeFromOriginalPing);

    memcpy(dataAt, &ourReplyTime, sizeof(ourReplyTime));
    dataAt += sizeof(ourReplyTime);
    length += sizeof(ourReplyTime);

    return length;
}


void NodeList::pingPublicAndLocalSocketsForInactiveNode(Node* node) {
    unsigned char pingPacket[MAX_PACKET_SIZE];
    int pingPacketLength = fillPingPacket(pingPacket);

    // send the ping packet to the local and public sockets for this node
    _nodeSocket.writeDatagram((char*) pingPacket, pingPacketLength,
                              node->getLocalSocket().getAddress(), node->getLocalSocket().getPort());
    _nodeSocket.writeDatagram((char*) pingPacket, pingPacketLength,
                              node->getPublicSocket().getAddress(), node->getPublicSocket().getPort());
}

SharedNodePointer NodeList::addOrUpdateNode(const QUuid& uuid, char nodeType,
                                const HifiSockAddr& publicSocket, const HifiSockAddr& localSocket) {
    _nodeHashMutex.lock();
    
    SharedNodePointer matchingNode = _nodeHash.value(uuid);
    
    if (!matchingNode) {
        // we didn't have this node, so add them
        Node* newNode = new Node(uuid, nodeType, publicSocket, localSocket);
        SharedNodePointer newNodeSharedPointer(newNode, &QObject::deleteLater);

        _nodeHash.insert(newNode->getUUID(), newNodeSharedPointer);

        _nodeHashMutex.unlock();
        
        qDebug() << "Added" << *newNode;

        emit nodeAdded(newNodeSharedPointer);

        return newNodeSharedPointer;
    } else {
        _nodeHashMutex.unlock();
        
        QMutexLocker locker(&matchingNode->getMutex());

        if (matchingNode->getType() == NODE_TYPE_AUDIO_MIXER ||
            matchingNode->getType() == NODE_TYPE_VOXEL_SERVER ||
            matchingNode->getType() == NODE_TYPE_METAVOXEL_SERVER) {
            // until the Audio class also uses our nodeList, we need to update
            // the lastRecvTimeUsecs for the audio mixer so it doesn't get killed and re-added continously
            matchingNode->setLastHeardMicrostamp(usecTimestampNow());
        }

        // check if we need to change this node's public or local sockets
        if (publicSocket != matchingNode->getPublicSocket()) {
            matchingNode->setPublicSocket(publicSocket);
            qDebug() << "Public socket change for node" << *matchingNode;
        }

        if (localSocket != matchingNode->getLocalSocket()) {
            matchingNode->setLocalSocket(localSocket);
            qDebug() << "Local socket change for node" << *matchingNode;
        }
        // we had this node already, do nothing for now
        return matchingNode;
    }
}

unsigned NodeList::broadcastToNodes(unsigned char* broadcastData, size_t dataBytes,
                                    const QSet<NODE_TYPE>& destinationNodeTypes) {
    unsigned n = 0;

    foreach (const SharedNodePointer& node, getNodeHash()) {
        // only send to the NodeTypes we are asked to send to.
        if (destinationNodeTypes.contains(node->getType())) {
            if (getNodeActiveSocketOrPing(node.data())) {
                // we know which socket is good for this node, send there
                _nodeSocket.writeDatagram((char*) broadcastData, dataBytes,
                                          node->getActiveSocket()->getAddress(), node->getActiveSocket()->getPort());
                ++n;
            }
        }
    }

    return n;
}

void NodeList::pingInactiveNodes() {
    foreach (const SharedNodePointer& node, getNodeHash()) {
        if (!node->getActiveSocket()) {
            // we don't have an active link to this node, ping it to set that up
            pingPublicAndLocalSocketsForInactiveNode(node.data());
        }
    }
}

const HifiSockAddr* NodeList::getNodeActiveSocketOrPing(Node* node) {
    if (node->getActiveSocket()) {
        return node->getActiveSocket();
    } else {
        pingPublicAndLocalSocketsForInactiveNode(node);
        return NULL;
    }
}

void NodeList::activateSocketFromNodeCommunication(const HifiSockAddr& nodeAddress) {

    foreach (const SharedNodePointer& node, _nodeHash) {
        if (!node->getActiveSocket()) {
            // check both the public and local addresses for each node to see if we find a match
            // prioritize the private address so that we prune erroneous local matches
            if (node->getPublicSocket() ==  nodeAddress) {
                node->activatePublicSocket();
                break;
            } else if (node->getLocalSocket() == nodeAddress) {
                node->activateLocalSocket();
                break;
            }
        }
    }
}

SharedNodePointer NodeList::soloNodeOfType(char nodeType) {

    if (memchr(SOLO_NODE_TYPES, nodeType, sizeof(SOLO_NODE_TYPES)) != NULL) {
        foreach (const SharedNodePointer& node, getNodeHash()) {
            if (node->getType() == nodeType) {
                return node;
            }
        }
    }
    return SharedNodePointer();
}

void NodeList::removeSilentNodes() {

    _nodeHashMutex.lock();
    
    NodeHash::iterator nodeItem = _nodeHash.begin();

    while (nodeItem != _nodeHash.end()) {
        SharedNodePointer node = nodeItem.value();

        node->getMutex().lock();

        if ((usecTimestampNow() - node->getLastHeardMicrostamp()) > NODE_SILENCE_THRESHOLD_USECS) {
            // call our private method to kill this node (removes it and emits the right signal)
            nodeItem = killNodeAtHashIterator(nodeItem);
        } else {
            // we didn't kill this node, push the iterator forwards
            ++nodeItem;
        }
        
        node->getMutex().unlock();
    }
    
    _nodeHashMutex.unlock();
}

const QString QSETTINGS_GROUP_NAME = "NodeList";
const QString DOMAIN_SERVER_SETTING_KEY = "domainServerHostname";

void NodeList::loadData(QSettings *settings) {
    settings->beginGroup(DOMAIN_SERVER_SETTING_KEY);

    QString domainServerHostname = settings->value(DOMAIN_SERVER_SETTING_KEY).toString();

    if (domainServerHostname.size() > 0) {
        _domainHostname = domainServerHostname;
        emit domainChanged(_domainHostname);
    }

    settings->endGroup();
}

void NodeList::saveData(QSettings* settings) {
    settings->beginGroup(DOMAIN_SERVER_SETTING_KEY);

    if (_domainHostname != DEFAULT_DOMAIN_HOSTNAME) {
        // the user is using a different hostname, store it
        settings->setValue(DOMAIN_SERVER_SETTING_KEY, QVariant(_domainHostname));
    } else {
        // the user has switched back to default, remove the current setting
        settings->remove(DOMAIN_SERVER_SETTING_KEY);
    }

    settings->endGroup();
}<|MERGE_RESOLUTION|>--- conflicted
+++ resolved
@@ -413,29 +413,7 @@
     return _nodeHash.erase(nodeItemToKill);
 }
 
-<<<<<<< HEAD
 void NodeList::processKillNode(const QByteArray& dataByteArray) {
-=======
-void NodeList::sendKillNode(const QSet<NODE_TYPE>& destinationNodeTypes) {
-    unsigned char packet[MAX_PACKET_SIZE];
-    unsigned char* packetPosition = packet;
-
-    packetPosition += populateTypeAndVersion(packetPosition, PACKET_TYPE_KILL_NODE);
-
-    QByteArray rfcUUID = _ownerUUID.toRfc4122();
-    memcpy(packetPosition, rfcUUID.constData(), rfcUUID.size());
-    packetPosition += rfcUUID.size();
-
-    broadcastToNodes(packet, packetPosition - packet, destinationNodeTypes);
-}
-
-void NodeList::processKillNode(unsigned char* packetData, size_t dataBytes) {
-    // skip the header
-    int numBytesPacketHeader = numBytesForPacketHeader(packetData);
-    packetData += numBytesPacketHeader;
-    dataBytes -= numBytesPacketHeader;
-
->>>>>>> 80106979
     // read the node id
     QUuid nodeUUID = QUuid::fromRfc4122(dataByteArray.mid(numBytesForPacketHeader(reinterpret_cast
                                                                                   <const unsigned char*>(dataByteArray.data())),
