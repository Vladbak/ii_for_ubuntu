--- conflicted
+++ resolved
@@ -224,13 +224,10 @@
 void generateBasisVectors(const glm::vec3& primaryAxis, const glm::vec3& secondaryAxis,
                           glm::vec3& uAxisOut, glm::vec3& vAxisOut, glm::vec3& wAxisOut);
 
-<<<<<<< HEAD
 glm::vec2 getFacingDir2D(const glm::quat& rot);
 glm::vec2 getFacingDir2D(const glm::mat4& m);
-=======
 
 bool isNaN(glm::vec3 value);
 bool isNaN(glm::quat value);
->>>>>>> 9ec2cf1a
 
 #endif // hifi_GLMHelpers_h