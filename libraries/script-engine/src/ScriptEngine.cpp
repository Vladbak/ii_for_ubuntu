//
//  ScriptEngine.cpp
//  libraries/script-engine/src
//
//  Created by Brad Hefta-Gaub on 12/14/13.
//  Copyright 2013 High Fidelity, Inc.
//
//  Distributed under the Apache License, Version 2.0.
//  See the accompanying file LICENSE or http://www.apache.org/licenses/LICENSE-2.0.html
//

#include <QtCore/QCoreApplication>
#include <QtCore/QEventLoop>
#include <QtCore/QTimer>
#include <QtCore/QThread>
#include <QtNetwork/QNetworkRequest>
#include <QtNetwork/QNetworkReply>
#include <QScriptEngine>

#include <AudioConstants.h>
#include <AudioEffectOptions.h>
#include <AudioInjector.h>
#include <AvatarData.h>
#include <Bitstream.h>
#include <CollisionInfo.h>
#include <EntityScriptingInterface.h>
#include <NetworkAccessManager.h>
#include <NodeList.h>
#include <PacketHeaders.h>
#include <UUID.h>

#include "AnimationObject.h"
#include "ArrayBufferViewClass.h"
#include "BatchLoader.h"
#include "DataViewClass.h"
#include "EventTypes.h"
#include "MenuItemProperties.h"
#include "ScriptEngine.h"
#include "TypedArrays.h"
#include "XMLHttpRequestClass.h"

#include "MIDIEvent.h"

EntityScriptingInterface ScriptEngine::_entityScriptingInterface;

static QScriptValue debugPrint(QScriptContext* context, QScriptEngine* engine){
    qDebug() << "script:print()<<" << context->argument(0).toString();
    QString message = context->argument(0).toString()
        .replace("\\", "\\\\")
        .replace("\n", "\\n")
        .replace("\r", "\\r")
        .replace("'", "\\'");
    engine->evaluate("Script.print('" + message + "')");
    return QScriptValue();
}

QScriptValue avatarDataToScriptValue(QScriptEngine* engine, AvatarData* const &in) {
    return engine->newQObject(in);
}

void avatarDataFromScriptValue(const QScriptValue &object, AvatarData* &out) {
    out = qobject_cast<AvatarData*>(object.toQObject());
}

QScriptValue inputControllerToScriptValue(QScriptEngine *engine, AbstractInputController* const &in) {
    return engine->newQObject(in);
}

void inputControllerFromScriptValue(const QScriptValue &object, AbstractInputController* &out) {
    out = qobject_cast<AbstractInputController*>(object.toQObject());
}

ScriptEngine::ScriptEngine(const QString& scriptContents, const QString& fileNameString,
                           AbstractControllerScriptingInterface* controllerScriptingInterface) :

    _scriptContents(scriptContents),
    _isFinished(false),
    _isRunning(false),
    _isInitialized(false),
    _isAvatar(false),
    _avatarIdentityTimer(NULL),
    _avatarBillboardTimer(NULL),
    _timerFunctionMap(),
    _isListeningToAudioStream(false),
    _avatarSound(NULL),
    _numAvatarSoundSentBytes(0),
    _controllerScriptingInterface(controllerScriptingInterface),
    _avatarData(NULL),
    _scriptName(),
    _fileNameString(fileNameString),
    _quatLibrary(),
    _vec3Library(),
    _uuidLibrary(),
    _isUserLoaded(false),
    _arrayBufferClass(new ArrayBufferClass(this))
{
}

void ScriptEngine::setIsAvatar(bool isAvatar) {
    _isAvatar = isAvatar;

    if (_isAvatar && !_avatarIdentityTimer) {
        // set up the avatar timers
        _avatarIdentityTimer = new QTimer(this);
        _avatarBillboardTimer = new QTimer(this);

        // connect our slot
        connect(_avatarIdentityTimer, &QTimer::timeout, this, &ScriptEngine::sendAvatarIdentityPacket);
        connect(_avatarBillboardTimer, &QTimer::timeout, this, &ScriptEngine::sendAvatarBillboardPacket);

        // start the timers
        _avatarIdentityTimer->start(AVATAR_IDENTITY_PACKET_SEND_INTERVAL_MSECS);
        _avatarBillboardTimer->start(AVATAR_BILLBOARD_PACKET_SEND_INTERVAL_MSECS);
    }

    if (!_isAvatar) {
        delete _avatarIdentityTimer;
        _avatarIdentityTimer = NULL;
        delete _avatarBillboardTimer;
        _avatarBillboardTimer = NULL;
    }
}

void ScriptEngine::setAvatarData(AvatarData* avatarData, const QString& objectName) {
    _avatarData = avatarData;

    // remove the old Avatar property, if it exists
    globalObject().setProperty(objectName, QScriptValue());

    // give the script engine the new Avatar script property
    registerGlobalObject(objectName, _avatarData);
}

void ScriptEngine::setAvatarHashMap(AvatarHashMap* avatarHashMap, const QString& objectName) {
    // remove the old Avatar property, if it exists
    globalObject().setProperty(objectName, QScriptValue());

    // give the script engine the new avatar hash map
    registerGlobalObject(objectName, avatarHashMap);
}

bool ScriptEngine::setScriptContents(const QString& scriptContents, const QString& fileNameString) {
    if (_isRunning) {
        return false;
    }
    _scriptContents = scriptContents;
    _fileNameString = fileNameString;
    return true;
}

void ScriptEngine::loadURL(const QUrl& scriptURL) {
    if (_isRunning) {
        return;
    }

    _fileNameString = scriptURL.toString();
    
    QUrl url(scriptURL);
    
    // if the scheme length is one or lower, maybe they typed in a file, let's try
    const int WINDOWS_DRIVE_LETTER_SIZE = 1;
    if (url.scheme().size() <= WINDOWS_DRIVE_LETTER_SIZE) {
        url = QUrl::fromLocalFile(_fileNameString);
    }
    
    // ok, let's see if it's valid... and if so, load it
    if (url.isValid()) {
        if (url.scheme() == "file") {
            _fileNameString = url.toLocalFile();
            QFile scriptFile(_fileNameString);
            if (scriptFile.open(QFile::ReadOnly | QFile::Text)) {
                qDebug() << "ScriptEngine loading file:" << _fileNameString;
                QTextStream in(&scriptFile);
                _scriptContents = in.readAll();
                emit scriptLoaded(_fileNameString);
            } else {
                qDebug() << "ERROR Loading file:" << _fileNameString;
                emit errorLoadingScript(_fileNameString);
            }
        } else {
            QNetworkAccessManager& networkAccessManager = NetworkAccessManager::getInstance();
            QNetworkRequest networkRequest = QNetworkRequest(url);
            networkRequest.setHeader(QNetworkRequest::UserAgentHeader, HIGH_FIDELITY_USER_AGENT);
            QNetworkReply* reply = networkAccessManager.get(networkRequest);
            connect(reply, &QNetworkReply::finished, this, &ScriptEngine::handleScriptDownload);
        }
    }
}

void ScriptEngine::handleScriptDownload() {
    QNetworkReply* reply = qobject_cast<QNetworkReply*>(sender());
    
    if (reply->error() == QNetworkReply::NoError && reply->attribute(QNetworkRequest::HttpStatusCodeAttribute) == 200) {
        _scriptContents = reply->readAll();
        emit scriptLoaded(_fileNameString);
    } else {
        qDebug() << "ERROR Loading file:" << reply->url().toString();
        emit errorLoadingScript(_fileNameString);
    }
    
    reply->deleteLater();
}

void ScriptEngine::init() {
    if (_isInitialized) {
        return; // only initialize once
    }
    
    _isInitialized = true;

    // register various meta-types
    registerMetaTypes(this);
    registerMIDIMetaTypes(this);
    registerEventTypes(this);
    registerMenuItemProperties(this);
    registerAnimationTypes(this);
    registerAvatarTypes(this);
    registerAudioMetaTypes(this);
    Bitstream::registerTypes(this);

    qScriptRegisterMetaType(this, EntityItemPropertiesToScriptValue, EntityItemPropertiesFromScriptValue);
    qScriptRegisterMetaType(this, EntityItemIDtoScriptValue, EntityItemIDfromScriptValue);
    qScriptRegisterMetaType(this, RayToEntityIntersectionResultToScriptValue, RayToEntityIntersectionResultFromScriptValue);
    qScriptRegisterSequenceMetaType<QVector<EntityItemID> >(this);

    qScriptRegisterSequenceMetaType<QVector<glm::vec2> >(this);
    qScriptRegisterSequenceMetaType<QVector<glm::quat> >(this);
    qScriptRegisterSequenceMetaType<QVector<QString> >(this);

    QScriptValue xmlHttpRequestConstructorValue = newFunction(XMLHttpRequestClass::constructor);
    globalObject().setProperty("XMLHttpRequest", xmlHttpRequestConstructorValue);

    QScriptValue printConstructorValue = newFunction(debugPrint);
    globalObject().setProperty("print", printConstructorValue);

    QScriptValue audioEffectOptionsConstructorValue = newFunction(AudioEffectOptions::constructor);
    globalObject().setProperty("AudioEffectOptions", audioEffectOptionsConstructorValue);
    
    qScriptRegisterMetaType(this, injectorToScriptValue, injectorFromScriptValue);
    qScriptRegisterMetaType(this, inputControllerToScriptValue, inputControllerFromScriptValue);
    qScriptRegisterMetaType(this, avatarDataToScriptValue, avatarDataFromScriptValue);
    qScriptRegisterMetaType(this, animationDetailsToScriptValue, animationDetailsFromScriptValue);

    registerGlobalObject("Script", this);
    registerGlobalObject("Audio", &AudioScriptingInterface::getInstance());
    registerGlobalObject("Controller", _controllerScriptingInterface);
    registerGlobalObject("Entities", &_entityScriptingInterface);
    registerGlobalObject("Quat", &_quatLibrary);
    registerGlobalObject("Vec3", &_vec3Library);
    registerGlobalObject("Uuid", &_uuidLibrary);
    registerGlobalObject("AnimationCache", DependencyManager::get<AnimationCache>().data());

    // constants
    globalObject().setProperty("TREE_SCALE", newVariant(QVariant(TREE_SCALE)));
    globalObject().setProperty("COLLISION_GROUP_ENVIRONMENT", newVariant(QVariant(COLLISION_GROUP_ENVIRONMENT)));
    globalObject().setProperty("COLLISION_GROUP_AVATARS", newVariant(QVariant(COLLISION_GROUP_AVATARS)));

    globalObject().setProperty("AVATAR_MOTION_OBEY_LOCAL_GRAVITY", newVariant(QVariant(AVATAR_MOTION_OBEY_LOCAL_GRAVITY)));
    globalObject().setProperty("AVATAR_MOTION_OBEY_ENVIRONMENTAL_GRAVITY", newVariant(QVariant(AVATAR_MOTION_OBEY_ENVIRONMENTAL_GRAVITY)));

}

QScriptValue ScriptEngine::registerGlobalObject(const QString& name, QObject* object) {
    if (object) {
        QScriptValue value = newQObject(object);
        globalObject().setProperty(name, value);
        return value;
    }
    return QScriptValue::NullValue;
}

void ScriptEngine::registerFunction(const QString& name, QScriptEngine::FunctionSignature fun, int numArguments) {
    QScriptValue scriptFun = newFunction(fun, numArguments);
    globalObject().setProperty(name, scriptFun);
}

void ScriptEngine::registerGetterSetter(const QString& name, QScriptEngine::FunctionSignature getter,
                                        QScriptEngine::FunctionSignature setter, QScriptValue object) {
    QScriptValue setterFunction = newFunction(setter, 1);
    QScriptValue getterFunction = newFunction(getter);

    if (!object.isNull()) {
        object.setProperty(name, setterFunction, QScriptValue::PropertySetter);
        object.setProperty(name, getterFunction, QScriptValue::PropertyGetter);
    } else {
        globalObject().setProperty(name, setterFunction, QScriptValue::PropertySetter);
        globalObject().setProperty(name, getterFunction, QScriptValue::PropertyGetter);
    }
}

void ScriptEngine::evaluate() {
    if (!_isInitialized) {
        init();
    }

    QScriptValue result = evaluate(_scriptContents);

    if (hasUncaughtException()) {
        int line = uncaughtExceptionLineNumber();
        qDebug() << "Uncaught exception at (" << _fileNameString << ") line" << line << ":" << result.toString();
        emit errorMessage("Uncaught exception at (" + _fileNameString + ") line" + QString::number(line) + ":" + result.toString());
        clearExceptions();
    }
}

QScriptValue ScriptEngine::evaluate(const QString& program, const QString& fileName, int lineNumber) {
    QScriptValue result = QScriptEngine::evaluate(program, fileName, lineNumber);
    if (hasUncaughtException()) {
        int line = uncaughtExceptionLineNumber();
        qDebug() << "Uncaught exception at (" << _fileNameString << " : " << fileName << ") line" << line << ": " << result.toString();
    }
    emit evaluationFinished(result, hasUncaughtException());
    clearExceptions();
    return result;
}

void ScriptEngine::sendAvatarIdentityPacket() {
    if (_isAvatar && _avatarData) {
        _avatarData->sendIdentityPacket();
    }
}

void ScriptEngine::sendAvatarBillboardPacket() {
    if (_isAvatar && _avatarData) {
        _avatarData->sendBillboardPacket();
    }
}

void ScriptEngine::run() {
    if (!_isInitialized) {
        init();
    }
    _isRunning = true;
    _isFinished = false;
    emit runningStateChanged();

    QScriptValue result = evaluate(_scriptContents);
    if (hasUncaughtException()) {
        int line = uncaughtExceptionLineNumber();
        qDebug() << "Uncaught exception at (" << _fileNameString << ") line" << line << ":" << result.toString();
        emit errorMessage("Uncaught exception at (" + _fileNameString + ") line" + QString::number(line) + ":" + result.toString());
        clearExceptions();
    }

    QElapsedTimer startTime;
    startTime.start();

    int thisFrame = 0;

    auto nodeList = DependencyManager::get<NodeList>();

    qint64 lastUpdate = usecTimestampNow();

    while (!_isFinished) {
        int usecToSleep = (thisFrame++ * SCRIPT_DATA_CALLBACK_USECS) - startTime.nsecsElapsed() / 1000; // nsec to usec
        if (usecToSleep > 0) {
            usleep(usecToSleep);
        }

        if (_isFinished) {
            break;
        }

        QCoreApplication::processEvents();

        if (_isFinished) {
            break;
        }

        if (_entityScriptingInterface.getEntityPacketSender()->serversExist()) {
            // release the queue of edit entity messages.
            _entityScriptingInterface.getEntityPacketSender()->releaseQueuedMessages();

            // since we're in non-threaded mode, call process so that the packets are sent
            if (!_entityScriptingInterface.getEntityPacketSender()->isThreaded()) {
                _entityScriptingInterface.getEntityPacketSender()->process();
            }
        }

        if (_isAvatar && _avatarData) {

            const int SCRIPT_AUDIO_BUFFER_SAMPLES = floor(((SCRIPT_DATA_CALLBACK_USECS * AudioConstants::SAMPLE_RATE)
                                                           / (1000 * 1000)) + 0.5);
            const int SCRIPT_AUDIO_BUFFER_BYTES = SCRIPT_AUDIO_BUFFER_SAMPLES * sizeof(int16_t);

            QByteArray avatarPacket = byteArrayWithPopulatedHeader(PacketTypeAvatarData);
            avatarPacket.append(_avatarData->toByteArray());

            nodeList->broadcastToNodes(avatarPacket, NodeSet() << NodeType::AvatarMixer);

            if (_isListeningToAudioStream || _avatarSound) {
                // if we have an avatar audio stream then send it out to our audio-mixer
                bool silentFrame = true;

                int16_t numAvailableSamples = SCRIPT_AUDIO_BUFFER_SAMPLES;
                const int16_t* nextSoundOutput = NULL;

                if (_avatarSound) {

                    const QByteArray& soundByteArray = _avatarSound->getByteArray();
                    nextSoundOutput = reinterpret_cast<const int16_t*>(soundByteArray.data()
                                                                       + _numAvatarSoundSentBytes);

                    int numAvailableBytes = (soundByteArray.size() - _numAvatarSoundSentBytes) > SCRIPT_AUDIO_BUFFER_BYTES
                        ? SCRIPT_AUDIO_BUFFER_BYTES
                        : soundByteArray.size() - _numAvatarSoundSentBytes;
                    numAvailableSamples = numAvailableBytes / sizeof(int16_t);


                    // check if the all of the _numAvatarAudioBufferSamples to be sent are silence
                    for (int i = 0; i < numAvailableSamples; ++i) {
                        if (nextSoundOutput[i] != 0) {
                            silentFrame = false;
                            break;
                        }
                    }

                    _numAvatarSoundSentBytes += numAvailableBytes;
                    if (_numAvatarSoundSentBytes == soundByteArray.size()) {
                        // we're done with this sound object - so set our pointer back to NULL
                        // and our sent bytes back to zero
                        _avatarSound = NULL;
                        _numAvatarSoundSentBytes = 0;
                    }
                }
                
                QByteArray audioPacket = byteArrayWithPopulatedHeader(silentFrame
                                                                      ? PacketTypeSilentAudioFrame
                                                                      : PacketTypeMicrophoneAudioNoEcho);

                QDataStream packetStream(&audioPacket, QIODevice::Append);

                // pack a placeholder value for sequence number for now, will be packed when destination node is known
                int numPreSequenceNumberBytes = audioPacket.size();
                packetStream << (quint16) 0;

                if (silentFrame) {
                    if (!_isListeningToAudioStream) {
                        // if we have a silent frame and we're not listening then just send nothing and break out of here
                        break;
                    }

                    // write the number of silent samples so the audio-mixer can uphold timing
                    packetStream.writeRawData(reinterpret_cast<const char*>(&SCRIPT_AUDIO_BUFFER_SAMPLES), sizeof(int16_t));

                    // use the orientation and position of this avatar for the source of this audio
                    packetStream.writeRawData(reinterpret_cast<const char*>(&_avatarData->getPosition()), sizeof(glm::vec3));
                    glm::quat headOrientation = _avatarData->getHeadOrientation();
                    packetStream.writeRawData(reinterpret_cast<const char*>(&headOrientation), sizeof(glm::quat));

                } else if (nextSoundOutput) {
                    // assume scripted avatar audio is mono and set channel flag to zero
                    packetStream << (quint8)0;

                    // use the orientation and position of this avatar for the source of this audio
                    packetStream.writeRawData(reinterpret_cast<const char*>(&_avatarData->getPosition()), sizeof(glm::vec3));
                    glm::quat headOrientation = _avatarData->getHeadOrientation();
                    packetStream.writeRawData(reinterpret_cast<const char*>(&headOrientation), sizeof(glm::quat));

                    // write the raw audio data
                    packetStream.writeRawData(reinterpret_cast<const char*>(nextSoundOutput), numAvailableSamples * sizeof(int16_t));
                }
                
                // write audio packet to AudioMixer nodes
                auto nodeList = DependencyManager::get<NodeList>();
                nodeList->eachNode([this, &nodeList, &audioPacket, &numPreSequenceNumberBytes](const SharedNodePointer& node){
                    // only send to nodes of type AudioMixer
                    if (node->getType() == NodeType::AudioMixer) {
                        // pack sequence number
                        quint16 sequence = _outgoingScriptAudioSequenceNumbers[node->getUUID()]++;
                        memcpy(audioPacket.data() + numPreSequenceNumberBytes, &sequence, sizeof(quint16));
                        
                        // send audio packet
                        nodeList->writeDatagram(audioPacket, node);
                    }
                });
            }
        }

        qint64 now = usecTimestampNow();
        float deltaTime = (float) (now - lastUpdate) / (float) USECS_PER_SECOND;

        if (hasUncaughtException()) {
            int line = uncaughtExceptionLineNumber();
            qDebug() << "Uncaught exception at (" << _fileNameString << ") line" << line << ":" << uncaughtException().toString();
            emit errorMessage("Uncaught exception at (" + _fileNameString + ") line" + QString::number(line) + ":" + uncaughtException().toString());
            clearExceptions();
        }

        emit update(deltaTime);
        lastUpdate = now;
    }
    emit scriptEnding();

    // kill the avatar identity timer
    delete _avatarIdentityTimer;

    if (_entityScriptingInterface.getEntityPacketSender()->serversExist()) {
        // release the queue of edit entity messages.
        _entityScriptingInterface.getEntityPacketSender()->releaseQueuedMessages();

        // since we're in non-threaded mode, call process so that the packets are sent
        if (!_entityScriptingInterface.getEntityPacketSender()->isThreaded()) {
            _entityScriptingInterface.getEntityPacketSender()->process();
        }
    }

    // If we were on a thread, then wait till it's done
    if (thread()) {
        thread()->quit();
    }

    emit finished(_fileNameString);

    _isRunning = false;
    emit runningStateChanged();
}

void ScriptEngine::stop() {
    _isFinished = true;
    emit runningStateChanged();
}

void ScriptEngine::timerFired() {
    QTimer* callingTimer = reinterpret_cast<QTimer*>(sender());
    QScriptValue timerFunction = _timerFunctionMap.value(callingTimer);
    
    if (!callingTimer->isActive()) {
        // this timer is done, we can kill it
        _timerFunctionMap.remove(callingTimer);
        delete callingTimer;
    }
    
    // call the associated JS function, if it exists
    if (timerFunction.isValid()) {
        timerFunction.call();
    }
}

QObject* ScriptEngine::setupTimerWithInterval(const QScriptValue& function, int intervalMS, bool isSingleShot) {
    // create the timer, add it to the map, and start it
    QTimer* newTimer = new QTimer(this);
    newTimer->setSingleShot(isSingleShot);

    connect(newTimer, &QTimer::timeout, this, &ScriptEngine::timerFired);

    // make sure the timer stops when the script does
    connect(this, &ScriptEngine::scriptEnding, newTimer, &QTimer::stop);

    _timerFunctionMap.insert(newTimer, function);

    newTimer->start(intervalMS);
    return newTimer;
}

QObject* ScriptEngine::setInterval(const QScriptValue& function, int intervalMS) {
    return setupTimerWithInterval(function, intervalMS, false);
}

QObject* ScriptEngine::setTimeout(const QScriptValue& function, int timeoutMS) {
    return setupTimerWithInterval(function, timeoutMS, true);
}

void ScriptEngine::stopTimer(QTimer *timer) {
    if (_timerFunctionMap.contains(timer)) {
        timer->stop();
        _timerFunctionMap.remove(timer);
        delete timer;
    }
}

QUrl ScriptEngine::resolvePath(const QString& include) const {
    QUrl url(include);
    // first lets check to see if it's already a full URL
    if (!url.scheme().isEmpty()) {
        return url;
    }

    // we apparently weren't a fully qualified url, so, let's assume we're relative
    // to the original URL of our script
    QUrl parentURL;
    if (_parentURL.isEmpty()) {
        parentURL = QUrl(_fileNameString);
    } else {
        parentURL = QUrl(_parentURL);
    }
    // if the parent URL's scheme is empty, then this is probably a local file...
    if (parentURL.scheme().isEmpty()) {
        parentURL = QUrl::fromLocalFile(_fileNameString);
    }

    // at this point we should have a legitimate fully qualified URL for our parent
    url = parentURL.resolved(url);
    return url;
}

void ScriptEngine::print(const QString& message) {
    emit printedMessage(message);
}

/**
 * If a callback is specified, the included files will be loaded asynchronously and the callback will be called
 * when all of the files have finished loading.
 * If no callback is specified, the included files will be loaded synchronously and will block execution until
 * all of the files have finished loading.
 */
void ScriptEngine::include(const QStringList& includeFiles, QScriptValue callback) {
    QList<QUrl> urls;
    for (QString file : includeFiles) {
        urls.append(resolvePath(file));
    }

    BatchLoader* loader = new BatchLoader(urls);
    
    auto evaluateScripts = [=](const QMap<QUrl, QString>& data) {
        for (QUrl url : urls) {
            QString contents = data[url];
            if (contents.isNull()) {
                qDebug() << "Error loading file: " << url;
            } else {
                QScriptValue result = evaluate(contents, url.toString());
            }
        }

        if (callback.isFunction()) {
            QScriptValue(callback).call();
        }

        loader->deleteLater();
    };

<<<<<<< HEAD
    if (url.scheme() == "http" || url.scheme() == "https" || url.scheme() == "ftp") {
        QNetworkAccessManager& networkAccessManager = NetworkAccessManager::getInstance();
        QNetworkRequest networkRequest = QNetworkRequest(url);
        networkRequest.setHeader(QNetworkRequest::UserAgentHeader, HIGH_FIDELITY_USER_AGENT);
        QNetworkReply* reply = networkAccessManager.get(networkRequest);
        qDebug() << "Downloading included script at" << includeFile;
=======
    connect(loader, &BatchLoader::finished, this, evaluateScripts);

    // If we are destroyed before the loader completes, make sure to clean it up
    connect(this, &QObject::destroyed, loader, &QObject::deleteLater);

    loader->start();

    if (!callback.isFunction() && !loader->isFinished()) {
>>>>>>> 53534cea
        QEventLoop loop;
        QObject::connect(loader, &BatchLoader::finished, &loop, &QEventLoop::quit);
        loop.exec();
    }
}

void ScriptEngine::include(const QString& includeFile, QScriptValue callback) {
    QStringList urls;
    urls.append(includeFile);
    include(urls, callback);
}

void ScriptEngine::load(const QString& loadFile) {
    QUrl url = resolvePath(loadFile);
    emit loadScript(url.toString(), false);
}

void ScriptEngine::nodeKilled(SharedNodePointer node) {
    _outgoingScriptAudioSequenceNumbers.remove(node->getUUID());
}<|MERGE_RESOLUTION|>--- conflicted
+++ resolved
@@ -629,14 +629,6 @@
         loader->deleteLater();
     };
 
-<<<<<<< HEAD
-    if (url.scheme() == "http" || url.scheme() == "https" || url.scheme() == "ftp") {
-        QNetworkAccessManager& networkAccessManager = NetworkAccessManager::getInstance();
-        QNetworkRequest networkRequest = QNetworkRequest(url);
-        networkRequest.setHeader(QNetworkRequest::UserAgentHeader, HIGH_FIDELITY_USER_AGENT);
-        QNetworkReply* reply = networkAccessManager.get(networkRequest);
-        qDebug() << "Downloading included script at" << includeFile;
-=======
     connect(loader, &BatchLoader::finished, this, evaluateScripts);
 
     // If we are destroyed before the loader completes, make sure to clean it up
@@ -645,7 +637,6 @@
     loader->start();
 
     if (!callback.isFunction() && !loader->isFinished()) {
->>>>>>> 53534cea
         QEventLoop loop;
         QObject::connect(loader, &BatchLoader::finished, &loop, &QEventLoop::quit);
         loop.exec();
