--- conflicted
+++ resolved
@@ -119,34 +119,17 @@
     return false;
 }
 
-<<<<<<< HEAD
-ScriptEngine::ScriptEngine(const QString& scriptContents, const QString& fileNameString,
-                           AbstractControllerScriptingInterface* controllerScriptingInterface, bool wantSignals) :
-
+ScriptEngine::ScriptEngine(const QString& scriptContents, const QString& fileNameString, bool wantSignals) :
 _scriptContents(scriptContents),
 _isFinished(false),
 _isRunning(false),
 _isInitialized(false),
 _timerFunctionMap(),
 _wantSignals(wantSignals),
-_controllerScriptingInterface(controllerScriptingInterface),
 _fileNameString(fileNameString),
 _isUserLoaded(false),
 _isReloading(false),
 _arrayBufferClass(new ArrayBufferClass(this))
-=======
-ScriptEngine::ScriptEngine(const QString& scriptContents, const QString& fileNameString, bool wantSignals) :
-    _scriptContents(scriptContents),
-    _isFinished(false),
-    _isRunning(false),
-    _isInitialized(false),
-    _timerFunctionMap(),
-    _wantSignals(wantSignals),
-    _fileNameString(fileNameString),
-    _isUserLoaded(false),
-    _isReloading(false),
-    _arrayBufferClass(new ArrayBufferClass(this))
->>>>>>> 8eded438
 {
     _allScriptsMutex.lock();
     _allKnownScriptEngines.insert(this);
@@ -382,27 +365,15 @@
     registerGlobalObject("Vec3", &_vec3Library);
     registerGlobalObject("Uuid", &_uuidLibrary);
     registerGlobalObject("AnimationCache", DependencyManager::get<AnimationCache>().data());
-<<<<<<< HEAD
+    qScriptRegisterMetaType(this, animVarMapToScriptValue, animVarMapFromScriptValue);
+    qScriptRegisterMetaType(this, resultHandlerToScriptValue, resultHandlerFromScriptValue);
     
     // constants
     globalObject().setProperty("TREE_SCALE", newVariant(QVariant(TREE_SCALE)));
     
-    if (_controllerScriptingInterface) {
-        _controllerScriptingInterface->registerControllerTypes(this);
-    }
-    
-    
-=======
-    qScriptRegisterMetaType(this, animVarMapToScriptValue, animVarMapFromScriptValue);
-    qScriptRegisterMetaType(this, resultHandlerToScriptValue, resultHandlerFromScriptValue);
-
-    // constants
-    globalObject().setProperty("TREE_SCALE", newVariant(QVariant(TREE_SCALE)));
-
     auto scriptingInterface = DependencyManager::get<controller::ScriptingInterface>();
     registerGlobalObject("Controller", scriptingInterface.data());
     UserInputMapper::registerControllerTypes(this);
->>>>>>> 8eded438
 }
 
 void ScriptEngine::registerValue(const QString& valueName, QScriptValue value) {
@@ -735,7 +706,7 @@
             }
         }
         lastUpdate = now;
-
+        
         // Debug and clear exceptions
         hadUncaughtExceptions(*this, _fileNameString);
     }
@@ -995,37 +966,6 @@
     }
 }
 
-bool ScriptEngine::checkSyntax(const QScriptProgram& program) {
-    const auto syntaxCheck = QScriptEngine::checkSyntax(program.sourceCode());
-    if (syntaxCheck.state() != QScriptSyntaxCheckResult::Valid) {
-        const auto error = syntaxCheck.errorMessage();
-        const auto line = QString::number(syntaxCheck.errorLineNumber());
-        const auto column = QString::number(syntaxCheck.errorColumnNumber());
-        const auto message = QString("[SyntaxError] %1 in %2:%3(%4)").arg(error, program.fileName(), line, column);
-        qCWarning(scriptengine) << qPrintable(message);
-        return false;
-    }
-    return true;
-}
-
-bool ScriptEngine::checkExceptions(QScriptEngine& engine, const QString& fileName) {
-    if (engine.hasUncaughtException()) {
-        const auto backtrace = engine.uncaughtExceptionBacktrace();
-        const auto exception = engine.uncaughtException().toString();
-        const auto line = QString::number(engine.uncaughtExceptionLineNumber());
-        engine.clearExceptions();
-        
-        auto message = QString("[UncaughtException] %1 in %2:%3").arg(exception, fileName, line);
-        if (!backtrace.empty()) {
-            static const auto lineSeparator = "\n    ";
-            message += QString("\n[Backtrace]%1%2").arg(lineSeparator, backtrace.join(lineSeparator));
-        }
-        qCWarning(scriptengine) << qPrintable(message);
-        return false;
-    }
-    return true;
-}
-
 // Look up the handler associated with eventName and entityID. If found, evalute the argGenerator thunk and call the handler with those args
 void ScriptEngine::forwardHandlerCall(const EntityItemID& entityID, const QString& eventName, QScriptValueList eventHanderArgs) {
     if (QThread::currentThread() != thread()) {
@@ -1033,10 +973,6 @@
         assert(false);
         return ;
     }
-<<<<<<< HEAD
-    
-=======
->>>>>>> 8eded438
     if (!_registeredHandlers.contains(entityID)) {
         return;
     }
