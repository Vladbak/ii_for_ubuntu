//
//  ScriptCache.cpp
//  libraries/script-engine/src
//
//  Created by Brad Hefta-Gaub on 2015-03-30
//  Copyright 2015 High Fidelity, Inc.
//
//  Distributed under the Apache License, Version 2.0.
//  See the accompanying file LICENSE or http://www.apache.org/licenses/LICENSE-2.0.html
//

#include <QCoreApplication>
#include <QEventLoop>
#include <QNetworkAccessManager>
#include <QNetworkConfiguration>
#include <QNetworkReply>
#include <QObject>
#include <QThread>

#include <assert.h>
#include <SharedUtil.h>

#include "ScriptCache.h"
#include "ScriptEngineLogging.h"

ScriptCache::ScriptCache(QObject* parent) {
    // nothing to do here...
}

void ScriptCache::clearCache() {
<<<<<<< HEAD
	_scriptCache.clear();
}


=======
    _scriptCache.clear();
}

>>>>>>> da74d4b1
QString ScriptCache::getScript(const QUrl& unnormalizedURL, ScriptUser* scriptUser, bool& isPending, bool reload) {
    QUrl url = ResourceManager::normalizeURL(unnormalizedURL);
    QString scriptContents;
    if (_scriptCache.contains(url) && !reload) {
        qCDebug(scriptengine) << "Found script in cache:" << url.toString();
        scriptContents = _scriptCache[url];
        scriptUser->scriptContentsAvailable(url, scriptContents);
        isPending = false;
    } else {
        isPending = true;
        bool alreadyWaiting = _scriptUsers.contains(url);
        _scriptUsers.insert(url, scriptUser);

        if (alreadyWaiting) {
            qCDebug(scriptengine) << "Already downloading script at:" << url.toString();
        } else {
            auto request = ResourceManager::createResourceRequest(nullptr, url);
            request->setCacheEnabled(!reload);
            connect(request, &ResourceRequest::finished, this, &ScriptCache::scriptDownloaded);
            request->send();
        }
    }
    return scriptContents;
}

void ScriptCache::deleteScript(const QUrl& unnormalizedURL) {
    QUrl url = ResourceManager::normalizeURL(unnormalizedURL);
    if (_scriptCache.contains(url)) {
        qCDebug(scriptengine) << "Delete script from cache:" << url.toString();
        _scriptCache.remove(url);
    }
}

void ScriptCache::scriptDownloaded() {
    ResourceRequest* req = qobject_cast<ResourceRequest*>(sender());
    QUrl url = req->getUrl();
    QList<ScriptUser*> scriptUsers = _scriptUsers.values(url);
    _scriptUsers.remove(url);

    if (req->getResult() == ResourceRequest::Success) {
        _scriptCache[url] = req->getData();
        qCDebug(scriptengine) << "Done downloading script at:" << url.toString();

        foreach(ScriptUser* user, scriptUsers) {
            user->scriptContentsAvailable(url, _scriptCache[url]);
        }
    } else {
        qCWarning(scriptengine) << "Error loading script from URL " << url;
        foreach(ScriptUser* user, scriptUsers) {
            user->errorInLoadingScript(url);
        }
    }
    req->deleteLater();
}

void ScriptCache::getScriptContents(const QString& scriptOrURL, contentAvailableCallback contentAvailable, bool forceDownload) {
    #ifdef THREAD_DEBUGGING
    qCDebug(scriptengine) << "ScriptCache::getScriptContents() on thread [" << QThread::currentThread() << "] expected thread [" << thread() << "]";
    #endif
    QUrl unnormalizedURL(scriptOrURL);
    QUrl url = ResourceManager::normalizeURL(unnormalizedURL);

    // attempt to determine if this is a URL to a script, or if this is actually a script itself (which is valid in the entityScript use case)
    if (url.scheme().isEmpty() && scriptOrURL.simplified().replace(" ", "").contains("(function(){")) {
        contentAvailable(scriptOrURL, scriptOrURL, false, true);
        return;
    }

	qCDebug(scriptengine) << "ScriptCache::getScriptContents() scriptOrURL:" << scriptOrURL << " forceDownload:" << forceDownload << " on thread[" << QThread::currentThread() << "] expected thread[" << thread() << "]";

    if (_scriptCache.contains(url) && !forceDownload) {
        qCDebug(scriptengine) << "Found script in cache:" << url.toString();
        #if 1 // def THREAD_DEBUGGING
        qCDebug(scriptengine) << "ScriptCache::getScriptContents() about to call contentAvailable() on thread [" << QThread::currentThread() << "] expected thread [" << thread() << "]";
        #endif
        contentAvailable(url.toString(), _scriptCache[url], true, true);
    } else {
        bool alreadyWaiting = _contentCallbacks.contains(url);
        _contentCallbacks.insert(url, contentAvailable);

        if (alreadyWaiting) {
            qCDebug(scriptengine) << "Already downloading script at:" << url.toString();
        } else {
            #ifdef THREAD_DEBUGGING
            qCDebug(scriptengine) << "about to call: ResourceManager::createResourceRequest(this, url); on thread [" << QThread::currentThread() << "] expected thread [" << thread() << "]";
            #endif
            auto request = ResourceManager::createResourceRequest(nullptr, url);
            request->setCacheEnabled(!forceDownload);
            connect(request, &ResourceRequest::finished, this, &ScriptCache::scriptContentAvailable);
            request->send();
        }
    }
}

void ScriptCache::scriptContentAvailable() {
    #ifdef THREAD_DEBUGGING
    qCDebug(scriptengine) << "ScriptCache::scriptContentAvailable() on thread [" << QThread::currentThread() << "] expected thread [" << thread() << "]";
    #endif
    ResourceRequest* req = qobject_cast<ResourceRequest*>(sender());
    QUrl url = req->getUrl();
    QList<contentAvailableCallback> allCallbacks = _contentCallbacks.values(url);
    _contentCallbacks.remove(url);

    bool success = req->getResult() == ResourceRequest::Success;

    if (success) {
        _scriptCache[url] = req->getData();
        qCDebug(scriptengine) << "Done downloading script at:" << url.toString();
    } else {
        qCWarning(scriptengine) << "Error loading script from URL " << url;
    }
    foreach(contentAvailableCallback thisCallback, allCallbacks) {
        thisCallback(url.toString(), _scriptCache[url], true, success);
    }
    req->deleteLater();
}
<|MERGE_RESOLUTION|>--- conflicted
+++ resolved
@@ -28,16 +28,9 @@
 }
 
 void ScriptCache::clearCache() {
-<<<<<<< HEAD
 	_scriptCache.clear();
 }
 
-
-=======
-    _scriptCache.clear();
-}
-
->>>>>>> da74d4b1
 QString ScriptCache::getScript(const QUrl& unnormalizedURL, ScriptUser* scriptUser, bool& isPending, bool reload) {
     QUrl url = ResourceManager::normalizeURL(unnormalizedURL);
     QString scriptContents;
