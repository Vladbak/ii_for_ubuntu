//
//  Created by Bradley Austin Davis on 2015-05-13
//  Copyright 2015 High Fidelity, Inc.
//
//  Distributed under the Apache License, Version 2.0.
//  See the accompanying file LICENSE or http://www.apache.org/licenses/LICENSE-2.0.html
//
#include "OffscreenQmlSurface.h"
#include "OglplusHelpers.h"

#include <QtWidgets/QWidget>
#include <QtQml/QtQml>
#include <QtQml/QQmlEngine>
#include <QtQml/QQmlComponent>
#include <QtQuick/QQuickItem>
#include <QtQuick/QQuickWindow>
#include <QtQuick/QQuickRenderControl>
#include <QtCore/QThread>
#include <QtCore/QMutex>
#include <QtCore/QWaitCondition>

#include <shared/NsightHelpers.h>
#include <PerfStat.h>
#include <DependencyManager.h>
#include <NumericalConstants.h>

#include "OffscreenGLCanvas.h"
#include "GLEscrow.h"


// Time between receiving a request to render the offscreen UI actually triggering
// the render.  Could possibly be increased depending on the framerate we expect to
// achieve.
// This has the effect of capping the framerate at 200
static const int MIN_TIMER_MS = 5;

class QMyQuickRenderControl : public QQuickRenderControl {
protected:
    QWindow* renderWindow(QPoint* offset) Q_DECL_OVERRIDE{
        if (nullptr == _renderWindow) {
            return QQuickRenderControl::renderWindow(offset);
        }
        if (nullptr != offset) {
            offset->rx() = offset->ry() = 0;
        }
        return _renderWindow;
    }

private:
    QWindow* _renderWindow{ nullptr };
    friend class OffscreenQmlRenderThread;
    friend class OffscreenQmlSurface;
};

Q_DECLARE_LOGGING_CATEGORY(offscreenFocus)
Q_LOGGING_CATEGORY(offscreenFocus, "hifi.offscreen.focus")

static const QEvent::Type INIT = QEvent::Type(QEvent::User + 1);
static const QEvent::Type RENDER = QEvent::Type(QEvent::User + 2);
static const QEvent::Type RESIZE = QEvent::Type(QEvent::User + 3);
static const QEvent::Type STOP = QEvent::Type(QEvent::User + 4);

class OffscreenQmlRenderThread : public QThread {
public:
    OffscreenQmlRenderThread(OffscreenQmlSurface* surface, QOpenGLContext* shareContext);
    virtual ~OffscreenQmlRenderThread() = default;

<<<<<<< HEAD
    virtual void run() override;
    virtual bool event(QEvent *e) override;
=======
    OffscreenQmlRenderer(OffscreenQmlSurface* surface, QOpenGLContext* shareContext) : _surface(surface) {
        if (!OffscreenGLCanvas::create(shareContext)) {
            static const char* error = "Failed to create OffscreenGLCanvas";
            qWarning() << error;
            throw error;
        };

        _renderControl = new QMyQuickRenderControl();

        // Create a QQuickWindow that is associated with out render control. Note that this
        // window never gets created or shown, meaning that it will never get an underlying
        // native (platform) window.
        QQuickWindow::setDefaultAlphaBuffer(true);
        // Weirdness...  QQuickWindow NEEDS to be created on the rendering thread, or it will refuse to render
        // because it retains an internal 'context' object that retains the thread it was created on, 
        // regardless of whether you later move it to another thread.
        _quickWindow = new QQuickWindow(_renderControl);
        _quickWindow->setColor(QColor(255, 255, 255, 0));
        _quickWindow->setFlags(_quickWindow->flags() | static_cast<Qt::WindowFlags>(Qt::WA_TranslucentBackground));

        // Qt 5.5
        _renderControl->prepareThread(&_thread);
        getContextObject()->moveToThread(&_thread);
        moveToThread(&_thread);
        _thread.setObjectName("QML Thread");
        _thread.start();
        post(INIT);
    }

    bool event(QEvent *e) {
        switch (int(e->type())) {
        case INIT:
            {
                QMutexLocker lock(&_mutex);
                init();
            }
            return true;
        case RENDER:
            {
                QMutexLocker lock(&_mutex);
                render(&lock);
            }
            return true;
        case RESIZE:
            {
                QMutexLocker lock(&_mutex);
                resize();
            }
            return true;
        case STOP:
            {
                QMutexLocker lock(&_mutex);
                cleanup();
            }
            return true;
        default:
            return QObject::event(e);
        }
    }
>>>>>>> 091e34e7

protected:
    class Queue : public QQueue<QEvent*> {
    public:
        void add(QEvent::Type type);
        QEvent* take();

    private:
        QMutex _mutex;
        QWaitCondition _waitCondition;
        bool _isWaiting{ false };
    };

    friend class OffscreenQmlSurface;
    Queue _queue;
    QMutex _mutex;
    QWaitCondition _waitCondition;

private:
    // Event-driven methods
    void init();
    void render();
    void resize();
    void cleanup();

    // Helper methods
    void setupFbo();
    bool allowNewFrame(uint8_t fps);

    // Rendering members
    OffscreenGLCanvas _canvas;
    OffscreenQmlSurface* _surface{ nullptr };
    QQuickWindow* _quickWindow{ nullptr };
    QMyQuickRenderControl* _renderControl{ nullptr };
    FramebufferPtr _fbo;
    RenderbufferPtr _depthStencil;
    TextureRecycler _textures;
    GLTextureEscrow _escrow;

    uint64_t _lastRenderTime{ 0 };
    uvec2 _size{ 1920, 1080 };
    QSize _newSize;
    bool _quit{ false };
};

void OffscreenQmlRenderThread::Queue::add(QEvent::Type type) {
    QMutexLocker locker(&_mutex);
    enqueue(new QEvent(type));
    if (_isWaiting) {
        _waitCondition.wakeOne();
    }
}

QEvent* OffscreenQmlRenderThread::Queue::take() {
    QMutexLocker locker(&_mutex);
    if (size() == 0) {
        _isWaiting = true;
        _waitCondition.wait(&_mutex);
        _isWaiting = false;
    }
    QEvent* e = dequeue();
    return e;
}
 
OffscreenQmlRenderThread::OffscreenQmlRenderThread(OffscreenQmlSurface* surface, QOpenGLContext* shareContext) : _surface(surface) {
    _canvas.create(shareContext);
    _renderControl = new QMyQuickRenderControl();
    QQuickWindow::setDefaultAlphaBuffer(true);
    // Create a QQuickWindow that is associated with our render control.
    // This window never gets created or shown, meaning that it will never get an underlying native (platform) window.
    // NOTE: Must be created on the main thread so that OffscreenQmlSurface can send it events
    // NOTE: Must be created on the rendering thread or it will refuse to render,
    //       so we wait until after its ctor to move object/context to this thread.
    _quickWindow = new QQuickWindow(_renderControl);
    _quickWindow->setColor(QColor(255, 255, 255, 0));
    _quickWindow->setFlags(_quickWindow->flags() | static_cast<Qt::WindowFlags>(Qt::WA_TranslucentBackground));

    // We can prepare, but we must wait to start() the thread until after the ctor
    _renderControl->prepareThread(this);
    _canvas.getContextObject()->moveToThread(this);
    moveToThread(this);

    _queue.add(INIT);
}

void OffscreenQmlRenderThread::run() {
    while (!_quit) {
        QEvent* e = _queue.take();
        event(e);
        delete e;
    }
}

<<<<<<< HEAD
bool OffscreenQmlRenderThread::event(QEvent *e) {
    switch (int(e->type())) {
    case INIT:
        init();
        return true;
    case RENDER:
        render();
        return true;
    case RESIZE:
        resize();
        return true;
    case STOP:
        cleanup();
        return true;
    default:
        return QObject::event(e);
    }
}
=======
    void init() {
        connect(_renderControl, &QQuickRenderControl::renderRequested, _surface, &OffscreenQmlSurface::requestRender);
        connect(_renderControl, &QQuickRenderControl::sceneChanged, _surface, &OffscreenQmlSurface::requestUpdate);

        if (!makeCurrent()) {
            qWarning("Failed to make context current on render thread");
            return;
        }
        _renderControl->initialize(getContext());
        setupFbo();
        _escrow.setRecycler([this](GLuint texture){
            _textures.recycleTexture(texture);
        });
        doneCurrent();
    }

    void cleanup() {
        if (!makeCurrent()) {
            qFatal("Failed to make context current on render thread");
            return;
        }
        _renderControl->invalidate();
>>>>>>> 091e34e7

void OffscreenQmlRenderThread::setupFbo() {
    using namespace oglplus;
    _textures.setSize(_size);
    _depthStencil.reset(new Renderbuffer());
    Context::Bound(Renderbuffer::Target::Renderbuffer, *_depthStencil)
        .Storage(
        PixelDataInternalFormat::DepthComponent,
        _size.x, _size.y);

    _fbo.reset(new Framebuffer());
    _fbo->Bind(Framebuffer::Target::Draw);
    _fbo->AttachRenderbuffer(Framebuffer::Target::Draw,
        FramebufferAttachment::Depth, *_depthStencil);
    DefaultFramebuffer().Bind(Framebuffer::Target::Draw);
}

void OffscreenQmlRenderThread::init() {
    connect(_renderControl, &QQuickRenderControl::renderRequested, _surface, &OffscreenQmlSurface::requestRender);
    connect(_renderControl, &QQuickRenderControl::sceneChanged, _surface, &OffscreenQmlSurface::requestUpdate);

    if (!_canvas.makeCurrent()) {
        qWarning("Failed to make context current on render thread");
        return;
    }
    _renderControl->initialize(_canvas.getContext());
    setupFbo();
    _escrow.setRecycler([this](GLuint texture){
        _textures.recycleTexture(texture);
    });
    _canvas.doneCurrent();
}

void OffscreenQmlRenderThread::cleanup() {
    if (!_canvas.makeCurrent()) {
        qFatal("Failed to make context current on render thread");
        return;
    }
    _renderControl->invalidate();

    _fbo.reset();
    _depthStencil.reset();
    _textures.clear();

    _canvas.doneCurrent();

    _canvas.getContextObject()->moveToThread(QCoreApplication::instance()->thread());

    _quit = true;
}

void OffscreenQmlRenderThread::resize() {
    // Lock _newSize changes
    QMutexLocker locker(&_mutex);

    // Update our members
    if (_quickWindow) {
        _quickWindow->setGeometry(QRect(QPoint(), _newSize));
        _quickWindow->contentItem()->setSize(_newSize);
    }

    // Qt bug in 5.4 forces this check of pixel ratio,
    // even though we're rendering offscreen.
    qreal pixelRatio = 1.0;
    if (_renderControl && _renderControl->_renderWindow) {
        pixelRatio = _renderControl->_renderWindow->devicePixelRatio();
    }

    uvec2 newOffscreenSize = toGlm(_newSize * pixelRatio);
    _textures.setSize(newOffscreenSize);
    if (newOffscreenSize == _size) {
        return;
    }
    _size = newOffscreenSize;

    // Clear out any fbos with the old size
    if (!_canvas.makeCurrent()) {
        qWarning("Failed to make context current on render thread");
        return;
    }

    qDebug() << "Offscreen UI resizing to " << _newSize.width() << "x" << _newSize.height() << " with pixel ratio " << pixelRatio;

    locker.unlock();

    setupFbo();
    _canvas.doneCurrent();
}

void OffscreenQmlRenderThread::render() {
    if (_surface->_paused) {
        return;
    }

    if (!_canvas.makeCurrent()) {
        qWarning("Failed to make context current on render thread");
        return;
    }

    QMutexLocker locker(&_mutex);
    _renderControl->sync();
    _waitCondition.wakeOne();
    locker.unlock();

    using namespace oglplus;

    _quickWindow->setRenderTarget(GetName(*_fbo), QSize(_size.x, _size.y));

    try {
        PROFILE_RANGE("qml_render")
            TexturePtr texture = _textures.getNextTexture();
        _fbo->Bind(Framebuffer::Target::Draw);
        _fbo->AttachTexture(Framebuffer::Target::Draw, FramebufferAttachment::Color, *texture, 0);
        _fbo->Complete(Framebuffer::Target::Draw);
        {
            _renderControl->render();
            // FIXME The web browsers seem to be leaving GL in an error state.
            // Need a debug context with sync logging to figure out why.
            // for now just clear the errors
            glGetError();
        }
        // FIXME probably unecessary
        DefaultFramebuffer().Bind(Framebuffer::Target::Draw);
        _quickWindow->resetOpenGLState();
        _escrow.submit(GetName(*texture));
        _lastRenderTime = usecTimestampNow();
    } catch (std::runtime_error& error) {
        qWarning() << "Failed to render QML " << error.what();
    }
}

bool OffscreenQmlRenderThread::allowNewFrame(uint8_t fps) {
    auto minRenderInterval = USECS_PER_SECOND / fps;
    auto lastInterval = usecTimestampNow() - _lastRenderTime;
    return (lastInterval > minRenderInterval);
}

OffscreenQmlSurface::OffscreenQmlSurface() {
}

static const uint64_t MAX_SHUTDOWN_WAIT_SECS = 2;
OffscreenQmlSurface::~OffscreenQmlSurface() {
    QObject::disconnect(&_updateTimer);
    QObject::disconnect(qApp);

    qDebug() << "Stopping QML render thread " << _renderer->currentThreadId();
    _renderer->_queue.add(STOP);
    if (!_renderer->wait(MAX_SHUTDOWN_WAIT_SECS * USECS_PER_SECOND)) {
        qWarning() << "Failed to shut down the QML render thread";
    }

    delete _rootItem;
    delete _renderer;
    delete _qmlComponent;
    delete _qmlEngine;
}

void OffscreenQmlSurface::onAboutToQuit() {
    QObject::disconnect(&_updateTimer);
}

void OffscreenQmlSurface::create(QOpenGLContext* shareContext) {
    _renderer = new OffscreenQmlRenderThread(this, shareContext);
    _renderer->moveToThread(_renderer);
    _renderer->setObjectName("QML Renderer Thread");
    _renderer->start();

    _renderer->_renderControl->_renderWindow = _proxyWindow;

    // Create a QML engine.
    _qmlEngine = new QQmlEngine;
    if (!_qmlEngine->incubationController()) {
        _qmlEngine->setIncubationController(_renderer->_quickWindow->incubationController());
    }

    // When Quick says there is a need to render, we will not render immediately. Instead,
    // a timer with a small interval is used to get better performance.
    _updateTimer.setInterval(MIN_TIMER_MS);
    QObject::connect(&_updateTimer, &QTimer::timeout, this, &OffscreenQmlSurface::updateQuick);
    QObject::connect(qApp, &QCoreApplication::aboutToQuit, this, &OffscreenQmlSurface::onAboutToQuit);
    _updateTimer.start();
    _qmlComponent = new QQmlComponent(_qmlEngine);
    _qmlEngine->rootContext()->setContextProperty("offscreenWindow", QVariant::fromValue(getWindow()));
}

void OffscreenQmlSurface::resize(const QSize& newSize_) {

    if (!_renderer || !_renderer->_quickWindow) {
        return;
    }

    const float MAX_OFFSCREEN_DIMENSION = 4096;
    QSize newSize = newSize_;

    if (newSize.width() > MAX_OFFSCREEN_DIMENSION || newSize.height() > MAX_OFFSCREEN_DIMENSION) {
        float scale = std::min(
                ((float)newSize.width() / MAX_OFFSCREEN_DIMENSION),
                ((float)newSize.height() / MAX_OFFSCREEN_DIMENSION));
        newSize = QSize(
                std::max(static_cast<int>(scale * newSize.width()), 10),
                std::max(static_cast<int>(scale * newSize.height()), 10));
    }



    QSize currentSize = _renderer->_quickWindow->geometry().size();
    if (newSize == currentSize) {
        return;
    }

    _qmlEngine->rootContext()->setContextProperty("surfaceSize", newSize);

    if (_rootItem) {
        _rootItem->setSize(newSize);
    }

    {
        QMutexLocker locker(&(_renderer->_mutex));
        _renderer->_newSize = newSize;
    }

    _renderer->_queue.add(RESIZE);
}

QQuickItem* OffscreenQmlSurface::getRootItem() {
    return _rootItem;
}

void OffscreenQmlSurface::setBaseUrl(const QUrl& baseUrl) {
    _qmlEngine->setBaseUrl(baseUrl);
}

QObject* OffscreenQmlSurface::load(const QUrl& qmlSource, std::function<void(QQmlContext*, QObject*)> f) {
    _qmlComponent->loadUrl(qmlSource);
    if (_qmlComponent->isLoading()) {
        connect(_qmlComponent, &QQmlComponent::statusChanged, this, 
            [this, f](QQmlComponent::Status){
                finishQmlLoad(f);
            });
        return nullptr;
    }
    
    return finishQmlLoad(f);
}

void OffscreenQmlSurface::requestUpdate() {
    _polish = true;
    _render = true;
}

void OffscreenQmlSurface::requestRender() {
    _render = true;
}

QObject* OffscreenQmlSurface::finishQmlLoad(std::function<void(QQmlContext*, QObject*)> f) {
    disconnect(_qmlComponent, &QQmlComponent::statusChanged, this, 0);
    if (_qmlComponent->isError()) {
        QList<QQmlError> errorList = _qmlComponent->errors();
        foreach(const QQmlError& error, errorList) {
            qWarning() << error.url() << error.line() << error;
        }
        return nullptr;
    }

    QQmlContext* newContext = new QQmlContext(_qmlEngine, qApp);
    QObject* newObject = _qmlComponent->beginCreate(newContext);
    if (_qmlComponent->isError()) {
        QList<QQmlError> errorList = _qmlComponent->errors();
        foreach(const QQmlError& error, errorList)
            qWarning() << error.url() << error.line() << error;
        if (!_rootItem) {
            qFatal("Unable to finish loading QML root");
        }
        return nullptr;
    }

    f(newContext, newObject);
    _qmlComponent->completeCreate();


    // All quick items should be focusable
    QQuickItem* newItem = qobject_cast<QQuickItem*>(newObject);
    if (newItem) {
        // Make sure we make items focusable (critical for 
        // supporting keyboard shortcuts)
        newItem->setFlag(QQuickItem::ItemIsFocusScope, true);
    }

    // If we already have a root, just set a couple of flags and the ancestry
    if (_rootItem) {
        // Allow child windows to be destroyed from JS
        QQmlEngine::setObjectOwnership(newObject, QQmlEngine::JavaScriptOwnership);
        newObject->setParent(_rootItem);
        if (newItem) {
            newItem->setParentItem(_rootItem);
        }
        return newObject;
    }

    if (!newItem) {
        qFatal("Could not load object as root item");
        return nullptr;
    }
    // The root item is ready. Associate it with the window.
    _rootItem = newItem;
    _rootItem->setParentItem(_renderer->_quickWindow->contentItem());
    _rootItem->setSize(_renderer->_quickWindow->renderTargetSize());
    return _rootItem;
}

void OffscreenQmlSurface::updateQuick() {
    if (!_renderer || !_renderer->allowNewFrame(_maxFps)) {
        return;
    }

    if (_polish) {
        _renderer->_renderControl->polishItems();
        _polish = false;
    }

    if (_render) {
        // Lock the GUI size while syncing
        QMutexLocker locker(&(_renderer->_mutex));
        _renderer->_queue.add(RENDER);
        _renderer->_waitCondition.wait(&(_renderer->_mutex));

        _render = false;
    }

    if (_renderer->_escrow.fetchSignaledAndRelease(_currentTexture)) {
        emit textureUpdated(_currentTexture);
    }
}

QPointF OffscreenQmlSurface::mapWindowToUi(const QPointF& sourcePosition, QObject* sourceObject) {
    vec2 sourceSize;
    if (dynamic_cast<QWidget*>(sourceObject)) {
        sourceSize = toGlm(((QWidget*)sourceObject)->size());
    } else if (dynamic_cast<QWindow*>(sourceObject)) {
        sourceSize = toGlm(((QWindow*)sourceObject)->size());
    }
    vec2 offscreenPosition = toGlm(sourcePosition);
    offscreenPosition /= sourceSize;
    offscreenPosition *= vec2(toGlm(_renderer->_quickWindow->size()));
    return QPointF(offscreenPosition.x, offscreenPosition.y);
}

QPointF OffscreenQmlSurface::mapToVirtualScreen(const QPointF& originalPoint, QObject* originalWidget) {
    return _mouseTranslator(originalPoint);
}


///////////////////////////////////////////////////////
//
// Event handling customization
//

bool OffscreenQmlSurface::eventFilter(QObject* originalDestination, QEvent* event) {
    if (_renderer->_quickWindow == originalDestination) {
        return false;
    }
    // Only intercept events while we're in an active state
    if (_paused) {
        return false;
    }

#ifdef DEBUG
    // Don't intercept our own events, or we enter an infinite recursion
    QObject* recurseTest = originalDestination;
    while (recurseTest) {
        Q_ASSERT(recurseTest != _rootItem && recurseTest != _renderer->_quickWindow);
        recurseTest = recurseTest->parent();
    }
#endif

   
    switch (event->type()) {
        case QEvent::Resize: {
            QResizeEvent* resizeEvent = static_cast<QResizeEvent*>(event);
            QWidget* widget = dynamic_cast<QWidget*>(originalDestination);
            if (widget) {
                this->resize(resizeEvent->size());
            }
            break;
        }

        case QEvent::KeyPress:
        case QEvent::KeyRelease: {
            event->ignore();
            if (QCoreApplication::sendEvent(_renderer->_quickWindow, event)) {
                return event->isAccepted();
            }
            break;
        }

        case QEvent::Wheel: {
            QWheelEvent* wheelEvent = static_cast<QWheelEvent*>(event);
            QPointF transformedPos = mapToVirtualScreen(wheelEvent->pos(), originalDestination);
            QWheelEvent mappedEvent(
                    transformedPos,
                    wheelEvent->delta(),  wheelEvent->buttons(),
                    wheelEvent->modifiers(), wheelEvent->orientation());
            mappedEvent.ignore();
            if (QCoreApplication::sendEvent(_renderer->_quickWindow, &mappedEvent)) {
                return mappedEvent.isAccepted();
            }
            break;
        }

        // Fall through
        case QEvent::MouseButtonDblClick:
        case QEvent::MouseButtonPress:
        case QEvent::MouseButtonRelease:
        case QEvent::MouseMove: {
            QMouseEvent* mouseEvent = static_cast<QMouseEvent*>(event);
            QPointF transformedPos = mapToVirtualScreen(mouseEvent->localPos(), originalDestination);
            QMouseEvent mappedEvent(mouseEvent->type(),
                    transformedPos,
                    mouseEvent->screenPos(), mouseEvent->button(),
                    mouseEvent->buttons(), mouseEvent->modifiers());
            if (event->type() == QEvent::MouseMove) {
                _qmlEngine->rootContext()->setContextProperty("lastMousePosition", transformedPos);
            }
            mappedEvent.ignore();
            if (QCoreApplication::sendEvent(_renderer->_quickWindow, &mappedEvent)) {
                return mappedEvent.isAccepted();
            }
            break;
        }

        default:
            break;
    }

    return false;
}

void OffscreenQmlSurface::pause() {
    _paused = true;
}

void OffscreenQmlSurface::resume() {
    _paused = false;
    requestRender();
}

bool OffscreenQmlSurface::isPaused() const {
    return _paused;
}

void OffscreenQmlSurface::setProxyWindow(QWindow* window) {
    _proxyWindow = window;
    if (_renderer && _renderer->_renderControl) {
        _renderer->_renderControl->_renderWindow = window;
    }
}

QObject* OffscreenQmlSurface::getEventHandler() {
    return getWindow();
}

QQuickWindow* OffscreenQmlSurface::getWindow() {
    return _renderer->_quickWindow;
}

QSize OffscreenQmlSurface::size() const {
    return _renderer->_quickWindow->geometry().size();
}

QQmlContext* OffscreenQmlSurface::getRootContext() {
    return _qmlEngine->rootContext();
}

Q_DECLARE_METATYPE(std::function<void()>);
static auto VoidLambdaType = qRegisterMetaType<std::function<void()>>();
Q_DECLARE_METATYPE(std::function<QVariant()>);
static auto VariantLambdaType = qRegisterMetaType<std::function<QVariant()>>();


void OffscreenQmlSurface::executeOnUiThread(std::function<void()> function, bool blocking ) {
    if (QThread::currentThread() != thread()) {
        QMetaObject::invokeMethod(this, "executeOnUiThread", blocking ? Qt::BlockingQueuedConnection : Qt::QueuedConnection,
            Q_ARG(std::function<void()>, function));
        return;
    }

    function();
}

QVariant OffscreenQmlSurface::returnFromUiThread(std::function<QVariant()> function) {
    if (QThread::currentThread() != thread()) {
        QVariant result;
        QMetaObject::invokeMethod(this, "returnFromUiThread", Qt::BlockingQueuedConnection,
            Q_RETURN_ARG(QVariant, result),
            Q_ARG(std::function<QVariant()>, function));
        return result;
    }

    return function();
}<|MERGE_RESOLUTION|>--- conflicted
+++ resolved
@@ -65,70 +65,8 @@
     OffscreenQmlRenderThread(OffscreenQmlSurface* surface, QOpenGLContext* shareContext);
     virtual ~OffscreenQmlRenderThread() = default;
 
-<<<<<<< HEAD
     virtual void run() override;
     virtual bool event(QEvent *e) override;
-=======
-    OffscreenQmlRenderer(OffscreenQmlSurface* surface, QOpenGLContext* shareContext) : _surface(surface) {
-        if (!OffscreenGLCanvas::create(shareContext)) {
-            static const char* error = "Failed to create OffscreenGLCanvas";
-            qWarning() << error;
-            throw error;
-        };
-
-        _renderControl = new QMyQuickRenderControl();
-
-        // Create a QQuickWindow that is associated with out render control. Note that this
-        // window never gets created or shown, meaning that it will never get an underlying
-        // native (platform) window.
-        QQuickWindow::setDefaultAlphaBuffer(true);
-        // Weirdness...  QQuickWindow NEEDS to be created on the rendering thread, or it will refuse to render
-        // because it retains an internal 'context' object that retains the thread it was created on, 
-        // regardless of whether you later move it to another thread.
-        _quickWindow = new QQuickWindow(_renderControl);
-        _quickWindow->setColor(QColor(255, 255, 255, 0));
-        _quickWindow->setFlags(_quickWindow->flags() | static_cast<Qt::WindowFlags>(Qt::WA_TranslucentBackground));
-
-        // Qt 5.5
-        _renderControl->prepareThread(&_thread);
-        getContextObject()->moveToThread(&_thread);
-        moveToThread(&_thread);
-        _thread.setObjectName("QML Thread");
-        _thread.start();
-        post(INIT);
-    }
-
-    bool event(QEvent *e) {
-        switch (int(e->type())) {
-        case INIT:
-            {
-                QMutexLocker lock(&_mutex);
-                init();
-            }
-            return true;
-        case RENDER:
-            {
-                QMutexLocker lock(&_mutex);
-                render(&lock);
-            }
-            return true;
-        case RESIZE:
-            {
-                QMutexLocker lock(&_mutex);
-                resize();
-            }
-            return true;
-        case STOP:
-            {
-                QMutexLocker lock(&_mutex);
-                cleanup();
-            }
-            return true;
-        default:
-            return QObject::event(e);
-        }
-    }
->>>>>>> 091e34e7
 
 protected:
     class Queue : public QQueue<QEvent*> {
@@ -194,7 +132,12 @@
 }
  
 OffscreenQmlRenderThread::OffscreenQmlRenderThread(OffscreenQmlSurface* surface, QOpenGLContext* shareContext) : _surface(surface) {
-    _canvas.create(shareContext);
+    if (!_canvas.create(shareContext)) {
+        static const char* error = "Failed to create OffscreenGLCanvas";
+        qWarning() << error;
+        throw error;
+    };
+
     _renderControl = new QMyQuickRenderControl();
     QQuickWindow::setDefaultAlphaBuffer(true);
     // Create a QQuickWindow that is associated with our render control.
@@ -222,7 +165,6 @@
     }
 }
 
-<<<<<<< HEAD
 bool OffscreenQmlRenderThread::event(QEvent *e) {
     switch (int(e->type())) {
     case INIT:
@@ -241,30 +183,6 @@
         return QObject::event(e);
     }
 }
-=======
-    void init() {
-        connect(_renderControl, &QQuickRenderControl::renderRequested, _surface, &OffscreenQmlSurface::requestRender);
-        connect(_renderControl, &QQuickRenderControl::sceneChanged, _surface, &OffscreenQmlSurface::requestUpdate);
-
-        if (!makeCurrent()) {
-            qWarning("Failed to make context current on render thread");
-            return;
-        }
-        _renderControl->initialize(getContext());
-        setupFbo();
-        _escrow.setRecycler([this](GLuint texture){
-            _textures.recycleTexture(texture);
-        });
-        doneCurrent();
-    }
-
-    void cleanup() {
-        if (!makeCurrent()) {
-            qFatal("Failed to make context current on render thread");
-            return;
-        }
-        _renderControl->invalidate();
->>>>>>> 091e34e7
 
 void OffscreenQmlRenderThread::setupFbo() {
     using namespace oglplus;
