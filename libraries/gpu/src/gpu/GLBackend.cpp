--- conflicted
+++ resolved
@@ -250,9 +250,10 @@
         PROFILE_RANGE("Transfer");
         renderPassTransfer(batch);
     }
-    _stereo._enable =batch.isStereoEnabled();
+  //  _stereo._enable =batch.isStereoEnabled();
     
-    glEnable(GL_CLIP_DISTANCE0);
+    if (_stereo._enable)
+        glEnable(GL_CLIP_DISTANCE0);
 
     {
         PROFILE_RANGE(_stereo._enable ? "LeftRender" : "Render");
@@ -266,7 +267,8 @@
         _stereo._pass = 0;
     }*/
 
-    glDisable(GL_CLIP_DISTANCE0);
+    if (_stereo._enable)
+        glDisable(GL_CLIP_DISTANCE0);
     
     // Restore the saved stereo state for the next batch
     _stereo._enable = savedStereo;
@@ -373,17 +375,11 @@
     uint32 numVertices = batch._params[paramOffset + 2]._uint;
     uint32 startVertex = batch._params[paramOffset + 1]._uint;
 
-<<<<<<< HEAD
     GLint trueNumInstances = (isStereo() ? 2 * numInstances : numInstances);
     glDrawArraysInstancedARB(mode, startVertex, numVertices, trueNumInstances);
     _stats._DSNumTriangles += (trueNumInstances * numVertices) / 3;
     _stats._DSNumDrawcalls += trueNumInstances;
-=======
-    glDrawArraysInstancedARB(mode, startVertex, numVertices, numInstances);
-    _stats._DSNumTriangles += (numInstances * numVertices) / 3;
-    _stats._DSNumDrawcalls += numInstances;
     _stats._DSNumAPIDrawcalls++;
->>>>>>> 74633ca8
 
     (void) CHECK_GL_ERROR();
 }
@@ -409,14 +405,9 @@
     glDrawElementsInstanced(mode, numIndices, glType, indexBufferByteOffset, trueNumInstances);
     Q_UNUSED(startInstance); 
 #endif
-<<<<<<< HEAD
     _stats._DSNumTriangles += (trueNumInstances * numIndices) / 3;
     _stats._DSNumDrawcalls += trueNumInstances;
-=======
-    _stats._DSNumTriangles += (numInstances * numIndices) / 3;
-    _stats._DSNumDrawcalls += numInstances;
     _stats._DSNumAPIDrawcalls++;
->>>>>>> 74633ca8
 
     (void)CHECK_GL_ERROR();
 }
