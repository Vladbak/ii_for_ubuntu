<!
//  Config.slh
//  interface/src
//
//  Created by Sam Gateau on 12/17/14.
//  Copyright 2013 High Fidelity, Inc.
//
//  Distributed under the Apache License, Version 2.0.
//  See the accompanying file LICENSE or http://www.apache.org/licenses/LICENSE-2.0.html
!>
<@if not GPU_CONFIG_SLH@>
<@def GPU_CONFIG_SLH@>

<<<<<<< HEAD
<@if GLPROFILE == PC_GL @>
    <@def GPU_FEATURE_PROFILE GPU_CORE@>
    <@def GPU_TRANSFORM_PROFILE GPU_CORE@>
    <@def VERSION_HEADER #version 430 compatibility@>
<@elif GLPROFILE == MAC_GL @>
    <@def GPU_FEATURE_PROFILE GPU_LEGACY@>
    <@def GPU_TRANSFORM_PROFILE GPU_LEGACY@>
    <@def VERSION_HEADER #version 120
#extension GL_EXT_gpu_shader4 : enable@>
<@else@>
    <@def GPU_FEATURE_PROFILE GPU_CORE@>
    <@def GPU_TRANSFORM_PROFILE GPU_CORE@>
    <@def VERSION_HEADER #version 430 compatibility@>
<@endif@>
=======
<@def GPU_FEATURE_PROFILE GPU_CORE@>
<@def GPU_TRANSFORM_PROFILE GPU_CORE@>
<@def VERSION_HEADER #version 410 core@>
>>>>>>> aea07fe6

<@endif@><|MERGE_RESOLUTION|>--- conflicted
+++ resolved
@@ -11,25 +11,16 @@
 <@if not GPU_CONFIG_SLH@>
 <@def GPU_CONFIG_SLH@>
 
-<<<<<<< HEAD
 <@if GLPROFILE == PC_GL @>
     <@def GPU_FEATURE_PROFILE GPU_CORE@>
     <@def GPU_TRANSFORM_PROFILE GPU_CORE@>
-    <@def VERSION_HEADER #version 430 compatibility@>
+    <@def VERSION_HEADER #version 410 core@>
 <@elif GLPROFILE == MAC_GL @>
-    <@def GPU_FEATURE_PROFILE GPU_LEGACY@>
-    <@def GPU_TRANSFORM_PROFILE GPU_LEGACY@>
-    <@def VERSION_HEADER #version 120
-#extension GL_EXT_gpu_shader4 : enable@>
+    <@def GPU_FEATURE_PROFILE GPU_CORE@>
+    <@def GPU_TRANSFORM_PROFILE GPU_CORE@>
+    <@def VERSION_HEADER #version 410 core@>
 <@else@>
     <@def GPU_FEATURE_PROFILE GPU_CORE@>
     <@def GPU_TRANSFORM_PROFILE GPU_CORE@>
-    <@def VERSION_HEADER #version 430 compatibility@>
-<@endif@>
-=======
-<@def GPU_FEATURE_PROFILE GPU_CORE@>
-<@def GPU_TRANSFORM_PROFILE GPU_CORE@>
-<@def VERSION_HEADER #version 410 core@>
->>>>>>> aea07fe6
-
+    <@def VERSION_HEADER #version 410 core@>
 <@endif@>