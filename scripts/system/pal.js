"use strict";
/*jslint vars: true, plusplus: true, forin: true*/
/*globals Script, AvatarList, Users, Entities, MyAvatar, Camera, Overlays, OverlayWindow, Toolbars, Vec3, Quat, Controller, print, getControllerWorldLocation */
//
// pal.js
//
// Created by Howard Stearns on December 9, 2016
// Copyright 2016 High Fidelity, Inc
//
// Distributed under the Apache License, Version 2.0
// See the accompanying file LICENSE or http://www.apache.org/licenses/LICENSE-2.0.html
//

<<<<<<< HEAD
// hardcoding these as it appears we cannot traverse the originalTextures in overlays???  Maybe I've missed 
// something, will revisit as this is sorta horrible.
const UNSELECTED_TEXTURES = {"idle-D": Script.resolvePath("./assets/models/Avatar-Overlay-v1.fbx/Avatar-Overlay-v1.fbm/avatar-overlay-idle.png"),
                             "idle-E": Script.resolvePath("./assets/models/Avatar-Overlay-v1.fbx/Avatar-Overlay-v1.fbm/avatar-overlay-idle.png")
};
const SELECTED_TEXTURES = { "idle-D": Script.resolvePath("./assets/models/Avatar-Overlay-v1.fbx/Avatar-Overlay-v1.fbm/avatar-overlay-selected.png"),
                            "idle-E": Script.resolvePath("./assets/models/Avatar-Overlay-v1.fbx/Avatar-Overlay-v1.fbm/avatar-overlay-selected.png")
};

const UNSELECTED_COLOR = { red: 0x1F, green: 0xC6, blue: 0xA6};
const SELECTED_COLOR = {red: 0xf3, green: 0x91, blue: 0x29};

// FIXME when we make this a defaultScript: (function() { // BEGIN LOCAL_SCOPE
=======
(function() { // BEGIN LOCAL_SCOPE
>>>>>>> 3f544287

Script.include("/~/system/libraries/controllers.js");

//
// Overlays.
//
var overlays = {}; // Keeps track of all our extended overlay data objects, keyed by target identifier.

function ExtendedOverlay(key, type, properties, selected, hasModel) { // A wrapper around overlays to store the key it is associated with.
    overlays[key] = this;
    if (hasModel) {
        var modelKey = key + "-m";
        this.model = new ExtendedOverlay(modelKey, "model", {
            url: Script.resolvePath("./assets/models/Avatar-Overlay-v1.fbx"),
            textures: textures(selected),
            ignoreRayIntersection: true
        }, false, false);
    } else {
        this.model = undefined;
    }
    this.key = key;
    this.selected = selected || false; // not undefined
    this.activeOverlay = Overlays.addOverlay(type, properties); // We could use different overlays for (un)selected...
}
// Instance methods:
ExtendedOverlay.prototype.deleteOverlay = function () { // remove display and data of this overlay
    Overlays.deleteOverlay(this.activeOverlay);
    delete overlays[this.key];
};

ExtendedOverlay.prototype.editOverlay = function (properties) { // change display of this overlay
    Overlays.editOverlay(this.activeOverlay, properties);
};

function color(selected) {
    return selected ? SELECTED_COLOR : UNSELECTED_COLOR;
}

function textures(selected) {
    return selected ? SELECTED_TEXTURES : UNSELECTED_TEXTURES;
}

ExtendedOverlay.prototype.select = function (selected) {
    if (this.selected === selected) {
        return;
    }
    
    this.editOverlay({color: color(selected)});
    if (this.model) {
        this.model.editOverlay({textures: textures(selected)});
    }
    this.selected = selected;
};
// Class methods:
var selectedIds = [];
ExtendedOverlay.isSelected = function (id) {
    return -1 !== selectedIds.indexOf(id);
};
ExtendedOverlay.get = function (key) { // answer the extended overlay data object associated with the given avatar identifier
    return overlays[key];
};
ExtendedOverlay.some = function (iterator) { // Bails early as soon as iterator returns truthy.
    var key;
    for (key in overlays) {
        if (iterator(ExtendedOverlay.get(key))) {
            return;
        }
    }
};
ExtendedOverlay.applyPickRay = function (pickRay, cb) { // cb(overlay) on the one overlay intersected by pickRay, if any.
    var pickedOverlay = Overlays.findRayIntersection(pickRay); // Depends on nearer coverOverlays to extend closer to us than farther ones.
    if (!pickedOverlay.intersects) {
        return;
    }
    ExtendedOverlay.some(function (overlay) { // See if pickedOverlay is one of ours.
        if ((overlay.activeOverlay) === pickedOverlay.overlayID) {
            cb(overlay);
            return true;
        }
    });
};


//
// Similar, for entities
//
function HighlightedEntity(id, entityProperties) {
    this.id = id;
    this.overlay = Overlays.addOverlay('cube', {
        position: entityProperties.position,
        rotation: entityProperties.rotation,
        dimensions: entityProperties.dimensions,
        solid: false,
        color: {
            red: 0xF3,
            green: 0x91,
            blue: 0x29
        },
        lineWidth: 1.0,
        ignoreRayIntersection: true,
        drawInFront: false // Arguable. For now, let's not distract with mysterious wires around the scene.
    });
    HighlightedEntity.overlays.push(this);
}
HighlightedEntity.overlays = [];
HighlightedEntity.clearOverlays = function clearHighlightedEntities() {
    HighlightedEntity.overlays.forEach(function (highlighted) {
        Overlays.deleteOverlay(highlighted.overlay);
    });
    HighlightedEntity.overlays = [];
};
HighlightedEntity.updateOverlays = function updateHighlightedEntities() {
    HighlightedEntity.overlays.forEach(function (highlighted) {
        var properties = Entities.getEntityProperties(highlighted.id, ['position', 'rotation', 'dimensions']);
        Overlays.editOverlay(highlighted.overlay, {
            position: properties.position,
            rotation: properties.rotation,
            dimensions: properties.dimensions
        });
    });
};

//
// The qml window and communications.
//
var pal = new OverlayWindow({
    title: 'People Action List',
    source: 'hifi/Pal.qml',
    width: 580,
    height: 640,
    visible: false
});
pal.fromQml.connect(function (message) { // messages are {method, params}, like json-rpc. See also sendToQml.
    print('From PAL QML:', JSON.stringify(message));
    switch (message.method) {
    case 'selected':
        selectedIds = message.params;
        ExtendedOverlay.some(function (overlay) {
            var id = overlay.key;
            var selected = ExtendedOverlay.isSelected(id);
            overlay.select(selected);
        });

        HighlightedEntity.clearOverlays();
        if (selectedIds.length) {
            Entities.findEntitiesInFrustum(Camera.frustum).forEach(function (id) {
                // Because lastEditedBy is per session, the vast majority of entities won't match,
                // so it would probably be worth reducing marshalling costs by asking for just we need.
                // However, providing property name(s) is advisory and some additional properties are
                // included anyway. As it turns out, asking for 'lastEditedBy' gives 'position', 'rotation',
                // and 'dimensions', too, so we might as well make use of them instead of making a second
                // getEntityProperties call.
                // It would be nice if we could harden this against future changes by specifying all
                // and only these four in an array, but see
                // https://highfidelity.fogbugz.com/f/cases/2728/Entities-getEntityProperties-id-lastEditedBy-name-lastEditedBy-doesn-t-work
                var properties = Entities.getEntityProperties(id, 'lastEditedBy');
                if (ExtendedOverlay.isSelected(properties.lastEditedBy)) {
                    new HighlightedEntity(id, properties);
                }
            });
        }
        break;
    case 'refresh':
        removeOverlays();
        populateUserList();
        break;
    default:
        print('Unrecognized message from Pal.qml:', JSON.stringify(message));
    }
});

//
// Main operations.
//
function addAvatarNode(id) {
    var selected = ExtendedOverlay.isSelected(id);
    return new ExtendedOverlay(id, "sphere", { 
         drawInFront: true, 
         solid: true, 
         alpha: 0.8, 
         color: color(selected), 
         ignoreRayIntersection: false}, selected, true);
}
function populateUserList() {
    var data = [];
    AvatarList.getAvatarIdentifiers().sort().forEach(function (id) { // sorting the identifiers is just an aid for debugging
        var avatar = AvatarList.getAvatar(id);
        var avatarPalDatum = {
            displayName: avatar.sessionDisplayName,
            userName: '',
            sessionId: id || '',
            audioLevel: 0.0
        };
        // If the current user is an admin OR
        // they're requesting their own username ("id" is blank)...
        if (Users.canKick || !id) {
            // Request the username from the given UUID
            Users.requestUsernameFromID(id);
        }
        // Request personal mute status and ignore status
        // from NodeList (as long as we're not requesting it for our own ID)
        if (id) {
            avatarPalDatum['personalMute'] = Users.getPersonalMuteStatus(id);
            avatarPalDatum['ignore'] = Users.getIgnoreStatus(id);
            addAvatarNode(id); // No overlay for ourselves
        }
        data.push(avatarPalDatum);
        print('PAL data:', JSON.stringify(avatarPalDatum));
    });
    pal.sendToQml({method: 'users', params: data});
}

// The function that handles the reply from the server
function usernameFromIDReply(id, username, machineFingerprint) {
    var data;
    // If the ID we've received is our ID...
    if (MyAvatar.sessionUUID === id) {
        // Set the data to contain specific strings.
        data = ['', username];
    } else {
        // Set the data to contain the ID and the username (if we have one)
        // or fingerprint (if we don't have a username) string.
        data = [id, username || machineFingerprint];
    }
    print('Username Data:', JSON.stringify(data));
    // Ship the data off to QML
    pal.sendToQml({ method: 'updateUsername', params: data });
}

var pingPong = true;
function updateOverlays() {
    var eye = Camera.position;
    AvatarList.getAvatarIdentifiers().forEach(function (id) {
        if (!id) {
            return; // don't update ourself
        }
        
        var overlay = ExtendedOverlay.get(id);
        if (!overlay) { // For now, we're treating this as a temporary loss, as from the personal space bubble. Add it back.
            print('Adding non-PAL avatar node', id);
            overlay = addAvatarNode(id);
        }
        var avatar = AvatarList.getAvatar(id);
        var target = avatar.position;
        var distance = Vec3.distance(target, eye);
        var offset = 0.2;
        
        // base offset on 1/2 distance from hips to head if we can
        var headIndex = avatar.getJointIndex("Head");
        if (headIndex > 0) {
            offset = avatar.getAbsoluteJointTranslationInObjectFrame(headIndex).y / 2;
        }

        // get diff between target and eye (a vector pointing to the eye from avatar position)
        var diff = Vec3.subtract(target, eye);
        
        // move a bit in front, towards the camera
        target = Vec3.sum(target, Vec3.multiply(Vec3.normalize(diff), offset));

        // now bump it up a bit
        target.y = target.y + offset;

        overlay.ping = pingPong;
        overlay.editOverlay({
            position: target,
            dimensions: 0.032 * distance 
        });
        if (overlay.model) {
            overlay.model.ping = pingPong;
            overlay.model.editOverlay({
                position: target, 
                scale: 0.2 * distance, // constant apparent size
                rotation: Camera.orientation
            });
        }
    });
    pingPong = !pingPong;
    ExtendedOverlay.some(function (overlay) { // Remove any that weren't updated. (User is gone.)
        if (overlay.ping === pingPong) {
            overlay.deleteOverlay();
        }
    });
    // We could re-populateUserList if anything added or removed, but not for now.
    HighlightedEntity.updateOverlays();
}
function removeOverlays() {
    selectedIds = [];
    HighlightedEntity.clearOverlays();
    ExtendedOverlay.some(function (overlay) { overlay.deleteOverlay(); });
}

//
// Clicks.
//
function handleClick(pickRay) {
    ExtendedOverlay.applyPickRay(pickRay, function (overlay) {
        // Don't select directly. Tell qml, who will give us back a list of ids.
        var message = {method: 'select', params: [overlay.key, !overlay.selected]};
        pal.sendToQml(message);
        return true;
    });
}
function handleMouseEvent(mousePressEvent) { // handleClick if we get one.
    if (!mousePressEvent.isLeftButton) {
        return;
    }
    handleClick(Camera.computePickRay(mousePressEvent.x, mousePressEvent.y));
}
// We get mouseMoveEvents from the handControllers, via handControllerPointer.
// But we don't get mousePressEvents.
var triggerMapping = Controller.newMapping(Script.resolvePath('') + '-click');
function controllerComputePickRay(hand) {
    var controllerPose = getControllerWorldLocation(hand, true);
    if (controllerPose.valid) {
        return { origin: controllerPose.position, direction: Quat.getUp(controllerPose.orientation) };
    }
}
function makeClickHandler(hand) {
    return function (clicked) {
        if (clicked > 0.85) {
            var pickRay = controllerComputePickRay(hand);
            handleClick(pickRay);
        }
    };
}
triggerMapping.from(Controller.Standard.RTClick).peek().to(makeClickHandler(Controller.Standard.RightHand));
triggerMapping.from(Controller.Standard.LTClick).peek().to(makeClickHandler(Controller.Standard.LeftHand));

//
// Manage the connection between the button and the window.
//
var toolBar = Toolbars.getToolbar("com.highfidelity.interface.toolbar.system");
var buttonName = "pal";
var button = toolBar.addButton({
    objectName: buttonName,
    imageURL: Script.resolvePath("assets/images/tools/people.svg"),
    visible: true,
    hoverState: 2,
    defaultState: 1,
    buttonState: 1,
    alpha: 0.9
});
var isWired = false;
function off() {
    if (isWired) { // It is not ok to disconnect these twice, hence guard.
        Script.update.disconnect(updateOverlays);
        Controller.mousePressEvent.disconnect(handleMouseEvent);
        isWired = false;
    }
    triggerMapping.disable(); // It's ok if we disable twice.
    removeOverlays();
    Users.requestsDomainListData = false;
}
function onClicked() {
    if (!pal.visible) {
        Users.requestsDomainListData = true;
        populateUserList();
        pal.raise();
        isWired = true;
        Script.update.connect(updateOverlays);
        Controller.mousePressEvent.connect(handleMouseEvent);
        triggerMapping.enable();
    } else {
        off();
    }
    pal.setVisible(!pal.visible);
}

var AVERAGING_RATIO = 0.05;
var LOUDNESS_FLOOR = 11.0;
var LOUDNESS_SCALE = 2.8 / 5.0;
var LOG2 = Math.log(2.0);
var AUDIO_LEVEL_UPDATE_INTERVAL_MS = 100; // 10hz for now (change this and change the AVERAGING_RATIO too)
var accumulatedLevels = {};

function getAudioLevel(id) {
    // the VU meter should work similarly to the one in AvatarInputs: log scale, exponentially averaged
    // But of course it gets the data at a different rate, so we tweak the averaging ratio and frequency
    // of updating (the latter for efficiency too).
    var avatar = AvatarList.getAvatar(id);
    var audioLevel = 0.0;

    // we will do exponential moving average by taking some the last loudness and averaging
    accumulatedLevels[id] = AVERAGING_RATIO * (accumulatedLevels[id] || 0) + (1 - AVERAGING_RATIO) * (avatar.audioLoudness);

    // add 1 to insure we don't go log() and hit -infinity.  Math.log is
    // natural log, so to get log base 2, just divide by ln(2).
    var logLevel = Math.log(accumulatedLevels[id] + 1) / LOG2;

    if (logLevel <= LOUDNESS_FLOOR) {
        audioLevel = logLevel / LOUDNESS_FLOOR * LOUDNESS_SCALE;
    } else {
        audioLevel = (logLevel - (LOUDNESS_FLOOR - 1.0)) * LOUDNESS_SCALE;
    }
    if (audioLevel > 1.0) {
        audioLevel = 1;
    }
    return audioLevel;
}


// we will update the audioLevels periodically
// TODO: tune for efficiency - expecially with large numbers of avatars
Script.setInterval(function () {
    if (pal.visible) {
        var param = {};
        AvatarList.getAvatarIdentifiers().sort().forEach(function (id) {
            var level = getAudioLevel(id);
            // qml didn't like an object with null/empty string for a key, so...
            var userId = id || 0;
            param[userId] = level;
        });
        pal.sendToQml({method: 'updateAudioLevel', params: param});
    }
}, AUDIO_LEVEL_UPDATE_INTERVAL_MS);
//
// Button state.
//
function onVisibleChanged() {
    button.writeProperty('buttonState', pal.visible ? 0 : 1);
    button.writeProperty('defaultState', pal.visible ? 0 : 1);
    button.writeProperty('hoverState', pal.visible ? 2 : 3);
}
button.clicked.connect(onClicked);
pal.visibleChanged.connect(onVisibleChanged);
pal.closed.connect(off);
Users.usernameFromIDReply.connect(usernameFromIDReply);
function clearIgnoredInQMLAndClosePAL() {
    pal.sendToQml({ method: 'clearIgnored' });
    if (pal.visible) {
        onClicked(); // Close the PAL
    }
}
Window.domainChanged.connect(clearIgnoredInQMLAndClosePAL);
Window.domainConnectionRefused.connect(clearIgnoredInQMLAndClosePAL);

//
// Cleanup.
//
Script.scriptEnding.connect(function () {
    button.clicked.disconnect(onClicked);
    toolBar.removeButton(buttonName);
    pal.visibleChanged.disconnect(onVisibleChanged);
    pal.closed.disconnect(off);
    Users.usernameFromIDReply.disconnect(usernameFromIDReply);
    Window.domainChanged.disconnect(clearIgnoredInQMLAndClosePAL);
    Window.domainConnectionRefused.disconnect(clearIgnoredInQMLAndClosePAL);
    off();
});


}()); // END LOCAL_SCOPE<|MERGE_RESOLUTION|>--- conflicted
+++ resolved
@@ -11,7 +11,6 @@
 // See the accompanying file LICENSE or http://www.apache.org/licenses/LICENSE-2.0.html
 //
 
-<<<<<<< HEAD
 // hardcoding these as it appears we cannot traverse the originalTextures in overlays???  Maybe I've missed 
 // something, will revisit as this is sorta horrible.
 const UNSELECTED_TEXTURES = {"idle-D": Script.resolvePath("./assets/models/Avatar-Overlay-v1.fbx/Avatar-Overlay-v1.fbm/avatar-overlay-idle.png"),
@@ -24,10 +23,7 @@
 const UNSELECTED_COLOR = { red: 0x1F, green: 0xC6, blue: 0xA6};
 const SELECTED_COLOR = {red: 0xf3, green: 0x91, blue: 0x29};
 
-// FIXME when we make this a defaultScript: (function() { // BEGIN LOCAL_SCOPE
-=======
 (function() { // BEGIN LOCAL_SCOPE
->>>>>>> 3f544287
 
 Script.include("/~/system/libraries/controllers.js");
 
