//
//  AudioMixerClientData.cpp
//  assignment-client/src/audio
//
//  Created by Stephen Birarda on 10/18/13.
//  Copyright 2013 High Fidelity, Inc.
//
//  Distributed under the Apache License, Version 2.0.
//  See the accompanying file LICENSE or http://www.apache.org/licenses/LICENSE-2.0.html
//

#include <QDebug>

#include <PacketHeaders.h>
#include <UUID.h>

#include "InjectedAudioRingBuffer.h"
#include "SharedUtil.h"

#include "AudioMixerClientData.h"

AudioMixerClientData::AudioMixerClientData() :
    _ringBuffers()
{
    
}

AudioMixerClientData::~AudioMixerClientData() {
    for (int i = 0; i < _ringBuffers.size(); i++) {
        // delete this attached PositionalAudioRingBuffer
        delete _ringBuffers[i];
    }
}

AvatarAudioRingBuffer* AudioMixerClientData::getAvatarAudioRingBuffer() const {
    for (int i = 0; i < _ringBuffers.size(); i++) {
        if (_ringBuffers[i]->getType() == PositionalAudioRingBuffer::Microphone) {
            return (AvatarAudioRingBuffer*) _ringBuffers[i];
        }
    }

    // no AvatarAudioRingBuffer found - return NULL
    return NULL;
}

int AudioMixerClientData::parseData(const QByteArray& packet) {
    PacketType packetType = packetTypeForPacket(packet);
    if (packetType == PacketTypeMicrophoneAudioWithEcho
        || packetType == PacketTypeMicrophoneAudioNoEcho
        || packetType == PacketTypeSilentAudioFrame) {

        // grab the AvatarAudioRingBuffer from the vector (or create it if it doesn't exist)
        AvatarAudioRingBuffer* avatarRingBuffer = getAvatarAudioRingBuffer();
        
        // read the first byte after the header to see if this is a stereo or mono buffer
        quint8 channelFlag = packet.at(numBytesForPacketHeader(packet));
        bool isStereo = channelFlag == 1;
        
        if (avatarRingBuffer && avatarRingBuffer->isStereo() != isStereo) {
            // there's a mismatch in the buffer channels for the incoming and current buffer
            // so delete our current buffer and create a new one
            _ringBuffers.removeOne(avatarRingBuffer);
            avatarRingBuffer->deleteLater();
            avatarRingBuffer = NULL;
        }

        if (!avatarRingBuffer) {
            // we don't have an AvatarAudioRingBuffer yet, so add it
            avatarRingBuffer = new AvatarAudioRingBuffer(isStereo);
            _ringBuffers.push_back(avatarRingBuffer);
        }

        // ask the AvatarAudioRingBuffer instance to parse the data
        avatarRingBuffer->parseData(packet);
    } else {
        // this is injected audio

        // grab the stream identifier for this injected audio
        QUuid streamIdentifier = QUuid::fromRfc4122(packet.mid(numBytesForPacketHeader(packet), NUM_BYTES_RFC4122_UUID));

        InjectedAudioRingBuffer* matchingInjectedRingBuffer = NULL;

        for (int i = 0; i < _ringBuffers.size(); i++) {
            if (_ringBuffers[i]->getType() == PositionalAudioRingBuffer::Injector
                && ((InjectedAudioRingBuffer*) _ringBuffers[i])->getStreamIdentifier() == streamIdentifier) {
                matchingInjectedRingBuffer = (InjectedAudioRingBuffer*) _ringBuffers[i];
            }
        }

        if (!matchingInjectedRingBuffer) {
            // we don't have a matching injected audio ring buffer, so add it
            matchingInjectedRingBuffer = new InjectedAudioRingBuffer(streamIdentifier);
            _ringBuffers.push_back(matchingInjectedRingBuffer);
        }

        matchingInjectedRingBuffer->parseData(packet);
    }

    return 0;
}

void AudioMixerClientData::checkBuffersBeforeFrameSend(AABox* checkSourceZone, AABox* listenerZone) {
    for (int i = 0; i < _ringBuffers.size(); i++) {
        if (_ringBuffers[i]->shouldBeAddedToMix()) {
            // this is a ring buffer that is ready to go
            // set its flag so we know to push its buffer when all is said and done
            _ringBuffers[i]->setWillBeAddedToMix(true);
            
            // calculate the average loudness for the next NETWORK_BUFFER_LENGTH_SAMPLES_PER_CHANNEL
            // that would be mixed in
            _ringBuffers[i]->updateNextOutputTrailingLoudness();
            
            if (checkSourceZone && checkSourceZone->contains(_ringBuffers[i]->getPosition())) {
                _ringBuffers[i]->setListenerUnattenuatedZone(listenerZone);
            } else {
                _ringBuffers[i]->setListenerUnattenuatedZone(NULL);
            }
        }
    }
}

void AudioMixerClientData::pushBuffersAfterFrameSend() {

    QList<PositionalAudioRingBuffer*>::iterator i = _ringBuffers.begin();
    while (i != _ringBuffers.end()) {
        // this was a used buffer, push the output pointer forwards
        PositionalAudioRingBuffer* audioBuffer = *i;

        if (audioBuffer->willBeAddedToMix()) {
            audioBuffer->shiftReadPosition(audioBuffer->getSamplesPerFrame());
            audioBuffer->setWillBeAddedToMix(false);
        } else if (audioBuffer->getType() == PositionalAudioRingBuffer::Injector
                   && audioBuffer->hasStarted() && audioBuffer->isStarved()) {
            // this is an empty audio buffer that has starved, safe to delete
            delete audioBuffer;
            i = _ringBuffers.erase(i);
            continue;
        }
        i++;
    }
}

<<<<<<< HEAD
void AudioMixerClientData::calculateJitterBuffersStats(AudioMixerJitterBuffersStats& stats) const {
    int avatarJitterBufferFrames = 0;
    int maxJitterBufferFrames = 0;
    int sumJitterBufferFrames = 0;
    
    for (int i = 0; i < _ringBuffers.size(); i++) {
        
        int bufferJitterFrames = _ringBuffers[i]->getCurrentJitterBufferFrames();
        if (_ringBuffers[i]->getType() == PositionalAudioRingBuffer::Microphone) {
            avatarJitterBufferFrames = bufferJitterFrames;
        }

        if (bufferJitterFrames > maxJitterBufferFrames) {
            maxJitterBufferFrames = bufferJitterFrames;
        }

        sumJitterBufferFrames += bufferJitterFrames;
    }

    stats.avatarJitterBufferFrames = avatarJitterBufferFrames;
    stats.maxJitterBufferFrames = maxJitterBufferFrames;
    stats.avgJitterBufferFrames = (float)sumJitterBufferFrames / (float)_ringBuffers.size();
=======
QString AudioMixerClientData::getJitterBufferStats() const {
    QString result;
    AvatarAudioRingBuffer* avatarRingBuffer = getAvatarAudioRingBuffer();
    if (avatarRingBuffer) {
        int desiredJitterBuffer = avatarRingBuffer->getDesiredJitterBufferFrames();
        int currentJitterBuffer = avatarRingBuffer->getCurrentJitterBufferFrames();
        int samplesAvailable = avatarRingBuffer->samplesAvailable();
        int framesAvailable = (samplesAvailable / avatarRingBuffer->getSamplesPerFrame());
        result += "mic.desired:" + QString::number(desiredJitterBuffer) 
                    + " current:" + QString::number(currentJitterBuffer)
                    + " available:" + QString::number(framesAvailable)
                    + " samples:" + QString::number(samplesAvailable);
    } else {
        result = "mic unknown";
    }

    for (int i = 0; i < _ringBuffers.size(); i++) {
        if (_ringBuffers[i]->getType() == PositionalAudioRingBuffer::Injector) {
            int desiredJitterBuffer = _ringBuffers[i]->getDesiredJitterBufferFrames();
            int currentJitterBuffer = _ringBuffers[i]->getCurrentJitterBufferFrames();
            int samplesAvailable = _ringBuffers[i]->samplesAvailable();
            int framesAvailable = (samplesAvailable / _ringBuffers[i]->getSamplesPerFrame());
            result += "| injected["+QString::number(i)+"].desired:" + QString::number(desiredJitterBuffer) 
                    + " current:" + QString::number(currentJitterBuffer)
                    + " available:" + QString::number(framesAvailable)
                    + " samples:" + QString::number(samplesAvailable);
        }
    }

    return result;
>>>>>>> fc88b1f7
}<|MERGE_RESOLUTION|>--- conflicted
+++ resolved
@@ -140,14 +140,13 @@
     }
 }
 
-<<<<<<< HEAD
 void AudioMixerClientData::calculateJitterBuffersStats(AudioMixerJitterBuffersStats& stats) const {
     int avatarJitterBufferFrames = 0;
     int maxJitterBufferFrames = 0;
     int sumJitterBufferFrames = 0;
-    
+
     for (int i = 0; i < _ringBuffers.size(); i++) {
-        
+
         int bufferJitterFrames = _ringBuffers[i]->getCurrentJitterBufferFrames();
         if (_ringBuffers[i]->getType() == PositionalAudioRingBuffer::Microphone) {
             avatarJitterBufferFrames = bufferJitterFrames;
@@ -163,7 +162,8 @@
     stats.avatarJitterBufferFrames = avatarJitterBufferFrames;
     stats.maxJitterBufferFrames = maxJitterBufferFrames;
     stats.avgJitterBufferFrames = (float)sumJitterBufferFrames / (float)_ringBuffers.size();
-=======
+}
+
 QString AudioMixerClientData::getJitterBufferStats() const {
     QString result;
     AvatarAudioRingBuffer* avatarRingBuffer = getAvatarAudioRingBuffer();
@@ -192,7 +192,5 @@
                     + " samples:" + QString::number(samplesAvailable);
         }
     }
-
     return result;
->>>>>>> fc88b1f7
 }