//
//  AudioMixer.cpp
//  assignment-client/src/audio
//
//  Created by Stephen Birarda on 8/22/13.
//  Copyright 2013 High Fidelity, Inc.
//
//  Distributed under the Apache License, Version 2.0.
//  See the accompanying file LICENSE or http://www.apache.org/licenses/LICENSE-2.0.html
//

#include <mmintrin.h>
#include <errno.h>
#include <fcntl.h>
#include <fstream>
#include <iostream>
#include <math.h>
#include <signal.h>
#include <stdio.h>
#include <stdlib.h>
#include <string.h>

#ifdef _WIN32
#include <math.h>
#else
#include <arpa/inet.h>
#include <netinet/in.h>
#include <sys/socket.h>
#endif //_WIN32

#include <glm/glm.hpp>
#include <glm/gtx/norm.hpp>
#include <glm/gtx/vector_angle.hpp>

#include <QtCore/QCoreApplication>
#include <QtCore/QJsonArray>
#include <QtCore/QJsonDocument>
#include <QtCore/QJsonObject>
#include <QtCore/QJsonValue>
#include <QtCore/QTimer>
#include <QtNetwork/QNetworkRequest>
#include <QtNetwork/QNetworkReply>

#include <Logging.h>
#include <NetworkAccessManager.h>
#include <NodeList.h>
#include <Node.h>
#include <PacketHeaders.h>
#include <SharedUtil.h>
#include <StdDev.h>
#include <UUID.h>

#include "AudioRingBuffer.h"
#include "AudioMixerClientData.h"
#include "AvatarAudioStream.h"
#include "InjectedAudioStream.h"

#include "AudioMixer.h"

const float LOUDNESS_TO_DISTANCE_RATIO = 0.00001f;

const QString AUDIO_MIXER_LOGGING_TARGET_NAME = "audio-mixer";

void attachNewNodeDataToNode(Node *newNode) {
    if (!newNode->getLinkedData()) {
        newNode->setLinkedData(new AudioMixerClientData());
    }
}

InboundAudioStream::Settings AudioMixer::_streamSettings;

bool AudioMixer::_printStreamStats = false;

AudioMixer::AudioMixer(const QByteArray& packet) :
    ThreadedAssignment(packet),
    _trailingSleepRatio(1.0f),
    _minAudibilityThreshold(LOUDNESS_TO_DISTANCE_RATIO / 2.0f),
    _performanceThrottlingRatio(0.0f),
    _numStatFrames(0),
    _sumListeners(0),
    _sumMixes(0),
    _sourceUnattenuatedZone(NULL),
    _listenerUnattenuatedZone(NULL),
    _lastSendAudioStreamStatsTime(usecTimestampNow())
{
    
}

AudioMixer::~AudioMixer() {
    delete _sourceUnattenuatedZone;
    delete _listenerUnattenuatedZone;
}

const float ATTENUATION_BEGINS_AT_DISTANCE = 1.0f;
const float ATTENUATION_AMOUNT_PER_DOUBLING_IN_DISTANCE = 0.18f;
const float ATTENUATION_EPSILON_DISTANCE = 0.1f;

int AudioMixer::addStreamToMixForListeningNodeWithStream(PositionalAudioStream* streamToAdd,
                                                          AvatarAudioStream* listeningNodeStream) {
    // If repetition with fade is enabled:
    // If streamToAdd could not provide a frame (it was starved), then we'll mix its previously-mixed frame
    // This is preferable to not mixing it at all since that's equivalent to inserting silence.
    // Basically, we'll repeat that last frame until it has a frame to mix.  Depending on how many times
    // we've repeated that frame in a row, we'll gradually fade that repeated frame into silence.
    // This improves the perceived quality of the audio slightly.

    float repeatedFrameFadeFactor = 1.0f;

    if (!streamToAdd->lastPopSucceeded()) {
        if (_streamSettings._repetitionWithFade && !streamToAdd->getLastPopOutput().isNull()) {
            // reptition with fade is enabled, and we do have a valid previous frame to repeat.
            // calculate its fade factor, which depends on how many times it's already been repeated.
            repeatedFrameFadeFactor = calculateRepeatedFrameFadeFactor(streamToAdd->getConsecutiveNotMixedCount() - 1);
            if (repeatedFrameFadeFactor == 0.0f) {
                return 0;
            }
        } else {
            return 0;
        }
    }

    // at this point, we know streamToAdd's last pop output is valid

    // if the frame we're about to mix is silent, bail
    if (streamToAdd->getLastPopOutputLoudness() == 0.0f) {
        return 0;
    }

    float bearingRelativeAngleToSource = 0.0f;
    float attenuationCoefficient = 1.0f;
    int numSamplesDelay = 0;
    float weakChannelAmplitudeRatio = 1.0f;
    
    bool shouldAttenuate = (streamToAdd != listeningNodeStream);
    
    if (shouldAttenuate) {
        
        // if the two stream pointers do not match then these are different streams
        glm::vec3 relativePosition = streamToAdd->getPosition() - listeningNodeStream->getPosition();
        
        float distanceBetween = glm::length(relativePosition);
        
        if (distanceBetween < EPSILON) {
            distanceBetween = EPSILON;
        }
        
        if (streamToAdd->getLastPopOutputTrailingLoudness() / distanceBetween <= _minAudibilityThreshold) {
            // according to mixer performance we have decided this does not get to be mixed in
            // bail out
            return 0;
        }
        
        ++_sumMixes;
        
        if (streamToAdd->getListenerUnattenuatedZone()) {
            shouldAttenuate = !streamToAdd->getListenerUnattenuatedZone()->contains(listeningNodeStream->getPosition());
        }
        
        if (streamToAdd->getType() == PositionalAudioStream::Injector) {
            attenuationCoefficient *= reinterpret_cast<InjectedAudioStream*>(streamToAdd)->getAttenuationRatio();
        }
        
        shouldAttenuate = shouldAttenuate && distanceBetween > ATTENUATION_EPSILON_DISTANCE;
        
        if (shouldAttenuate) {
            glm::quat inverseOrientation = glm::inverse(listeningNodeStream->getOrientation());
            
            float distanceSquareToSource = glm::dot(relativePosition, relativePosition);
            float radius = 0.0f;
            
            if (streamToAdd->getType() == PositionalAudioStream::Injector) {
                radius = reinterpret_cast<InjectedAudioStream*>(streamToAdd)->getRadius();
            }
            
            if (radius == 0 || (distanceSquareToSource > radius * radius)) {
                // this is either not a spherical source, or the listener is outside the sphere
                
                if (radius > 0) {
                    // this is a spherical source - the distance used for the coefficient
                    // needs to be the closest point on the boundary to the source
                    
                    // ovveride the distance to the node with the distance to the point on the
                    // boundary of the sphere
                    distanceSquareToSource -= (radius * radius);
                    
                } else {
                    // calculate the angle delivery for off-axis attenuation
                    glm::vec3 rotatedListenerPosition = glm::inverse(streamToAdd->getOrientation()) * relativePosition;
                    
                    float angleOfDelivery = glm::angle(glm::vec3(0.0f, 0.0f, -1.0f),
                                                       glm::normalize(rotatedListenerPosition));
                    
                    const float MAX_OFF_AXIS_ATTENUATION = 0.2f;
                    const float OFF_AXIS_ATTENUATION_FORMULA_STEP = (1 - MAX_OFF_AXIS_ATTENUATION) / 2.0f;
                    
                    float offAxisCoefficient = MAX_OFF_AXIS_ATTENUATION +
                        (OFF_AXIS_ATTENUATION_FORMULA_STEP * (angleOfDelivery / PI_OVER_TWO));
                    
                    // multiply the current attenuation coefficient by the calculated off axis coefficient
                    attenuationCoefficient *= offAxisCoefficient;
                }
                
                glm::vec3 rotatedSourcePosition = inverseOrientation * relativePosition;
                
                if (distanceBetween >= ATTENUATION_BEGINS_AT_DISTANCE) {
                    // calculate the distance coefficient using the distance to this node
                    float distanceCoefficient = 1 - (logf(distanceBetween / ATTENUATION_BEGINS_AT_DISTANCE) / logf(2.0f)
                                                     * ATTENUATION_AMOUNT_PER_DOUBLING_IN_DISTANCE);
                    
                    if (distanceCoefficient < 0) {
                        distanceCoefficient = 0;
                    }
                    
                    // multiply the current attenuation coefficient by the distance coefficient
                    attenuationCoefficient *= distanceCoefficient;
                }
                
                // project the rotated source position vector onto the XZ plane
                rotatedSourcePosition.y = 0.0f;
                
                // produce an oriented angle about the y-axis
                bearingRelativeAngleToSource = glm::orientedAngle(glm::vec3(0.0f, 0.0f, -1.0f),
                                                                  glm::normalize(rotatedSourcePosition),
                                                                  glm::vec3(0.0f, 1.0f, 0.0f));
                
                const float PHASE_AMPLITUDE_RATIO_AT_90 = 0.5;
                
                // figure out the number of samples of delay and the ratio of the amplitude
                // in the weak channel for audio spatialization
                float sinRatio = fabsf(sinf(bearingRelativeAngleToSource));
                numSamplesDelay = SAMPLE_PHASE_DELAY_AT_90 * sinRatio;
                weakChannelAmplitudeRatio = 1 - (PHASE_AMPLITUDE_RATIO_AT_90 * sinRatio);
            }
        }
    }
    
    AudioRingBuffer::ConstIterator streamPopOutput = streamToAdd->getLastPopOutput();
    
    if (!streamToAdd->isStereo() && shouldAttenuate) {
        // this is a mono stream, which means it gets full attenuation and spatialization
        
        // if the bearing relative angle to source is > 0 then the delayed channel is the right one
        int delayedChannelOffset = (bearingRelativeAngleToSource > 0.0f) ? 1 : 0;
        int goodChannelOffset = delayedChannelOffset == 0 ? 1 : 0;
        
        int16_t correctStreamSample[2], delayStreamSample[2];
        int delayedChannelIndex = 0;
        
        const int SINGLE_STEREO_OFFSET = 2;
        float attenuationAndFade = attenuationCoefficient * repeatedFrameFadeFactor;
        
        for (int s = 0; s < NETWORK_BUFFER_LENGTH_SAMPLES_STEREO; s += 4) {
            
            // setup the int16_t variables for the two sample sets
            correctStreamSample[0] = streamPopOutput[s / 2] * attenuationAndFade;
            correctStreamSample[1] = streamPopOutput[(s / 2) + 1] * attenuationAndFade;
            
            delayedChannelIndex = s + (numSamplesDelay * 2) + delayedChannelOffset;
            
            delayStreamSample[0] = correctStreamSample[0] * weakChannelAmplitudeRatio;
            delayStreamSample[1] = correctStreamSample[1] * weakChannelAmplitudeRatio;
            
            _clientSamples[s + goodChannelOffset] += correctStreamSample[0];
            _clientSamples[s + goodChannelOffset + SINGLE_STEREO_OFFSET] += correctStreamSample[1];
            _clientSamples[delayedChannelIndex] += delayStreamSample[0];
            _clientSamples[delayedChannelIndex + SINGLE_STEREO_OFFSET] += delayStreamSample[1];
        }
        
        if (numSamplesDelay > 0) {
            // if there was a sample delay for this stream, we need to pull samples prior to the popped output
            // to stick at the beginning
            float attenuationAndWeakChannelRatioAndFade = attenuationCoefficient * weakChannelAmplitudeRatio * repeatedFrameFadeFactor;
            AudioRingBuffer::ConstIterator delayStreamPopOutput = streamPopOutput - numSamplesDelay;

            // TODO: delayStreamPopOutput may be inside the last frame written if the ringbuffer is completely full
            // maybe make AudioRingBuffer have 1 extra frame in its buffer
            
            for (int i = 0; i < numSamplesDelay; i++) {
                int parentIndex = i * 2;
                _clientSamples[parentIndex + delayedChannelOffset] += *delayStreamPopOutput * attenuationAndWeakChannelRatioAndFade;
                ++delayStreamPopOutput;
            }
        }
    } else {
        int stereoDivider = streamToAdd->isStereo() ? 1 : 2;

        if (!shouldAttenuate) {
            attenuationCoefficient = 1.0f;
        }

        float attenuationAndFade = attenuationCoefficient * repeatedFrameFadeFactor;

        for (int s = 0; s < NETWORK_BUFFER_LENGTH_SAMPLES_STEREO; s++) {
            _clientSamples[s] = glm::clamp(_clientSamples[s] + (int)(streamPopOutput[s / stereoDivider] * attenuationAndFade),
                                            MIN_SAMPLE_VALUE, MAX_SAMPLE_VALUE);
        }
    }

    return 1;
}

int AudioMixer::prepareMixForListeningNode(Node* node) {
    AvatarAudioStream* nodeAudioStream = ((AudioMixerClientData*) node->getLinkedData())->getAvatarAudioStream();
    
    // zero out the client mix for this node
    memset(_clientSamples, 0, NETWORK_BUFFER_LENGTH_BYTES_STEREO);

    // loop through all other nodes that have sufficient audio to mix
    int streamsMixed = 0;
    foreach (const SharedNodePointer& otherNode, NodeList::getInstance()->getNodeHash()) {
        if (otherNode->getLinkedData()) {
            AudioMixerClientData* otherNodeClientData = (AudioMixerClientData*) otherNode->getLinkedData();

            // enumerate the ARBs attached to the otherNode and add all that should be added to mix

            const QHash<QUuid, PositionalAudioStream*>& otherNodeAudioStreams = otherNodeClientData->getAudioStreams();
            QHash<QUuid, PositionalAudioStream*>::ConstIterator i;
            for (i = otherNodeAudioStreams.constBegin(); i != otherNodeAudioStreams.constEnd(); i++) {
                PositionalAudioStream* otherNodeStream = i.value();
                
                if (*otherNode != *node || otherNodeStream->shouldLoopbackForNode()) {
                    streamsMixed += addStreamToMixForListeningNodeWithStream(otherNodeStream, nodeAudioStream);
                }
            }
        }
    }
    return streamsMixed;
}

void AudioMixer::readPendingDatagrams() {
    QByteArray receivedPacket;
    HifiSockAddr senderSockAddr;
    NodeList* nodeList = NodeList::getInstance();
    
    while (readAvailableDatagram(receivedPacket, senderSockAddr)) {
        if (nodeList->packetVersionAndHashMatch(receivedPacket)) {
            // pull any new audio data from nodes off of the network stack
            PacketType mixerPacketType = packetTypeForPacket(receivedPacket);
            if (mixerPacketType == PacketTypeMicrophoneAudioNoEcho
                || mixerPacketType == PacketTypeMicrophoneAudioWithEcho
                || mixerPacketType == PacketTypeInjectAudio
                || mixerPacketType == PacketTypeSilentAudioFrame
                || mixerPacketType == PacketTypeAudioStreamStats) {
                
                nodeList->findNodeAndUpdateWithDataFromPacket(receivedPacket);
            } else if (mixerPacketType == PacketTypeMuteEnvironment) {
                QByteArray packet = receivedPacket;
                populatePacketHeader(packet, PacketTypeMuteEnvironment);
                
                foreach (const SharedNodePointer& node, nodeList->getNodeHash()) {
                    if (node->getType() == NodeType::Agent && node->getActiveSocket() && node->getLinkedData() && node != nodeList->sendingNodeForPacket(receivedPacket)) {
                        nodeList->writeDatagram(packet, packet.size(), node);
                    }
                }

            } else {
                // let processNodeData handle it.
                nodeList->processNodeData(senderSockAddr, receivedPacket);
            }
        }
    }
}

void AudioMixer::sendStatsPacket() {
    static QJsonObject statsObject;
    
    statsObject["useDynamicJitterBuffers"] = _streamSettings._dynamicJitterBuffers;
    statsObject["trailing_sleep_percentage"] = _trailingSleepRatio * 100.0f;
    statsObject["performance_throttling_ratio"] = _performanceThrottlingRatio;

    statsObject["average_listeners_per_frame"] = (float) _sumListeners / (float) _numStatFrames;
    
    if (_sumListeners > 0) {
        statsObject["average_mixes_per_listener"] = (float) _sumMixes / (float) _sumListeners;
    } else {
        statsObject["average_mixes_per_listener"] = 0.0;
    }

    ThreadedAssignment::addPacketStatsAndSendStatsPacket(statsObject);
    _sumListeners = 0;
    _sumMixes = 0;
    _numStatFrames = 0;


    // NOTE: These stats can be too large to fit in an MTU, so we break it up into multiple packts...
    QJsonObject statsObject2;

    // add stats for each listerner
    bool somethingToSend = false;
    int sizeOfStats = 0;
    int TOO_BIG_FOR_MTU = 1200; // some extra space for JSONification
    
    NodeList* nodeList = NodeList::getInstance();
    int clientNumber = 0;
    foreach (const SharedNodePointer& node, nodeList->getNodeHash()) {
        clientNumber++;
        AudioMixerClientData* clientData = static_cast<AudioMixerClientData*>(node->getLinkedData());
        if (clientData) {
            QString property = "jitterStats." + node->getUUID().toString();
            QString value = clientData->getAudioStreamStatsString();
            statsObject2[qPrintable(property)] = value;
            somethingToSend = true;
            sizeOfStats += property.size() + value.size();
        }
        
        // if we're too large, send the packet
        if (sizeOfStats > TOO_BIG_FOR_MTU) {
            nodeList->sendStatsToDomainServer(statsObject2);
            sizeOfStats = 0;
            statsObject2 = QJsonObject(); // clear it
            somethingToSend = false;
        }
    }

    if (somethingToSend) {
        nodeList->sendStatsToDomainServer(statsObject2);
    }
}

void AudioMixer::run() {

    ThreadedAssignment::commonInit(AUDIO_MIXER_LOGGING_TARGET_NAME, NodeType::AudioMixer);

    NodeList* nodeList = NodeList::getInstance();

    nodeList->addNodeTypeToInterestSet(NodeType::Agent);

    nodeList->linkedDataCreateCallback = attachNewNodeDataToNode;
    
    // wait until we have the domain-server settings, otherwise we bail
    DomainHandler& domainHandler = nodeList->getDomainHandler();
    
    qDebug() << "Waiting for domain settings from domain-server.";
    
    // block until we get the settingsRequestComplete signal
    QEventLoop loop;
    connect(&domainHandler, &DomainHandler::settingsReceived, &loop, &QEventLoop::quit);
    connect(&domainHandler, &DomainHandler::settingsReceiveFail, &loop, &QEventLoop::quit);
    domainHandler.requestDomainSettings();
    loop.exec();
    
    if (domainHandler.getSettingsObject().isEmpty()) {
        qDebug() << "Failed to retreive settings object from domain-server. Bailing on assignment.";
        setFinished(true);
        return;
    }
    
    const QJsonObject& settingsObject = domainHandler.getSettingsObject();
    
    // check the settings object to see if we have anything we can parse out
    const QString AUDIO_GROUP_KEY = "audio";
    
    if (settingsObject.contains(AUDIO_GROUP_KEY)) {
        QJsonObject audioGroupObject = settingsObject[AUDIO_GROUP_KEY].toObject();
        
        bool ok;

        // check the payload to see if we have asked for dynamicJitterBuffer support
        const QString DYNAMIC_JITTER_BUFFER_JSON_KEY = "A-dynamic-jitter-buffer";
        _streamSettings._dynamicJitterBuffers = audioGroupObject[DYNAMIC_JITTER_BUFFER_JSON_KEY].toBool();
        if (_streamSettings._dynamicJitterBuffers) {
            qDebug() << "Enable dynamic jitter buffers.";
        } else {
            qDebug() << "Dynamic jitter buffers disabled.";
        }

        const QString DESIRED_JITTER_BUFFER_FRAMES_KEY = "B-static-desired-jitter-buffer-frames";
        _streamSettings._staticDesiredJitterBufferFrames = audioGroupObject[DESIRED_JITTER_BUFFER_FRAMES_KEY].toString().toInt(&ok);
        if (!ok) {
            _streamSettings._staticDesiredJitterBufferFrames = DEFAULT_STATIC_DESIRED_JITTER_BUFFER_FRAMES;
        }
        qDebug() << "Static desired jitter buffer frames:" << _streamSettings._staticDesiredJitterBufferFrames;

        const QString MAX_FRAMES_OVER_DESIRED_JSON_KEY = "C-max-frames-over-desired";
        _streamSettings._maxFramesOverDesired = audioGroupObject[MAX_FRAMES_OVER_DESIRED_JSON_KEY].toString().toInt(&ok);
        if (!ok) {
            _streamSettings._maxFramesOverDesired = DEFAULT_MAX_FRAMES_OVER_DESIRED;
        }
        qDebug() << "Max frames over desired:" << _streamSettings._maxFramesOverDesired;

<<<<<<< HEAD
        const QString USE_STDEV_FOR_DESIRED_CALC_JSON_KEY = "D-use-stdev-for-desired-calc";
        _streamSettings._useStDevForJitterCalc = audioGroupObject[USE_STDEV_FOR_DESIRED_CALC_JSON_KEY].toBool();
        if (_streamSettings._useStDevForJitterCalc) {
            qDebug() << "Using Philip's stdev method for jitter calc if dynamic jitter buffers enabled";
        } else {
            qDebug() << "Using Fred's max-gap method for jitter calc if dynamic jitter buffers enabled";
        }

        const QString WINDOW_STARVE_THRESHOLD_JSON_KEY = "E-window-starve-threshold";
        _streamSettings._windowStarveThreshold = audioGroupObject[WINDOW_STARVE_THRESHOLD_JSON_KEY].toString().toInt(&ok);
        if (!ok) {
            _streamSettings._windowStarveThreshold = DEFAULT_WINDOW_STARVE_THRESHOLD;
        }
        qDebug() << "Window A starve threshold:" << _streamSettings._windowStarveThreshold;

        const QString WINDOW_SECONDS_FOR_DESIRED_CALC_ON_TOO_MANY_STARVES_JSON_KEY = "F-window-seconds-for-desired-calc-on-too-many-starves";
        _streamSettings._windowSecondsForDesiredCalcOnTooManyStarves = audioGroupObject[WINDOW_SECONDS_FOR_DESIRED_CALC_ON_TOO_MANY_STARVES_JSON_KEY].toString().toInt(&ok);
        if (!ok) {
            _streamSettings._windowSecondsForDesiredCalcOnTooManyStarves = DEFAULT_WINDOW_SECONDS_FOR_DESIRED_CALC_ON_TOO_MANY_STARVES;
        }
        qDebug() << "Window A length:" << _streamSettings._windowSecondsForDesiredCalcOnTooManyStarves << "seconds";

        const QString WINDOW_SECONDS_FOR_DESIRED_REDUCTION_JSON_KEY = "G-window-seconds-for-desired-reduction";
        _streamSettings._windowSecondsForDesiredReduction = audioGroupObject[WINDOW_SECONDS_FOR_DESIRED_REDUCTION_JSON_KEY].toString().toInt(&ok);
        if (!ok) {
            _streamSettings._windowSecondsForDesiredReduction = DEFAULT_WINDOW_SECONDS_FOR_DESIRED_REDUCTION;
        }
        qDebug() << "Window B length:" << _streamSettings._windowSecondsForDesiredReduction << "seconds";

        const QString REPETITION_WITH_FADE_JSON_KEY = "H-repetition-with-fade";
        _streamSettings._repetitionWithFade = audioGroupObject[REPETITION_WITH_FADE_JSON_KEY].toBool();
        if (_streamSettings._repetitionWithFade) {
            qDebug() << "Repetition with fade enabled";
        } else {
            qDebug() << "Repetition with fade disabled";
        }

=======
        const QString PRINT_STREAM_STATS_JSON_KEY = "H-print-stream-stats";
        _printStreamStats = audioGroupObject[PRINT_STREAM_STATS_JSON_KEY].toBool();
        if (_printStreamStats) {
            qDebug() << "Stream stats will be printed to stdout";
        }
>>>>>>> 08382327

        const QString UNATTENUATED_ZONE_KEY = "Z-unattenuated-zone";

        QString unattenuatedZoneString = audioGroupObject[UNATTENUATED_ZONE_KEY].toString();
        if (!unattenuatedZoneString.isEmpty()) {
            QStringList zoneStringList = unattenuatedZoneString.split(',');

            glm::vec3 sourceCorner(zoneStringList[0].toFloat(), zoneStringList[1].toFloat(), zoneStringList[2].toFloat());
            glm::vec3 sourceDimensions(zoneStringList[3].toFloat(), zoneStringList[4].toFloat(), zoneStringList[5].toFloat());

            glm::vec3 listenerCorner(zoneStringList[6].toFloat(), zoneStringList[7].toFloat(), zoneStringList[8].toFloat());
            glm::vec3 listenerDimensions(zoneStringList[9].toFloat(), zoneStringList[10].toFloat(), zoneStringList[11].toFloat());

            _sourceUnattenuatedZone = new AABox(sourceCorner, sourceDimensions);
            _listenerUnattenuatedZone = new AABox(listenerCorner, listenerDimensions);

            glm::vec3 sourceCenter = _sourceUnattenuatedZone->calcCenter();
            glm::vec3 destinationCenter = _listenerUnattenuatedZone->calcCenter();

            qDebug() << "There is an unattenuated zone with source center at"
                << QString("%1, %2, %3").arg(sourceCenter.x).arg(sourceCenter.y).arg(sourceCenter.z);
            qDebug() << "Buffers inside this zone will not be attenuated inside a box with center at"
                << QString("%1, %2, %3").arg(destinationCenter.x).arg(destinationCenter.y).arg(destinationCenter.z);
        }
    }
    
    int nextFrame = 0;
    QElapsedTimer timer;
    timer.start();

    char clientMixBuffer[MAX_PACKET_SIZE];
    
    int usecToSleep = BUFFER_SEND_INTERVAL_USECS;
    
    const int TRAILING_AVERAGE_FRAMES = 100;
    int framesSinceCutoffEvent = TRAILING_AVERAGE_FRAMES;

    while (!_isFinished) {
        const float STRUGGLE_TRIGGER_SLEEP_PERCENTAGE_THRESHOLD = 0.10f;
        const float BACK_OFF_TRIGGER_SLEEP_PERCENTAGE_THRESHOLD = 0.20f;
        
        const float RATIO_BACK_OFF = 0.02f;
        
        const float CURRENT_FRAME_RATIO = 1.0f / TRAILING_AVERAGE_FRAMES;
        const float PREVIOUS_FRAMES_RATIO = 1.0f - CURRENT_FRAME_RATIO;
        
        if (usecToSleep < 0) {
            usecToSleep = 0;
        }
        
        _trailingSleepRatio = (PREVIOUS_FRAMES_RATIO * _trailingSleepRatio)
            + (usecToSleep * CURRENT_FRAME_RATIO / (float) BUFFER_SEND_INTERVAL_USECS);
        
        float lastCutoffRatio = _performanceThrottlingRatio;
        bool hasRatioChanged = false;
        
        if (framesSinceCutoffEvent >= TRAILING_AVERAGE_FRAMES) {
            if (_trailingSleepRatio <= STRUGGLE_TRIGGER_SLEEP_PERCENTAGE_THRESHOLD) {
                // we're struggling - change our min required loudness to reduce some load
                _performanceThrottlingRatio = _performanceThrottlingRatio + (0.5f * (1.0f - _performanceThrottlingRatio));
                
                qDebug() << "Mixer is struggling, sleeping" << _trailingSleepRatio * 100 << "% of frame time. Old cutoff was"
                    << lastCutoffRatio << "and is now" << _performanceThrottlingRatio;
                hasRatioChanged = true;
            } else if (_trailingSleepRatio >= BACK_OFF_TRIGGER_SLEEP_PERCENTAGE_THRESHOLD && _performanceThrottlingRatio != 0) {
                // we've recovered and can back off the required loudness
                _performanceThrottlingRatio = _performanceThrottlingRatio - RATIO_BACK_OFF;
                
                if (_performanceThrottlingRatio < 0) {
                    _performanceThrottlingRatio = 0;
                }
                
                qDebug() << "Mixer is recovering, sleeping" << _trailingSleepRatio * 100 << "% of frame time. Old cutoff was"
                    << lastCutoffRatio << "and is now" << _performanceThrottlingRatio;
                hasRatioChanged = true;
            }
            
            if (hasRatioChanged) {
                // set out min audability threshold from the new ratio
                _minAudibilityThreshold = LOUDNESS_TO_DISTANCE_RATIO / (2.0f * (1.0f - _performanceThrottlingRatio));
                qDebug() << "Minimum audability required to be mixed is now" << _minAudibilityThreshold;
                
                framesSinceCutoffEvent = 0;
            }
        }
        
        if (!hasRatioChanged) {
            ++framesSinceCutoffEvent;
        }
        
        bool sendAudioStreamStats = false;
        quint64 now = usecTimestampNow();
        if (now - _lastSendAudioStreamStatsTime > TOO_LONG_SINCE_LAST_SEND_AUDIO_STREAM_STATS) {
            _lastSendAudioStreamStatsTime = now;
            sendAudioStreamStats = true;
        }

        bool streamStatsPrinted = false;
        foreach (const SharedNodePointer& node, nodeList->getNodeHash()) {
            if (node->getLinkedData()) {
                AudioMixerClientData* nodeData = (AudioMixerClientData*)node->getLinkedData();

                // this function will attempt to pop a frame from each audio stream.
                // a pointer to the popped data is stored as a member in InboundAudioStream.
                // That's how the popped audio data will be read for mixing (but only if the pop was successful)
                nodeData->checkBuffersBeforeFrameSend(_sourceUnattenuatedZone, _listenerUnattenuatedZone);
            
                if (node->getType() == NodeType::Agent && node->getActiveSocket()
                    && nodeData->getAvatarAudioStream()) {

                    int streamsMixed = prepareMixForListeningNode(node.data());

                    char* dataAt;
                    if (streamsMixed > 0) {
                        // pack header
                        int numBytesPacketHeader = populatePacketHeader(clientMixBuffer, PacketTypeMixedAudio);
                        dataAt = clientMixBuffer + numBytesPacketHeader;

                        // pack sequence number
                        quint16 sequence = nodeData->getOutgoingSequenceNumber();
                        memcpy(dataAt, &sequence, sizeof(quint16));
                        dataAt += sizeof(quint16);

                        // pack mixed audio samples
                        memcpy(dataAt, _clientSamples, NETWORK_BUFFER_LENGTH_BYTES_STEREO);
                        dataAt += NETWORK_BUFFER_LENGTH_BYTES_STEREO;
                    } else {
                        // pack header
                        int numBytesPacketHeader = populatePacketHeader(clientMixBuffer, PacketTypeSilentAudioFrame);
                        dataAt = clientMixBuffer + numBytesPacketHeader;

                        // pack sequence number
                        quint16 sequence = nodeData->getOutgoingSequenceNumber();
                        memcpy(dataAt, &sequence, sizeof(quint16));
                        dataAt += sizeof(quint16);

                        // pack number of silent audio samples
                        quint16 numSilentSamples = NETWORK_BUFFER_LENGTH_SAMPLES_STEREO;
                        memcpy(dataAt, &numSilentSamples, sizeof(quint16));
                        dataAt += sizeof(quint16);
                    }

                    // send mixed audio packet
                    nodeList->writeDatagram(clientMixBuffer, dataAt - clientMixBuffer, node);
                    nodeData->incrementOutgoingMixedAudioSequenceNumber();

                    // send an audio stream stats packet if it's time
                    if (sendAudioStreamStats) {
                        nodeData->sendAudioStreamStatsPackets(node);
                        
                        if (_printStreamStats) {
                            printf("\nStats for agent %s:\n", node->getUUID().toString().toLatin1().data());
                            nodeData->printUpstreamDownstreamStats();
                            streamStatsPrinted = true;
                        }
                    }

                    ++_sumListeners;
                }
            }
        }
        if (streamStatsPrinted) {
            printf("\n----------------------------------------------------------------\n");
        }
        
        ++_numStatFrames;
        
        QCoreApplication::processEvents();
        
        if (_isFinished) {
            break;
        }

        usecToSleep = (++nextFrame * BUFFER_SEND_INTERVAL_USECS) - timer.nsecsElapsed() / 1000; // ns to us

        if (usecToSleep > 0) {
            usleep(usecToSleep);
        }
    }
}<|MERGE_RESOLUTION|>--- conflicted
+++ resolved
@@ -477,8 +477,7 @@
             _streamSettings._maxFramesOverDesired = DEFAULT_MAX_FRAMES_OVER_DESIRED;
         }
         qDebug() << "Max frames over desired:" << _streamSettings._maxFramesOverDesired;
-
-<<<<<<< HEAD
+        
         const QString USE_STDEV_FOR_DESIRED_CALC_JSON_KEY = "D-use-stdev-for-desired-calc";
         _streamSettings._useStDevForJitterCalc = audioGroupObject[USE_STDEV_FOR_DESIRED_CALC_JSON_KEY].toBool();
         if (_streamSettings._useStDevForJitterCalc) {
@@ -515,14 +514,12 @@
         } else {
             qDebug() << "Repetition with fade disabled";
         }
-
-=======
-        const QString PRINT_STREAM_STATS_JSON_KEY = "H-print-stream-stats";
+        
+        const QString PRINT_STREAM_STATS_JSON_KEY = "I-print-stream-stats";
         _printStreamStats = audioGroupObject[PRINT_STREAM_STATS_JSON_KEY].toBool();
         if (_printStreamStats) {
             qDebug() << "Stream stats will be printed to stdout";
         }
->>>>>>> 08382327
 
         const QString UNATTENUATED_ZONE_KEY = "Z-unattenuated-zone";
 
