//
//  AudioMixer.cpp
//  hifi
//
//  Created by Stephen Birarda on 8/22/13.
//  Copyright (c) 2013 HighFidelity, Inc. All rights reserved.
//

#include <mmintrin.h>
#include <errno.h>
#include <fcntl.h>
#include <fstream>
#include <iostream>
#include <math.h>
#include <signal.h>
#include <stdio.h>
#include <stdlib.h>
#include <string.h>

#ifdef _WIN32
#include "Syssocket.h"
#include "Systime.h"
#include <math.h>
#else
#include <arpa/inet.h>
#include <netinet/in.h>
#include <sys/time.h>
#include <sys/socket.h>
#endif //_WIN32

#include <glm/glm.hpp>
#include <glm/gtx/norm.hpp>
#include <glm/gtx/vector_angle.hpp>

#include <QtCore/QCoreApplication>
#include <QtCore/QTimer>

#include <Logging.h>
#include <NodeList.h>
#include <Node.h>
#include <PacketHeaders.h>
#include <SharedUtil.h>
#include <StdDev.h>
#include <UUID.h>

#include "AudioRingBuffer.h"
#include "AudioMixerClientData.h"
#include "AvatarAudioRingBuffer.h"
#include "InjectedAudioRingBuffer.h"

#include "AudioMixer.h"

const short JITTER_BUFFER_MSECS = 12;
const short JITTER_BUFFER_SAMPLES = JITTER_BUFFER_MSECS * (SAMPLE_RATE / 1000.0);

const QString AUDIO_MIXER_LOGGING_TARGET_NAME = "audio-mixer";

void attachNewBufferToNode(Node *newNode) {
    if (!newNode->getLinkedData()) {
        newNode->setLinkedData(new AudioMixerClientData());
    }
}

AudioMixer::AudioMixer(const QByteArray& packet) :
    ThreadedAssignment(packet)
{
    
}

void AudioMixer::addBufferToMixForListeningNodeWithBuffer(PositionalAudioRingBuffer* bufferToAdd,
                                                          AvatarAudioRingBuffer* listeningNodeBuffer) {
    float bearingRelativeAngleToSource = 0.0f;
    float attenuationCoefficient = 1.0f;
    int numSamplesDelay = 0;
    float weakChannelAmplitudeRatio = 1.0f;
    
    if (bufferToAdd != listeningNodeBuffer) {
        // if the two buffer pointers do not match then these are different buffers

        glm::vec3 relativePosition = bufferToAdd->getPosition() - listeningNodeBuffer->getPosition();
        glm::quat inverseOrientation = glm::inverse(listeningNodeBuffer->getOrientation());

        float distanceSquareToSource = glm::dot(relativePosition, relativePosition);
        float radius = 0.0f;

        if (bufferToAdd->getType() == PositionalAudioRingBuffer::Injector) {
            InjectedAudioRingBuffer* injectedBuffer = (InjectedAudioRingBuffer*) bufferToAdd;
            radius = injectedBuffer->getRadius();
            attenuationCoefficient *= injectedBuffer->getAttenuationRatio();
        }

        if (radius == 0 || (distanceSquareToSource > radius * radius)) {
            // this is either not a spherical source, or the listener is outside the sphere

            if (radius > 0) {
                // this is a spherical source - the distance used for the coefficient
                // needs to be the closest point on the boundary to the source

                // ovveride the distance to the node with the distance to the point on the
                // boundary of the sphere
                distanceSquareToSource -= (radius * radius);

            } else {
                // calculate the angle delivery for off-axis attenuation
                glm::vec3 rotatedListenerPosition = glm::inverse(bufferToAdd->getOrientation()) * relativePosition;

                float angleOfDelivery = glm::angle(glm::vec3(0.0f, 0.0f, -1.0f),
                                                   glm::normalize(rotatedListenerPosition));

                const float MAX_OFF_AXIS_ATTENUATION = 0.2f;
                const float OFF_AXIS_ATTENUATION_FORMULA_STEP = (1 - MAX_OFF_AXIS_ATTENUATION) / 2.0f;

                float offAxisCoefficient = MAX_OFF_AXIS_ATTENUATION +
                    (OFF_AXIS_ATTENUATION_FORMULA_STEP * (angleOfDelivery / PI_OVER_TWO));

                // multiply the current attenuation coefficient by the calculated off axis coefficient
                attenuationCoefficient *= offAxisCoefficient;
            }

            glm::vec3 rotatedSourcePosition = inverseOrientation * relativePosition;

            const float DISTANCE_SCALE = 2.5f;
            const float GEOMETRIC_AMPLITUDE_SCALAR = 0.3f;
            const float DISTANCE_LOG_BASE = 2.5f;
            const float DISTANCE_SCALE_LOG = logf(DISTANCE_SCALE) / logf(DISTANCE_LOG_BASE);

            // calculate the distance coefficient using the distance to this node
            float distanceCoefficient = powf(GEOMETRIC_AMPLITUDE_SCALAR,
                                             DISTANCE_SCALE_LOG +
                                             (0.5f * logf(distanceSquareToSource) / logf(DISTANCE_LOG_BASE)) - 1);
            distanceCoefficient = std::min(1.0f, distanceCoefficient);

            // multiply the current attenuation coefficient by the distance coefficient
            attenuationCoefficient *= distanceCoefficient;

            // project the rotated source position vector onto the XZ plane
            rotatedSourcePosition.y = 0.0f;

            // produce an oriented angle about the y-axis
            bearingRelativeAngleToSource = glm::orientedAngle(glm::vec3(0.0f, 0.0f, -1.0f),
                                                              glm::normalize(rotatedSourcePosition),
                                                              glm::vec3(0.0f, 1.0f, 0.0f));

            const float PHASE_AMPLITUDE_RATIO_AT_90 = 0.5;

            // figure out the number of samples of delay and the ratio of the amplitude
            // in the weak channel for audio spatialization
            float sinRatio = fabsf(sinf(bearingRelativeAngleToSource));
            numSamplesDelay = SAMPLE_PHASE_DELAY_AT_90 * sinRatio;
            weakChannelAmplitudeRatio = 1 - (PHASE_AMPLITUDE_RATIO_AT_90 * sinRatio);
        }
    }

    // if the bearing relative angle to source is > 0 then the delayed channel is the right one
    int delayedChannelOffset = (bearingRelativeAngleToSource > 0.0f) ? 1 : 0;
    int goodChannelOffset = delayedChannelOffset == 0 ? 1 : 0;
    
    const int16_t* nextOutputStart = bufferToAdd->getNextOutput();
   
    const int16_t* bufferStart = bufferToAdd->getBuffer();
    int ringBufferSampleCapacity = bufferToAdd->getSampleCapacity();

    int16_t correctBufferSample[2], delayBufferSample[2];
    int delayedChannelIndex = 0;
    
    const int SINGLE_STEREO_OFFSET = 2;
    
    for (int s = 0; s < NETWORK_BUFFER_LENGTH_SAMPLES_STEREO; s += 4) {
        
        // setup the int16_t variables for the two sample sets
        correctBufferSample[0] = nextOutputStart[s / 2] * attenuationCoefficient;
        correctBufferSample[1] = nextOutputStart[(s / 2) + 1] * attenuationCoefficient;
        
        delayedChannelIndex = s + (numSamplesDelay * 2) + delayedChannelOffset;
        
        delayBufferSample[0] = correctBufferSample[0] * weakChannelAmplitudeRatio;
        delayBufferSample[1] = correctBufferSample[1] * weakChannelAmplitudeRatio;
        
        __m64 bufferSamples = _mm_set_pi16(_clientSamples[s + goodChannelOffset],
                                           _clientSamples[s + goodChannelOffset + SINGLE_STEREO_OFFSET],
                                           _clientSamples[delayedChannelIndex],
                                           _clientSamples[delayedChannelIndex + SINGLE_STEREO_OFFSET]);
        __m64 addedSamples = _mm_set_pi16(correctBufferSample[0], correctBufferSample[1],
                                         delayBufferSample[0], delayBufferSample[1]);
        
        // perform the MMX add (with saturation) of two correct and delayed samples
        __m64 mmxResult = _mm_adds_pi16(bufferSamples, addedSamples);
        int16_t* shortResults = reinterpret_cast<int16_t*>(&mmxResult);
        
        // assign the results from the result of the mmx arithmetic
        _clientSamples[s + goodChannelOffset] = shortResults[3];
        _clientSamples[s + goodChannelOffset + SINGLE_STEREO_OFFSET] = shortResults[2];
        _clientSamples[delayedChannelIndex] = shortResults[1];
        _clientSamples[delayedChannelIndex + SINGLE_STEREO_OFFSET] = shortResults[0];
    }
    
    // The following code is pretty gross and redundant, but AFAIK it's the best way to avoid
    // too many conditionals in handling the delay samples at the beginning of _clientSamples.
    // Basically we try to take the samples in batches of four, and then handle the remainder
    // conditionally to get rid of the rest.
    
    const int DOUBLE_STEREO_OFFSET = 4;
    const int TRIPLE_STEREO_OFFSET = 6;
    
    if (numSamplesDelay > 0) {
        // if there was a sample delay for this buffer, we need to pull samples prior to the nextOutput
        // to stick at the beginning
        float attenuationAndWeakChannelRatio = attenuationCoefficient * weakChannelAmplitudeRatio;
        const int16_t* delayNextOutputStart = nextOutputStart - numSamplesDelay;
        if (delayNextOutputStart < bufferStart) {
            delayNextOutputStart = bufferStart + ringBufferSampleCapacity - numSamplesDelay;
        }
        
        int i = 0;
        
        while (i + 3 < numSamplesDelay) {
            // handle the first cases where we can MMX add four samples at once
            int parentIndex = i * 2;
            __m64 bufferSamples = _mm_set_pi16(_clientSamples[parentIndex + delayedChannelOffset],
                                               _clientSamples[parentIndex + SINGLE_STEREO_OFFSET + delayedChannelOffset],
                                               _clientSamples[parentIndex + DOUBLE_STEREO_OFFSET + delayedChannelOffset],
                                               _clientSamples[parentIndex + TRIPLE_STEREO_OFFSET + delayedChannelOffset]);
            __m64 addSamples = _mm_set_pi16(delayNextOutputStart[i] * attenuationAndWeakChannelRatio,
                                            delayNextOutputStart[i + 1] * attenuationAndWeakChannelRatio,
                                            delayNextOutputStart[i + 2] * attenuationAndWeakChannelRatio,
                                            delayNextOutputStart[i + 3] * attenuationAndWeakChannelRatio);
            __m64 mmxResult = _mm_adds_pi16(bufferSamples, addSamples);
            int16_t* shortResults = reinterpret_cast<int16_t*>(&mmxResult);
            
            _clientSamples[parentIndex + delayedChannelOffset] = shortResults[3];
            _clientSamples[parentIndex + SINGLE_STEREO_OFFSET + delayedChannelOffset] = shortResults[2];
            _clientSamples[parentIndex + DOUBLE_STEREO_OFFSET + delayedChannelOffset] = shortResults[1];
            _clientSamples[parentIndex + TRIPLE_STEREO_OFFSET + delayedChannelOffset] = shortResults[0];
            
            // push the index
            i += 4;
        }
        
        int parentIndex = i * 2;
        
        if (i + 2 < numSamplesDelay) {
            // MMX add only three delayed samples
            
            __m64 bufferSamples = _mm_set_pi16(_clientSamples[parentIndex + delayedChannelOffset],
                                               _clientSamples[parentIndex + SINGLE_STEREO_OFFSET + delayedChannelOffset],
                                               _clientSamples[parentIndex + DOUBLE_STEREO_OFFSET + delayedChannelOffset],
                                               0);
            __m64 addSamples = _mm_set_pi16(delayNextOutputStart[i] * attenuationAndWeakChannelRatio,
                                            delayNextOutputStart[i + 1] * attenuationAndWeakChannelRatio,
                                            delayNextOutputStart[i + 2] * attenuationAndWeakChannelRatio,
                                            0);
            __m64 mmxResult = _mm_adds_pi16(bufferSamples, addSamples);
            int16_t* shortResults = reinterpret_cast<int16_t*>(&mmxResult);
            
            _clientSamples[parentIndex + delayedChannelOffset] = shortResults[3];
            _clientSamples[parentIndex + SINGLE_STEREO_OFFSET + delayedChannelOffset] = shortResults[2];
            _clientSamples[parentIndex + DOUBLE_STEREO_OFFSET + delayedChannelOffset] = shortResults[1];
            
        } else if (i + 1 < numSamplesDelay) {
            // MMX add two delayed samples
            __m64 bufferSamples = _mm_set_pi16(_clientSamples[parentIndex + delayedChannelOffset],
                                               _clientSamples[parentIndex + SINGLE_STEREO_OFFSET + delayedChannelOffset], 0, 0);
            __m64 addSamples = _mm_set_pi16(delayNextOutputStart[i] * attenuationAndWeakChannelRatio,
                                            delayNextOutputStart[i + 1] * attenuationAndWeakChannelRatio, 0, 0);
            
            __m64 mmxResult = _mm_adds_pi16(bufferSamples, addSamples);
            int16_t* shortResults = reinterpret_cast<int16_t*>(&mmxResult);
            
            _clientSamples[parentIndex + delayedChannelOffset] = shortResults[3];
            _clientSamples[parentIndex + SINGLE_STEREO_OFFSET + delayedChannelOffset] = shortResults[2];
            
        } else if (i < numSamplesDelay) {
            // MMX add a single delayed sample
            __m64 bufferSamples = _mm_set_pi16(_clientSamples[parentIndex + delayedChannelOffset], 0, 0, 0);
            __m64 addSamples = _mm_set_pi16(delayNextOutputStart[i] * attenuationAndWeakChannelRatio, 0, 0, 0);
            
            __m64 mmxResult = _mm_adds_pi16(bufferSamples, addSamples);
            int16_t* shortResults = reinterpret_cast<int16_t*>(&mmxResult);
            
            _clientSamples[parentIndex + delayedChannelOffset] = shortResults[3];
        }
    }
}

void AudioMixer::prepareMixForListeningNode(Node* node) {
    AvatarAudioRingBuffer* nodeRingBuffer = ((AudioMixerClientData*) node->getLinkedData())->getAvatarAudioRingBuffer();

    // zero out the client mix for this node
    memset(_clientSamples, 0, NETWORK_BUFFER_LENGTH_BYTES_STEREO);

    // loop through all other nodes that have sufficient audio to mix
    foreach (const SharedNodePointer& otherNode, NodeList::getInstance()->getNodeHash()) {
        if (otherNode->getLinkedData()) {

            AudioMixerClientData* otherNodeClientData = (AudioMixerClientData*) otherNode->getLinkedData();

            // enumerate the ARBs attached to the otherNode and add all that should be added to mix
            for (unsigned int i = 0; i < otherNodeClientData->getRingBuffers().size(); i++) {
                PositionalAudioRingBuffer* otherNodeBuffer = otherNodeClientData->getRingBuffers()[i];

                if ((*otherNode != *node
                     || otherNodeBuffer->shouldLoopbackForNode())
                    && otherNodeBuffer->willBeAddedToMix()
                    && otherNodeClientData->getNextOutputLoudness() > 0) {
                    addBufferToMixForListeningNodeWithBuffer(otherNodeBuffer, nodeRingBuffer);
                }
            }
        }
    }
}


void AudioMixer::readPendingDatagrams() {
    QByteArray receivedPacket;
    HifiSockAddr senderSockAddr;
    NodeList* nodeList = NodeList::getInstance();
    
    while (readAvailableDatagram(receivedPacket, senderSockAddr)) {
        if (nodeList->packetVersionAndHashMatch(receivedPacket)) {
            // pull any new audio data from nodes off of the network stack
            PacketType mixerPacketType = packetTypeForPacket(receivedPacket);
            if (mixerPacketType == PacketTypeMicrophoneAudioNoEcho
                || mixerPacketType == PacketTypeMicrophoneAudioWithEcho
                || mixerPacketType == PacketTypeInjectAudio
                || mixerPacketType == PacketTypeSilentAudioFrame) {
                
                nodeList->findNodeAndUpdateWithDataFromPacket(receivedPacket);
            } else {
                // let processNodeData handle it.
                nodeList->processNodeData(senderSockAddr, receivedPacket);
            }
        }
    }
}

void AudioMixer::run() {

    commonInit(AUDIO_MIXER_LOGGING_TARGET_NAME, NodeType::AudioMixer);

    NodeList* nodeList = NodeList::getInstance();

    nodeList->addNodeTypeToInterestSet(NodeType::Agent);

    nodeList->linkedDataCreateCallback = attachNewBufferToNode;

    int nextFrame = 0;
    timeval startTime;

    gettimeofday(&startTime, NULL);
    
    char* clientMixBuffer = new char[NETWORK_BUFFER_LENGTH_BYTES_STEREO
                                     + numBytesForPacketHeaderGivenPacketType(PacketTypeMixedAudio)];

    while (!_isFinished) {

        foreach (const SharedNodePointer& node, nodeList->getNodeHash()) {
            if (node->getLinkedData()) {
                ((AudioMixerClientData*) node->getLinkedData())->checkBuffersBeforeFrameSend(JITTER_BUFFER_SAMPLES);
            }
        }

        foreach (const SharedNodePointer& node, nodeList->getNodeHash()) {
            if (node->getType() == NodeType::Agent && node->getActiveSocket() && node->getLinkedData()
                && ((AudioMixerClientData*) node->getLinkedData())->getAvatarAudioRingBuffer()) {
                prepareMixForListeningNode(node.data());
                
<<<<<<< HEAD
                memcpy(_clientMixBuffer.data() + numBytesPacketHeader, _clientSamples, NETWORK_BUFFER_LENGTH_BYTES_STEREO);
                nodeList->writeDatagram(_clientMixBuffer, node);
=======
                int numBytesPacketHeader = populatePacketHeader(clientMixBuffer, PacketTypeMixedAudio);

                memcpy(clientMixBuffer + numBytesPacketHeader, _clientSamples, NETWORK_BUFFER_LENGTH_BYTES_STEREO);
                nodeList->writeDatagram(clientMixBuffer, NETWORK_BUFFER_LENGTH_BYTES_STEREO + numBytesPacketHeader, node);
>>>>>>> 9ff0a36a
            }
        }

        // push forward the next output pointers for any audio buffers we used
        foreach (const SharedNodePointer& node, nodeList->getNodeHash()) {
            if (node->getLinkedData()) {
                ((AudioMixerClientData*) node->getLinkedData())->pushBuffersAfterFrameSend();
            }
        }
        
        QCoreApplication::processEvents();
        
        if (_isFinished) {
            break;
        }

        int usecToSleep = usecTimestamp(&startTime) + (++nextFrame * BUFFER_SEND_INTERVAL_USECS) - usecTimestampNow();

        if (usecToSleep > 0) {
            usleep(usecToSleep);
        } else {
            qDebug() << "AudioMixer loop took" << -usecToSleep << "of extra time. Not sleeping.";
        }

    }
    
    delete[] clientMixBuffer;
}<|MERGE_RESOLUTION|>--- conflicted
+++ resolved
@@ -364,15 +364,10 @@
                 && ((AudioMixerClientData*) node->getLinkedData())->getAvatarAudioRingBuffer()) {
                 prepareMixForListeningNode(node.data());
                 
-<<<<<<< HEAD
-                memcpy(_clientMixBuffer.data() + numBytesPacketHeader, _clientSamples, NETWORK_BUFFER_LENGTH_BYTES_STEREO);
-                nodeList->writeDatagram(_clientMixBuffer, node);
-=======
                 int numBytesPacketHeader = populatePacketHeader(clientMixBuffer, PacketTypeMixedAudio);
 
                 memcpy(clientMixBuffer + numBytesPacketHeader, _clientSamples, NETWORK_BUFFER_LENGTH_BYTES_STEREO);
                 nodeList->writeDatagram(clientMixBuffer, NETWORK_BUFFER_LENGTH_BYTES_STEREO + numBytesPacketHeader, node);
->>>>>>> 9ff0a36a
             }
         }
 
