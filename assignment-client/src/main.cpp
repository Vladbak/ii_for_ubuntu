//
//  main.cpp
//  assignment-client
//
//  Created by Stephen Birarda on 8/22/13.
//  Copyright (c) 2013 High Fidelity, Inc. All rights reserved.
//

#include <arpa/inet.h>
#include <errno.h>
#include <signal.h>
#include <sys/time.h>
#include <sys/wait.h>

#include <Assignment.h>
#include <AudioMixer.h>
#include <AvatarMixer.h>
#include <Logging.h>
#include <NodeList.h>
#include <PacketHeaders.h>
#include <SharedUtil.h>

const long long ASSIGNMENT_REQUEST_INTERVAL_USECS = 1 * 1000 * 1000;
const char PARENT_TARGET_NAME[] = "assignment-client-monitor";
const char CHILD_TARGET_NAME[] = "assignment-client";

pid_t* childForks = NULL;
sockaddr_in customAssignmentSocket = {};
int numForks = 0;

void childClient() {
    // this is one of the child forks or there is a single assignment client, continue assignment-client execution
    
    // set the logging target to the the CHILD_TARGET_NAME
    Logging::setTargetName(CHILD_TARGET_NAME);
    
    // create a NodeList as an unassigned client
    NodeList* nodeList = NodeList::createInstance(NODE_TYPE_UNASSIGNED);
    
    // set the custom assignment socket if we have it
    if (customAssignmentSocket.sin_addr.s_addr != 0) {
        nodeList->setAssignmentServerSocket((sockaddr*) &customAssignmentSocket);
    }
    
    // change the timeout on the nodelist socket to be as often as we want to re-request
    nodeList->getNodeSocket()->setBlockingReceiveTimeoutInUsecs(ASSIGNMENT_REQUEST_INTERVAL_USECS);
    
    timeval lastRequest = {};
    
    unsigned char packetData[MAX_PACKET_SIZE];
    ssize_t receivedBytes = 0;
    
    sockaddr_in senderSocket = {};
    
    // create a request assignment, accept all assignments, pass the desired pool (if it exists)
    Assignment requestAssignment(Assignment::RequestCommand, Assignment::AllTypes);
    
    while (true) {
        if (usecTimestampNow() - usecTimestamp(&lastRequest) >= ASSIGNMENT_REQUEST_INTERVAL_USECS) {
            gettimeofday(&lastRequest, NULL);
            // if we're here we have no assignment, so send a request
            nodeList->sendAssignment(requestAssignment);
        }
        
<<<<<<< HEAD
        if (nodeList->getNodeSocket()->receive(packetData, &receivedBytes) &&
            packetData[0] == PACKET_TYPE_DEPLOY_ASSIGNMENT && packetVersionMatch(packetData)) {
=======
        if (nodeList->getNodeSocket()->receive((sockaddr*) &senderSocket, packetData, &receivedBytes) &&
            (packetData[0] == PACKET_TYPE_DEPLOY_ASSIGNMENT || packetData[0] == PACKET_TYPE_CREATE_ASSIGNMENT)
            && packetVersionMatch(packetData)) {
>>>>>>> eaa1596a
            
            // construct the deployed assignment from the packet data
            Assignment deployedAssignment(packetData, receivedBytes);
            
            qDebug() << "Received an assignment -" << deployedAssignment << "\n";
            
<<<<<<< HEAD
            // switch our nodelist DOMAIN_IP to the ip receieved in the assignment
            if (deployedAssignment.getAttachedPublicSocket()->sa_family == AF_INET) {
                in_addr domainSocketAddr = ((sockaddr_in*) deployedAssignment.getAttachedPublicSocket())->sin_addr;
=======
            // switch our nodelist DOMAIN_IP
            if (packetData[0] == PACKET_TYPE_CREATE_ASSIGNMENT ||
                deployedAssignment.getAttachedPublicSocket()->sa_family == AF_INET) {
                
                in_addr domainSocketAddr = {};
                
                if (packetData[0] == PACKET_TYPE_CREATE_ASSIGNMENT) {
                    // the domain server IP address is the address we got this packet from
                    domainSocketAddr = senderSocket.sin_addr;
                } else {
                    // grab the domain server IP address from the packet from the AS
                    domainSocketAddr = ((sockaddr_in*) deployedAssignment.getAttachedPublicSocket())->sin_addr;
                }
                
>>>>>>> eaa1596a
                nodeList->setDomainIP(inet_ntoa(domainSocketAddr));
                
                qDebug("Destination IP for assignment is %s\n", inet_ntoa(domainSocketAddr));
                
<<<<<<< HEAD
                if (deployedAssignment.getType() == Assignment::AudioMixer) {
=======
                if (deployedAssignment.getType() == Assignment::AudioMixerType) {
>>>>>>> eaa1596a
                    AudioMixer::run();
                } else {
                    AvatarMixer::run();
                }
            } else {
                qDebug("Received a bad destination socket for assignment.\n");
            }
            
            qDebug("Assignment finished or never started - waiting for new assignment\n");
            
            // reset our NodeList by switching back to unassigned and clearing the list
            nodeList->setOwnerType(NODE_TYPE_UNASSIGNED);
            nodeList->clear();
            
            // reset the logging target to the the CHILD_TARGET_NAME
            Logging::setTargetName(CHILD_TARGET_NAME);
        }
    }
}

void sigchldHandler(int sig) {
    pid_t processID;
    int status;
    
    while ((processID = waitpid(-1, &status, WNOHANG)) != -1) {
        if (processID == 0) {
            // there are no more children to process, break out of here
            break;
        }
        
        int newForkProcessID = 0;
        
        // find the dead process in the array of child forks
        for (int i = 0; i < ::numForks; i++) {
            if (::childForks[i] == processID) {
                
                newForkProcessID = fork();
                if (newForkProcessID == 0) {
                    // this is the child, call childClient
                    childClient();
                    
                    // break out so we don't fork bomb
                    break;
                } else {
                    // this is the parent, replace the dead process with the new one
                    ::childForks[i] = newForkProcessID;
                   
                    qDebug("Replaced dead %d with new fork %d\n", processID, newForkProcessID);
                    
                    break;
                }
            }
        }
    }
}

void parentMonitor() {
    
    struct sigaction sa;
    
    memset(&sa, 0, sizeof(sa));
    sa.sa_handler = sigchldHandler;
    
    sigaction(SIGCHLD, &sa, NULL);
    
    pid_t childID = 0;
    
    // don't bail until all children have finished
    while ((childID = waitpid(-1, NULL, 0))) {
        if (errno == ECHILD) {
            break;
        }
    }
    
    // delete the array of pid_t holding the forked process IDs
    delete[] ::childForks;
}

int main(int argc, const char* argv[]) {
    
    setvbuf(stdout, NULL, _IOLBF, 0);
    
    // use the verbose message handler in Logging
    qInstallMessageHandler(Logging::verboseMessageHandler);
    
    // start the Logging class with the parent's target name
    Logging::setTargetName(PARENT_TARGET_NAME);
    
    const char CUSTOM_ASSIGNMENT_SERVER_HOSTNAME_OPTION[] = "-a";
    const char CUSTOM_ASSIGNMENT_SERVER_PORT_OPTION[] = "-p";
    
    // grab the overriden assignment-server hostname from argv, if it exists
    const char* customAssignmentServerHostname = getCmdOption(argc, argv, CUSTOM_ASSIGNMENT_SERVER_HOSTNAME_OPTION);
    
    if (customAssignmentServerHostname) {
        const char* customAssignmentServerPortString = getCmdOption(argc, argv, CUSTOM_ASSIGNMENT_SERVER_PORT_OPTION);
        unsigned short assignmentServerPort = customAssignmentServerPortString
            ? atoi(customAssignmentServerPortString) : ASSIGNMENT_SERVER_PORT;
        
        ::customAssignmentSocket = socketForHostnameAndHostOrderPort(customAssignmentServerHostname, assignmentServerPort);
    }
    
    const char* NUM_FORKS_PARAMETER = "-n";
    const char* numForksString = getCmdOption(argc, argv, NUM_FORKS_PARAMETER);
    
    int processID = 0;
    
    if (numForksString) {
        ::numForks = atoi(numForksString);
        qDebug("Starting %d assignment clients\n", ::numForks);
        
        ::childForks = new pid_t[::numForks];
        
        // fire off as many children as we need (this is one less than the parent since the parent will run as well)
        for (int i = 0; i < ::numForks; i++) {
            processID = fork();
            
            if (processID == 0) {
                // this is in one of the children, break so we don't start a fork bomb
                break;
            } else {
                // this is in the parent, save the ID of the forked process
                childForks[i] = processID;
            }
        }
    }
    
    if (processID == 0 || ::numForks == 0) {
        childClient();
    } else {
        parentMonitor();
    }
}<|MERGE_RESOLUTION|>--- conflicted
+++ resolved
@@ -62,25 +62,15 @@
             nodeList->sendAssignment(requestAssignment);
         }
         
-<<<<<<< HEAD
-        if (nodeList->getNodeSocket()->receive(packetData, &receivedBytes) &&
-            packetData[0] == PACKET_TYPE_DEPLOY_ASSIGNMENT && packetVersionMatch(packetData)) {
-=======
         if (nodeList->getNodeSocket()->receive((sockaddr*) &senderSocket, packetData, &receivedBytes) &&
             (packetData[0] == PACKET_TYPE_DEPLOY_ASSIGNMENT || packetData[0] == PACKET_TYPE_CREATE_ASSIGNMENT)
             && packetVersionMatch(packetData)) {
->>>>>>> eaa1596a
             
             // construct the deployed assignment from the packet data
             Assignment deployedAssignment(packetData, receivedBytes);
             
             qDebug() << "Received an assignment -" << deployedAssignment << "\n";
             
-<<<<<<< HEAD
-            // switch our nodelist DOMAIN_IP to the ip receieved in the assignment
-            if (deployedAssignment.getAttachedPublicSocket()->sa_family == AF_INET) {
-                in_addr domainSocketAddr = ((sockaddr_in*) deployedAssignment.getAttachedPublicSocket())->sin_addr;
-=======
             // switch our nodelist DOMAIN_IP
             if (packetData[0] == PACKET_TYPE_CREATE_ASSIGNMENT ||
                 deployedAssignment.getAttachedPublicSocket()->sa_family == AF_INET) {
@@ -95,16 +85,11 @@
                     domainSocketAddr = ((sockaddr_in*) deployedAssignment.getAttachedPublicSocket())->sin_addr;
                 }
                 
->>>>>>> eaa1596a
                 nodeList->setDomainIP(inet_ntoa(domainSocketAddr));
                 
                 qDebug("Destination IP for assignment is %s\n", inet_ntoa(domainSocketAddr));
                 
-<<<<<<< HEAD
-                if (deployedAssignment.getType() == Assignment::AudioMixer) {
-=======
                 if (deployedAssignment.getType() == Assignment::AudioMixerType) {
->>>>>>> eaa1596a
                     AudioMixer::run();
                 } else {
                     AvatarMixer::run();
