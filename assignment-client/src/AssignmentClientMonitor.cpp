--- conflicted
+++ resolved
@@ -12,10 +12,6 @@
 #include <signal.h>
 
 #include <LogHandler.h>
-<<<<<<< HEAD
-#include <ShutdownEventListener.h>
-=======
->>>>>>> 1663fcb4
 #include <AddressManager.h>
 
 #include "AssignmentClientMonitor.h"
@@ -43,47 +39,24 @@
 {    
     // start the Logging class with the parent's target name
     LogHandler::getInstance().setTargetName(ASSIGNMENT_CLIENT_MONITOR_TARGET_NAME);
-<<<<<<< HEAD
-    
-    // setup a shutdown event listener to handle SIGTERM or WM_CLOSE for us
-#ifdef _WIN32
-    installNativeEventFilter(&ShutdownEventListener::getInstance());
-#else
-    ShutdownEventListener::getInstance();
-#endif
-=======
->>>>>>> 1663fcb4
 
     // create a NodeList so we can receive stats from children
     DependencyManager::registerInheritance<LimitedNodeList, NodeList>();
     auto addressManager = DependencyManager::set<AddressManager>();
-<<<<<<< HEAD
-    auto nodeList = DependencyManager::set<LimitedNodeList>(DEFAULT_ASSIGNMENT_CLIENT_MONITOR_PORT,
-                                                            DEFAULT_ASSIGNMENT_CLIENT_MONITOR_DTLS_PORT);
+    auto nodeList = DependencyManager::set<LimitedNodeList>(DEFAULT_ASSIGNMENT_CLIENT_MONITOR_PORT);
 
     connect(&nodeList->getNodeSocket(), &QUdpSocket::readyRead, this, &AssignmentClientMonitor::readPendingDatagrams);
 
     nodeList->putLocalPortIntoSharedMemory(ASSIGNMENT_CLIENT_MONITOR_LOCAL_PORT_SMEM_KEY, this,
                                            nodeList->getNodeSocket().localPort());
-=======
-    auto nodeList = DependencyManager::set<LimitedNodeList>(DEFAULT_ASSIGNMENT_CLIENT_MONITOR_PORT);
-
-    connect(&nodeList->getNodeSocket(), &QUdpSocket::readyRead, this, &AssignmentClientMonitor::readPendingDatagrams);
-
-    nodeList->putLocalPortIntoSharedMemory(ASSIGNMENT_CLIENT_MONITOR_LOCAL_PORT_SMEM_KEY, this);
->>>>>>> 1663fcb4
     
     // use QProcess to fork off a process for each of the child assignment clients
     for (unsigned int i = 0; i < _numAssignmentClientForks; i++) {
         spawnChildClient();
     }
 
-<<<<<<< HEAD
-    connect(&_checkSparesTimer, SIGNAL(timeout()), SLOT(checkSpares()));
-=======
     connect(&_checkSparesTimer, &QTimer::timeout, this, &AssignmentClientMonitor::checkSpares);
 
->>>>>>> 1663fcb4
     _checkSparesTimer.start(NODE_SILENCE_THRESHOLD_MSECS * 3);
 }
 
