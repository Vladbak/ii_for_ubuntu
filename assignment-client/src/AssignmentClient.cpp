--- conflicted
+++ resolved
@@ -35,13 +35,8 @@
 int hifiSockAddrMeta = qRegisterMetaType<HifiSockAddr>("HifiSockAddr");
 
 AssignmentClient::AssignmentClient(int &argc, char **argv) :
-<<<<<<< HEAD
-    QCoreApplication(argc, argv)
-=======
     QCoreApplication(argc, argv),
-    _currentAssignment(),
     _assignmentServerHostname(DEFAULT_ASSIGNMENT_SERVER_HOSTNAME)
->>>>>>> 57a221f3
 {
     DTLSClientSession::globalInit();
     
