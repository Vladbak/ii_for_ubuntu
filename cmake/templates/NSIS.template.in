; CPack install script designed for a nmake build

;--------------------------------
; You must define these values

  !define VERSION "@CPACK_PACKAGE_VERSION@"
  !define PATCH  "@CPACK_PACKAGE_VERSION_PATCH@"
  !define INST_DIR "@CPACK_TEMPORARY_DIRECTORY@"

;--------------------------------
;Variables

  Var MUI_TEMP
  Var STARTMENU_FOLDER
  Var START_MENU

;--------------------------------
;Include Modern UI

  !include "MUI2.nsh"
  !include "InstallOptions.nsh"

  ;Default installation folder
  InstallDir "@CPACK_NSIS_INSTALL_ROOT@\@CPACK_PACKAGE_INSTALL_DIRECTORY@"

;--------------------------------
;Include WinVer to get Windows version

  !include "WinVer.nsh"

;--------------------------------
;General
  ; leverage the UAC NSIS plugin to promote uninstaller to elevated privileges
  !include UAC.nsh

  ; Set name prior to inner loop so uninstaller has correct values
  Name "@CPACK_NSIS_PACKAGE_NAME@"
  BrandingText " "
  ManifestDPIAware true

  !ifdef INNER
    !echo "Inner invocation"                  ; just to see what's going on

    ; Require user only for temp installer
    RequestExecutionLevel user

    OutFile "$%TEMP%\tempinstaller.exe"       ; not really important where this is
    SetCompress off                           ; for speed
  !else
    !echo "Outer invocation"

    ; Require administrator access
    RequestExecutionLevel admin

    ; Call makensis again, defining INNER.  This writes an installer for us which, when
    ; it is invoked, will just write the uninstaller to some location, and then exit.
    ; Be sure to substitute the name of this script here.

    !system "$\"${NSISDIR}\makensis$\" /DINNER project.nsi" = 0

    ; Require administrator access
    RequestExecutionLevel admin

    ; So now run that installer we just created as %TEMP%\tempinstaller.exe.  Since it
    ; calls quit the return value isn't zero.

    !system "$%TEMP%\tempinstaller.exe" = 2

    ; The Inner invocation has written an uninstaller binary for us.
    ; We need to sign it if it's a production or PR build.
    !if @PRODUCTION_BUILD@ == 1
      !ifdef $%HF_PFX_FILE%
      !system '"@SIGNTOOL_EXECUTABLE@" sign /fd sha256 /f %HF_PFX_FILE% /p %HF_PFX_PASSPHRASE% /tr http://tsa.starfieldtech.com /td SHA256 $%TEMP%\@UNINSTALLER_NAME@' = 0
      !endif
    !endif

    ; Good.  Now we can carry on writing the real installer.

    ;Output file
    OutFile "@CPACK_TOPLEVEL_DIRECTORY@/@CPACK_OUTPUT_FILE_NAME@"

    ;Set compression
    SetCompressor @CPACK_NSIS_COMPRESSOR@
  !endif

@CPACK_NSIS_DEFINES@

  !include Sections.nsh

;--- Component support macros: ---
; The code for the add/remove functionality is from:
;   http://nsis.sourceforge.net/Add/Remove_Functionality
; It has been modified slightly and extended to provide
; inter-component dependencies.
Var AR_SecFlags
Var AR_RegFlags
@CPACK_NSIS_SECTION_SELECTED_VARS@

; Loads the "selected" flag for the section named SecName into the
; variable VarName.
!macro LoadSectionSelectedIntoVar SecName VarName
 SectionGetFlags ${${SecName}} $${VarName}
 IntOp $${VarName} $${VarName} & ${SF_SELECTED}  ;Turn off all other bits
!macroend

; Loads the value of a variable... can we get around this?
!macro LoadVar VarName
  IntOp $R0 0 + $${VarName}
!macroend

; Sets the value of a variable
!macro StoreVar VarName IntValue
  IntOp $${VarName} 0 + ${IntValue}
!macroend

!macro InitSection SecName
  ;  This macro reads component installed flag from the registry and
  ;changes checked state of the section on the components page.
  ;Input: section index constant name specified in Section command.

  ClearErrors
  ;Reading component status from registry
  ReadRegDWORD $AR_RegFlags HKLM "Software\Microsoft\Windows\CurrentVersion\Uninstall\@CPACK_PACKAGE_INSTALL_REGISTRY_KEY@\Components\${SecName}" "Installed"
  IfErrors "default_${SecName}"
    ;Status will stay default if registry value not found
    ;(component was never installed)
  IntOp $AR_RegFlags $AR_RegFlags & ${SF_SELECTED} ;Turn off all other bits
  SectionGetFlags ${${SecName}} $AR_SecFlags  ;Reading default section flags
  IntOp $AR_SecFlags $AR_SecFlags & 0xFFFE  ;Turn lowest (enabled) bit off
  IntOp $AR_SecFlags $AR_RegFlags | $AR_SecFlags      ;Change lowest bit

  ; Note whether this component was installed before
  !insertmacro StoreVar ${SecName}_was_installed $AR_RegFlags
  IntOp $R0 $AR_RegFlags & $AR_RegFlags

  ;Writing modified flags
  SectionSetFlags ${${SecName}} $AR_SecFlags

 "default_${SecName}:"

 !insertmacro LoadSectionSelectedIntoVar ${SecName} ${SecName}_selected
!macroend

!macro FinishSection SecName
  ;  This macro reads section flag set by user and removes the section
  ;if it is not selected.
  ;Then it writes component installed flag to registry
  ;Input: section index constant name specified in Section command.

  SectionGetFlags ${${SecName}} $AR_SecFlags  ;Reading section flags
  ;Checking lowest bit:
  IntOp $AR_SecFlags $AR_SecFlags & ${SF_SELECTED}
  IntCmp $AR_SecFlags 1 "leave_${SecName}"
    ;Section is not selected:

    ; NOTE: The default CPack template calls Section uninstall macro and writes zero installed flag
    ; We do not do that here because it would absolutely cause issues with shared dependencies

    ;!insertmacro "Remove_${${SecName}}"
    WriteRegDWORD HKLM "Software\Microsoft\Windows\CurrentVersion\Uninstall\@CPACK_PACKAGE_INSTALL_REGISTRY_KEY@\Components\${SecName}" \
      "Installed" 0

    Goto "exit_${SecName}"

 "leave_${SecName}:"
    ;Section is selected:
    WriteRegDWORD HKLM "Software\Microsoft\Windows\CurrentVersion\Uninstall\@CPACK_PACKAGE_INSTALL_REGISTRY_KEY@\Components\${SecName}" \
  "Installed" 1

 "exit_${SecName}:"
!macroend

!macro RemoveSection_CPack SecName
  ;  This macro is used to call section's Remove_... macro
  ;from the uninstaller.
  ;Input: section index constant name specified in Section command.

  !insertmacro "Remove_${${SecName}}"
!macroend

; Determine whether the selection of SecName changed
!macro MaybeSelectionChanged SecName
  !insertmacro LoadVar ${SecName}_selected
  SectionGetFlags ${${SecName}} $R1
  IntOp $R1 $R1 & ${SF_SELECTED} ;Turn off all other bits

  ; See if the status has changed:
  IntCmp $R0 $R1 "${SecName}_unchanged"
  !insertmacro LoadSectionSelectedIntoVar ${SecName} ${SecName}_selected

  IntCmp $R1 ${SF_SELECTED} "${SecName}_was_selected"
  !insertmacro "Deselect_required_by_${SecName}"
  goto "${SecName}_unchanged"

  "${SecName}_was_selected:"
  !insertmacro "Select_${SecName}_depends"

  "${SecName}_unchanged:"
!macroend
;--- End of Add/Remove macros ---

;--------------------------------
;Interface Settings

  !define MUI_HEADERIMAGE
  !define MUI_HEADERIMAGE_BITMAP "@INSTALLER_HEADER_IMAGE@"
  !define MUI_HEADERIMAGE_UNBITMAP "@UNINSTALLER_HEADER_IMAGE@"
  !define MUI_ABORTWARNING

###########################################
#            Utility Functions            #
###########################################

Function ConditionalAddToRegisty
  Pop $0
  Pop $1
  StrCmp "$0" "" ConditionalAddToRegisty_EmptyString
    WriteRegStr HKLM "Software\Microsoft\Windows\CurrentVersion\Uninstall\@CPACK_PACKAGE_INSTALL_REGISTRY_KEY@" \
    "$1" "$0"
    ;MessageBox MB_OK "Set Registry: '$1' to '$0'"
    DetailPrint "Set install registry entry: '$1' to '$0'"
  ConditionalAddToRegisty_EmptyString:
FunctionEnd

;--------------------------------

!ifdef CPACK_USES_DOWNLOAD
Function DownloadFile
    IfFileExists $INSTDIR\* +2
    CreateDirectory $INSTDIR
    Pop $0

    ; Skip if already downloaded
    IfFileExists $INSTDIR\$0 0 +2
    Return

    StrCpy $1 "@CPACK_DOWNLOAD_SITE@"

  try_again:
    NSISdl::download "$1/$0" "$INSTDIR\$0"

    Pop $1
    StrCmp $1 "success" success
    StrCmp $1 "Cancelled" cancel
    MessageBox MB_OK "Download failed: $1"
  cancel:
    Return
  success:
FunctionEnd
!endif

;--------------------------------
; Installation types

Section "-Previous Install Cleanup"
  ; Remove the resources folder so we don't end up including removed QML files
  RMDir /r "$INSTDIR\resources"
SectionEnd

@CPACK_NSIS_INSTALLATION_TYPES@

;--------------------------------
; Component sections
@CPACK_NSIS_COMPONENT_SECTIONS@

;--------------------------------
; Define some macro setting for the gui
@CPACK_NSIS_INSTALLER_MUI_ICON_CODE@
@CPACK_NSIS_INSTALLER_ICON_CODE@
@CPACK_NSIS_INSTALLER_MUI_COMPONENTS_DESC@
@CPACK_NSIS_INSTALLER_MUI_FINISHPAGE_RUN_CODE@

;--------------------------------
;Pages
  !insertmacro MUI_PAGE_WELCOME

;UTII  !insertmacro MUI_PAGE_LICENSE "@CPACK_RESOURCE_FILE_LICENSE@"
  !insertmacro MUI_PAGE_DIRECTORY

  ;Start Menu Folder Page Configuration
  !define MUI_STARTMENUPAGE_REGISTRY_ROOT "HKLM"
  !define MUI_STARTMENUPAGE_REGISTRY_KEY "Software\@CPACK_PACKAGE_VENDOR@\@CPACK_PACKAGE_INSTALL_REGISTRY_KEY@"
  !define MUI_STARTMENUPAGE_REGISTRY_VALUENAME "Start Menu Folder"
  !insertmacro MUI_PAGE_STARTMENU Application $STARTMENU_FOLDER

  @CPACK_NSIS_PAGE_COMPONENTS@

  Page custom PostInstallOptionsPage ReadPostInstallOptions

  !insertmacro MUI_PAGE_INSTFILES

  !insertmacro MUI_UNPAGE_CONFIRM
  !insertmacro MUI_UNPAGE_INSTFILES

;--------------------------------
;Languages

  !insertmacro MUI_LANGUAGE "English" ;first language is the default language
  !insertmacro MUI_LANGUAGE "Albanian"
  !insertmacro MUI_LANGUAGE "Arabic"
  !insertmacro MUI_LANGUAGE "Basque"
  !insertmacro MUI_LANGUAGE "Belarusian"
  !insertmacro MUI_LANGUAGE "Bosnian"
  !insertmacro MUI_LANGUAGE "Breton"
  !insertmacro MUI_LANGUAGE "Bulgarian"
  !insertmacro MUI_LANGUAGE "Croatian"
  !insertmacro MUI_LANGUAGE "Czech"
  !insertmacro MUI_LANGUAGE "Danish"
  !insertmacro MUI_LANGUAGE "Dutch"
  !insertmacro MUI_LANGUAGE "Estonian"
  !insertmacro MUI_LANGUAGE "Farsi"
  !insertmacro MUI_LANGUAGE "Finnish"
  !insertmacro MUI_LANGUAGE "French"
  !insertmacro MUI_LANGUAGE "German"
  !insertmacro MUI_LANGUAGE "Greek"
  !insertmacro MUI_LANGUAGE "Hebrew"
  !insertmacro MUI_LANGUAGE "Hungarian"
  !insertmacro MUI_LANGUAGE "Icelandic"
  !insertmacro MUI_LANGUAGE "Indonesian"
  !insertmacro MUI_LANGUAGE "Irish"
  !insertmacro MUI_LANGUAGE "Italian"
  !insertmacro MUI_LANGUAGE "Japanese"
  !insertmacro MUI_LANGUAGE "Korean"
  !insertmacro MUI_LANGUAGE "Kurdish"
  !insertmacro MUI_LANGUAGE "Latvian"
  !insertmacro MUI_LANGUAGE "Lithuanian"
  !insertmacro MUI_LANGUAGE "Luxembourgish"
  !insertmacro MUI_LANGUAGE "Macedonian"
  !insertmacro MUI_LANGUAGE "Malay"
  !insertmacro MUI_LANGUAGE "Mongolian"
  !insertmacro MUI_LANGUAGE "Norwegian"
  !insertmacro MUI_LANGUAGE "Polish"
  !insertmacro MUI_LANGUAGE "Portuguese"
  !insertmacro MUI_LANGUAGE "PortugueseBR"
  !insertmacro MUI_LANGUAGE "Romanian"
  !insertmacro MUI_LANGUAGE "Russian"
  !insertmacro MUI_LANGUAGE "Serbian"
  !insertmacro MUI_LANGUAGE "SerbianLatin"
  !insertmacro MUI_LANGUAGE "SimpChinese"
  !insertmacro MUI_LANGUAGE "Slovak"
  !insertmacro MUI_LANGUAGE "Slovenian"
  !insertmacro MUI_LANGUAGE "Spanish"
  !insertmacro MUI_LANGUAGE "Swedish"
  !insertmacro MUI_LANGUAGE "Thai"
  !insertmacro MUI_LANGUAGE "TradChinese"
  !insertmacro MUI_LANGUAGE "Turkish"
  !insertmacro MUI_LANGUAGE "Ukrainian"
  !insertmacro MUI_LANGUAGE "Welsh"


;--------------------------------
;Reserve Files

  ;These files should be inserted before other files in the data block
  ;Keep these lines before any File command
  ;Only for solid compression (by default, solid compression is enabled for BZIP2 and LZMA)

  ReserveFile "@POST_INSTALL_OPTIONS_PATH@"
  ; Make sure nsDialogs is included before we use it
  !include "nsdialogs.nsh"

;--------------------------------
; Post Install Options

Var PostInstallDialog
Var DesktopClientCheckbox
<<<<<<< HEAD
;UTII Var DesktopServerCheckbox
;UTII Var ServerStartupCheckbox
Var LaunchNowCheckbox
=======
Var DesktopServerCheckbox
Var ServerStartupCheckbox
Var LaunchServerNowCheckbox
Var LaunchClientNowCheckbox
>>>>>>> 2c97d7f9
Var CurrentOffset
Var OffsetUnits
Var CopyFromProductionCheckbox

!macro SetPostInstallOption Checkbox OptionName Default
  ; reads the value for the given post install option to the registry
  ReadRegStr $0 HKLM "@REGISTRY_HKLM_INSTALL_ROOT@\@CPACK_PACKAGE_INSTALL_REGISTRY_KEY@\@POST_INSTALL_OPTIONS_REG_GROUP@" "${OptionName}"

  ${If} $0 == "NO"
    ; the value in the registry says it should not be checked
    ${NSD_SetState} ${Checkbox} ${BST_UNCHECKED}
  ${ElseIf} $0 == "YES"
    ; the value in the registry says it should be checked
    ${NSD_SetState} ${Checkbox} ${BST_CHECKED}
  ${Else}
    ; the value in the registry was not in the expected format, use default
    ${NSD_SetState} ${Checkbox} ${Default}
  ${EndIf}
!macroend

Function PostInstallOptionsPage
  !insertmacro MUI_HEADER_TEXT "Setup Options" ""

  nsDialogs::Create 1018
  Pop $PostInstallDialog

  ${If} $PostInstallDialog == error
    Abort
  ${EndIf}

  StrCpy $CurrentOffset 0
  StrCpy $OffsetUnits u

  ${If} ${SectionIsSelected} ${@CLIENT_COMPONENT_NAME@}
    ${NSD_CreateCheckbox} 0 $CurrentOffset$OffsetUnits 100% 10u "&Create a desktop shortcut for @INTERFACE_HF_SHORTCUT_NAME@"
    Pop $DesktopClientCheckbox
    IntOp $CurrentOffset $CurrentOffset + 15

    ; set the checkbox state depending on what is present in the registry
    !insertmacro SetPostInstallOption $DesktopClientCheckbox @CLIENT_DESKTOP_SHORTCUT_REG_KEY@ ${BST_CHECKED}
  ${EndIf}

;UTII  ${If} ${SectionIsSelected} ${@SERVER_COMPONENT_NAME@}
;UTII    ${NSD_CreateCheckbox} 0 $CurrentOffset$OffsetUnits 100% 10u "&Create a desktop shortcut for @CONSOLE_HF_SHORTCUT_NAME@"
;UTII    Pop $DesktopServerCheckbox

;UTII  ${If} ${SectionIsSelected} ${@SERVER_COMPONENT_NAME@}
;UTII    ${NSD_CreateCheckbox} 0 $CurrentOffset$OffsetUnits 100% 10u "&Launch High Fidelity Server Console Now"
;UTII  ${Else}
    ${NSD_CreateCheckbox} 0 $CurrentOffset$OffsetUnits 100% 10u "&Launch Infinity Island Now"
;UTII  ${EndIf}

    IntOp $CurrentOffset $CurrentOffset + 15

;UTII    ${NSD_CreateCheckbox} 0 $CurrentOffset$OffsetUnits 100% 10u "&Launch @CONSOLE_HF_SHORTCUT_NAME@ on startup"
;UTII    Pop $ServerStartupCheckbox

    ; set the checkbox state depending on what is present in the registry
;UTII    !insertmacro SetPostInstallOption $ServerStartupCheckbox @CONSOLE_STARTUP_REG_KEY@ ${BST_CHECKED}

;UTII    IntOp $CurrentOffset $CurrentOffset + 15
;UTII  ${EndIf}

<<<<<<< HEAD
;UTII  ${If} ${SectionIsSelected} ${@SERVER_COMPONENT_NAME@}
;UTII    ${NSD_CreateCheckbox} 0 $CurrentOffset$OffsetUnits 100% 10u "&Launch @CONSOLE_HF_SHORTCUT_NAME@ after install"
;UTII  ${Else}
    ${NSD_CreateCheckbox} 0 $CurrentOffset$OffsetUnits 100% 10u "&Launch @INTERFACE_HF_SHORTCUT_NAME@ after install"
;UTII  ${EndIf}
=======
  ${If} ${SectionIsSelected} ${@SERVER_COMPONENT_NAME@}
    ${NSD_CreateCheckbox} 0 $CurrentOffset$OffsetUnits 100% 10u "&Launch @CONSOLE_HF_SHORTCUT_NAME@ after install"
    Pop $LaunchServerNowCheckbox

    ; set the checkbox state depending on what is present in the registry
    !insertmacro SetPostInstallOption $LaunchServerNowCheckbox @SERVER_LAUNCH_NOW_REG_KEY@ ${BST_CHECKED}

    IntOp $CurrentOffset $CurrentOffset + 15
  ${EndIf}
>>>>>>> 2c97d7f9

  ${If} ${SectionIsSelected} ${@CLIENT_COMPONENT_NAME@}
	  ${NSD_CreateCheckbox} 0 $CurrentOffset$OffsetUnits 100% 10u "&Launch @INTERFACE_HF_SHORTCUT_NAME@ after install"
	  Pop $LaunchClientNowCheckbox

	  ; set the checkbox state depending on what is present in the registry
	  !insertmacro SetPostInstallOption $LaunchClientNowCheckbox @CLIENT_LAUNCH_NOW_REG_KEY@ ${BST_CHECKED}
  ${EndIf}

  ${If} @PR_BUILD@ == 1
    ; a PR build defaults all install options expect LaunchServerNowCheckbox, LaunchClientNowCheckbox and the settings copy to unchecked
    ${If} ${SectionIsSelected} ${@CLIENT_COMPONENT_NAME@}
      ${NSD_SetState} $DesktopClientCheckbox ${BST_UNCHECKED}
    ${EndIf}

;UTII    ${If} ${SectionIsSelected} ${@SERVER_COMPONENT_NAME@}
;UTII      ${NSD_SetState} $DesktopServerCheckbox ${BST_UNCHECKED}
;UTII      ${NSD_SetState} $ServerStartupCheckbox ${BST_UNCHECKED}
;UTII    ${EndIf}

    ; push the offset
    IntOp $CurrentOffset $CurrentOffset + 15

;UTII    ${NSD_CreateCheckbox} 0 $CurrentOffset$OffsetUnits 100% 10u "&Copy settings and content from production install"
;UTII    Pop $CopyFromProductionCheckbox
;UTII
;UTII    ${NSD_SetState} $CopyFromProductionCheckbox ${BST_CHECKED}
  ${EndIf}

  nsDialogs::Show
FunctionEnd

!macro WritePostInstallOption OptionName Option
  ; writes the value for the given post install option to the registry
  WriteRegStr HKLM "@REGISTRY_HKLM_INSTALL_ROOT@\@CPACK_PACKAGE_INSTALL_REGISTRY_KEY@\@POST_INSTALL_OPTIONS_REG_GROUP@" "${OptionName}" ${Option}
!macroend

Var DesktopClientState
<<<<<<< HEAD
;UTII Var DesktopServerState
;UTII Var ServerStartupState
Var LaunchNowState
=======
Var DesktopServerState
Var ServerStartupState
Var LaunchServerNowState
Var LaunchClientNowState
>>>>>>> 2c97d7f9
Var CopyFromProductionState

Function ReadPostInstallOptions
  ${If} ${SectionIsSelected} ${@CLIENT_COMPONENT_NAME@}
    ; check if the user asked for a desktop shortcut to High Fidelity
    ${NSD_GetState} $DesktopClientCheckbox $DesktopClientState
  ${EndIf}

;UTII  ${If} ${SectionIsSelected} ${@SERVER_COMPONENT_NAME@}
;UTII    ; check if the user asked for a desktop shortcut to Sandbox
;UTII    ${NSD_GetState} $DesktopServerCheckbox $DesktopServerState

;UTII    ; check if the user asked to have Sandbox launched every startup
;UTII    ${NSD_GetState} $ServerStartupCheckbox $ServerStartupState
;UTII  ${EndIf}

  ${If} @PR_BUILD@ == 1
    ; check if we need to copy settings/content from production for this PR build
    ${NSD_GetState} $CopyFromProductionCheckbox $CopyFromProductionState
  ${EndIf}

  ${If} ${SectionIsSelected} ${@SERVER_COMPONENT_NAME@}
	  ; check if we need to launch the server post-install
	  ${NSD_GetState} $LaunchServerNowCheckbox $LaunchServerNowState
  ${EndIf}

  ${If} ${SectionIsSelected} ${@CLIENT_COMPONENT_NAME@}
	  ; check if we need to launch the client post-install
	  ${NSD_GetState} $LaunchClientNowCheckbox $LaunchClientNowState
  ${EndIf}
FunctionEnd

Function HandlePostInstallOptions
  ${If} ${SectionIsSelected} ${@CLIENT_COMPONENT_NAME@}
    ; check if the user asked for a desktop shortcut to High Fidelity
    ${If} $DesktopClientState == ${BST_CHECKED}
      CreateShortCut "$DESKTOP\@INTERFACE_HF_SHORTCUT_NAME@.lnk" "$INSTDIR\@INTERFACE_WIN_EXEC_NAME@"
      !insertmacro WritePostInstallOption "@CLIENT_DESKTOP_SHORTCUT_REG_KEY@" YES
    ${Else}
      !insertmacro WritePostInstallOption @CLIENT_DESKTOP_SHORTCUT_REG_KEY@ NO
    ${EndIf}

  ${EndIf}

;UTII  ${If} ${SectionIsSelected} ${@SERVER_COMPONENT_NAME@}
;UTII    ; check if the user asked for a desktop shortcut to Sandbox
;UTII    ${If} $DesktopServerState == ${BST_CHECKED}
;UTII      CreateShortCut "$DESKTOP\@CONSOLE_HF_SHORTCUT_NAME@.lnk" "$INSTDIR\@CONSOLE_INSTALL_SUBDIR@\@CONSOLE_WIN_EXEC_NAME@"
;UTII      !insertmacro WritePostInstallOption @CONSOLE_DESKTOP_SHORTCUT_REG_KEY@ YES
;UTII    ${Else}
;UTII      !insertmacro WritePostInstallOption @CONSOLE_DESKTOP_SHORTCUT_REG_KEY@ NO
;UTII    ${EndIf}
;UTII
;UTII    ; check if the user asked to have Sandbox launched every startup
;UTII    ${If} $ServerStartupState == ${BST_CHECKED}
;UTII      ; in case we added a shortcut in the global context, pull that now
;UTII      SetShellVarContext all
;UTII      Delete "$SMSTARTUP\@PRE_SANDBOX_CONSOLE_SHORTCUT_NAME@.lnk"
;UTII
;UTII      ; make a startup shortcut in this user's current context
;UTII      SetShellVarContext current
;UTII      CreateShortCut "$SMSTARTUP\@CONSOLE_HF_SHORTCUT_NAME@.lnk" "$INSTDIR\@CONSOLE_INSTALL_SUBDIR@\@CONSOLE_WIN_EXEC_NAME@"
;UTII
;UTII      ; reset the shell var context back
;UTII      SetShellVarContext all
;UTII
;UTII      !insertmacro WritePostInstallOption @CONSOLE_STARTUP_REG_KEY@ YES
;UTII    ${Else}
;UTII      !insertmacro WritePostInstallOption @CONSOLE_STARTUP_REG_KEY@ NO
;UTII    ${EndIf}
;UTII  ${EndIf}

  ${If} @PR_BUILD@ == 1

    ; check if we need to copy settings/content from production for this PR build
    ${If} $CopyFromProductionState == ${BST_CHECKED}
      SetShellVarContext current

      StrCpy $0 "$APPDATA\@BUILD_ORGANIZATION@"

      ; we need to copy whatever is in the data folder for production build to the data folder for this build
      CreateDirectory $0

      ClearErrors

      ; copy the data from production build to this PR build
      CopyFiles "$APPDATA\Infinity Island\*" $0

      ; handle an error in copying files
      IfErrors 0 NoError

      MessageBox mb_IconStop|mb_TopMost|mb_SetForeground \
      "There was a problem copying your production content and settings to $0 for this PR build.$\r$\n$\r$\nPlease copy them manually."

      NoError:

      SetShellVarContext all
    ${EndIf}
  ${EndIf}

  ${If} $LaunchServerNowState == ${BST_CHECKED}
    !insertmacro WritePostInstallOption @SERVER_LAUNCH_NOW_REG_KEY@ YES

    ; both launches use the explorer trick in case the user has elevated permissions for the installer
<<<<<<< HEAD
    ; it won't be possible to use this approach if either application should be launched with a command line param
;UTII    ${If} ${SectionIsSelected} ${@SERVER_COMPONENT_NAME@}
;UTII      Exec '"$WINDIR\explorer.exe" "$INSTDIR\@CONSOLE_INSTALL_SUBDIR@\@CONSOLE_WIN_EXEC_NAME@"'
;UTII    ${Else}
      Exec '"$WINDIR\explorer.exe" "\"$INSTDIR\@INTERFACE_WIN_EXEC_NAME@\""'
;UTII    ${EndIf}
=======
    ${If} $LaunchClientNowState == ${BST_CHECKED}
      !insertmacro WritePostInstallOption @CLIENT_LAUNCH_NOW_REG_KEY@ YES
      ; create shortcut with ARGUMENTS
      CreateShortCut "$TEMP\SandboxShortcut.lnk" "$INSTDIR\@CONSOLE_INSTALL_SUBDIR@\@CONSOLE_WIN_EXEC_NAME@" "-- --launchInterface"
      Exec '"$WINDIR\explorer.exe" "$TEMP\SandboxShortcut.lnk"'
    ${Else}
      !insertmacro WritePostInstallOption @CLIENT_LAUNCH_NOW_REG_KEY@ NO
      Exec '"$WINDIR\explorer.exe" "$INSTDIR\@CONSOLE_INSTALL_SUBDIR@\@CONSOLE_WIN_EXEC_NAME@"'
    ${EndIf}

>>>>>>> 2c97d7f9
  ${Else}
    !insertmacro WritePostInstallOption @SERVER_LAUNCH_NOW_REG_KEY@ NO

    ; launch uses the explorer trick in case the user has elevated permissions for the installer
    ${If} $LaunchClientNowState == ${BST_CHECKED}
      !insertmacro WritePostInstallOption @CLIENT_LAUNCH_NOW_REG_KEY@ YES
      Exec '"$WINDIR\explorer.exe" "$INSTDIR\@INTERFACE_WIN_EXEC_NAME@"'
    ${Else}
      !insertmacro WritePostInstallOption @CLIENT_LAUNCH_NOW_REG_KEY@ NO
    ${EndIf}

  ${EndIf}
FunctionEnd

;--------------------------------
;Installer Sections

Section "-Core installation"
  ;The following delete blocks are temporary and can be removed once users who had the initial installer have updated

;UTII  ;Delete any server-console files installed before it was placed in sub-folder
;UTII  Delete "$INSTDIR\server-console.exe"
  RMDir /r "$INSTDIR\locales"
  RMDir /r "$INSTDIR\resources\app"
  Delete "$INSTDIR\resources\atom.asar"
  Delete "$INSTDIR\build-info.json"
  Delete "$INSTDIR\content_resources_200_percent.pak"
  Delete "$INSTDIR\content_shell.pak"
  Delete "$INSTDIR\LICENSE"
  Delete "$INSTDIR\LICENSES.chromium.html"
  Delete "$INSTDIR\natives_blob.bin"
  Delete "$INSTDIR\node.dll"
  Delete "$INSTDIR\pdf.dll"
  Delete "$INSTDIR\snapshot_blob.bin"
  Delete "$INSTDIR\ui_resources_200_percent.pak"
  Delete "$INSTDIR\vccorlib120.dll"
  Delete "$INSTDIR\version"
  Delete "$INSTDIR\xinput1_3.dll"

  ; Delete old desktop shortcuts before they were renamed during Sandbox rename
  Delete "$DESKTOP\@PRE_SANDBOX_INTERFACE_SHORTCUT_NAME@.lnk"
;UTII  Delete "$DESKTOP\@PRE_SANDBOX_CONSOLE_SHORTCUT_NAME@.lnk"

  ; Delete old Start Menu shortcuts before Sandbox rename
  Delete "$SMPROGRAMS\$STARTMENU_FOLDER\@PRE_SANDBOX_INTERFACE_SHORTCUT_NAME@.lnk"
  Delete "$SMPROGRAMS\$STARTMENU_FOLDER\@PRE_SANDBOX_CONSOLE_SHORTCUT_NAME@.lnk"

;UTII  ; Delete old startup item for Server Console before Sandbox rename
;UTII  SetShellVarContext current
;UTII  Delete "$SMSTARTUP\@PRE_SANDBOX_CONSOLE_SHORTCUT_NAME@.lnk"
;UTII  SetShellVarContext all

  ; Rename the incorrectly cased Raleway font
  Rename "$INSTDIR\resources\qml\styles-uit\RalewaySemibold.qml" "$INSTDIR\resources\qml\styles-uit\RalewaySemiBold.qml"

  ; Remove the Old Interface directory and vcredist_x64.exe (from installs prior to Server Console)
  RMDir /r "$INSTDIR\Infinity Island"
  Delete "$INSTDIR\vcredist_x64.exe"

  ;Use the entire tree produced by the INSTALL target.  Keep the
  ;list of directories here in sync with the RMDir commands below.
  SetOutPath "$INSTDIR"
  @CPACK_NSIS_EXTRA_PREINSTALL_COMMANDS@
  @CPACK_NSIS_FULL_INSTALL@

  ;Store installation folder
  WriteRegStr HKLM "Software\@CPACK_PACKAGE_VENDOR@\@CPACK_PACKAGE_INSTALL_REGISTRY_KEY@" "" $INSTDIR

  ;Package the signed uninstaller produced by the inner loop
  !ifndef INNER
    ; this packages the signed uninstaller
    File $%TEMP%\@UNINSTALLER_NAME@
  !endif

  Push "DisplayName"
  Push "@CPACK_NSIS_DISPLAY_NAME@"
  Call ConditionalAddToRegisty
  Push "DisplayVersion"
  Push "@CPACK_PACKAGE_VERSION@"
  Call ConditionalAddToRegisty
  Push "Publisher"
  Push "@CPACK_PACKAGE_VENDOR@"
  Call ConditionalAddToRegisty
  Push "UninstallString"
  Push "$INSTDIR\@UNINSTALLER_NAME@"
  Call ConditionalAddToRegisty
  Push "NoRepair"
  Push "1"
  Call ConditionalAddToRegisty

  !ifdef CPACK_NSIS_ADD_REMOVE
  ;Create add/remove functionality
  Push "ModifyPath"
  Push "$INSTDIR\AddRemove.exe"
  Call ConditionalAddToRegisty
  !else
  Push "NoModify"
  Push "1"
  Call ConditionalAddToRegisty
  !endif

  ; Package the add/remove icon file
  File "@ADD_REMOVE_ICON_PATH@"

  ; Optional registration
  Push "DisplayIcon"
  Push "$INSTDIR\@CPACK_NSIS_INSTALLED_ICON_NAME@"
  Call ConditionalAddToRegisty
  Push "HelpLink"
  Push "@CPACK_NSIS_HELP_LINK@"
  Call ConditionalAddToRegisty
  Push "URLInfoAbout"
  Push "@CPACK_NSIS_URL_INFO_ABOUT@"
  Call ConditionalAddToRegisty
  Push "Contact"
  Push "@CPACK_NSIS_CONTACT@"
  Call ConditionalAddToRegisty
  !insertmacro MUI_STARTMENU_WRITE_BEGIN Application

  ;Create shortcuts

  CreateDirectory "$SMPROGRAMS\$STARTMENU_FOLDER"
@CPACK_NSIS_CREATE_ICONS@
@CPACK_NSIS_CREATE_ICONS_EXTRA@

  ; Conditional handling for Interface specific options
  ${If} ${SectionIsSelected} ${@CLIENT_COMPONENT_NAME@}
    CreateShortCut "$SMPROGRAMS\$STARTMENU_FOLDER\@INTERFACE_SHORTCUT_NAME@.lnk" \
      "$INSTDIR\@INTERFACE_WIN_EXEC_NAME@"

    ${If} "@PRODUCTION_BUILD@" == "1"
      ; hifi:// protocol handler registry entries
      WriteRegStr HKCR '@HIGH_FIDELITY_PROTOCOL@' '' 'URL:High Fidelity Protocol'
      WriteRegStr HKCR '@HIGH_FIDELITY_PROTOCOL@' 'URL Protocol' ''
      WriteRegStr HKCR '@HIGH_FIDELITY_PROTOCOL@\DefaultIcon' '' '$INSTDIR\@INTERFACE_WIN_EXEC_NAME@,1'
      WriteRegStr HKCR '@HIGH_FIDELITY_PROTOCOL@\shell\open\command' '' '$INSTDIR\@INTERFACE_WIN_EXEC_NAME@ --url "%1"'
    ${EndIf}

  ${EndIf}

;UTII  ; Conditional handling for server console shortcut
;UTII  ${If} ${SectionIsSelected} ${@SERVER_COMPONENT_NAME@}
;UTII    CreateShortCut "$SMPROGRAMS\$STARTMENU_FOLDER\@CONSOLE_SHORTCUT_NAME@.lnk" \
;UTII      "$INSTDIR\@CONSOLE_INSTALL_SUBDIR@\@CONSOLE_WIN_EXEC_NAME@"
;UTII  ${EndIf}

  CreateShortCut "$SMPROGRAMS\$STARTMENU_FOLDER\Uninstall.lnk" "$INSTDIR\@UNINSTALLER_NAME@"

  ; Write special uninstall registry entries
  Push "StartMenu"
  Push "$STARTMENU_FOLDER"
  Call ConditionalAddToRegisty

  !insertmacro MUI_STARTMENU_WRITE_END

@CPACK_NSIS_EXTRA_INSTALL_COMMANDS@

  ; Handle whichever post install options were set
  Call HandlePostInstallOptions

SectionEnd

!include nsProcess.nsh

!macro PromptForRunningApplication applicationName displayName action prompter
  !define UniqueID ${__LINE__}

  Prompt_${UniqueID}:

    ${nsProcess::FindProcess} "${applicationName}" $R0

    ${If} $R0 == 0

      ; the process is running, ask the user to close it
      MessageBox MB_RETRYCANCEL|MB_ICONEXCLAMATION \
        "${displayName} cannot be ${action} while ${displayName} is running.$\r$\nPlease close it and click Retry to continue." \
        /SD IDCANCEL IDRETRY Prompt_${UniqueID} IDCANCEL 0

      ; If the user decided to cancel, stop the current installer/uninstaller
      Abort

    ${EndIf}

  !undef UniqueID
!macroend

!macro CheckForRunningApplications action prompter
  !insertmacro PromptForRunningApplication "@INTERFACE_WIN_EXEC_NAME@" "@INTERFACE_DISPLAY_NAME@"  ${action} ${prompter}
;UTII  !insertmacro PromptForRunningApplication "@CONSOLE_WIN_EXEC_NAME@" "@CONSOLE_DISPLAY_NAME@" ${action} ${prompter}
;UTII  !insertmacro PromptForRunningApplication "@DS_EXEC_NAME@" "@DS_DISPLAY_NAME@" ${action} ${prompter}
;UTII  !insertmacro PromptForRunningApplication "@AC_EXEC_NAME@" "@AC_DISPLAY_NAME@" ${action} ${prompter}
!macroend

;--------------------------------
; determine admin versus local install
Function un.onInit

  ; In order for the uninstaller to be able to remove itself, we have to do some trickery here.
  ; If the $EXEPATH does not contain the $TEMP dir, this instance is not the copied one
  ; so we move it to the $TEMP dir and then execute the copied uninstaller.

  ${If} $EXEDIR != $TEMP
    CopyFiles /SILENT $EXEPATH $TEMP\@UNINSTALLER_NAME@
    ExecWait '"$Temp\@UNINSTALLER_NAME@" _?=$INSTDIR' $0
    SetErrorLevel $0
    Quit
  ${EndIf}

  ; make sure none of the installed applications are still running
  !insertmacro CheckForRunningApplications "uninstalled" "Uninstaller"
  ${nsProcess::Unload}

  ; attempt to elevate the uninstaller to admin status
  uac_tryagain:
  !insertmacro UAC_RunElevated
  ${Switch} $0
  ${Case} 0
    ${IfThen} $1 = 1 ${|} Quit ${|} ;we are the outer process, the inner process has done its work, we are done
    ${IfThen} $3 <> 0 ${|} ${Break} ${|} ;we are admin, let the show go on
    ${If} $1 = 3 ;RunAs completed successfully, but with a non-admin user
      MessageBox mb_YesNo|mb_IconExclamation|mb_TopMost|mb_SetForeground "The uninstaller requires admin privileges, try again" /SD IDNO IDYES uac_tryagain IDNO 0
    ${EndIf}
    ;fall-through and die

  ${Case} 1223
    MessageBox mb_IconStop|mb_TopMost|mb_SetForeground "The uninstaller requires admin privileges, aborting!"
    Quit
  ${Case} 1062
    MessageBox mb_IconStop|mb_TopMost|mb_SetForeground "Logon service not running, aborting!"
    Quit
  ${Default}
    MessageBox mb_IconStop|mb_TopMost|mb_SetForeground "Unable to elevate, error $0"
    Quit
  ${EndSwitch}

FunctionEnd

;--- Add/Remove callback functions: ---
!macro SectionList MacroName
  ;This macro used to perform operation on multiple sections.
  ;List all of your components in following manner here.
@CPACK_NSIS_COMPONENT_SECTION_LIST@
!macroend

Section -FinishComponents
  ;Removes unselected components and writes component status to registry
  !insertmacro SectionList "FinishSection"

!ifdef CPACK_NSIS_ADD_REMOVE
  ; Get the name of the installer executable
  System::Call 'kernel32::GetModuleFileNameA(i 0, t .R0, i 1024) i r1'
  StrCpy $R3 $R0

  ; Strip off the last 13 characters, to see if we have AddRemove.exe
  StrLen $R1 $R0
  IntOp $R1 $R0 - 13
  StrCpy $R2 $R0 13 $R1
  StrCmp $R2 "AddRemove.exe" addremove_installed

  ; We're not running AddRemove.exe, so install it
  CopyFiles $R3 $INSTDIR\AddRemove.exe

  addremove_installed:
!endif
SectionEnd
;--- End of Add/Remove callback functions ---

;--------------------------------
; Component dependencies
Function .onSelChange
  !insertmacro SectionList MaybeSelectionChanged

  ; if neither component is selected, disable the install button
  ${IfNot} ${SectionIsSelected} ${@CLIENT_COMPONENT_NAME@}
;UTII  ${AndIfNot} ${SectionIsSelected} ${@SERVER_COMPONENT_NAME@}
    GetDlgItem $0 $HWNDPARENT 1
    EnableWindow $0 0
  ${Else}
    GetDlgItem $0 $HWNDPARENT 1
    EnableWindow $0 1
  ${EndIf}
FunctionEnd

;--------------------------------
;Uninstaller Section

; the normal uninstaller section is only defined for inner (they're not needed in the "outer"
; installer and will just cause warnings because there is no WriteInstaller command)

!ifdef INNER
Section "Uninstall"

  ; use all users context for data/startup folders
  SetShellVarContext all

  ReadRegStr $START_MENU HKLM \
   "Software\Microsoft\Windows\CurrentVersion\Uninstall\@CPACK_PACKAGE_INSTALL_REGISTRY_KEY@" "StartMenu"
  ;MessageBox MB_OK "Start menu is in: $START_MENU"

@CPACK_NSIS_EXTRA_UNINSTALL_COMMANDS@

  ;Remove files we installed.
  ;Keep the list of directories here in sync with the File commands above.
@CPACK_NSIS_DELETE_FILES@
@CPACK_NSIS_DELETE_DIRECTORIES@

!ifdef CPACK_NSIS_ADD_REMOVE
  ;Remove the add/remove program
  Delete "$INSTDIR\AddRemove.exe"
!endif

  ;Remove the Add/Remove icon
  Delete "$INSTDIR\@CPACK_NSIS_INSTALLED_ICON_NAME@"

  ;Remove the uninstaller itself.
  Delete "$INSTDIR\@UNINSTALLER_NAME@"
  DeleteRegKey HKLM "Software\Microsoft\Windows\CurrentVersion\Uninstall\@CPACK_PACKAGE_INSTALL_REGISTRY_KEY@"

  ;Remove the installation directory if it is empty.
  RMDir "$INSTDIR"

  ; Remove the registry entries.
  DeleteRegKey HKLM "Software\@CPACK_PACKAGE_VENDOR@\@CPACK_PACKAGE_INSTALL_REGISTRY_KEY@"

  ; Removes all optional components
  !insertmacro SectionList "RemoveSection_CPack"

  !insertmacro MUI_STARTMENU_GETFOLDER Application $MUI_TEMP

  Delete "$SMPROGRAMS\$MUI_TEMP\Uninstall.lnk"
  Delete "$SMPROGRAMS\$MUI_TEMP\@INTERFACE_SHORTCUT_NAME@.lnk"
;UTII  Delete "$SMPROGRAMS\$MUI_TEMP\@CONSOLE_SHORTCUT_NAME@.lnk"
  Delete "$DESKTOP\@INTERFACE_HF_SHORTCUT_NAME@.lnk"
;UTII  Delete "$DESKTOP\@CONSOLE_HF_SHORTCUT_NAME@.lnk"

  ; if it exists, delete the startup shortcut for the current user
  SetShellVarContext current
;UTII  Delete "$SMSTARTUP\@CONSOLE_HF_SHORTCUT_NAME@.lnk"
  SetShellVarContext all

@CPACK_NSIS_DELETE_ICONS@
@CPACK_NSIS_DELETE_ICONS_EXTRA@

  ;Delete High Fidelity protocol handling, if installed
  ${If} "@PRODUCTION_BUILD@" == "1"
    DeleteRegKey HKCR '@HIGH_FIDELITY_PROTOCOL@'
  ${EndIf}

  ;Delete post-install option information from registry
  DeleteRegKey HKLM '@REGISTRY_HKLM_INSTALL_ROOT@\@CPACK_PACKAGE_INSTALL_REGISTRY_KEY@'

  ;Delete empty start menu parent diretories
  StrCpy $MUI_TEMP "$SMPROGRAMS\$MUI_TEMP"

  startMenuDeleteLoop:
    ClearErrors
    RMDir $MUI_TEMP
    GetFullPathName $MUI_TEMP "$MUI_TEMP\.."

    IfErrors startMenuDeleteLoopDone

    StrCmp "$MUI_TEMP" "$SMPROGRAMS" startMenuDeleteLoopDone startMenuDeleteLoop
  startMenuDeleteLoopDone:

  ; If the user changed the shortcut, then untinstall may not work. This should
  ; try to fix it.
  StrCpy $MUI_TEMP "$START_MENU"
  Delete "$SMPROGRAMS\$MUI_TEMP\Uninstall.lnk"
  Delete "$SMPROGRAMS\$MUI_TEMP\@INTERFACE_SHORTCUT_NAME@.lnk"
;UTII  Delete "$SMPROGRAMS\$MUI_TEMP\@CONSOLE_SHORTCUT_NAME@.lnk"
@CPACK_NSIS_DELETE_ICONS_EXTRA@

  ;Delete empty start menu parent diretories
  StrCpy $MUI_TEMP "$SMPROGRAMS\$MUI_TEMP"

  secondStartMenuDeleteLoop:
    ClearErrors
    RMDir $MUI_TEMP
    GetFullPathName $MUI_TEMP "$MUI_TEMP\.."

    IfErrors secondStartMenuDeleteLoopDone

    StrCmp "$MUI_TEMP" "$SMPROGRAMS" secondStartMenuDeleteLoopDone secondStartMenuDeleteLoop
  secondStartMenuDeleteLoopDone:

  DeleteRegKey /ifempty HKLM "Software\@CPACK_PACKAGE_VENDOR@\@CPACK_PACKAGE_INSTALL_REGISTRY_KEY@"

SectionEnd
!endif

InstallDirRegKey HKLM "Software\@CPACK_PACKAGE_VENDOR@\@CPACK_PACKAGE_INSTALL_REGISTRY_KEY@" ""

Function .onInit

  !ifdef INNER
    ; If INNER is defined, then we aren't supposed to do anything except write out
    ; the installer.  This is better than processing a command line option as it means
    ; this entire code path is not present in the final (real) installer.

    WriteUninstaller "$%TEMP%\@UNINSTALLER_NAME@"

    ; just bail out quickly when running the "inner" installer
    Quit
  !endif

  ; make sure none of the installed applications are still running
  !insertmacro CheckForRunningApplications "installed" "Installer"
  ${nsProcess::Unload}

  StrCmp "@CPACK_NSIS_ENABLE_UNINSTALL_BEFORE_INSTALL@" "ON" 0 inst

  ReadRegStr $0 HKLM "Software\Microsoft\Windows\CurrentVersion\Uninstall\@CPACK_PACKAGE_INSTALL_REGISTRY_KEY@" "UninstallString"
  StrCmp $0 "" inst

  MessageBox MB_YESNOCANCEL|MB_ICONEXCLAMATION \
  "@CPACK_NSIS_PACKAGE_NAME@ is already installed. $\n$\nDo you want to uninstall the old version before installing the new one?" \
  IDYES uninst IDNO inst
  Abort

;Run the uninstaller
uninst:
  ClearErrors
  StrLen $2 "\Uninstall.exe"
  StrCpy $3 $0 -$2 # remove "\Uninstall.exe" from UninstallString to get path
  ExecWait '$0 _?=$3' ;Do not copy the uninstaller to a temp file

  IfErrors uninst_failed inst
uninst_failed:
  MessageBox MB_OK|MB_ICONSTOP "Uninstall failed."
  Abort


inst:
  ; Reads components status for registry
  !insertmacro SectionList "InitSection"

  ; use all users for context of data/startup folders
  SetShellVarContext all
FunctionEnd<|MERGE_RESOLUTION|>--- conflicted
+++ resolved
@@ -364,16 +364,10 @@
 
 Var PostInstallDialog
 Var DesktopClientCheckbox
-<<<<<<< HEAD
 ;UTII Var DesktopServerCheckbox
 ;UTII Var ServerStartupCheckbox
-Var LaunchNowCheckbox
-=======
-Var DesktopServerCheckbox
-Var ServerStartupCheckbox
 Var LaunchServerNowCheckbox
 Var LaunchClientNowCheckbox
->>>>>>> 2c97d7f9
 Var CurrentOffset
 Var OffsetUnits
 Var CopyFromProductionCheckbox
@@ -437,23 +431,15 @@
 ;UTII    IntOp $CurrentOffset $CurrentOffset + 15
 ;UTII  ${EndIf}
 
-<<<<<<< HEAD
 ;UTII  ${If} ${SectionIsSelected} ${@SERVER_COMPONENT_NAME@}
 ;UTII    ${NSD_CreateCheckbox} 0 $CurrentOffset$OffsetUnits 100% 10u "&Launch @CONSOLE_HF_SHORTCUT_NAME@ after install"
-;UTII  ${Else}
-    ${NSD_CreateCheckbox} 0 $CurrentOffset$OffsetUnits 100% 10u "&Launch @INTERFACE_HF_SHORTCUT_NAME@ after install"
+;UTII    Pop $LaunchServerNowCheckbox
+
+;UTII    ; set the checkbox state depending on what is present in the registry
+;UTII    !insertmacro SetPostInstallOption $LaunchServerNowCheckbox @SERVER_LAUNCH_NOW_REG_KEY@ ${BST_CHECKED}
+
+;UTII    IntOp $CurrentOffset $CurrentOffset + 15
 ;UTII  ${EndIf}
-=======
-  ${If} ${SectionIsSelected} ${@SERVER_COMPONENT_NAME@}
-    ${NSD_CreateCheckbox} 0 $CurrentOffset$OffsetUnits 100% 10u "&Launch @CONSOLE_HF_SHORTCUT_NAME@ after install"
-    Pop $LaunchServerNowCheckbox
-
-    ; set the checkbox state depending on what is present in the registry
-    !insertmacro SetPostInstallOption $LaunchServerNowCheckbox @SERVER_LAUNCH_NOW_REG_KEY@ ${BST_CHECKED}
-
-    IntOp $CurrentOffset $CurrentOffset + 15
-  ${EndIf}
->>>>>>> 2c97d7f9
 
   ${If} ${SectionIsSelected} ${@CLIENT_COMPONENT_NAME@}
 	  ${NSD_CreateCheckbox} 0 $CurrentOffset$OffsetUnits 100% 10u "&Launch @INTERFACE_HF_SHORTCUT_NAME@ after install"
@@ -492,16 +478,10 @@
 !macroend
 
 Var DesktopClientState
-<<<<<<< HEAD
 ;UTII Var DesktopServerState
 ;UTII Var ServerStartupState
-Var LaunchNowState
-=======
-Var DesktopServerState
-Var ServerStartupState
 Var LaunchServerNowState
 Var LaunchClientNowState
->>>>>>> 2c97d7f9
 Var CopyFromProductionState
 
 Function ReadPostInstallOptions
@@ -602,31 +582,22 @@
     ${EndIf}
   ${EndIf}
 
-  ${If} $LaunchServerNowState == ${BST_CHECKED}
-    !insertmacro WritePostInstallOption @SERVER_LAUNCH_NOW_REG_KEY@ YES
-
-    ; both launches use the explorer trick in case the user has elevated permissions for the installer
-<<<<<<< HEAD
-    ; it won't be possible to use this approach if either application should be launched with a command line param
-;UTII    ${If} ${SectionIsSelected} ${@SERVER_COMPONENT_NAME@}
+;UTII  ${If} $LaunchServerNowState == ${BST_CHECKED}
+;UTII    !insertmacro WritePostInstallOption @SERVER_LAUNCH_NOW_REG_KEY@ YES
+
+;UTII    ; both launches use the explorer trick in case the user has elevated permissions for the installer
+;UTII    ${If} $LaunchClientNowState == ${BST_CHECKED}
+;UTII      !insertmacro WritePostInstallOption @CLIENT_LAUNCH_NOW_REG_KEY@ YES
+;UTII      ; create shortcut with ARGUMENTS
+;UTII      CreateShortCut "$TEMP\SandboxShortcut.lnk" "$INSTDIR\@CONSOLE_INSTALL_SUBDIR@\@CONSOLE_WIN_EXEC_NAME@" "-- --launchInterface"
+;UTII      Exec '"$WINDIR\explorer.exe" "$TEMP\SandboxShortcut.lnk"'
+;UTII    ${Else}
+;UTII      !insertmacro WritePostInstallOption @CLIENT_LAUNCH_NOW_REG_KEY@ NO
 ;UTII      Exec '"$WINDIR\explorer.exe" "$INSTDIR\@CONSOLE_INSTALL_SUBDIR@\@CONSOLE_WIN_EXEC_NAME@"'
-;UTII    ${Else}
-      Exec '"$WINDIR\explorer.exe" "\"$INSTDIR\@INTERFACE_WIN_EXEC_NAME@\""'
 ;UTII    ${EndIf}
-=======
-    ${If} $LaunchClientNowState == ${BST_CHECKED}
-      !insertmacro WritePostInstallOption @CLIENT_LAUNCH_NOW_REG_KEY@ YES
-      ; create shortcut with ARGUMENTS
-      CreateShortCut "$TEMP\SandboxShortcut.lnk" "$INSTDIR\@CONSOLE_INSTALL_SUBDIR@\@CONSOLE_WIN_EXEC_NAME@" "-- --launchInterface"
-      Exec '"$WINDIR\explorer.exe" "$TEMP\SandboxShortcut.lnk"'
-    ${Else}
-      !insertmacro WritePostInstallOption @CLIENT_LAUNCH_NOW_REG_KEY@ NO
-      Exec '"$WINDIR\explorer.exe" "$INSTDIR\@CONSOLE_INSTALL_SUBDIR@\@CONSOLE_WIN_EXEC_NAME@"'
-    ${EndIf}
-
->>>>>>> 2c97d7f9
-  ${Else}
-    !insertmacro WritePostInstallOption @SERVER_LAUNCH_NOW_REG_KEY@ NO
+
+;UTII  ${Else}
+;UTII    !insertmacro WritePostInstallOption @SERVER_LAUNCH_NOW_REG_KEY@ NO
 
     ; launch uses the explorer trick in case the user has elevated permissions for the installer
     ${If} $LaunchClientNowState == ${BST_CHECKED}
@@ -636,7 +607,7 @@
       !insertmacro WritePostInstallOption @CLIENT_LAUNCH_NOW_REG_KEY@ NO
     ${EndIf}
 
-  ${EndIf}
+;UTII  ${EndIf}
 FunctionEnd
 
 ;--------------------------------
