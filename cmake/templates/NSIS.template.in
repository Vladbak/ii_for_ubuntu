; CPack install script designed for a nmake build

;--------------------------------
; You must define these values

  !define VERSION "@CPACK_PACKAGE_VERSION@"
  !define PATCH  "@CPACK_PACKAGE_VERSION_PATCH@"
  !define INST_DIR "@CPACK_TEMPORARY_DIRECTORY@"

;--------------------------------
;Variables

  Var MUI_TEMP
  Var STARTMENU_FOLDER
  Var START_MENU

;--------------------------------
;Include Modern UI

  !include "MUI2.nsh"
  !include "InstallOptions.nsh"

  ;Default installation folder
  InstallDir "@CPACK_NSIS_INSTALL_ROOT@\@CPACK_PACKAGE_INSTALL_DIRECTORY@"

;--------------------------------
;General
  ; leverage the UAC NSIS plugin to promote uninstaller to elevated privileges
  !include UAC.nsh

  ; Set name prior to inner loop so uninstaller has correct values
  Name "@CPACK_NSIS_PACKAGE_NAME@"
  BrandingText " "
  ManifestDPIAware true

  !ifdef INNER
    !echo "Inner invocation"                  ; just to see what's going on

    ; Require user only for temp installer
    RequestExecutionLevel user

    OutFile "$%TEMP%\tempinstaller.exe"       ; not really important where this is
    SetCompress off                           ; for speed
  !else
    !echo "Outer invocation"

    ; Require administrator access
    RequestExecutionLevel admin

    ; Call makensis again, defining INNER.  This writes an installer for us which, when
    ; it is invoked, will just write the uninstaller to some location, and then exit.
    ; Be sure to substitute the name of this script here.

    !system "$\"${NSISDIR}\makensis$\" /DINNER project.nsi" = 0

    ; Require administrator access
    RequestExecutionLevel admin

    ; So now run that installer we just created as %TEMP%\tempinstaller.exe.  Since it
    ; calls quit the return value isn't zero.

    !system "$%TEMP%\tempinstaller.exe" = 2

    ; The Inner invocation has written an uninstaller binary for us.
    ; We need to sign it if it's a production or PR build.
    !if @PRODUCTION_BUILD@ == 1
<<<<<<< HEAD
      !ifdef $%HF_PFX_FILE%
        !system '"@SIGNTOOL_EXECUTABLE@" sign /f %HF_PFX_FILE% /p %HF_PFX_PASSPHRASE% /tr http://tsa.starfieldtech.com /td SHA256 $%TEMP%\@UNINSTALLER_NAME@' = 0
      !endif
=======
      !system '"@SIGNTOOL_EXECUTABLE@" sign /fd sha256 /f %HF_PFX_FILE% /p %HF_PFX_PASSPHRASE% /tr http://tsa.starfieldtech.com /td SHA256 $%TEMP%\@UNINSTALLER_NAME@' = 0
>>>>>>> c92293e5
    !endif

    ; Good.  Now we can carry on writing the real installer.

    ;Output file
    OutFile "@CPACK_TOPLEVEL_DIRECTORY@/@CPACK_OUTPUT_FILE_NAME@"

    ;Set compression
    SetCompressor @CPACK_NSIS_COMPRESSOR@
  !endif

@CPACK_NSIS_DEFINES@

  !include Sections.nsh

;--- Component support macros: ---
; The code for the add/remove functionality is from:
;   http://nsis.sourceforge.net/Add/Remove_Functionality
; It has been modified slightly and extended to provide
; inter-component dependencies.
Var AR_SecFlags
Var AR_RegFlags
@CPACK_NSIS_SECTION_SELECTED_VARS@

; Loads the "selected" flag for the section named SecName into the
; variable VarName.
!macro LoadSectionSelectedIntoVar SecName VarName
 SectionGetFlags ${${SecName}} $${VarName}
 IntOp $${VarName} $${VarName} & ${SF_SELECTED}  ;Turn off all other bits
!macroend

; Loads the value of a variable... can we get around this?
!macro LoadVar VarName
  IntOp $R0 0 + $${VarName}
!macroend

; Sets the value of a variable
!macro StoreVar VarName IntValue
  IntOp $${VarName} 0 + ${IntValue}
!macroend

!macro InitSection SecName
  ;  This macro reads component installed flag from the registry and
  ;changes checked state of the section on the components page.
  ;Input: section index constant name specified in Section command.

  ClearErrors
  ;Reading component status from registry
  ReadRegDWORD $AR_RegFlags HKLM "Software\Microsoft\Windows\CurrentVersion\Uninstall\@CPACK_PACKAGE_INSTALL_REGISTRY_KEY@\Components\${SecName}" "Installed"
  IfErrors "default_${SecName}"
    ;Status will stay default if registry value not found
    ;(component was never installed)
  IntOp $AR_RegFlags $AR_RegFlags & ${SF_SELECTED} ;Turn off all other bits
  SectionGetFlags ${${SecName}} $AR_SecFlags  ;Reading default section flags
  IntOp $AR_SecFlags $AR_SecFlags & 0xFFFE  ;Turn lowest (enabled) bit off
  IntOp $AR_SecFlags $AR_RegFlags | $AR_SecFlags      ;Change lowest bit

  ; Note whether this component was installed before
  !insertmacro StoreVar ${SecName}_was_installed $AR_RegFlags
  IntOp $R0 $AR_RegFlags & $AR_RegFlags

  ;Writing modified flags
  SectionSetFlags ${${SecName}} $AR_SecFlags

 "default_${SecName}:"
 !insertmacro LoadSectionSelectedIntoVar ${SecName} ${SecName}_selected
!macroend

!macro FinishSection SecName
  ;  This macro reads section flag set by user and removes the section
  ;if it is not selected.
  ;Then it writes component installed flag to registry
  ;Input: section index constant name specified in Section command.

  SectionGetFlags ${${SecName}} $AR_SecFlags  ;Reading section flags
  ;Checking lowest bit:
  IntOp $AR_SecFlags $AR_SecFlags & ${SF_SELECTED}
  IntCmp $AR_SecFlags 1 "leave_${SecName}"
    ;Section is not selected:

    ; NOTE: The default CPack template calls Section uninstall macro and writes zero installed flag
    ; We do not do that here because it would absolutely cause issues with shared dependencies

    ;!insertmacro "Remove_${${SecName}}"
    WriteRegDWORD HKLM "Software\Microsoft\Windows\CurrentVersion\Uninstall\@CPACK_PACKAGE_INSTALL_REGISTRY_KEY@\Components\${SecName}" \
      "Installed" 0

    Goto "exit_${SecName}"

 "leave_${SecName}:"
    ;Section is selected:
    WriteRegDWORD HKLM "Software\Microsoft\Windows\CurrentVersion\Uninstall\@CPACK_PACKAGE_INSTALL_REGISTRY_KEY@\Components\${SecName}" \
  "Installed" 1

 "exit_${SecName}:"
!macroend

!macro RemoveSection_CPack SecName
  ;  This macro is used to call section's Remove_... macro
  ;from the uninstaller.
  ;Input: section index constant name specified in Section command.

  !insertmacro "Remove_${${SecName}}"
!macroend

; Determine whether the selection of SecName changed
!macro MaybeSelectionChanged SecName
  !insertmacro LoadVar ${SecName}_selected
  SectionGetFlags ${${SecName}} $R1
  IntOp $R1 $R1 & ${SF_SELECTED} ;Turn off all other bits

  ; See if the status has changed:
  IntCmp $R0 $R1 "${SecName}_unchanged"
  !insertmacro LoadSectionSelectedIntoVar ${SecName} ${SecName}_selected

  IntCmp $R1 ${SF_SELECTED} "${SecName}_was_selected"
  !insertmacro "Deselect_required_by_${SecName}"
  goto "${SecName}_unchanged"

  "${SecName}_was_selected:"
  !insertmacro "Select_${SecName}_depends"

  "${SecName}_unchanged:"
!macroend
;--- End of Add/Remove macros ---

;--------------------------------
;Interface Settings

  !define MUI_HEADERIMAGE
  !define MUI_HEADERIMAGE_BITMAP "@INSTALLER_HEADER_IMAGE@"
  !define MUI_HEADERIMAGE_UNBITMAP "@UNINSTALLER_HEADER_IMAGE@"
  !define MUI_ABORTWARNING

###########################################
#            Utility Functions            #
###########################################

Function ConditionalAddToRegisty
  Pop $0
  Pop $1
  StrCmp "$0" "" ConditionalAddToRegisty_EmptyString
    WriteRegStr HKLM "Software\Microsoft\Windows\CurrentVersion\Uninstall\@CPACK_PACKAGE_INSTALL_REGISTRY_KEY@" \
    "$1" "$0"
    ;MessageBox MB_OK "Set Registry: '$1' to '$0'"
    DetailPrint "Set install registry entry: '$1' to '$0'"
  ConditionalAddToRegisty_EmptyString:
FunctionEnd

;--------------------------------

!ifdef CPACK_USES_DOWNLOAD
Function DownloadFile
    IfFileExists $INSTDIR\* +2
    CreateDirectory $INSTDIR
    Pop $0

    ; Skip if already downloaded
    IfFileExists $INSTDIR\$0 0 +2
    Return

    StrCpy $1 "@CPACK_DOWNLOAD_SITE@"

  try_again:
    NSISdl::download "$1/$0" "$INSTDIR\$0"

    Pop $1
    StrCmp $1 "success" success
    StrCmp $1 "Cancelled" cancel
    MessageBox MB_OK "Download failed: $1"
  cancel:
    Return
  success:
FunctionEnd
!endif

;--------------------------------
; Installation types
@CPACK_NSIS_INSTALLATION_TYPES@

;--------------------------------
; Component sections
@CPACK_NSIS_COMPONENT_SECTIONS@

;--------------------------------
; Define some macro setting for the gui
@CPACK_NSIS_INSTALLER_MUI_ICON_CODE@
@CPACK_NSIS_INSTALLER_ICON_CODE@
@CPACK_NSIS_INSTALLER_MUI_COMPONENTS_DESC@
@CPACK_NSIS_INSTALLER_MUI_FINISHPAGE_RUN_CODE@

;--------------------------------
;Pages
  !insertmacro MUI_PAGE_WELCOME

  !insertmacro MUI_PAGE_LICENSE "@CPACK_RESOURCE_FILE_LICENSE@"
  !insertmacro MUI_PAGE_DIRECTORY

  ;Start Menu Folder Page Configuration
  !define MUI_STARTMENUPAGE_REGISTRY_ROOT "HKLM"
  !define MUI_STARTMENUPAGE_REGISTRY_KEY "Software\@CPACK_PACKAGE_VENDOR@\@CPACK_PACKAGE_INSTALL_REGISTRY_KEY@"
  !define MUI_STARTMENUPAGE_REGISTRY_VALUENAME "Start Menu Folder"
  !insertmacro MUI_PAGE_STARTMENU Application $STARTMENU_FOLDER

  @CPACK_NSIS_PAGE_COMPONENTS@

  Page custom PostInstallOptionsPage ReadPostInstallOptions

  !insertmacro MUI_PAGE_INSTFILES

  !insertmacro MUI_UNPAGE_CONFIRM
  !insertmacro MUI_UNPAGE_INSTFILES

;--------------------------------
;Languages

  !insertmacro MUI_LANGUAGE "English" ;first language is the default language
  !insertmacro MUI_LANGUAGE "Albanian"
  !insertmacro MUI_LANGUAGE "Arabic"
  !insertmacro MUI_LANGUAGE "Basque"
  !insertmacro MUI_LANGUAGE "Belarusian"
  !insertmacro MUI_LANGUAGE "Bosnian"
  !insertmacro MUI_LANGUAGE "Breton"
  !insertmacro MUI_LANGUAGE "Bulgarian"
  !insertmacro MUI_LANGUAGE "Croatian"
  !insertmacro MUI_LANGUAGE "Czech"
  !insertmacro MUI_LANGUAGE "Danish"
  !insertmacro MUI_LANGUAGE "Dutch"
  !insertmacro MUI_LANGUAGE "Estonian"
  !insertmacro MUI_LANGUAGE "Farsi"
  !insertmacro MUI_LANGUAGE "Finnish"
  !insertmacro MUI_LANGUAGE "French"
  !insertmacro MUI_LANGUAGE "German"
  !insertmacro MUI_LANGUAGE "Greek"
  !insertmacro MUI_LANGUAGE "Hebrew"
  !insertmacro MUI_LANGUAGE "Hungarian"
  !insertmacro MUI_LANGUAGE "Icelandic"
  !insertmacro MUI_LANGUAGE "Indonesian"
  !insertmacro MUI_LANGUAGE "Irish"
  !insertmacro MUI_LANGUAGE "Italian"
  !insertmacro MUI_LANGUAGE "Japanese"
  !insertmacro MUI_LANGUAGE "Korean"
  !insertmacro MUI_LANGUAGE "Kurdish"
  !insertmacro MUI_LANGUAGE "Latvian"
  !insertmacro MUI_LANGUAGE "Lithuanian"
  !insertmacro MUI_LANGUAGE "Luxembourgish"
  !insertmacro MUI_LANGUAGE "Macedonian"
  !insertmacro MUI_LANGUAGE "Malay"
  !insertmacro MUI_LANGUAGE "Mongolian"
  !insertmacro MUI_LANGUAGE "Norwegian"
  !insertmacro MUI_LANGUAGE "Polish"
  !insertmacro MUI_LANGUAGE "Portuguese"
  !insertmacro MUI_LANGUAGE "PortugueseBR"
  !insertmacro MUI_LANGUAGE "Romanian"
  !insertmacro MUI_LANGUAGE "Russian"
  !insertmacro MUI_LANGUAGE "Serbian"
  !insertmacro MUI_LANGUAGE "SerbianLatin"
  !insertmacro MUI_LANGUAGE "SimpChinese"
  !insertmacro MUI_LANGUAGE "Slovak"
  !insertmacro MUI_LANGUAGE "Slovenian"
  !insertmacro MUI_LANGUAGE "Spanish"
  !insertmacro MUI_LANGUAGE "Swedish"
  !insertmacro MUI_LANGUAGE "Thai"
  !insertmacro MUI_LANGUAGE "TradChinese"
  !insertmacro MUI_LANGUAGE "Turkish"
  !insertmacro MUI_LANGUAGE "Ukrainian"
  !insertmacro MUI_LANGUAGE "Welsh"


;--------------------------------
;Reserve Files

  ;These files should be inserted before other files in the data block
  ;Keep these lines before any File command
  ;Only for solid compression (by default, solid compression is enabled for BZIP2 and LZMA)

  ReserveFile "@POST_INSTALL_OPTIONS_PATH@"
  ; Make sure nsDialogs is included before we use it
  !include "nsdialogs.nsh"

;--------------------------------
; Post Install Options

Var PostInstallDialog
Var DesktopClientCheckbox
Var DesktopServerCheckbox
Var ServerStartupCheckbox
Var LaunchNowCheckbox
Var CurrentOffset
Var OffsetUnits
Var CopyFromProductionCheckbox

!macro SetPostInstallOption Checkbox OptionName Default
  ; reads the value for the given post install option to the registry
  ReadRegStr $0 HKLM "@REGISTRY_HKLM_INSTALL_ROOT@\@CPACK_PACKAGE_INSTALL_REGISTRY_KEY@\@POST_INSTALL_OPTIONS_REG_GROUP@" "${OptionName}"

  ${If} $0 == "NO"
    ; the value in the registry says it should not be checked
    ${NSD_SetState} ${Checkbox} ${BST_UNCHECKED}
  ${ElseIf} $0 == "YES"
    ; the value in the registry says it should be checked
    ${NSD_SetState} ${Checkbox} ${BST_CHECKED}
  ${Else}
    ; the value in the registry was not in the expected format, use default
    ${NSD_SetState} ${Checkbox} ${Default}
  ${EndIf}
!macroend

Function PostInstallOptionsPage
  !insertmacro MUI_HEADER_TEXT "Setup Options" ""

  nsDialogs::Create 1018
  Pop $PostInstallDialog

  ${If} $PostInstallDialog == error
    Abort
  ${EndIf}

  StrCpy $CurrentOffset 0
  StrCpy $OffsetUnits u

  ${If} ${SectionIsSelected} ${@CLIENT_COMPONENT_NAME@}
    ${NSD_CreateCheckbox} 0 $CurrentOffset$OffsetUnits 100% 10u "&Create a desktop shortcut for @INTERFACE_HF_SHORTCUT_NAME@"
    Pop $DesktopClientCheckbox
    IntOp $CurrentOffset $CurrentOffset + 15

    ; set the checkbox state depending on what is present in the registry
    !insertmacro SetPostInstallOption $DesktopClientCheckbox @CLIENT_DESKTOP_SHORTCUT_REG_KEY@ ${BST_CHECKED}
  ${EndIf}

;UTII  ${If} ${SectionIsSelected} ${@SERVER_COMPONENT_NAME@}
;UTII    ${NSD_CreateCheckbox} 0 $CurrentOffset$OffsetUnits 100% 10u "&Create a desktop shortcut for @CONSOLE_HF_SHORTCUT_NAME@"
;UTII    Pop $DesktopServerCheckbox

;UTII  ${If} ${SectionIsSelected} ${@SERVER_COMPONENT_NAME@}
;UTII    ${NSD_CreateCheckbox} 0 $CurrentOffset$OffsetUnits 100% 10u "&Launch High Fidelity Server Console Now"
;UTII  ${Else}
    ${NSD_CreateCheckbox} 0 $CurrentOffset$OffsetUnits 100% 10u "&Launch Infinity Island Now"
;UTII  ${EndIf}

    IntOp $CurrentOffset $CurrentOffset + 15

    ${NSD_CreateCheckbox} 0 $CurrentOffset$OffsetUnits 100% 10u "&Launch @CONSOLE_HF_SHORTCUT_NAME@ on startup"
    Pop $ServerStartupCheckbox

    ; set the checkbox state depending on what is present in the registry
    !insertmacro SetPostInstallOption $ServerStartupCheckbox @CONSOLE_STARTUP_REG_KEY@ ${BST_CHECKED}

    IntOp $CurrentOffset $CurrentOffset + 15
  ${EndIf}

  ${If} ${SectionIsSelected} ${@SERVER_COMPONENT_NAME@}
    ${NSD_CreateCheckbox} 0 $CurrentOffset$OffsetUnits 100% 10u "&Launch @CONSOLE_HF_SHORTCUT_NAME@ after install"
  ${Else}
    ${NSD_CreateCheckbox} 0 $CurrentOffset$OffsetUnits 100% 10u "&Launch @INTERFACE_HF_SHORTCUT_NAME@ after install"
  ${EndIf}

  Pop $LaunchNowCheckbox

  ; set the checkbox state depending on what is present in the registry
  !insertmacro SetPostInstallOption $LaunchNowCheckbox @LAUNCH_NOW_REG_KEY@ ${BST_CHECKED}

  ${If} @PR_BUILD@ == 1
    ; a PR build defaults all install options expect LaunchNowCheckbox and the settings copy to unchecked
    ${If} ${SectionIsSelected} ${@CLIENT_COMPONENT_NAME@}
      ${NSD_SetState} $DesktopClientCheckbox ${BST_UNCHECKED}
    ${EndIf}

;UTII    ${If} ${SectionIsSelected} ${@SERVER_COMPONENT_NAME@}
;UTII      ${NSD_SetState} $DesktopServerCheckbox ${BST_UNCHECKED}
;UTII      ${NSD_SetState} $ServerStartupCheckbox ${BST_UNCHECKED}
;UTII    ${EndIf}

    ; push the offset
    IntOp $CurrentOffset $CurrentOffset + 15

;UTII    ${NSD_CreateCheckbox} 0 $CurrentOffset$OffsetUnits 100% 10u "&Copy settings and content from production install"
;UTII    Pop $CopyFromProductionCheckbox
;UTII
;UTII    ${NSD_SetState} $CopyFromProductionCheckbox ${BST_CHECKED}
  ${EndIf}

  nsDialogs::Show
FunctionEnd

!macro WritePostInstallOption OptionName Option
  ; writes the value for the given post install option to the registry
  WriteRegStr HKLM "@REGISTRY_HKLM_INSTALL_ROOT@\@CPACK_PACKAGE_INSTALL_REGISTRY_KEY@\@POST_INSTALL_OPTIONS_REG_GROUP@" "${OptionName}" ${Option}
!macroend

Var DesktopClientState
Var DesktopServerState
Var ServerStartupState
Var LaunchNowState
Var CopyFromProductionState

Function ReadPostInstallOptions
  ${If} ${SectionIsSelected} ${@CLIENT_COMPONENT_NAME@}
    ; check if the user asked for a desktop shortcut to High Fidelity
    ${NSD_GetState} $DesktopClientCheckbox $DesktopClientState
  ${EndIf}

  ${If} ${SectionIsSelected} ${@SERVER_COMPONENT_NAME@}
    ; check if the user asked for a desktop shortcut to Sandbox
    ${NSD_GetState} $DesktopServerCheckbox $DesktopServerState

    ; check if the user asked to have Sandbox launched every startup
    ${NSD_GetState} $ServerStartupCheckbox $ServerStartupState
  ${EndIf}

  ${If} @PR_BUILD@ == 1
    ; check if we need to copy settings/content from production for this PR build
    ${NSD_GetState} $CopyFromProductionCheckbox $CopyFromProductionState
  ${EndIf}

  ; check if we need to launch an application post-install
  ${NSD_GetState} $LaunchNowCheckbox $LaunchNowState
FunctionEnd

Function HandlePostInstallOptions
  ${If} ${SectionIsSelected} ${@CLIENT_COMPONENT_NAME@}
    ; check if the user asked for a desktop shortcut to High Fidelity
    ${If} $DesktopClientState == ${BST_CHECKED}
      CreateShortCut "$DESKTOP\@INTERFACE_HF_SHORTCUT_NAME@.lnk" "$INSTDIR\@INTERFACE_WIN_EXEC_NAME@"
      !insertmacro WritePostInstallOption "@CLIENT_DESKTOP_SHORTCUT_REG_KEY@" YES
    ${Else}
      !insertmacro WritePostInstallOption @CLIENT_DESKTOP_SHORTCUT_REG_KEY@ NO
    ${EndIf}

  ${EndIf}

  ${If} ${SectionIsSelected} ${@SERVER_COMPONENT_NAME@}
    ; check if the user asked for a desktop shortcut to Sandbox
    ${If} $DesktopServerState == ${BST_CHECKED}
      CreateShortCut "$DESKTOP\@CONSOLE_HF_SHORTCUT_NAME@.lnk" "$INSTDIR\@CONSOLE_INSTALL_SUBDIR@\@CONSOLE_WIN_EXEC_NAME@"
      !insertmacro WritePostInstallOption @CONSOLE_DESKTOP_SHORTCUT_REG_KEY@ YES
    ${Else}
      !insertmacro WritePostInstallOption @CONSOLE_DESKTOP_SHORTCUT_REG_KEY@ NO
    ${EndIf}

    ; check if the user asked to have Sandbox launched every startup
    ${If} $ServerStartupState == ${BST_CHECKED}
      ; in case we added a shortcut in the global context, pull that now
      SetShellVarContext all
      Delete "$SMSTARTUP\@PRE_SANDBOX_CONSOLE_SHORTCUT_NAME@.lnk"

      ; make a startup shortcut in this user's current context
      SetShellVarContext current
      CreateShortCut "$SMSTARTUP\@CONSOLE_HF_SHORTCUT_NAME@.lnk" "$INSTDIR\@CONSOLE_INSTALL_SUBDIR@\@CONSOLE_WIN_EXEC_NAME@"

      ; reset the shell var context back
      SetShellVarContext all

      !insertmacro WritePostInstallOption @CONSOLE_STARTUP_REG_KEY@ YES
    ${Else}
      !insertmacro WritePostInstallOption @CONSOLE_STARTUP_REG_KEY@ NO
    ${EndIf}
  ${EndIf}

  ${If} @PR_BUILD@ == 1

    ; check if we need to copy settings/content from production for this PR build
    ${If} $CopyFromProductionState == ${BST_CHECKED}
      SetShellVarContext current

      StrCpy $0 "$APPDATA\@BUILD_ORGANIZATION@"

      ; we need to copy whatever is in the data folder for production build to the data folder for this build
      CreateDirectory $0

      ClearErrors

      ; copy the data from production build to this PR build
      CopyFiles "$APPDATA\Infinity Island\*" $0

      ; handle an error in copying files
      IfErrors 0 NoError

      MessageBox mb_IconStop|mb_TopMost|mb_SetForeground \
      "There was a problem copying your production content and settings to $0 for this PR build.$\r$\n$\r$\nPlease copy them manually."

      NoError:

      SetShellVarContext all
    ${EndIf}
  ${EndIf}

  ${If} $LaunchNowState == ${BST_CHECKED}
    !insertmacro WritePostInstallOption @LAUNCH_NOW_REG_KEY@ YES

    ; both launches use the explorer trick in case the user has elevated permissions for the installer
    ; it won't be possible to use this approach if either application should be launched with a command line param
;UTII    ${If} ${SectionIsSelected} ${@SERVER_COMPONENT_NAME@}
;UTII      Exec '"$WINDIR\explorer.exe" "$INSTDIR\@CONSOLE_INSTALL_SUBDIR@\@CONSOLE_WIN_EXEC_NAME@"'
;UTII    ${Else}
      Exec '"$WINDIR\explorer.exe" "\"$INSTDIR\@INTERFACE_WIN_EXEC_NAME@\""'
;UTII    ${EndIf}
  ${Else}
    !insertmacro WritePostInstallOption @LAUNCH_NOW_REG_KEY@ NO
  ${EndIf}
FunctionEnd

;--------------------------------
;Installer Sections

Section "-Core installation"
  ;The following delete blocks are temporary and can be removed once users who had the initial installer have updated

  ;Delete any server-console files installed before it was placed in sub-folder
  Delete "$INSTDIR\server-console.exe"
  RMDir /r "$INSTDIR\locales"
  RMDir /r "$INSTDIR\resources\app"
  Delete "$INSTDIR\resources\atom.asar"
  Delete "$INSTDIR\build-info.json"
  Delete "$INSTDIR\content_resources_200_percent.pak"
  Delete "$INSTDIR\content_shell.pak"
  Delete "$INSTDIR\LICENSE"
  Delete "$INSTDIR\LICENSES.chromium.html"
  Delete "$INSTDIR\natives_blob.bin"
  Delete "$INSTDIR\node.dll"
  Delete "$INSTDIR\pdf.dll"
  Delete "$INSTDIR\snapshot_blob.bin"
  Delete "$INSTDIR\ui_resources_200_percent.pak"
  Delete "$INSTDIR\vccorlib120.dll"
  Delete "$INSTDIR\version"
  Delete "$INSTDIR\xinput1_3.dll"

  ; Delete old desktop shortcuts before they were renamed during Sandbox rename
  Delete "$DESKTOP\@PRE_SANDBOX_INTERFACE_SHORTCUT_NAME@.lnk"
  Delete "$DESKTOP\@PRE_SANDBOX_CONSOLE_SHORTCUT_NAME@.lnk"

  ; Delete old Start Menu shortcuts before Sandbox rename
  Delete "$SMPROGRAMS\$STARTMENU_FOLDER\@PRE_SANDBOX_INTERFACE_SHORTCUT_NAME@.lnk"
  Delete "$SMPROGRAMS\$STARTMENU_FOLDER\@PRE_SANDBOX_CONSOLE_SHORTCUT_NAME@.lnk"

  ; Delete old startup item for Server Console before Sandbox rename
  SetShellVarContext current
  Delete "$SMSTARTUP\@PRE_SANDBOX_CONSOLE_SHORTCUT_NAME@.lnk"
  SetShellVarContext all

  ; Rename the incorrectly cased Raleway font
  Rename "$INSTDIR\resources\qml\styles-uit\RalewaySemibold.qml" "$INSTDIR\resources\qml\styles-uit\RalewaySemiBold.qml"

  ; Remove the Old Interface directory and vcredist_x64.exe (from installs prior to Server Console)
  RMDir /r "$INSTDIR\Interface"
  Delete "$INSTDIR\vcredist_x64.exe"

  ;Use the entire tree produced by the INSTALL target.  Keep the
  ;list of directories here in sync with the RMDir commands below.
  SetOutPath "$INSTDIR"
  @CPACK_NSIS_EXTRA_PREINSTALL_COMMANDS@
  @CPACK_NSIS_FULL_INSTALL@

  ;Store installation folder
  WriteRegStr HKLM "Software\@CPACK_PACKAGE_VENDOR@\@CPACK_PACKAGE_INSTALL_REGISTRY_KEY@" "" $INSTDIR

  ;Package the signed uninstaller produced by the inner loop
  !ifndef INNER
    ; this packages the signed uninstaller
    File $%TEMP%\@UNINSTALLER_NAME@
  !endif

  Push "DisplayName"
  Push "@CPACK_NSIS_DISPLAY_NAME@"
  Call ConditionalAddToRegisty
  Push "DisplayVersion"
  Push "@CPACK_PACKAGE_VERSION@"
  Call ConditionalAddToRegisty
  Push "Publisher"
  Push "@CPACK_PACKAGE_VENDOR@"
  Call ConditionalAddToRegisty
  Push "UninstallString"
  Push "$INSTDIR\@UNINSTALLER_NAME@"
  Call ConditionalAddToRegisty
  Push "NoRepair"
  Push "1"
  Call ConditionalAddToRegisty

  !ifdef CPACK_NSIS_ADD_REMOVE
  ;Create add/remove functionality
  Push "ModifyPath"
  Push "$INSTDIR\AddRemove.exe"
  Call ConditionalAddToRegisty
  !else
  Push "NoModify"
  Push "1"
  Call ConditionalAddToRegisty
  !endif

  ; Package the add/remove icon file
  File "@ADD_REMOVE_ICON_PATH@"

  ; Optional registration
  Push "DisplayIcon"
  Push "$INSTDIR\@CPACK_NSIS_INSTALLED_ICON_NAME@"
  Call ConditionalAddToRegisty
  Push "HelpLink"
  Push "@CPACK_NSIS_HELP_LINK@"
  Call ConditionalAddToRegisty
  Push "URLInfoAbout"
  Push "@CPACK_NSIS_URL_INFO_ABOUT@"
  Call ConditionalAddToRegisty
  Push "Contact"
  Push "@CPACK_NSIS_CONTACT@"
  Call ConditionalAddToRegisty
  !insertmacro MUI_STARTMENU_WRITE_BEGIN Application

  ;Create shortcuts

  CreateDirectory "$SMPROGRAMS\$STARTMENU_FOLDER"
@CPACK_NSIS_CREATE_ICONS@
@CPACK_NSIS_CREATE_ICONS_EXTRA@

  ; Conditional handling for Interface specific options
  ${If} ${SectionIsSelected} ${@CLIENT_COMPONENT_NAME@}
    CreateShortCut "$SMPROGRAMS\$STARTMENU_FOLDER\@INTERFACE_SHORTCUT_NAME@.lnk" \
      "$INSTDIR\@INTERFACE_WIN_EXEC_NAME@"

    ${If} "@PRODUCTION_BUILD@" == "1"
      ; hifi:// protocol handler registry entries
      WriteRegStr HKCR '@HIGH_FIDELITY_PROTOCOL@' '' 'URL:High Fidelity Protocol'
      WriteRegStr HKCR '@HIGH_FIDELITY_PROTOCOL@' 'URL Protocol' ''
      WriteRegStr HKCR '@HIGH_FIDELITY_PROTOCOL@\DefaultIcon' '' '$INSTDIR\@INTERFACE_WIN_EXEC_NAME@,1'
      WriteRegStr HKCR '@HIGH_FIDELITY_PROTOCOL@\shell\open\command' '' '$INSTDIR\@INTERFACE_WIN_EXEC_NAME@ --url "%1"'
    ${EndIf}

  ${EndIf}

  ; Conditional handling for server console shortcut
  ${If} ${SectionIsSelected} ${@SERVER_COMPONENT_NAME@}
    CreateShortCut "$SMPROGRAMS\$STARTMENU_FOLDER\@CONSOLE_SHORTCUT_NAME@.lnk" \
      "$INSTDIR\@CONSOLE_INSTALL_SUBDIR@\@CONSOLE_WIN_EXEC_NAME@"
  ${EndIf}

  CreateShortCut "$SMPROGRAMS\$STARTMENU_FOLDER\Uninstall.lnk" "$INSTDIR\@UNINSTALLER_NAME@"

  ; Write special uninstall registry entries
  Push "StartMenu"
  Push "$STARTMENU_FOLDER"
  Call ConditionalAddToRegisty

  !insertmacro MUI_STARTMENU_WRITE_END

@CPACK_NSIS_EXTRA_INSTALL_COMMANDS@

  ; Handle whichever post install options were set
  Call HandlePostInstallOptions

SectionEnd

!include nsProcess.nsh

!macro PromptForRunningApplication applicationName displayName action prompter
  !define UniqueID ${__LINE__}

  Prompt_${UniqueID}:

    ${nsProcess::FindProcess} "${applicationName}" $R0

    ${If} $R0 == 0

      ; the process is running, ask the user to close it
      MessageBox MB_RETRYCANCEL|MB_ICONEXCLAMATION \
        "${displayName} cannot be ${action} while ${displayName} is running.$\r$\nPlease close it and click Retry to continue." \
        /SD IDCANCEL IDRETRY Prompt_${UniqueID} IDCANCEL 0

      ; If the user decided to cancel, stop the current installer/uninstaller
      Abort

    ${EndIf}

  !undef UniqueID
!macroend

!macro CheckForRunningApplications action prompter
  !insertmacro PromptForRunningApplication "@INTERFACE_WIN_EXEC_NAME@" "@INTERFACE_DISPLAY_NAME@"  ${action} ${prompter}
;UTII  !insertmacro PromptForRunningApplication "@CONSOLE_WIN_EXEC_NAME@" "@CONSOLE_DISPLAY_NAME@" ${action} ${prompter}
;UTII  !insertmacro PromptForRunningApplication "@DS_EXEC_NAME@" "@DS_DISPLAY_NAME@" ${action} ${prompter}
;UTII  !insertmacro PromptForRunningApplication "@AC_EXEC_NAME@" "@AC_DISPLAY_NAME@" ${action} ${prompter}
!macroend

;--------------------------------
; determine admin versus local install
Function un.onInit

  ; In order for the uninstaller to be able to remove itself, we have to do some trickery here.
  ; If the $EXEPATH does not contain the $TEMP dir, this instance is not the copied one
  ; so we move it to the $TEMP dir and then execute the copied uninstaller.

  ${If} $EXEDIR != $TEMP
    CopyFiles /SILENT $EXEPATH $TEMP\@UNINSTALLER_NAME@
    ExecWait '"$Temp\@UNINSTALLER_NAME@" _?=$INSTDIR' $0
    SetErrorLevel $0
    Quit
  ${EndIf}

  ; make sure none of the installed applications are still running
  !insertmacro CheckForRunningApplications "uninstalled" "Uninstaller"
  ${nsProcess::Unload}

  ; attempt to elevate the uninstaller to admin status
  uac_tryagain:
  !insertmacro UAC_RunElevated
  ${Switch} $0
  ${Case} 0
    ${IfThen} $1 = 1 ${|} Quit ${|} ;we are the outer process, the inner process has done its work, we are done
    ${IfThen} $3 <> 0 ${|} ${Break} ${|} ;we are admin, let the show go on
    ${If} $1 = 3 ;RunAs completed successfully, but with a non-admin user
      MessageBox mb_YesNo|mb_IconExclamation|mb_TopMost|mb_SetForeground "The uninstaller requires admin privileges, try again" /SD IDNO IDYES uac_tryagain IDNO 0
    ${EndIf}
    ;fall-through and die

  ${Case} 1223
    MessageBox mb_IconStop|mb_TopMost|mb_SetForeground "The uninstaller requires admin privileges, aborting!"
    Quit
  ${Case} 1062
    MessageBox mb_IconStop|mb_TopMost|mb_SetForeground "Logon service not running, aborting!"
    Quit
  ${Default}
    MessageBox mb_IconStop|mb_TopMost|mb_SetForeground "Unable to elevate, error $0"
    Quit
  ${EndSwitch}

FunctionEnd

;--- Add/Remove callback functions: ---
!macro SectionList MacroName
  ;This macro used to perform operation on multiple sections.
  ;List all of your components in following manner here.
@CPACK_NSIS_COMPONENT_SECTION_LIST@
!macroend

Section -FinishComponents
  ;Removes unselected components and writes component status to registry
  !insertmacro SectionList "FinishSection"

!ifdef CPACK_NSIS_ADD_REMOVE
  ; Get the name of the installer executable
  System::Call 'kernel32::GetModuleFileNameA(i 0, t .R0, i 1024) i r1'
  StrCpy $R3 $R0

  ; Strip off the last 13 characters, to see if we have AddRemove.exe
  StrLen $R1 $R0
  IntOp $R1 $R0 - 13
  StrCpy $R2 $R0 13 $R1
  StrCmp $R2 "AddRemove.exe" addremove_installed

  ; We're not running AddRemove.exe, so install it
  CopyFiles $R3 $INSTDIR\AddRemove.exe

  addremove_installed:
!endif
SectionEnd
;--- End of Add/Remove callback functions ---

;--------------------------------
; Component dependencies
Function .onSelChange
  !insertmacro SectionList MaybeSelectionChanged

  ; if neither component is selected, disable the install button
  ${IfNot} ${SectionIsSelected} ${@CLIENT_COMPONENT_NAME@}
;UTII  ${AndIfNot} ${SectionIsSelected} ${@SERVER_COMPONENT_NAME@}
    GetDlgItem $0 $HWNDPARENT 1
    EnableWindow $0 0
  ${Else}
    GetDlgItem $0 $HWNDPARENT 1
    EnableWindow $0 1
  ${EndIf}
FunctionEnd

;--------------------------------
;Uninstaller Section

; the normal uninstaller section is only defined for inner (they're not needed in the "outer"
; installer and will just cause warnings because there is no WriteInstaller command)

!ifdef INNER
Section "Uninstall"

  ; use all users context for data/startup folders
  SetShellVarContext all

  ReadRegStr $START_MENU HKLM \
   "Software\Microsoft\Windows\CurrentVersion\Uninstall\@CPACK_PACKAGE_INSTALL_REGISTRY_KEY@" "StartMenu"
  ;MessageBox MB_OK "Start menu is in: $START_MENU"

@CPACK_NSIS_EXTRA_UNINSTALL_COMMANDS@

  ;Remove files we installed.
  ;Keep the list of directories here in sync with the File commands above.
@CPACK_NSIS_DELETE_FILES@
@CPACK_NSIS_DELETE_DIRECTORIES@

!ifdef CPACK_NSIS_ADD_REMOVE
  ;Remove the add/remove program
  Delete "$INSTDIR\AddRemove.exe"
!endif

  ;Remove the Add/Remove icon
  Delete "$INSTDIR\@CPACK_NSIS_INSTALLED_ICON_NAME@"

  ;Remove the uninstaller itself.
  Delete "$INSTDIR\@UNINSTALLER_NAME@"
  DeleteRegKey HKLM "Software\Microsoft\Windows\CurrentVersion\Uninstall\@CPACK_PACKAGE_INSTALL_REGISTRY_KEY@"

  ;Remove the installation directory if it is empty.
  RMDir "$INSTDIR"

  ; Remove the registry entries.
  DeleteRegKey HKLM "Software\@CPACK_PACKAGE_VENDOR@\@CPACK_PACKAGE_INSTALL_REGISTRY_KEY@"

  ; Removes all optional components
  !insertmacro SectionList "RemoveSection_CPack"

  !insertmacro MUI_STARTMENU_GETFOLDER Application $MUI_TEMP

  Delete "$SMPROGRAMS\$MUI_TEMP\Uninstall.lnk"
  Delete "$SMPROGRAMS\$MUI_TEMP\@INTERFACE_SHORTCUT_NAME@.lnk"
;UTII  Delete "$SMPROGRAMS\$MUI_TEMP\@CONSOLE_SHORTCUT_NAME@.lnk"
  Delete "$DESKTOP\@INTERFACE_HF_SHORTCUT_NAME@.lnk"
;UTII  Delete "$DESKTOP\@CONSOLE_HF_SHORTCUT_NAME@.lnk"

  ; if it exists, delete the startup shortcut for the current user
  SetShellVarContext current
;UTII  Delete "$SMSTARTUP\@CONSOLE_HF_SHORTCUT_NAME@.lnk"
  SetShellVarContext all

@CPACK_NSIS_DELETE_ICONS@
@CPACK_NSIS_DELETE_ICONS_EXTRA@

  ;Delete High Fidelity protocol handling, if installed
  ${If} "@PRODUCTION_BUILD@" == "1"
    DeleteRegKey HKCR '@HIGH_FIDELITY_PROTOCOL@'
  ${EndIf}

  ;Delete post-install option information from registry
  DeleteRegKey HKLM '@REGISTRY_HKLM_INSTALL_ROOT@\@CPACK_PACKAGE_INSTALL_REGISTRY_KEY@'

  ;Delete empty start menu parent diretories
  StrCpy $MUI_TEMP "$SMPROGRAMS\$MUI_TEMP"

  startMenuDeleteLoop:
    ClearErrors
    RMDir $MUI_TEMP
    GetFullPathName $MUI_TEMP "$MUI_TEMP\.."

    IfErrors startMenuDeleteLoopDone

    StrCmp "$MUI_TEMP" "$SMPROGRAMS" startMenuDeleteLoopDone startMenuDeleteLoop
  startMenuDeleteLoopDone:

  ; If the user changed the shortcut, then untinstall may not work. This should
  ; try to fix it.
  StrCpy $MUI_TEMP "$START_MENU"
  Delete "$SMPROGRAMS\$MUI_TEMP\Uninstall.lnk"
  Delete "$SMPROGRAMS\$MUI_TEMP\@INTERFACE_SHORTCUT_NAME@.lnk"
;UTII  Delete "$SMPROGRAMS\$MUI_TEMP\@CONSOLE_SHORTCUT_NAME@.lnk"
@CPACK_NSIS_DELETE_ICONS_EXTRA@

  ;Delete empty start menu parent diretories
  StrCpy $MUI_TEMP "$SMPROGRAMS\$MUI_TEMP"

  secondStartMenuDeleteLoop:
    ClearErrors
    RMDir $MUI_TEMP
    GetFullPathName $MUI_TEMP "$MUI_TEMP\.."

    IfErrors secondStartMenuDeleteLoopDone

    StrCmp "$MUI_TEMP" "$SMPROGRAMS" secondStartMenuDeleteLoopDone secondStartMenuDeleteLoop
  secondStartMenuDeleteLoopDone:

  DeleteRegKey /ifempty HKLM "Software\@CPACK_PACKAGE_VENDOR@\@CPACK_PACKAGE_INSTALL_REGISTRY_KEY@"

SectionEnd
!endif

InstallDirRegKey HKLM "Software\@CPACK_PACKAGE_VENDOR@\@CPACK_PACKAGE_INSTALL_REGISTRY_KEY@" ""

Function .onInit

  !ifdef INNER
    ; If INNER is defined, then we aren't supposed to do anything except write out
    ; the installer.  This is better than processing a command line option as it means
    ; this entire code path is not present in the final (real) installer.

    WriteUninstaller "$%TEMP%\@UNINSTALLER_NAME@"

    ; just bail out quickly when running the "inner" installer
    Quit
  !endif

  ; make sure none of the installed applications are still running
  !insertmacro CheckForRunningApplications "installed" "Installer"
  ${nsProcess::Unload}

  StrCmp "@CPACK_NSIS_ENABLE_UNINSTALL_BEFORE_INSTALL@" "ON" 0 inst

  ReadRegStr $0 HKLM "Software\Microsoft\Windows\CurrentVersion\Uninstall\@CPACK_PACKAGE_INSTALL_REGISTRY_KEY@" "UninstallString"
  StrCmp $0 "" inst

  MessageBox MB_YESNOCANCEL|MB_ICONEXCLAMATION \
  "@CPACK_NSIS_PACKAGE_NAME@ is already installed. $\n$\nDo you want to uninstall the old version before installing the new one?" \
  IDYES uninst IDNO inst
  Abort

;Run the uninstaller
uninst:
  ClearErrors
  StrLen $2 "\Uninstall.exe"
  StrCpy $3 $0 -$2 # remove "\Uninstall.exe" from UninstallString to get path
  ExecWait '$0 _?=$3' ;Do not copy the uninstaller to a temp file

  IfErrors uninst_failed inst
uninst_failed:
  MessageBox MB_OK|MB_ICONSTOP "Uninstall failed."
  Abort


inst:
  ; Reads components status for registry
  !insertmacro SectionList "InitSection"

  ; use all users for context of data/startup folders
  SetShellVarContext all
FunctionEnd<|MERGE_RESOLUTION|>--- conflicted
+++ resolved
@@ -64,13 +64,9 @@
     ; The Inner invocation has written an uninstaller binary for us.
     ; We need to sign it if it's a production or PR build.
     !if @PRODUCTION_BUILD@ == 1
-<<<<<<< HEAD
       !ifdef $%HF_PFX_FILE%
-        !system '"@SIGNTOOL_EXECUTABLE@" sign /f %HF_PFX_FILE% /p %HF_PFX_PASSPHRASE% /tr http://tsa.starfieldtech.com /td SHA256 $%TEMP%\@UNINSTALLER_NAME@' = 0
+      !system '"@SIGNTOOL_EXECUTABLE@" sign /fd sha256 /f %HF_PFX_FILE% /p %HF_PFX_PASSPHRASE% /tr http://tsa.starfieldtech.com /td SHA256 $%TEMP%\@UNINSTALLER_NAME@' = 0
       !endif
-=======
-      !system '"@SIGNTOOL_EXECUTABLE@" sign /fd sha256 /f %HF_PFX_FILE% /p %HF_PFX_PASSPHRASE% /tr http://tsa.starfieldtech.com /td SHA256 $%TEMP%\@UNINSTALLER_NAME@' = 0
->>>>>>> c92293e5
     !endif
 
     ; Good.  Now we can carry on writing the real installer.
