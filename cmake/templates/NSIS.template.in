; CPack install script designed for a nmake build

;--------------------------------
; You must define these values

  !define VERSION "@CPACK_PACKAGE_VERSION@"
  !define PATCH  "@CPACK_PACKAGE_VERSION_PATCH@"
  !define INST_DIR "@CPACK_TEMPORARY_DIRECTORY@"

;--------------------------------
;Variables

  Var MUI_TEMP
  Var STARTMENU_FOLDER
  Var START_MENU

;--------------------------------
;Include Modern UI

  !include "MUI2.nsh"
  !include "InstallOptions.nsh"

  ;Default installation folder
  InstallDir "@CPACK_NSIS_INSTALL_ROOT@\@CPACK_PACKAGE_INSTALL_DIRECTORY@"

;--------------------------------
;General
  ; leverage the UAC NSIS plugin to promote uninstaller to elevated privileges
  !include UAC.nsh

  ; Set name prior to inner loop so uninstaller has correct values
  Name "@CPACK_NSIS_PACKAGE_NAME@"
  BrandingText " "
  ManifestDPIAware true

  !ifdef INNER
    !echo "Inner invocation"                  ; just to see what's going on

    ; Require user only for temp installer
    RequestExecutionLevel user

    OutFile "$%TEMP%\tempinstaller.exe"       ; not really important where this is
    SetCompress off                           ; for speed
  !else
    !echo "Outer invocation"

    ; Require administrator access
    RequestExecutionLevel admin

    ; Call makensis again, defining INNER.  This writes an installer for us which, when
    ; it is invoked, will just write the uninstaller to some location, and then exit.
    ; Be sure to substitute the name of this script here.

    !system "$\"${NSISDIR}\makensis$\" /DINNER project.nsi" = 0

    ; Require administrator access
    RequestExecutionLevel admin

    ; So now run that installer we just created as %TEMP%\tempinstaller.exe.  Since it
    ; calls quit the return value isn't zero.

    !system "$%TEMP%\tempinstaller.exe" = 2

    ; The Inner invocation has written an uninstaller binary for us.
    ; We need to sign it if it's a production or PR build.
    !if @PRODUCTION_BUILD@ == 1
      !ifdef $%HF_PFX_FILE%
        !system '"@SIGNTOOL_EXECUTABLE@" sign /f %HF_PFX_FILE% /p %HF_PFX_PASSPHRASE% /tr http://tsa.starfieldtech.com /td SHA256 $%TEMP%\@UNINSTALLER_NAME@' = 0
      !endif
    !endif

    ; Good.  Now we can carry on writing the real installer.

    ;Output file
    OutFile "@CPACK_TOPLEVEL_DIRECTORY@/@CPACK_OUTPUT_FILE_NAME@"

    ;Set compression
    SetCompressor @CPACK_NSIS_COMPRESSOR@
  !endif

@CPACK_NSIS_DEFINES@

  !include Sections.nsh

;--- Component support macros: ---
; The code for the add/remove functionality is from:
;   http://nsis.sourceforge.net/Add/Remove_Functionality
; It has been modified slightly and extended to provide
; inter-component dependencies.
Var AR_SecFlags
Var AR_RegFlags
@CPACK_NSIS_SECTION_SELECTED_VARS@

; Loads the "selected" flag for the section named SecName into the
; variable VarName.
!macro LoadSectionSelectedIntoVar SecName VarName
 SectionGetFlags ${${SecName}} $${VarName}
 IntOp $${VarName} $${VarName} & ${SF_SELECTED}  ;Turn off all other bits
!macroend

; Loads the value of a variable... can we get around this?
!macro LoadVar VarName
  IntOp $R0 0 + $${VarName}
!macroend

; Sets the value of a variable
!macro StoreVar VarName IntValue
  IntOp $${VarName} 0 + ${IntValue}
!macroend

!macro InitSection SecName
  ;  This macro reads component installed flag from the registry and
  ;changes checked state of the section on the components page.
  ;Input: section index constant name specified in Section command.

  ClearErrors
  ;Reading component status from registry
  ReadRegDWORD $AR_RegFlags HKLM "Software\Microsoft\Windows\CurrentVersion\Uninstall\@CPACK_PACKAGE_INSTALL_REGISTRY_KEY@\Components\${SecName}" "Installed"
  IfErrors "default_${SecName}"
    ;Status will stay default if registry value not found
    ;(component was never installed)
  IntOp $AR_RegFlags $AR_RegFlags & ${SF_SELECTED} ;Turn off all other bits
  SectionGetFlags ${${SecName}} $AR_SecFlags  ;Reading default section flags
  IntOp $AR_SecFlags $AR_SecFlags & 0xFFFE  ;Turn lowest (enabled) bit off
  IntOp $AR_SecFlags $AR_RegFlags | $AR_SecFlags      ;Change lowest bit

  ; Note whether this component was installed before
  !insertmacro StoreVar ${SecName}_was_installed $AR_RegFlags
  IntOp $R0 $AR_RegFlags & $AR_RegFlags

  ;Writing modified flags
  SectionSetFlags ${${SecName}} $AR_SecFlags

 "default_${SecName}:"
 !insertmacro LoadSectionSelectedIntoVar ${SecName} ${SecName}_selected
!macroend

!macro FinishSection SecName
  ;  This macro reads section flag set by user and removes the section
  ;if it is not selected.
  ;Then it writes component installed flag to registry
  ;Input: section index constant name specified in Section command.

  SectionGetFlags ${${SecName}} $AR_SecFlags  ;Reading section flags
  ;Checking lowest bit:
  IntOp $AR_SecFlags $AR_SecFlags & ${SF_SELECTED}
  IntCmp $AR_SecFlags 1 "leave_${SecName}"
    ;Section is not selected:

    ; NOTE: The default CPack template calls Section uninstall macro and writes zero installed flag
    ; We do not do that here because it would absolutely cause issues with shared dependencies

    ;!insertmacro "Remove_${${SecName}}"
    WriteRegDWORD HKLM "Software\Microsoft\Windows\CurrentVersion\Uninstall\@CPACK_PACKAGE_INSTALL_REGISTRY_KEY@\Components\${SecName}" \
      "Installed" 0

    Goto "exit_${SecName}"

 "leave_${SecName}:"
    ;Section is selected:
    WriteRegDWORD HKLM "Software\Microsoft\Windows\CurrentVersion\Uninstall\@CPACK_PACKAGE_INSTALL_REGISTRY_KEY@\Components\${SecName}" \
  "Installed" 1

 "exit_${SecName}:"
!macroend

!macro RemoveSection_CPack SecName
  ;  This macro is used to call section's Remove_... macro
  ;from the uninstaller.
  ;Input: section index constant name specified in Section command.

  !insertmacro "Remove_${${SecName}}"
!macroend

; Determine whether the selection of SecName changed
!macro MaybeSelectionChanged SecName
  !insertmacro LoadVar ${SecName}_selected
  SectionGetFlags ${${SecName}} $R1
  IntOp $R1 $R1 & ${SF_SELECTED} ;Turn off all other bits

  ; See if the status has changed:
  IntCmp $R0 $R1 "${SecName}_unchanged"
  !insertmacro LoadSectionSelectedIntoVar ${SecName} ${SecName}_selected

  IntCmp $R1 ${SF_SELECTED} "${SecName}_was_selected"
  !insertmacro "Deselect_required_by_${SecName}"
  goto "${SecName}_unchanged"

  "${SecName}_was_selected:"
  !insertmacro "Select_${SecName}_depends"

  "${SecName}_unchanged:"
!macroend
;--- End of Add/Remove macros ---

;--------------------------------
;Interface Settings

  !define MUI_HEADERIMAGE
  !define MUI_HEADERIMAGE_BITMAP "@INSTALLER_HEADER_IMAGE@"
  !define MUI_HEADERIMAGE_UNBITMAP "@UNINSTALLER_HEADER_IMAGE@"
  !define MUI_ABORTWARNING

###########################################
#            Utility Functions            #
###########################################

Function ConditionalAddToRegisty
  Pop $0
  Pop $1
  StrCmp "$0" "" ConditionalAddToRegisty_EmptyString
    WriteRegStr HKLM "Software\Microsoft\Windows\CurrentVersion\Uninstall\@CPACK_PACKAGE_INSTALL_REGISTRY_KEY@" \
    "$1" "$0"
    ;MessageBox MB_OK "Set Registry: '$1' to '$0'"
    DetailPrint "Set install registry entry: '$1' to '$0'"
  ConditionalAddToRegisty_EmptyString:
FunctionEnd

;--------------------------------

!ifdef CPACK_USES_DOWNLOAD
Function DownloadFile
    IfFileExists $INSTDIR\* +2
    CreateDirectory $INSTDIR
    Pop $0

    ; Skip if already downloaded
    IfFileExists $INSTDIR\$0 0 +2
    Return

    StrCpy $1 "@CPACK_DOWNLOAD_SITE@"

  try_again:
    NSISdl::download "$1/$0" "$INSTDIR\$0"

    Pop $1
    StrCmp $1 "success" success
    StrCmp $1 "Cancelled" cancel
    MessageBox MB_OK "Download failed: $1"
  cancel:
    Return
  success:
FunctionEnd
!endif

;--------------------------------
; Installation types
@CPACK_NSIS_INSTALLATION_TYPES@

;--------------------------------
; Component sections
@CPACK_NSIS_COMPONENT_SECTIONS@

;--------------------------------
; Define some macro setting for the gui
@CPACK_NSIS_INSTALLER_MUI_ICON_CODE@
@CPACK_NSIS_INSTALLER_ICON_CODE@
@CPACK_NSIS_INSTALLER_MUI_COMPONENTS_DESC@
@CPACK_NSIS_INSTALLER_MUI_FINISHPAGE_RUN_CODE@

;--------------------------------
;Pages
  !insertmacro MUI_PAGE_WELCOME

  !insertmacro MUI_PAGE_LICENSE "@CPACK_RESOURCE_FILE_LICENSE@"
  !insertmacro MUI_PAGE_DIRECTORY

  ;Start Menu Folder Page Configuration
  !define MUI_STARTMENUPAGE_REGISTRY_ROOT "HKLM"
  !define MUI_STARTMENUPAGE_REGISTRY_KEY "Software\@CPACK_PACKAGE_VENDOR@\@CPACK_PACKAGE_INSTALL_REGISTRY_KEY@"
  !define MUI_STARTMENUPAGE_REGISTRY_VALUENAME "Start Menu Folder"
  !insertmacro MUI_PAGE_STARTMENU Application $STARTMENU_FOLDER

  @CPACK_NSIS_PAGE_COMPONENTS@

  Page custom PostInstallOptionsPage ReadPostInstallOptions

  !insertmacro MUI_PAGE_INSTFILES

  !insertmacro MUI_UNPAGE_CONFIRM
  !insertmacro MUI_UNPAGE_INSTFILES

;--------------------------------
;Languages

  !insertmacro MUI_LANGUAGE "English" ;first language is the default language
  !insertmacro MUI_LANGUAGE "Albanian"
  !insertmacro MUI_LANGUAGE "Arabic"
  !insertmacro MUI_LANGUAGE "Basque"
  !insertmacro MUI_LANGUAGE "Belarusian"
  !insertmacro MUI_LANGUAGE "Bosnian"
  !insertmacro MUI_LANGUAGE "Breton"
  !insertmacro MUI_LANGUAGE "Bulgarian"
  !insertmacro MUI_LANGUAGE "Croatian"
  !insertmacro MUI_LANGUAGE "Czech"
  !insertmacro MUI_LANGUAGE "Danish"
  !insertmacro MUI_LANGUAGE "Dutch"
  !insertmacro MUI_LANGUAGE "Estonian"
  !insertmacro MUI_LANGUAGE "Farsi"
  !insertmacro MUI_LANGUAGE "Finnish"
  !insertmacro MUI_LANGUAGE "French"
  !insertmacro MUI_LANGUAGE "German"
  !insertmacro MUI_LANGUAGE "Greek"
  !insertmacro MUI_LANGUAGE "Hebrew"
  !insertmacro MUI_LANGUAGE "Hungarian"
  !insertmacro MUI_LANGUAGE "Icelandic"
  !insertmacro MUI_LANGUAGE "Indonesian"
  !insertmacro MUI_LANGUAGE "Irish"
  !insertmacro MUI_LANGUAGE "Italian"
  !insertmacro MUI_LANGUAGE "Japanese"
  !insertmacro MUI_LANGUAGE "Korean"
  !insertmacro MUI_LANGUAGE "Kurdish"
  !insertmacro MUI_LANGUAGE "Latvian"
  !insertmacro MUI_LANGUAGE "Lithuanian"
  !insertmacro MUI_LANGUAGE "Luxembourgish"
  !insertmacro MUI_LANGUAGE "Macedonian"
  !insertmacro MUI_LANGUAGE "Malay"
  !insertmacro MUI_LANGUAGE "Mongolian"
  !insertmacro MUI_LANGUAGE "Norwegian"
  !insertmacro MUI_LANGUAGE "Polish"
  !insertmacro MUI_LANGUAGE "Portuguese"
  !insertmacro MUI_LANGUAGE "PortugueseBR"
  !insertmacro MUI_LANGUAGE "Romanian"
  !insertmacro MUI_LANGUAGE "Russian"
  !insertmacro MUI_LANGUAGE "Serbian"
  !insertmacro MUI_LANGUAGE "SerbianLatin"
  !insertmacro MUI_LANGUAGE "SimpChinese"
  !insertmacro MUI_LANGUAGE "Slovak"
  !insertmacro MUI_LANGUAGE "Slovenian"
  !insertmacro MUI_LANGUAGE "Spanish"
  !insertmacro MUI_LANGUAGE "Swedish"
  !insertmacro MUI_LANGUAGE "Thai"
  !insertmacro MUI_LANGUAGE "TradChinese"
  !insertmacro MUI_LANGUAGE "Turkish"
  !insertmacro MUI_LANGUAGE "Ukrainian"
  !insertmacro MUI_LANGUAGE "Welsh"


;--------------------------------
;Reserve Files

  ;These files should be inserted before other files in the data block
  ;Keep these lines before any File command
  ;Only for solid compression (by default, solid compression is enabled for BZIP2 and LZMA)

  ReserveFile "@POST_INSTALL_OPTIONS_PATH@"
  ; Make sure nsDialogs is included before we use it
  !include "nsdialogs.nsh"

;--------------------------------
<<<<<<< HEAD
;Installer Sections

Section "-Core installation"
  ;The following delete blocks are temporary and can be removed once users who had the initial installer have updated

  ;Delete any server-console files installed before it was placed in sub-folder
;UTII  Delete "$INSTDIR\server-console.exe"
  RMDir /r "$INSTDIR\locales"
  RMDir /r "$INSTDIR\resources\app"
  Delete "$INSTDIR\resources\atom.asar"
  Delete "$INSTDIR\build-info.json"
  Delete "$INSTDIR\content_resources_200_percent.pak"
  Delete "$INSTDIR\content_shell.pak"
  Delete "$INSTDIR\LICENSE"
  Delete "$INSTDIR\LICENSES.chromium.html"
  Delete "$INSTDIR\natives_blob.bin"
  Delete "$INSTDIR\node.dll"
  Delete "$INSTDIR\pdf.dll"
  Delete "$INSTDIR\snapshot_blob.bin"
  Delete "$INSTDIR\ui_resources_200_percent.pak"
  Delete "$INSTDIR\vccorlib120.dll"
  Delete "$INSTDIR\version"
  Delete "$INSTDIR\xinput1_3.dll"

  ; Remove the Old Interface directory and vcredist_x64.exe (from installs prior to Server Console)
  RMDir /r "$INSTDIR\Interface"
  Delete "$INSTDIR\vcredist_x64.exe"

  ;Use the entire tree produced by the INSTALL target.  Keep the
  ;list of directories here in sync with the RMDir commands below.
  SetOutPath "$INSTDIR"
  @CPACK_NSIS_EXTRA_PREINSTALL_COMMANDS@
  @CPACK_NSIS_FULL_INSTALL@

  ;Store installation folder
  WriteRegStr HKLM "Software\@CPACK_PACKAGE_VENDOR@\@CPACK_PACKAGE_INSTALL_REGISTRY_KEY@" "" $INSTDIR

  ;Package the signed uninstaller produced by the inner loop
  !ifndef INNER
    ; this packages the signed uninstaller
    File $%TEMP%\@UNINSTALLER_NAME@
  !endif

  Push "DisplayName"
  Push "@CPACK_NSIS_DISPLAY_NAME@"
  Call ConditionalAddToRegisty
  Push "DisplayVersion"
  Push "@CPACK_PACKAGE_VERSION@"
  Call ConditionalAddToRegisty
  Push "Publisher"
  Push "@CPACK_PACKAGE_VENDOR@"
  Call ConditionalAddToRegisty
  Push "UninstallString"
  Push "$INSTDIR\@UNINSTALLER_NAME@"
  Call ConditionalAddToRegisty
  Push "NoRepair"
  Push "1"
  Call ConditionalAddToRegisty

  !ifdef CPACK_NSIS_ADD_REMOVE
  ;Create add/remove functionality
  Push "ModifyPath"
  Push "$INSTDIR\AddRemove.exe"
  Call ConditionalAddToRegisty
  !else
  Push "NoModify"
  Push "1"
  Call ConditionalAddToRegisty
  !endif

  ; Package the add/remove icon file
  File "@ADD_REMOVE_ICON_PATH@"

  ; Optional registration
  Push "DisplayIcon"
  Push "$INSTDIR\@CPACK_NSIS_INSTALLED_ICON_NAME@"
  Call ConditionalAddToRegisty
  Push "HelpLink"
  Push "@CPACK_NSIS_HELP_LINK@"
  Call ConditionalAddToRegisty
  Push "URLInfoAbout"
  Push "@CPACK_NSIS_URL_INFO_ABOUT@"
  Call ConditionalAddToRegisty
  Push "Contact"
  Push "@CPACK_NSIS_CONTACT@"
  Call ConditionalAddToRegisty
  !insertmacro MUI_STARTMENU_WRITE_BEGIN Application

  ;Create shortcuts

  CreateDirectory "$SMPROGRAMS\$STARTMENU_FOLDER"
@CPACK_NSIS_CREATE_ICONS@
@CPACK_NSIS_CREATE_ICONS_EXTRA@

  ; Conditional handling for Interface specific options
  ${If} ${SectionIsSelected} ${@CLIENT_COMPONENT_NAME@}
    CreateShortCut "$SMPROGRAMS\$STARTMENU_FOLDER\@INTERFACE_SHORTCUT_NAME@.lnk" \
      "$INSTDIR\@INTERFACE_WIN_EXEC_NAME@"

;UTII    ${If} "@PRODUCTION_BUILD@" == "1"
;UTII      ; hifi:// protocol handler registry entries
;UTII      WriteRegStr HKCR '@HIGH_FIDELITY_PROTOCOL@' '' 'URL:High Fidelity Protocol'
;UTII      WriteRegStr HKCR '@HIGH_FIDELITY_PROTOCOL@' 'URL Protocol' ''
;UTII      WriteRegStr HKCR '@HIGH_FIDELITY_PROTOCOL@\DefaultIcon' '' '$INSTDIR\@INTERFACE_WIN_EXEC_NAME@,1'
;UTII      WriteRegStr HKCR '@HIGH_FIDELITY_PROTOCOL@\shell\open\command' '' '$INSTDIR\@INTERFACE_WIN_EXEC_NAME@ --url "%1"'
;UTII    ${EndIf}

  ${EndIf}

  ; Conditional handling for server console shortcut
;UTII  ${If} ${SectionIsSelected} ${@SERVER_COMPONENT_NAME@}
;UTII    CreateShortCut "$SMPROGRAMS\$STARTMENU_FOLDER\@CONSOLE_SHORTCUT_NAME@.lnk" \
;UTII      "$INSTDIR\@CONSOLE_INSTALL_SUBDIR@\@CONSOLE_WIN_EXEC_NAME@"
;UTII  ${EndIf}

  CreateShortCut "$SMPROGRAMS\$STARTMENU_FOLDER\Uninstall.lnk" "$INSTDIR\@UNINSTALLER_NAME@"

  ; Write special uninstall registry entries
  Push "StartMenu"
  Push "$STARTMENU_FOLDER"
  Call ConditionalAddToRegisty

  !insertmacro MUI_STARTMENU_WRITE_END

@CPACK_NSIS_EXTRA_INSTALL_COMMANDS@

SectionEnd

; Make sure nsDialogs is included before we use it
!include "nsdialogs.nsh"
=======
; Post Install Options
>>>>>>> e5776583

Var PostInstallDialog
Var DesktopClientCheckbox
Var DesktopServerCheckbox
Var ServerStartupCheckbox
Var LaunchNowCheckbox
Var CurrentOffset
Var OffsetUnits
Var CopyFromProductionCheckbox

!macro SetPostInstallOption Checkbox OptionName Default
  ; reads the value for the given post install option to the registry
  ReadRegStr $0 HKLM "@REGISTRY_HKLM_INSTALL_ROOT@\@CPACK_PACKAGE_INSTALL_REGISTRY_KEY@\@POST_INSTALL_OPTIONS_REG_GROUP@" "${OptionName}"

  ${If} $0 == "NO"
    ; the value in the registry says it should not be checked
    ${NSD_SetState} ${Checkbox} ${BST_UNCHECKED}
  ${ElseIf} $0 == "YES"
    ; the value in the registry says it should be checked
    ${NSD_SetState} ${Checkbox} ${BST_CHECKED}
  ${Else}
    ; the value in the registry was not in the expected format, use default
    ${NSD_SetState} ${Checkbox} ${Default}
  ${EndIf}
!macroend

Function PostInstallOptionsPage
  !insertmacro MUI_HEADER_TEXT "Setup Options" ""

  nsDialogs::Create 1018
  Pop $PostInstallDialog

  ${If} $PostInstallDialog == error
    Abort
  ${EndIf}

  StrCpy $CurrentOffset 0
  StrCpy $OffsetUnits u

  ${If} ${SectionIsSelected} ${@CLIENT_COMPONENT_NAME@}
    ${NSD_CreateCheckbox} 0 $CurrentOffset$OffsetUnits 100% 10u "&Create a desktop shortcut for @INTERFACE_SHORTCUT_NAME@"
    Pop $DesktopClientCheckbox
    IntOp $CurrentOffset $CurrentOffset + 15

    ; set the checkbox state depending on what is present in the registry
    !insertmacro SetPostInstallOption $DesktopClientCheckbox @CLIENT_DESKTOP_SHORTCUT_REG_KEY@ ${BST_CHECKED}
  ${EndIf}

<<<<<<< HEAD
;UTII  ${If} ${SectionIsSelected} ${@SERVER_COMPONENT_NAME@}
;UTII    ${NSD_CreateCheckbox} 0 $CurrentOffset$OffsetUnits 100% 10u "&Create a desktop shortcut for High Fidelity @CONSOLE_SHORTCUT_NAME@"
;UTII    Pop $DesktopServerCheckbox
;UTII
;UTII    ; set the checkbox state depending on what is present in the registry
;UTII    !insertmacro SetPostInstallOption $DesktopServerCheckbox @CONSOLE_DESKTOP_SHORTCUT_REG_KEY@ ${BST_UNCHECKED}
;UTII
;UTII    IntOp $CurrentOffset $CurrentOffset + 15
;UTII
;UTII    ${NSD_CreateCheckbox} 0 $CurrentOffset$OffsetUnits 100% 10u "&Launch High Fidelity @CONSOLE_SHORTCUT_NAME@ on startup"
;UTII    Pop $ServerStartupCheckbox
;UTII
;UTII    ; set the checkbox state depending on what is present in the registry
;UTII    !insertmacro SetPostInstallOption $ServerStartupCheckbox @CONSOLE_STARTUP_REG_KEY@ ${BST_CHECKED}
;UTII
;UTII    IntOp $CurrentOffset $CurrentOffset + 15
;UTII  ${EndIf}

;UTII  ${If} ${SectionIsSelected} ${@SERVER_COMPONENT_NAME@}
;UTII    ${NSD_CreateCheckbox} 0 $CurrentOffset$OffsetUnits 100% 10u "&Launch High Fidelity Server Console Now"
;UTII  ${Else}
    ${NSD_CreateCheckbox} 0 $CurrentOffset$OffsetUnits 100% 10u "&Launch Infinity Island Now"
;UTII  ${EndIf}
=======
  ${If} ${SectionIsSelected} ${@SERVER_COMPONENT_NAME@}
    ${NSD_CreateCheckbox} 0 $CurrentOffset$OffsetUnits 100% 10u "&Create a desktop shortcut for High Fidelity @CONSOLE_SHORTCUT_NAME@"
    Pop $DesktopServerCheckbox

    ; set the checkbox state depending on what is present in the registry
    !insertmacro SetPostInstallOption $DesktopServerCheckbox @CONSOLE_DESKTOP_SHORTCUT_REG_KEY@ ${BST_UNCHECKED}

    IntOp $CurrentOffset $CurrentOffset + 15

    ${NSD_CreateCheckbox} 0 $CurrentOffset$OffsetUnits 100% 10u "&Launch High Fidelity @CONSOLE_SHORTCUT_NAME@ on startup"
    Pop $ServerStartupCheckbox

    ; set the checkbox state depending on what is present in the registry
    !insertmacro SetPostInstallOption $ServerStartupCheckbox @CONSOLE_STARTUP_REG_KEY@ ${BST_CHECKED}

    IntOp $CurrentOffset $CurrentOffset + 15
  ${EndIf}

  ${If} ${SectionIsSelected} ${@SERVER_COMPONENT_NAME@}
    ${NSD_CreateCheckbox} 0 $CurrentOffset$OffsetUnits 100% 10u "&Launch High Fidelity Server Console after install"
  ${Else}
    ${NSD_CreateCheckbox} 0 $CurrentOffset$OffsetUnits 100% 10u "&Launch High Fidelity after install"
  ${EndIf}
>>>>>>> e5776583

  Pop $LaunchNowCheckbox

  ; set the checkbox state depending on what is present in the registry
  !insertmacro SetPostInstallOption $LaunchNowCheckbox @LAUNCH_NOW_REG_KEY@ ${BST_CHECKED}

  ${If} @PR_BUILD@ == 1
    ; a PR build defaults all install options expect LaunchNowCheckbox and the settings copy to unchecked
    ${If} ${SectionIsSelected} ${@CLIENT_COMPONENT_NAME@}
      ${NSD_SetState} $DesktopClientCheckbox ${BST_UNCHECKED}
    ${EndIf}

;UTII    ${If} ${SectionIsSelected} ${@SERVER_COMPONENT_NAME@}
;UTII      ${NSD_SetState} $DesktopServerCheckbox ${BST_UNCHECKED}
;UTII      ${NSD_SetState} $ServerStartupCheckbox ${BST_UNCHECKED}
;UTII    ${EndIf}

    ; push the offset
    IntOp $CurrentOffset $CurrentOffset + 15

;UTII    ${NSD_CreateCheckbox} 0 $CurrentOffset$OffsetUnits 100% 10u "&Copy settings and content from production install"
;UTII    Pop $CopyFromProductionCheckbox
;UTII
;UTII    ${NSD_SetState} $CopyFromProductionCheckbox ${BST_CHECKED}
  ${EndIf}

  nsDialogs::Show
FunctionEnd

!macro WritePostInstallOption OptionName Option
  ; writes the value for the given post install option to the registry
  WriteRegStr HKLM "@REGISTRY_HKLM_INSTALL_ROOT@\@CPACK_PACKAGE_INSTALL_REGISTRY_KEY@\@POST_INSTALL_OPTIONS_REG_GROUP@" "${OptionName}" ${Option}
!macroend

Var DesktopClientState
Var DesktopServerState
Var ServerStartupState
Var LaunchNowState
Var CopyFromProductionState

Function ReadPostInstallOptions
  ${If} ${SectionIsSelected} ${@CLIENT_COMPONENT_NAME@}
    ; check if the user asked for a desktop shortcut to High Fidelity
    ${NSD_GetState} $DesktopClientCheckbox $DesktopClientState
  ${EndIf}

  ${If} ${SectionIsSelected} ${@SERVER_COMPONENT_NAME@}
    ; check if the user asked for a desktop shortcut to Server Console
    ${NSD_GetState} $DesktopServerCheckbox $DesktopServerState

    ; check if the user asked to have Server Console launched every startup
    ${NSD_GetState} $ServerStartupCheckbox $ServerStartupState
  ${EndIf}

  ${If} @PR_BUILD@ == 1
    ; check if we need to copy settings/content from production for this PR build
    ${NSD_GetState} $CopyFromProductionCheckbox $CopyFromProductionState
  ${EndIf}

  ; check if we need to launch an application post-install
  ${NSD_GetState} $LaunchNowCheckbox $LaunchNowState
FunctionEnd

Function HandlePostInstallOptions
  ${If} ${SectionIsSelected} ${@CLIENT_COMPONENT_NAME@}
    ; check if the user asked for a desktop shortcut to High Fidelity
    ${If} $DesktopClientState == ${BST_CHECKED}
      CreateShortCut "$DESKTOP\@INTERFACE_SHORTCUT_NAME@.lnk" "$INSTDIR\@INTERFACE_WIN_EXEC_NAME@"
      !insertmacro WritePostInstallOption "@CLIENT_DESKTOP_SHORTCUT_REG_KEY@" YES
    ${Else}
      !insertmacro WritePostInstallOption @CLIENT_DESKTOP_SHORTCUT_REG_KEY@ NO
    ${EndIf}

  ${EndIf}

<<<<<<< HEAD
;UTII  ${If} ${SectionIsSelected} ${@SERVER_COMPONENT_NAME@}
;UTII    ; check if the user asked for a desktop shortcut to Server Console
;UTII    ${NSD_GetState} $DesktopServerCheckbox $DesktopServerState
;UTII
;UTII    ${If} $DesktopServerState == ${BST_CHECKED}
;UTII      CreateShortCut "$DESKTOP\@CONSOLE_SHORTCUT_NAME@.lnk" "$INSTDIR\@CONSOLE_INSTALL_SUBDIR@\@CONSOLE_WIN_EXEC_NAME@"
;UTII      !insertmacro WritePostInstallOption @CONSOLE_DESKTOP_SHORTCUT_REG_KEY@ YES
;UTII    ${Else}
;UTII      !insertmacro WritePostInstallOption @CONSOLE_DESKTOP_SHORTCUT_REG_KEY@ NO
;UTII    ${EndIf}
;UTII
;UTII    ; check if the user asked to have Server Console launched every startup
;UTII    ${NSD_GetState} $ServerStartupCheckbox $ServerStartupState
;UTII
;UTII    ${If} $ServerStartupState == ${BST_CHECKED}
;UTII      ; in case we added a shortcut in the global context, pull that now
;UTII      SetShellVarContext all
;UTII      Delete "$SMSTARTUP\@CONSOLE_SHORTCUT_NAME@.lnk"
;UTII
;UTII      ; make a startup shortcut in this user's current context
;UTII      SetShellVarContext current
;UTII      CreateShortCut "$SMSTARTUP\@CONSOLE_SHORTCUT_NAME@.lnk" "$INSTDIR\@CONSOLE_INSTALL_SUBDIR@\@CONSOLE_WIN_EXEC_NAME@"
;UTII
;UTII      ; reset the shell var context back
;UTII      SetShellVarContext all
;UTII
;UTII      !insertmacro WritePostInstallOption @CONSOLE_STARTUP_REG_KEY@ YES
;UTII    ${Else}
;UTII      !insertmacro WritePostInstallOption @CONSOLE_STARTUP_REG_KEY@ NO
;UTII    ${EndIf}
;UTII  ${EndIf}
=======
  ${If} ${SectionIsSelected} ${@SERVER_COMPONENT_NAME@}
    ; check if the user asked for a desktop shortcut to Server Console
    ${If} $DesktopServerState == ${BST_CHECKED}
      CreateShortCut "$DESKTOP\@CONSOLE_SHORTCUT_NAME@.lnk" "$INSTDIR\@CONSOLE_INSTALL_SUBDIR@\@CONSOLE_WIN_EXEC_NAME@"
      !insertmacro WritePostInstallOption @CONSOLE_DESKTOP_SHORTCUT_REG_KEY@ YES
    ${Else}
      !insertmacro WritePostInstallOption @CONSOLE_DESKTOP_SHORTCUT_REG_KEY@ NO
    ${EndIf}

    ; check if the user asked to have Server Console launched every startup
    ${If} $ServerStartupState == ${BST_CHECKED}
      ; in case we added a shortcut in the global context, pull that now
      SetShellVarContext all
      Delete "$SMSTARTUP\@CONSOLE_SHORTCUT_NAME@.lnk"

      ; make a startup shortcut in this user's current context
      SetShellVarContext current
      CreateShortCut "$SMSTARTUP\@CONSOLE_SHORTCUT_NAME@.lnk" "$INSTDIR\@CONSOLE_INSTALL_SUBDIR@\@CONSOLE_WIN_EXEC_NAME@"

      ; reset the shell var context back
      SetShellVarContext all

      !insertmacro WritePostInstallOption @CONSOLE_STARTUP_REG_KEY@ YES
    ${Else}
      !insertmacro WritePostInstallOption @CONSOLE_STARTUP_REG_KEY@ NO
    ${EndIf}
  ${EndIf}
>>>>>>> e5776583

  ${If} @PR_BUILD@ == 1

    ; check if we need to copy settings/content from production for this PR build
    ${If} $CopyFromProductionState == ${BST_CHECKED}
      SetShellVarContext current

      StrCpy $0 "$APPDATA\@BUILD_ORGANIZATION@"

      ; we need to copy whatever is in the data folder for production build to the data folder for this build
      CreateDirectory $0

      ClearErrors

      ; copy the data from production build to this PR build
      CopyFiles "$APPDATA\Infinity Island\*" $0

      ; handle an error in copying files
      IfErrors 0 NoError

      MessageBox mb_IconStop|mb_TopMost|mb_SetForeground \
      "There was a problem copying your production content and settings to $0 for this PR build.$\r$\n$\r$\nPlease copy them manually."

      NoError:

      SetShellVarContext all
    ${EndIf}
  ${EndIf}

  ${If} $LaunchNowState == ${BST_CHECKED}
    !insertmacro WritePostInstallOption @LAUNCH_NOW_REG_KEY@ YES

    ; both launches use the explorer trick in case the user has elevated permissions for the installer
    ; it won't be possible to use this approach if either application should be launched with a command line param
;UTII    ${If} ${SectionIsSelected} ${@SERVER_COMPONENT_NAME@}
;UTII      Exec '"$WINDIR\explorer.exe" "$INSTDIR\@CONSOLE_INSTALL_SUBDIR@\@CONSOLE_WIN_EXEC_NAME@"'
;UTII    ${Else}
      Exec '"$WINDIR\explorer.exe" "\"$INSTDIR\@INTERFACE_WIN_EXEC_NAME@\""'
;UTII    ${EndIf}
  ${Else}
    !insertmacro WritePostInstallOption @LAUNCH_NOW_REG_KEY@ NO
  ${EndIf}
FunctionEnd

;--------------------------------
;Installer Sections

Section "-Core installation"
  ;The following delete blocks are temporary and can be removed once users who had the initial installer have updated

  ;Delete any server-console files installed before it was placed in sub-folder
  Delete "$INSTDIR\server-console.exe"
  RMDir /r "$INSTDIR\locales"
  RMDir /r "$INSTDIR\resources\app"
  Delete "$INSTDIR\resources\atom.asar"
  Delete "$INSTDIR\build-info.json"
  Delete "$INSTDIR\content_resources_200_percent.pak"
  Delete "$INSTDIR\content_shell.pak"
  Delete "$INSTDIR\LICENSE"
  Delete "$INSTDIR\LICENSES.chromium.html"
  Delete "$INSTDIR\natives_blob.bin"
  Delete "$INSTDIR\node.dll"
  Delete "$INSTDIR\pdf.dll"
  Delete "$INSTDIR\snapshot_blob.bin"
  Delete "$INSTDIR\ui_resources_200_percent.pak"
  Delete "$INSTDIR\vccorlib120.dll"
  Delete "$INSTDIR\version"
  Delete "$INSTDIR\xinput1_3.dll"

  ; Rename the incorrectly cased Raleway font
  Rename "$INSTDIR\resources\qml\styles-uit\RalewaySemibold.qml" "$INSTDIR\resources\qml\styles-uit\RalewaySemiBold.qml"

  ; Remove the Old Interface directory and vcredist_x64.exe (from installs prior to Server Console)
  RMDir /r "$INSTDIR\Interface"
  Delete "$INSTDIR\vcredist_x64.exe"

  ;Use the entire tree produced by the INSTALL target.  Keep the
  ;list of directories here in sync with the RMDir commands below.
  SetOutPath "$INSTDIR"
  @CPACK_NSIS_EXTRA_PREINSTALL_COMMANDS@
  @CPACK_NSIS_FULL_INSTALL@

  ;Store installation folder
  WriteRegStr HKLM "Software\@CPACK_PACKAGE_VENDOR@\@CPACK_PACKAGE_INSTALL_REGISTRY_KEY@" "" $INSTDIR

  ;Package the signed uninstaller produced by the inner loop
  !ifndef INNER
    ; this packages the signed uninstaller
    File $%TEMP%\@UNINSTALLER_NAME@
  !endif

  Push "DisplayName"
  Push "@CPACK_NSIS_DISPLAY_NAME@"
  Call ConditionalAddToRegisty
  Push "DisplayVersion"
  Push "@CPACK_PACKAGE_VERSION@"
  Call ConditionalAddToRegisty
  Push "Publisher"
  Push "@CPACK_PACKAGE_VENDOR@"
  Call ConditionalAddToRegisty
  Push "UninstallString"
  Push "$INSTDIR\@UNINSTALLER_NAME@"
  Call ConditionalAddToRegisty
  Push "NoRepair"
  Push "1"
  Call ConditionalAddToRegisty

  !ifdef CPACK_NSIS_ADD_REMOVE
  ;Create add/remove functionality
  Push "ModifyPath"
  Push "$INSTDIR\AddRemove.exe"
  Call ConditionalAddToRegisty
  !else
  Push "NoModify"
  Push "1"
  Call ConditionalAddToRegisty
  !endif

  ; Package the add/remove icon file
  File "@ADD_REMOVE_ICON_PATH@"

  ; Optional registration
  Push "DisplayIcon"
  Push "$INSTDIR\@CPACK_NSIS_INSTALLED_ICON_NAME@"
  Call ConditionalAddToRegisty
  Push "HelpLink"
  Push "@CPACK_NSIS_HELP_LINK@"
  Call ConditionalAddToRegisty
  Push "URLInfoAbout"
  Push "@CPACK_NSIS_URL_INFO_ABOUT@"
  Call ConditionalAddToRegisty
  Push "Contact"
  Push "@CPACK_NSIS_CONTACT@"
  Call ConditionalAddToRegisty
  !insertmacro MUI_STARTMENU_WRITE_BEGIN Application

  ;Create shortcuts

  CreateDirectory "$SMPROGRAMS\$STARTMENU_FOLDER"
@CPACK_NSIS_CREATE_ICONS@
@CPACK_NSIS_CREATE_ICONS_EXTRA@

  ; Conditional handling for Interface specific options
  ${If} ${SectionIsSelected} ${@CLIENT_COMPONENT_NAME@}
    CreateShortCut "$SMPROGRAMS\$STARTMENU_FOLDER\@INTERFACE_SHORTCUT_NAME@.lnk" \
      "$INSTDIR\@INTERFACE_WIN_EXEC_NAME@"

    ${If} "@PRODUCTION_BUILD@" == "1"
      ; hifi:// protocol handler registry entries
      WriteRegStr HKCR '@HIGH_FIDELITY_PROTOCOL@' '' 'URL:High Fidelity Protocol'
      WriteRegStr HKCR '@HIGH_FIDELITY_PROTOCOL@' 'URL Protocol' ''
      WriteRegStr HKCR '@HIGH_FIDELITY_PROTOCOL@\DefaultIcon' '' '$INSTDIR\@INTERFACE_WIN_EXEC_NAME@,1'
      WriteRegStr HKCR '@HIGH_FIDELITY_PROTOCOL@\shell\open\command' '' '$INSTDIR\@INTERFACE_WIN_EXEC_NAME@ --url "%1"'
    ${EndIf}

  ${EndIf}

  ; Conditional handling for server console shortcut
  ${If} ${SectionIsSelected} ${@SERVER_COMPONENT_NAME@}
    CreateShortCut "$SMPROGRAMS\$STARTMENU_FOLDER\@CONSOLE_SHORTCUT_NAME@.lnk" \
      "$INSTDIR\@CONSOLE_INSTALL_SUBDIR@\@CONSOLE_WIN_EXEC_NAME@"
  ${EndIf}

  CreateShortCut "$SMPROGRAMS\$STARTMENU_FOLDER\Uninstall.lnk" "$INSTDIR\@UNINSTALLER_NAME@"

  ; Write special uninstall registry entries
  Push "StartMenu"
  Push "$STARTMENU_FOLDER"
  Call ConditionalAddToRegisty

  !insertmacro MUI_STARTMENU_WRITE_END

@CPACK_NSIS_EXTRA_INSTALL_COMMANDS@

  ; Handle whichever post install options were set
  Call HandlePostInstallOptions

SectionEnd

!include nsProcess.nsh

!macro PromptForRunningApplication applicationName displayName action prompter
  !define UniqueID ${__LINE__}

  Prompt_${UniqueID}:

    ${nsProcess::FindProcess} "${applicationName}" $R0

    ${If} $R0 == 0

      ; the process is running, ask the user to close it
      MessageBox MB_RETRYCANCEL|MB_ICONEXCLAMATION \
        "${displayName} cannot be ${action} while ${displayName} is running.$\r$\nPlease close it and click Retry to continue." \
        /SD IDCANCEL IDRETRY Prompt_${UniqueID} IDCANCEL 0

      ; If the user decided to cancel, stop the current installer/uninstaller
      Abort

    ${EndIf}

  !undef UniqueID
!macroend

!macro CheckForRunningApplications action prompter
  !insertmacro PromptForRunningApplication "@INTERFACE_WIN_EXEC_NAME@" "Infinity Island client" ${action} ${prompter}
;UTII  !insertmacro PromptForRunningApplication "@CONSOLE_WIN_EXEC_NAME@" "Server Console" ${action} ${prompter}
;UTII  !insertmacro PromptForRunningApplication "@DS_EXEC_NAME@" "Domain Server" ${action} ${prompter}
;UTII  !insertmacro PromptForRunningApplication "@AC_EXEC_NAME@" "Assignment Client" ${action} ${prompter}
!macroend

;--------------------------------
; determine admin versus local install
Function un.onInit

  ; In order for the uninstaller to be able to remove itself, we have to do some trickery here.
  ; If the $EXEPATH does not contain the $TEMP dir, this instance is not the copied one
  ; so we move it to the $TEMP dir and then execute the copied uninstaller.

  ${If} $EXEDIR != $TEMP
    CopyFiles /SILENT $EXEPATH $TEMP\@UNINSTALLER_NAME@
    ExecWait '"$Temp\@UNINSTALLER_NAME@" _?=$INSTDIR' $0
    SetErrorLevel $0
    Quit
  ${EndIf}

  ; make sure none of the installed applications are still running
  !insertmacro CheckForRunningApplications "uninstalled" "Uninstaller"
  ${nsProcess::Unload}

  ; attempt to elevate the uninstaller to admin status
  uac_tryagain:
  !insertmacro UAC_RunElevated
  ${Switch} $0
  ${Case} 0
    ${IfThen} $1 = 1 ${|} Quit ${|} ;we are the outer process, the inner process has done its work, we are done
    ${IfThen} $3 <> 0 ${|} ${Break} ${|} ;we are admin, let the show go on
    ${If} $1 = 3 ;RunAs completed successfully, but with a non-admin user
      MessageBox mb_YesNo|mb_IconExclamation|mb_TopMost|mb_SetForeground "The uninstaller requires admin privileges, try again" /SD IDNO IDYES uac_tryagain IDNO 0
    ${EndIf}
    ;fall-through and die

  ${Case} 1223
    MessageBox mb_IconStop|mb_TopMost|mb_SetForeground "The uninstaller requires admin privileges, aborting!"
    Quit
  ${Case} 1062
    MessageBox mb_IconStop|mb_TopMost|mb_SetForeground "Logon service not running, aborting!"
    Quit
  ${Default}
    MessageBox mb_IconStop|mb_TopMost|mb_SetForeground "Unable to elevate, error $0"
    Quit
  ${EndSwitch}

FunctionEnd

;--- Add/Remove callback functions: ---
!macro SectionList MacroName
  ;This macro used to perform operation on multiple sections.
  ;List all of your components in following manner here.
@CPACK_NSIS_COMPONENT_SECTION_LIST@
!macroend

Section -FinishComponents
  ;Removes unselected components and writes component status to registry
  !insertmacro SectionList "FinishSection"

!ifdef CPACK_NSIS_ADD_REMOVE
  ; Get the name of the installer executable
  System::Call 'kernel32::GetModuleFileNameA(i 0, t .R0, i 1024) i r1'
  StrCpy $R3 $R0

  ; Strip off the last 13 characters, to see if we have AddRemove.exe
  StrLen $R1 $R0
  IntOp $R1 $R0 - 13
  StrCpy $R2 $R0 13 $R1
  StrCmp $R2 "AddRemove.exe" addremove_installed

  ; We're not running AddRemove.exe, so install it
  CopyFiles $R3 $INSTDIR\AddRemove.exe

  addremove_installed:
!endif
SectionEnd
;--- End of Add/Remove callback functions ---

;--------------------------------
; Component dependencies
Function .onSelChange
  !insertmacro SectionList MaybeSelectionChanged

  ; if neither component is selected, disable the install button
  ${IfNot} ${SectionIsSelected} ${@CLIENT_COMPONENT_NAME@}
;UTII  ${AndIfNot} ${SectionIsSelected} ${@SERVER_COMPONENT_NAME@}
    GetDlgItem $0 $HWNDPARENT 1
    EnableWindow $0 0
  ${Else}
    GetDlgItem $0 $HWNDPARENT 1
    EnableWindow $0 1
  ${EndIf}
FunctionEnd

;--------------------------------
;Uninstaller Section

; the normal uninstaller section is only defined for inner (they're not needed in the "outer"
; installer and will just cause warnings because there is no WriteInstaller command)

!ifdef INNER
Section "Uninstall"

  ; use all users context for data/startup folders
  SetShellVarContext all

  ReadRegStr $START_MENU HKLM \
   "Software\Microsoft\Windows\CurrentVersion\Uninstall\@CPACK_PACKAGE_INSTALL_REGISTRY_KEY@" "StartMenu"
  ;MessageBox MB_OK "Start menu is in: $START_MENU"

@CPACK_NSIS_EXTRA_UNINSTALL_COMMANDS@

  ;Remove files we installed.
  ;Keep the list of directories here in sync with the File commands above.
@CPACK_NSIS_DELETE_FILES@
@CPACK_NSIS_DELETE_DIRECTORIES@

!ifdef CPACK_NSIS_ADD_REMOVE
  ;Remove the add/remove program
  Delete "$INSTDIR\AddRemove.exe"
!endif

  ;Remove the Add/Remove icon
  Delete "$INSTDIR\@CPACK_NSIS_INSTALLED_ICON_NAME@"

  ;Remove the uninstaller itself.
  Delete "$INSTDIR\@UNINSTALLER_NAME@"
  DeleteRegKey HKLM "Software\Microsoft\Windows\CurrentVersion\Uninstall\@CPACK_PACKAGE_INSTALL_REGISTRY_KEY@"

  ;Remove the installation directory if it is empty.
  RMDir "$INSTDIR"

  ; Remove the registry entries.
  DeleteRegKey HKLM "Software\@CPACK_PACKAGE_VENDOR@\@CPACK_PACKAGE_INSTALL_REGISTRY_KEY@"

  ; Removes all optional components
  !insertmacro SectionList "RemoveSection_CPack"

  !insertmacro MUI_STARTMENU_GETFOLDER Application $MUI_TEMP

  Delete "$SMPROGRAMS\$MUI_TEMP\Uninstall.lnk"
  Delete "$SMPROGRAMS\$MUI_TEMP\@INTERFACE_SHORTCUT_NAME@.lnk"
;UTII  Delete "$SMPROGRAMS\$MUI_TEMP\@CONSOLE_SHORTCUT_NAME@.lnk"
  Delete "$DESKTOP\@INTERFACE_SHORTCUT_NAME@.lnk"
;UTII  Delete "$DESKTOP\@CONSOLE_SHORTCUT_NAME@.lnk"

  ; if it exists, delete the startup shortcut for the current user
  SetShellVarContext current
;UTII  Delete "$SMSTARTUP\@CONSOLE_SHORTCUT_NAME@.lnk"
  SetShellVarContext all

@CPACK_NSIS_DELETE_ICONS@
@CPACK_NSIS_DELETE_ICONS_EXTRA@

  ;Delete High Fidelity protocol handling, if installed
  ${If} "@PRODUCTION_BUILD@" == "1"
    DeleteRegKey HKCR '@HIGH_FIDELITY_PROTOCOL@'
  ${EndIf}

  ;Delete post-install option information from registry
  DeleteRegKey HKLM '@REGISTRY_HKLM_INSTALL_ROOT@\@CPACK_PACKAGE_INSTALL_REGISTRY_KEY@'

  ;Delete empty start menu parent diretories
  StrCpy $MUI_TEMP "$SMPROGRAMS\$MUI_TEMP"

  startMenuDeleteLoop:
    ClearErrors
    RMDir $MUI_TEMP
    GetFullPathName $MUI_TEMP "$MUI_TEMP\.."

    IfErrors startMenuDeleteLoopDone

    StrCmp "$MUI_TEMP" "$SMPROGRAMS" startMenuDeleteLoopDone startMenuDeleteLoop
  startMenuDeleteLoopDone:

  ; If the user changed the shortcut, then untinstall may not work. This should
  ; try to fix it.
  StrCpy $MUI_TEMP "$START_MENU"
  Delete "$SMPROGRAMS\$MUI_TEMP\Uninstall.lnk"
  Delete "$SMPROGRAMS\$MUI_TEMP\@INTERFACE_SHORTCUT_NAME@.lnk"
;UTII  Delete "$SMPROGRAMS\$MUI_TEMP\@CONSOLE_SHORTCUT_NAME@.lnk"
@CPACK_NSIS_DELETE_ICONS_EXTRA@

  ;Delete empty start menu parent diretories
  StrCpy $MUI_TEMP "$SMPROGRAMS\$MUI_TEMP"

  secondStartMenuDeleteLoop:
    ClearErrors
    RMDir $MUI_TEMP
    GetFullPathName $MUI_TEMP "$MUI_TEMP\.."

    IfErrors secondStartMenuDeleteLoopDone

    StrCmp "$MUI_TEMP" "$SMPROGRAMS" secondStartMenuDeleteLoopDone secondStartMenuDeleteLoop
  secondStartMenuDeleteLoopDone:

  DeleteRegKey /ifempty HKLM "Software\@CPACK_PACKAGE_VENDOR@\@CPACK_PACKAGE_INSTALL_REGISTRY_KEY@"

SectionEnd
!endif

InstallDirRegKey HKLM "Software\@CPACK_PACKAGE_VENDOR@\@CPACK_PACKAGE_INSTALL_REGISTRY_KEY@" ""

Function .onInit

  !ifdef INNER
    ; If INNER is defined, then we aren't supposed to do anything except write out
    ; the installer.  This is better than processing a command line option as it means
    ; this entire code path is not present in the final (real) installer.

    WriteUninstaller "$%TEMP%\@UNINSTALLER_NAME@"

    ; just bail out quickly when running the "inner" installer
    Quit
  !endif

  ; make sure none of the installed applications are still running
  !insertmacro CheckForRunningApplications "installed" "Installer"
  ${nsProcess::Unload}

  StrCmp "@CPACK_NSIS_ENABLE_UNINSTALL_BEFORE_INSTALL@" "ON" 0 inst

  ReadRegStr $0 HKLM "Software\Microsoft\Windows\CurrentVersion\Uninstall\@CPACK_PACKAGE_INSTALL_REGISTRY_KEY@" "UninstallString"
  StrCmp $0 "" inst

  MessageBox MB_YESNOCANCEL|MB_ICONEXCLAMATION \
  "@CPACK_NSIS_PACKAGE_NAME@ is already installed. $\n$\nDo you want to uninstall the old version before installing the new one?" \
  IDYES uninst IDNO inst
  Abort

;Run the uninstaller
uninst:
  ClearErrors
  StrLen $2 "\Uninstall.exe"
  StrCpy $3 $0 -$2 # remove "\Uninstall.exe" from UninstallString to get path
  ExecWait '$0 _?=$3' ;Do not copy the uninstaller to a temp file

  IfErrors uninst_failed inst
uninst_failed:
  MessageBox MB_OK|MB_ICONSTOP "Uninstall failed."
  Abort


inst:
  ; Reads components status for registry
  !insertmacro SectionList "InitSection"

  ; use all users for context of data/startup folders
  SetShellVarContext all
FunctionEnd<|MERGE_RESOLUTION|>--- conflicted
+++ resolved
@@ -348,140 +348,7 @@
   !include "nsdialogs.nsh"
 
 ;--------------------------------
-<<<<<<< HEAD
-;Installer Sections
-
-Section "-Core installation"
-  ;The following delete blocks are temporary and can be removed once users who had the initial installer have updated
-
-  ;Delete any server-console files installed before it was placed in sub-folder
-;UTII  Delete "$INSTDIR\server-console.exe"
-  RMDir /r "$INSTDIR\locales"
-  RMDir /r "$INSTDIR\resources\app"
-  Delete "$INSTDIR\resources\atom.asar"
-  Delete "$INSTDIR\build-info.json"
-  Delete "$INSTDIR\content_resources_200_percent.pak"
-  Delete "$INSTDIR\content_shell.pak"
-  Delete "$INSTDIR\LICENSE"
-  Delete "$INSTDIR\LICENSES.chromium.html"
-  Delete "$INSTDIR\natives_blob.bin"
-  Delete "$INSTDIR\node.dll"
-  Delete "$INSTDIR\pdf.dll"
-  Delete "$INSTDIR\snapshot_blob.bin"
-  Delete "$INSTDIR\ui_resources_200_percent.pak"
-  Delete "$INSTDIR\vccorlib120.dll"
-  Delete "$INSTDIR\version"
-  Delete "$INSTDIR\xinput1_3.dll"
-
-  ; Remove the Old Interface directory and vcredist_x64.exe (from installs prior to Server Console)
-  RMDir /r "$INSTDIR\Interface"
-  Delete "$INSTDIR\vcredist_x64.exe"
-
-  ;Use the entire tree produced by the INSTALL target.  Keep the
-  ;list of directories here in sync with the RMDir commands below.
-  SetOutPath "$INSTDIR"
-  @CPACK_NSIS_EXTRA_PREINSTALL_COMMANDS@
-  @CPACK_NSIS_FULL_INSTALL@
-
-  ;Store installation folder
-  WriteRegStr HKLM "Software\@CPACK_PACKAGE_VENDOR@\@CPACK_PACKAGE_INSTALL_REGISTRY_KEY@" "" $INSTDIR
-
-  ;Package the signed uninstaller produced by the inner loop
-  !ifndef INNER
-    ; this packages the signed uninstaller
-    File $%TEMP%\@UNINSTALLER_NAME@
-  !endif
-
-  Push "DisplayName"
-  Push "@CPACK_NSIS_DISPLAY_NAME@"
-  Call ConditionalAddToRegisty
-  Push "DisplayVersion"
-  Push "@CPACK_PACKAGE_VERSION@"
-  Call ConditionalAddToRegisty
-  Push "Publisher"
-  Push "@CPACK_PACKAGE_VENDOR@"
-  Call ConditionalAddToRegisty
-  Push "UninstallString"
-  Push "$INSTDIR\@UNINSTALLER_NAME@"
-  Call ConditionalAddToRegisty
-  Push "NoRepair"
-  Push "1"
-  Call ConditionalAddToRegisty
-
-  !ifdef CPACK_NSIS_ADD_REMOVE
-  ;Create add/remove functionality
-  Push "ModifyPath"
-  Push "$INSTDIR\AddRemove.exe"
-  Call ConditionalAddToRegisty
-  !else
-  Push "NoModify"
-  Push "1"
-  Call ConditionalAddToRegisty
-  !endif
-
-  ; Package the add/remove icon file
-  File "@ADD_REMOVE_ICON_PATH@"
-
-  ; Optional registration
-  Push "DisplayIcon"
-  Push "$INSTDIR\@CPACK_NSIS_INSTALLED_ICON_NAME@"
-  Call ConditionalAddToRegisty
-  Push "HelpLink"
-  Push "@CPACK_NSIS_HELP_LINK@"
-  Call ConditionalAddToRegisty
-  Push "URLInfoAbout"
-  Push "@CPACK_NSIS_URL_INFO_ABOUT@"
-  Call ConditionalAddToRegisty
-  Push "Contact"
-  Push "@CPACK_NSIS_CONTACT@"
-  Call ConditionalAddToRegisty
-  !insertmacro MUI_STARTMENU_WRITE_BEGIN Application
-
-  ;Create shortcuts
-
-  CreateDirectory "$SMPROGRAMS\$STARTMENU_FOLDER"
-@CPACK_NSIS_CREATE_ICONS@
-@CPACK_NSIS_CREATE_ICONS_EXTRA@
-
-  ; Conditional handling for Interface specific options
-  ${If} ${SectionIsSelected} ${@CLIENT_COMPONENT_NAME@}
-    CreateShortCut "$SMPROGRAMS\$STARTMENU_FOLDER\@INTERFACE_SHORTCUT_NAME@.lnk" \
-      "$INSTDIR\@INTERFACE_WIN_EXEC_NAME@"
-
-;UTII    ${If} "@PRODUCTION_BUILD@" == "1"
-;UTII      ; hifi:// protocol handler registry entries
-;UTII      WriteRegStr HKCR '@HIGH_FIDELITY_PROTOCOL@' '' 'URL:High Fidelity Protocol'
-;UTII      WriteRegStr HKCR '@HIGH_FIDELITY_PROTOCOL@' 'URL Protocol' ''
-;UTII      WriteRegStr HKCR '@HIGH_FIDELITY_PROTOCOL@\DefaultIcon' '' '$INSTDIR\@INTERFACE_WIN_EXEC_NAME@,1'
-;UTII      WriteRegStr HKCR '@HIGH_FIDELITY_PROTOCOL@\shell\open\command' '' '$INSTDIR\@INTERFACE_WIN_EXEC_NAME@ --url "%1"'
-;UTII    ${EndIf}
-
-  ${EndIf}
-
-  ; Conditional handling for server console shortcut
-;UTII  ${If} ${SectionIsSelected} ${@SERVER_COMPONENT_NAME@}
-;UTII    CreateShortCut "$SMPROGRAMS\$STARTMENU_FOLDER\@CONSOLE_SHORTCUT_NAME@.lnk" \
-;UTII      "$INSTDIR\@CONSOLE_INSTALL_SUBDIR@\@CONSOLE_WIN_EXEC_NAME@"
-;UTII  ${EndIf}
-
-  CreateShortCut "$SMPROGRAMS\$STARTMENU_FOLDER\Uninstall.lnk" "$INSTDIR\@UNINSTALLER_NAME@"
-
-  ; Write special uninstall registry entries
-  Push "StartMenu"
-  Push "$STARTMENU_FOLDER"
-  Call ConditionalAddToRegisty
-
-  !insertmacro MUI_STARTMENU_WRITE_END
-
-@CPACK_NSIS_EXTRA_INSTALL_COMMANDS@
-
-SectionEnd
-
-; Make sure nsDialogs is included before we use it
-!include "nsdialogs.nsh"
-=======
 ; Post Install Options
->>>>>>> e5776583
 
 Var PostInstallDialog
 Var DesktopClientCheckbox
@@ -530,7 +397,6 @@
     !insertmacro SetPostInstallOption $DesktopClientCheckbox @CLIENT_DESKTOP_SHORTCUT_REG_KEY@ ${BST_CHECKED}
   ${EndIf}
 
-<<<<<<< HEAD
 ;UTII  ${If} ${SectionIsSelected} ${@SERVER_COMPONENT_NAME@}
 ;UTII    ${NSD_CreateCheckbox} 0 $CurrentOffset$OffsetUnits 100% 10u "&Create a desktop shortcut for High Fidelity @CONSOLE_SHORTCUT_NAME@"
 ;UTII    Pop $DesktopServerCheckbox
@@ -554,13 +420,6 @@
 ;UTII  ${Else}
     ${NSD_CreateCheckbox} 0 $CurrentOffset$OffsetUnits 100% 10u "&Launch Infinity Island Now"
 ;UTII  ${EndIf}
-=======
-  ${If} ${SectionIsSelected} ${@SERVER_COMPONENT_NAME@}
-    ${NSD_CreateCheckbox} 0 $CurrentOffset$OffsetUnits 100% 10u "&Create a desktop shortcut for High Fidelity @CONSOLE_SHORTCUT_NAME@"
-    Pop $DesktopServerCheckbox
-
-    ; set the checkbox state depending on what is present in the registry
-    !insertmacro SetPostInstallOption $DesktopServerCheckbox @CONSOLE_DESKTOP_SHORTCUT_REG_KEY@ ${BST_UNCHECKED}
 
     IntOp $CurrentOffset $CurrentOffset + 15
 
@@ -578,7 +437,6 @@
   ${Else}
     ${NSD_CreateCheckbox} 0 $CurrentOffset$OffsetUnits 100% 10u "&Launch High Fidelity after install"
   ${EndIf}
->>>>>>> e5776583
 
   Pop $LaunchNowCheckbox
 
@@ -654,39 +512,6 @@
 
   ${EndIf}
 
-<<<<<<< HEAD
-;UTII  ${If} ${SectionIsSelected} ${@SERVER_COMPONENT_NAME@}
-;UTII    ; check if the user asked for a desktop shortcut to Server Console
-;UTII    ${NSD_GetState} $DesktopServerCheckbox $DesktopServerState
-;UTII
-;UTII    ${If} $DesktopServerState == ${BST_CHECKED}
-;UTII      CreateShortCut "$DESKTOP\@CONSOLE_SHORTCUT_NAME@.lnk" "$INSTDIR\@CONSOLE_INSTALL_SUBDIR@\@CONSOLE_WIN_EXEC_NAME@"
-;UTII      !insertmacro WritePostInstallOption @CONSOLE_DESKTOP_SHORTCUT_REG_KEY@ YES
-;UTII    ${Else}
-;UTII      !insertmacro WritePostInstallOption @CONSOLE_DESKTOP_SHORTCUT_REG_KEY@ NO
-;UTII    ${EndIf}
-;UTII
-;UTII    ; check if the user asked to have Server Console launched every startup
-;UTII    ${NSD_GetState} $ServerStartupCheckbox $ServerStartupState
-;UTII
-;UTII    ${If} $ServerStartupState == ${BST_CHECKED}
-;UTII      ; in case we added a shortcut in the global context, pull that now
-;UTII      SetShellVarContext all
-;UTII      Delete "$SMSTARTUP\@CONSOLE_SHORTCUT_NAME@.lnk"
-;UTII
-;UTII      ; make a startup shortcut in this user's current context
-;UTII      SetShellVarContext current
-;UTII      CreateShortCut "$SMSTARTUP\@CONSOLE_SHORTCUT_NAME@.lnk" "$INSTDIR\@CONSOLE_INSTALL_SUBDIR@\@CONSOLE_WIN_EXEC_NAME@"
-;UTII
-;UTII      ; reset the shell var context back
-;UTII      SetShellVarContext all
-;UTII
-;UTII      !insertmacro WritePostInstallOption @CONSOLE_STARTUP_REG_KEY@ YES
-;UTII    ${Else}
-;UTII      !insertmacro WritePostInstallOption @CONSOLE_STARTUP_REG_KEY@ NO
-;UTII    ${EndIf}
-;UTII  ${EndIf}
-=======
   ${If} ${SectionIsSelected} ${@SERVER_COMPONENT_NAME@}
     ; check if the user asked for a desktop shortcut to Server Console
     ${If} $DesktopServerState == ${BST_CHECKED}
@@ -714,7 +539,6 @@
       !insertmacro WritePostInstallOption @CONSOLE_STARTUP_REG_KEY@ NO
     ${EndIf}
   ${EndIf}
->>>>>>> e5776583
 
   ${If} @PR_BUILD@ == 1
 
