#
#  PackageLibrariesForDeployment.cmake
#  cmake/macros
#
#  Copyright 2015 High Fidelity, Inc.
#  Created by Stephen Birarda on February 17, 2014
#
#  Distributed under the Apache License, Version 2.0.
#  See the accompanying file LICENSE or http://www.apache.org/licenses/LICENSE-2.0.html
#

macro(PACKAGE_LIBRARIES_FOR_DEPLOYMENT)
  if (WIN32)
    configure_file(
      ${HF_CMAKE_DIR}/templates/FixupBundlePostBuild.cmake.in
      ${CMAKE_CURRENT_BINARY_DIR}/FixupBundlePostBuild.cmake
      @ONLY
    )

    set(PLUGIN_PATH "plugins")

    # add a post-build command to copy DLLs beside the executable
    add_custom_command(
      TARGET ${TARGET_NAME}
      POST_BUILD
      COMMAND ${CMAKE_COMMAND}
        -DBUNDLE_EXECUTABLE=$<TARGET_FILE:${TARGET_NAME}>
        -DBUNDLE_PLUGIN_DIR=$<TARGET_FILE_DIR:${TARGET_NAME}>/${PLUGIN_PATH}
        -P ${CMAKE_CURRENT_BINARY_DIR}/FixupBundlePostBuild.cmake
    )

    find_program(WINDEPLOYQT_COMMAND windeployqt PATHS ${QT_DIR}/bin NO_DEFAULT_PATH)

    if (NOT WINDEPLOYQT_COMMAND)
      message(FATAL_ERROR "Could not find windeployqt at ${QT_DIR}/bin. windeployqt is required.")
    endif ()

    # add a post-build command to call windeployqt to copy Qt plugins
    add_custom_command(
      TARGET ${TARGET_NAME}
      POST_BUILD
      COMMAND CMD /C "SET PATH=%PATH%;${QT_DIR}/bin && ${WINDEPLOYQT_COMMAND} ${EXTRA_DEPLOY_OPTIONS} $<$<OR:$<CONFIG:Release>,$<CONFIG:MinSizeRel>,$<CONFIG:RelWithDebInfo>>:--release> \"$<TARGET_FILE:${TARGET_NAME}>\""
    )

    set(QTAUDIO_PATH $<TARGET_FILE_DIR:${TARGET_NAME}>/audio)
    set(QTAUDIO_WIN7_PATH $<TARGET_FILE_DIR:${TARGET_NAME}>/audioWin7/audio)
    set(QTAUDIO_WIN8_PATH $<TARGET_FILE_DIR:${TARGET_NAME}>/audioWin8/audio)

<<<<<<< HEAD
    if (DEPLOY_PACKAGE)
      # copy qtaudio_wasapi.dll alongside qtaudio_windows.dll, and let the installer resolve
      add_custom_command(
        TARGET ${TARGET_NAME}
        POST_BUILD
        COMMAND if exist ${QTAUDIO_PATH}/qtaudio_windows.dll ( ${CMAKE_COMMAND} -E copy ${WASAPI_DLL_PATH}/qtaudio_wasapi.dll ${QTAUDIO_PATH} && ${CMAKE_COMMAND} -E copy ${WASAPI_DLL_PATH}/qtaudio_wasapi.pdb ${QTAUDIO_PATH} )
        COMMAND if exist ${QTAUDIO_PATH}/qtaudio_windowsd.dll ( ${CMAKE_COMMAND} -E copy ${WASAPI_DLL_PATH}/qtaudio_wasapid.dll ${QTAUDIO_PATH} && ${CMAKE_COMMAND} -E copy ${WASAPI_DLL_PATH}/qtaudio_wasapid.pdb ${QTAUDIO_PATH} )
      )
    elseif (${CMAKE_SYSTEM_VERSION} VERSION_LESS 6.2)
      # continue using qtaudio_windows.dll on Windows 7
    else ()
      # replace qtaudio_windows.dll with qtaudio_wasapi.dll on Windows 8/8.1/10
      add_custom_command(
        TARGET ${TARGET_NAME}
        POST_BUILD
        COMMAND if exist ${QTAUDIO_PATH}/qtaudio_windows.dll ( ${CMAKE_COMMAND} -E remove ${QTAUDIO_PATH}/qtaudio_windows.dll && ${CMAKE_COMMAND} -E copy ${WASAPI_DLL_PATH}/qtaudio_wasapi.dll ${QTAUDIO_PATH} && ${CMAKE_COMMAND} -E copy ${WASAPI_DLL_PATH}/qtaudio_wasapi.pdb ${QTAUDIO_PATH} )
        COMMAND if exist ${QTAUDIO_PATH}/qtaudio_windowsd.dll ( ${CMAKE_COMMAND} -E remove ${QTAUDIO_PATH}/qtaudio_windowsd.dll && ${CMAKE_COMMAND} -E copy ${WASAPI_DLL_PATH}/qtaudio_wasapid.dll ${QTAUDIO_PATH} && ${CMAKE_COMMAND} -E copy ${WASAPI_DLL_PATH}/qtaudio_wasapid.pdb ${QTAUDIO_PATH} )
      )
  endif ()
=======
    # copy qtaudio_wasapi.dll and qtaudio_windows.dll in the correct directories for runtime selection
    add_custom_command(
      TARGET ${TARGET_NAME}
      POST_BUILD
      COMMAND ${CMAKE_COMMAND} -E make_directory ${QTAUDIO_WIN7_PATH}
      COMMAND ${CMAKE_COMMAND} -E make_directory ${QTAUDIO_WIN8_PATH}
      # copy release DLLs
      COMMAND if exist ${QTAUDIO_PATH}/qtaudio_windows.dll ( ${CMAKE_COMMAND} -E copy ${QTAUDIO_PATH}/qtaudio_windows.dll ${QTAUDIO_WIN7_PATH} )
      COMMAND if exist ${QTAUDIO_PATH}/qtaudio_windows.dll ( ${CMAKE_COMMAND} -E copy ${WASAPI_DLL_PATH}/qtaudio_wasapi.dll ${QTAUDIO_WIN8_PATH} )
      # copy debug DLLs
      COMMAND if exist ${QTAUDIO_PATH}/qtaudio_windowsd.dll ( ${CMAKE_COMMAND} -E copy ${QTAUDIO_PATH}/qtaudio_windowsd.dll ${QTAUDIO_WIN7_PATH} )
      COMMAND if exist ${QTAUDIO_PATH}/qtaudio_windowsd.dll ( ${CMAKE_COMMAND} -E copy ${WASAPI_DLL_PATH}/qtaudio_wasapid.dll ${QTAUDIO_WIN8_PATH} )
      # remove directory
      COMMAND  ${CMAKE_COMMAND} -E remove_directory ${QTAUDIO_PATH}  
    )
>>>>>>> 2c97d7f9

  endif ()
endmacro()<|MERGE_RESOLUTION|>--- conflicted
+++ resolved
@@ -46,27 +46,6 @@
     set(QTAUDIO_WIN7_PATH $<TARGET_FILE_DIR:${TARGET_NAME}>/audioWin7/audio)
     set(QTAUDIO_WIN8_PATH $<TARGET_FILE_DIR:${TARGET_NAME}>/audioWin8/audio)
 
-<<<<<<< HEAD
-    if (DEPLOY_PACKAGE)
-      # copy qtaudio_wasapi.dll alongside qtaudio_windows.dll, and let the installer resolve
-      add_custom_command(
-        TARGET ${TARGET_NAME}
-        POST_BUILD
-        COMMAND if exist ${QTAUDIO_PATH}/qtaudio_windows.dll ( ${CMAKE_COMMAND} -E copy ${WASAPI_DLL_PATH}/qtaudio_wasapi.dll ${QTAUDIO_PATH} && ${CMAKE_COMMAND} -E copy ${WASAPI_DLL_PATH}/qtaudio_wasapi.pdb ${QTAUDIO_PATH} )
-        COMMAND if exist ${QTAUDIO_PATH}/qtaudio_windowsd.dll ( ${CMAKE_COMMAND} -E copy ${WASAPI_DLL_PATH}/qtaudio_wasapid.dll ${QTAUDIO_PATH} && ${CMAKE_COMMAND} -E copy ${WASAPI_DLL_PATH}/qtaudio_wasapid.pdb ${QTAUDIO_PATH} )
-      )
-    elseif (${CMAKE_SYSTEM_VERSION} VERSION_LESS 6.2)
-      # continue using qtaudio_windows.dll on Windows 7
-    else ()
-      # replace qtaudio_windows.dll with qtaudio_wasapi.dll on Windows 8/8.1/10
-      add_custom_command(
-        TARGET ${TARGET_NAME}
-        POST_BUILD
-        COMMAND if exist ${QTAUDIO_PATH}/qtaudio_windows.dll ( ${CMAKE_COMMAND} -E remove ${QTAUDIO_PATH}/qtaudio_windows.dll && ${CMAKE_COMMAND} -E copy ${WASAPI_DLL_PATH}/qtaudio_wasapi.dll ${QTAUDIO_PATH} && ${CMAKE_COMMAND} -E copy ${WASAPI_DLL_PATH}/qtaudio_wasapi.pdb ${QTAUDIO_PATH} )
-        COMMAND if exist ${QTAUDIO_PATH}/qtaudio_windowsd.dll ( ${CMAKE_COMMAND} -E remove ${QTAUDIO_PATH}/qtaudio_windowsd.dll && ${CMAKE_COMMAND} -E copy ${WASAPI_DLL_PATH}/qtaudio_wasapid.dll ${QTAUDIO_PATH} && ${CMAKE_COMMAND} -E copy ${WASAPI_DLL_PATH}/qtaudio_wasapid.pdb ${QTAUDIO_PATH} )
-      )
-  endif ()
-=======
     # copy qtaudio_wasapi.dll and qtaudio_windows.dll in the correct directories for runtime selection
     add_custom_command(
       TARGET ${TARGET_NAME}
@@ -82,7 +61,6 @@
       # remove directory
       COMMAND  ${CMAKE_COMMAND} -E remove_directory ${QTAUDIO_PATH}  
     )
->>>>>>> 2c97d7f9
 
   endif ()
 endmacro()