#
#  PackageLibrariesForDeployment.cmake
#  cmake/macros
#
#  Copyright 2015 High Fidelity, Inc.
#  Created by Stephen Birarda on February 17, 2014
#
#  Distributed under the Apache License, Version 2.0.
#  See the accompanying file LICENSE or http://www.apache.org/licenses/LICENSE-2.0.html
#

macro(PACKAGE_LIBRARIES_FOR_DEPLOYMENT)
  if (WIN32)
    configure_file(
      ${HF_CMAKE_DIR}/templates/FixupBundlePostBuild.cmake.in
      ${CMAKE_CURRENT_BINARY_DIR}/FixupBundlePostBuild.cmake
      @ONLY
    )

    set(PLUGIN_PATH "plugins")

    # add a post-build command to copy DLLs beside the executable
    add_custom_command(
      TARGET ${TARGET_NAME}
      POST_BUILD
      COMMAND ${CMAKE_COMMAND}
        -DBUNDLE_EXECUTABLE=$<TARGET_FILE:${TARGET_NAME}>
        -DBUNDLE_PLUGIN_DIR=$<TARGET_FILE_DIR:${TARGET_NAME}>/${PLUGIN_PATH}
        -P ${CMAKE_CURRENT_BINARY_DIR}/FixupBundlePostBuild.cmake
    )

    find_program(WINDEPLOYQT_COMMAND windeployqt PATHS ${QT_DIR}/bin NO_DEFAULT_PATH)

    if (NOT WINDEPLOYQT_COMMAND)
      message(FATAL_ERROR "Could not find windeployqt at ${QT_DIR}/bin. windeployqt is required.")
    endif ()

    # add a post-build command to call windeployqt to copy Qt plugins
    add_custom_command(
      TARGET ${TARGET_NAME}
      POST_BUILD
      COMMAND CMD /C "SET PATH=%PATH%;${QT_DIR}/bin && ${WINDEPLOYQT_COMMAND} ${EXTRA_DEPLOY_OPTIONS} $<$<OR:$<CONFIG:Release>,$<CONFIG:MinSizeRel>,$<CONFIG:RelWithDebInfo>>:--release> \"$<TARGET_FILE:${TARGET_NAME}>\""
    )
<<<<<<< HEAD
#  elseif (DEFINED BUILD_BUNDLE AND BUILD_BUNDLE AND APPLE)
#    find_program(MACDEPLOYQT_COMMAND macdeployqt PATHS ${QT_DIR}/bin NO_DEFAULT_PATH)
#    
#    if (NOT MACDEPLOYQT_COMMAND)
#      message(FATAL_ERROR "Could not find macdeployqt at ${QT_DIR}/bin. macdeployqt is required.")
#    endif ()
#  
#    if (NOT APP_NAME)
#        set(APP_NAME TARGET_NAME)
#    endif ()
#    # add a post-build command to call macdeployqt to copy Qt plugins
#    add_custom_command(
#      TARGET ${TARGET_NAME}
#      POST_BUILD
#      COMMAND ${MACDEPLOYQT_COMMAND} ${CMAKE_CURRENT_BINARY_DIR}/\${CONFIGURATION}/${APP_NAME}.app -verbose 0
#    )
=======

    set(QTAUDIO_PATH $<TARGET_FILE_DIR:${TARGET_NAME}>/audio)

    if (DEPLOY_PACKAGE)
      # copy qtaudio_wasapi.dll alongside qtaudio_windows.dll, and let the installer resolve
      add_custom_command(
        TARGET ${TARGET_NAME}
        POST_BUILD
        COMMAND if exist ${QTAUDIO_PATH}/qtaudio_windows.dll ( ${CMAKE_COMMAND} -E copy ${WASAPI_DLL_PATH}/qtaudio_wasapi.dll ${QTAUDIO_PATH} && ${CMAKE_COMMAND} -E copy ${WASAPI_DLL_PATH}/qtaudio_wasapi.pdb ${QTAUDIO_PATH} )
        COMMAND if exist ${QTAUDIO_PATH}/qtaudio_windowsd.dll ( ${CMAKE_COMMAND} -E copy ${WASAPI_DLL_PATH}/qtaudio_wasapid.dll ${QTAUDIO_PATH} && ${CMAKE_COMMAND} -E copy ${WASAPI_DLL_PATH}/qtaudio_wasapid.pdb ${QTAUDIO_PATH} )
      )
    elseif (${CMAKE_SYSTEM_VERSION} VERSION_LESS 6.2)
      # continue using qtaudio_windows.dll on Windows 7
    else ()
      # replace qtaudio_windows.dll with qtaudio_wasapi.dll on Windows 8/8.1/10
      add_custom_command(
        TARGET ${TARGET_NAME}
        POST_BUILD
        COMMAND if exist ${QTAUDIO_PATH}/qtaudio_windows.dll ( ${CMAKE_COMMAND} -E remove ${QTAUDIO_PATH}/qtaudio_windows.dll && ${CMAKE_COMMAND} -E copy ${WASAPI_DLL_PATH}/qtaudio_wasapi.dll ${QTAUDIO_PATH} && ${CMAKE_COMMAND} -E copy ${WASAPI_DLL_PATH}/qtaudio_wasapi.pdb ${QTAUDIO_PATH} )
        COMMAND if exist ${QTAUDIO_PATH}/qtaudio_windowsd.dll ( ${CMAKE_COMMAND} -E remove ${QTAUDIO_PATH}/qtaudio_windowsd.dll && ${CMAKE_COMMAND} -E copy ${WASAPI_DLL_PATH}/qtaudio_wasapid.dll ${QTAUDIO_PATH} && ${CMAKE_COMMAND} -E copy ${WASAPI_DLL_PATH}/qtaudio_wasapid.pdb ${QTAUDIO_PATH} )
      )
    endif ()   

>>>>>>> c664c719
  endif ()
endmacro()<|MERGE_RESOLUTION|>--- conflicted
+++ resolved
@@ -41,24 +41,6 @@
       POST_BUILD
       COMMAND CMD /C "SET PATH=%PATH%;${QT_DIR}/bin && ${WINDEPLOYQT_COMMAND} ${EXTRA_DEPLOY_OPTIONS} $<$<OR:$<CONFIG:Release>,$<CONFIG:MinSizeRel>,$<CONFIG:RelWithDebInfo>>:--release> \"$<TARGET_FILE:${TARGET_NAME}>\""
     )
-<<<<<<< HEAD
-#  elseif (DEFINED BUILD_BUNDLE AND BUILD_BUNDLE AND APPLE)
-#    find_program(MACDEPLOYQT_COMMAND macdeployqt PATHS ${QT_DIR}/bin NO_DEFAULT_PATH)
-#    
-#    if (NOT MACDEPLOYQT_COMMAND)
-#      message(FATAL_ERROR "Could not find macdeployqt at ${QT_DIR}/bin. macdeployqt is required.")
-#    endif ()
-#  
-#    if (NOT APP_NAME)
-#        set(APP_NAME TARGET_NAME)
-#    endif ()
-#    # add a post-build command to call macdeployqt to copy Qt plugins
-#    add_custom_command(
-#      TARGET ${TARGET_NAME}
-#      POST_BUILD
-#      COMMAND ${MACDEPLOYQT_COMMAND} ${CMAKE_CURRENT_BINARY_DIR}/\${CONFIGURATION}/${APP_NAME}.app -verbose 0
-#    )
-=======
 
     set(QTAUDIO_PATH $<TARGET_FILE_DIR:${TARGET_NAME}>/audio)
 
@@ -80,8 +62,7 @@
         COMMAND if exist ${QTAUDIO_PATH}/qtaudio_windows.dll ( ${CMAKE_COMMAND} -E remove ${QTAUDIO_PATH}/qtaudio_windows.dll && ${CMAKE_COMMAND} -E copy ${WASAPI_DLL_PATH}/qtaudio_wasapi.dll ${QTAUDIO_PATH} && ${CMAKE_COMMAND} -E copy ${WASAPI_DLL_PATH}/qtaudio_wasapi.pdb ${QTAUDIO_PATH} )
         COMMAND if exist ${QTAUDIO_PATH}/qtaudio_windowsd.dll ( ${CMAKE_COMMAND} -E remove ${QTAUDIO_PATH}/qtaudio_windowsd.dll && ${CMAKE_COMMAND} -E copy ${WASAPI_DLL_PATH}/qtaudio_wasapid.dll ${QTAUDIO_PATH} && ${CMAKE_COMMAND} -E copy ${WASAPI_DLL_PATH}/qtaudio_wasapid.pdb ${QTAUDIO_PATH} )
       )
-    endif ()   
+  endif ()
 
->>>>>>> c664c719
   endif ()
 endmacro()