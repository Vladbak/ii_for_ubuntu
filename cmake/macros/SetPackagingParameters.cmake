--- conflicted
+++ resolved
@@ -138,16 +138,10 @@
     set(REGISTRY_HKLM_INSTALL_ROOT "Software")
     set(POST_INSTALL_OPTIONS_REG_GROUP "PostInstallOptions")
     set(CLIENT_DESKTOP_SHORTCUT_REG_KEY "ClientDesktopShortcut")
-<<<<<<< HEAD
 #UTII     set(CONSOLE_DESKTOP_SHORTCUT_REG_KEY "ConsoleDesktopShortcut")
 #UTII     set(CONSOLE_STARTUP_REG_KEY "ConsoleStartupShortcut")
-    set(LAUNCH_NOW_REG_KEY "LaunchAfterInstall")
-=======
-    set(CONSOLE_DESKTOP_SHORTCUT_REG_KEY "ConsoleDesktopShortcut")
-    set(CONSOLE_STARTUP_REG_KEY "ConsoleStartupShortcut")
     set(CLIENT_LAUNCH_NOW_REG_KEY "ClientLaunchAfterInstall")
     set(SERVER_LAUNCH_NOW_REG_KEY "ServerLaunchAfterInstall")
->>>>>>> 2c97d7f9
   endif ()
 
   # setup component categories for installer
