--- conflicted
+++ resolved
@@ -495,11 +495,7 @@
 
 int main(int argc, char** argv) {    
     QGuiApplication app(argc, argv);
-<<<<<<< HEAD
-    //    QLoggingCategory::setFilterRules(LOG_FILTER_RULES);
-=======
     QLoggingCategory::setFilterRules(LOG_FILTER_RULES);
->>>>>>> b4e9dbed
     QTestWindow window;
     app.exec();
     return 0;
