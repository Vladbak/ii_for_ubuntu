--- conflicted
+++ resolved
@@ -88,29 +88,12 @@
 				animateAvatar(deltaTime, speed);
 				break;
 			}
-
-<<<<<<< HEAD
-    var options = {
-      position: Camera.getPosition(),
-      volume: 0.5
-    }
-    
-    var walkNumber = 2; // 0 to 2
-    if(side===DIRECTION_RIGHT && playFootStepSounds) {
-		Audio.playSound(footsteps[walkNumber+1], options);
-	}
-    else if(side===DIRECTION_LEFT && playFootStepSounds) {
-		Audio.playSound(footsteps[walkNumber], options);
-	}
-}
-=======
 			case state.EDIT_STANDING: {
 				motion.curAnim = motion.selStand;
 				motion.direction = FORWARDS;
 				animateAvatar(deltaTime, speed);
 				break;
 			}
->>>>>>> 1d80fd7e
 
 			case state.EDIT_SIDESTEP_LEFT: {
 				motion.curAnim = motion.selSideStepLeft;
@@ -575,9 +558,11 @@
 
 function playFootstep(side) {
 
-	var options = new AudioInjectionOptions();
-	options.position = Camera.getPosition();
-	options.volume = 0.3;
+	options = {
+	  position: Camera.getPosition(),
+    volume: 0.3
+	}
+  
 	var soundNumber = 2; // 0 to 2
 	if (side === RIGHT && motion.makesFootStepSounds) {
 		Audio.playSound(walkAssets.footsteps[soundNumber + 1], options);
