--- conflicted
+++ resolved
@@ -167,15 +167,11 @@
         this.positionAtGrab = this.palmPosition;
         this.rotationAtGrab = this.rotation;
         this.modelPositionAtGrab = properties.position;
-<<<<<<< HEAD
-        this.rotationAtGrab = properties.rotation;
+        this.modelRotationAtGrab = properties.rotation;
         this.gravityAtGrab = properties.gravity;
+        Entities.editEntity(entityID, { gravity: { x: 0, y: 0, z: 0 }, velocity: { x: 0, y: 0, z: 0 } });
         
-        Entities.editEntity(entityID, { gravity: { x: 0, y: 0, z: 0 }, velocity: { x: 0, y: 0, z: 0 } });
-
-=======
-        this.modelRotationAtGrab = properties.rotation;
->>>>>>> 2108cac3
+
         this.jointsIntersectingFromStart = [];
         for (var i = 0; i < jointList.length; i++) {
             var distance = Vec3.distance(MyAvatar.getJointPosition(jointList[i]), this.oldModelPosition);
