--- conflicted
+++ resolved
@@ -1589,14 +1589,10 @@
         ids.forEach(function(id) {
             var props = Entities.getEntityProperties(id, ["boundingBox", "name"]);
             if (props.name === 'pointer') {
-<<<<<<< HEAD
                 continue;
             }
             if (!props || !props.boundingBox) {
                 continue;
-=======
-                return;
->>>>>>> e6ccf501
             }
             var entityMinPoint = props.boundingBox.brn;
             var entityMaxPoint = props.boundingBox.tfl;
@@ -1614,13 +1610,6 @@
             } else if (_this.allTouchedIDs[id]) {
                 delete _this.allTouchedIDs[id];
                 _this.stopTouch(id);
-<<<<<<< HEAD
-
-            } else {
-                //we are in another state
-                return;
-=======
->>>>>>> e6ccf501
             }
         });
     };
