--- conflicted
+++ resolved
@@ -945,43 +945,17 @@
             this.handleParticleBeam(distantPickRay.origin, this.getHandRotation(), NO_INTERSECT_COLOR);
         }
 
-<<<<<<< HEAD
-=======
-        // if (USE_OVERLAY_LINES_FOR_SEARCHING === true) {
-        //     this.overlayLineOn(searchVisualizationPickRay.origin,
-        //                        Vec3.sum(searchVisualizationPickRay.origin,
-        //                                 Vec3.multiply(searchVisualizationPickRay.direction,
-        //                                               LINE_LENGTH)),
-        //                        NO_INTERSECT_COLOR);
-        // }
-
->>>>>>> 210b3ba1
         if (this.intersectionDistance > 0) {
             var SPHERE_INTERSECTION_SIZE = 0.011;
             var SEARCH_SPHERE_FOLLOW_RATE = 0.50;
             var SEARCH_SPHERE_CHASE_DROP = 0.2;
-<<<<<<< HEAD
+
             this.searchSphereDistance = this.searchSphereDistance * SEARCH_SPHERE_FOLLOW_RATE + this.intersectionDistance * (1.0 - SEARCH_SPHERE_FOLLOW_RATE);
             var searchSphereLocation = Vec3.sum(distantPickRay.origin, Vec3.multiply(distantPickRay.direction, this.searchSphereDistance));
             searchSphereLocation.y -= ((this.intersectionDistance - this.searchSphereDistance) / this.intersectionDistance) * SEARCH_SPHERE_CHASE_DROP;
             this.searchSphereOn(searchSphereLocation, SPHERE_INTERSECTION_SIZE * this.intersectionDistance, this.triggerSmoothedGrab() ? INTERSECT_COLOR : NO_INTERSECT_COLOR);
             if ((USE_OVERLAY_LINES_FOR_SEARCHING === true) && PICK_WITH_HAND_RAY) {
                 this.overlayLineOn(handPosition, searchSphereLocation, this.triggerSmoothedGrab() ? INTERSECT_COLOR : NO_INTERSECT_COLOR);
-=======
-            this.searchSphereDistance = this.searchSphereDistance * SEARCH_SPHERE_FOLLOW_RATE +
-                this.intersectionDistance * (1.0 - SEARCH_SPHERE_FOLLOW_RATE);
-            var searchSphereLocation = Vec3.sum(distantPickRay.origin,
-                                                Vec3.multiply(distantPickRay.direction, this.searchSphereDistance));
-            searchSphereLocation.y -= ((this.intersectionDistance - this.searchSphereDistance) /
-                                       this.intersectionDistance) * SEARCH_SPHERE_CHASE_DROP;
-            this.searchSphereOn(searchSphereLocation,
-                                SPHERE_INTERSECTION_SIZE * this.intersectionDistance,
-                                this.triggerSmoothedGrab() ? INTERSECT_COLOR : NO_INTERSECT_COLOR);
-            if (USE_OVERLAY_LINES_FOR_SEARCHING === true) {
-                this.overlayLineOn(handPosition,
-                                   searchSphereLocation,
-                                   this.triggerSmoothedGrab() ? INTERSECT_COLOR : NO_INTERSECT_COLOR);
->>>>>>> 210b3ba1
             }
         }
     };
