--- conflicted
+++ resolved
@@ -37,21 +37,9 @@
 var DISTANCE_HOLDING_RADIUS_FACTOR = 5; // multiplied by distance between hand and object
 var DISTANCE_HOLDING_ACTION_TIMEFRAME = 0.1; // how quickly objects move to their new position
 var DISTANCE_HOLDING_ROTATION_EXAGGERATION_FACTOR = 2.0; // object rotates this much more than hand did
-var NO_INTERSECT_COLOR = {
-    red: 10,
-    green: 10,
-    blue: 255
-}; // line color when pick misses
-var INTERSECT_COLOR = {
-    red: 250,
-    green: 10,
-    blue: 10
-}; // line color when pick hits
-var LINE_ENTITY_DIMENSIONS = {
-    x: 1000,
-    y: 1000,
-    z: 1000
-};
+var NO_INTERSECT_COLOR = { red: 10, green: 10, blue: 255}; // line color when pick misses
+var INTERSECT_COLOR = { red: 250, green: 10, blue: 10}; // line color when pick hits
+var LINE_ENTITY_DIMENSIONS = { x: 1000, y: 1000,z: 1000};
 var LINE_LENGTH = 500;
 var PICK_MAX_DISTANCE = 500; // max length of pick-ray
 
@@ -93,16 +81,15 @@
 var LIFETIME = 10;
 var ACTION_TTL = 15; // seconds
 var ACTION_TTL_REFRESH = 5;
-var PICKS_PER_SECOND_PER_HAND = 10;
+var PICKS_PER_SECOND_PER_HAND = 5;
 var MSECS_PER_SEC = 1000.0;
 var GRABBABLE_PROPERTIES = ["position",
-    "rotation",
-    "gravity",
-    "ignoreForCollisions",
-    "collisionsWillMove",
-    "locked",
-    "name"
-];
+                            "rotation",
+                            "gravity",
+                            "ignoreForCollisions",
+                            "collisionsWillMove",
+                            "locked",
+                            "name"];
 
 
 var GRABBABLE_DATA_KEY = "grabbableKey"; // shared with grab.js
@@ -113,7 +100,7 @@
     invertSolidWhileHeld: false
 };
 
-var disabledHand = 'none';
+var disabledHand ='none';
 
 
 // states for the state machine
@@ -138,30 +125,6 @@
 
 function stateToName(state) {
     switch (state) {
-<<<<<<< HEAD
-        case STATE_OFF:
-            return "off";
-        case STATE_SEARCHING:
-            return "searching";
-        case STATE_DISTANCE_HOLDING:
-            return "distance_holding";
-        case STATE_CONTINUE_DISTANCE_HOLDING:
-            return "continue_distance_holding";
-        case STATE_NEAR_GRABBING:
-            return "near_grabbing";
-        case STATE_CONTINUE_NEAR_GRABBING:
-            return "continue_near_grabbing";
-        case STATE_NEAR_TRIGGER:
-            return "near_trigger";
-        case STATE_CONTINUE_NEAR_TRIGGER:
-            return "continue_near_trigger";
-        case STATE_FAR_TRIGGER:
-            return "far_trigger";
-        case STATE_CONTINUE_FAR_TRIGGER:
-            return "continue_far_trigger";
-        case STATE_RELEASE:
-            return "release";
-=======
     case STATE_OFF:
         return "off";
     case STATE_SEARCHING:
@@ -196,7 +159,6 @@
         return "waiting_for_bumper_release";
     case STATE_EQUIP_SPRING:
         return "state_equip_spring";
->>>>>>> 2636e43f
     }
 
     return "unknown";
@@ -249,17 +211,8 @@
     this.rawTriggerValue = 0;
     this.rawBumperValue = 0;
 
-    this.offsetPosition = {
-        x: 0.0,
-        y: 0.0,
-        z: 0.0
-    };
-    this.offsetRotation = {
-        x: 0.0,
-        y: 0.0,
-        z: 0.0,
-        w: 1.0
-    };
+    this.offsetPosition = { x: 0.0, y: 0.0, z: 0.0 };
+    this.offsetRotation = { x: 0.0, y: 0.0, z: 0.0, w: 1.0 };
 
     var _this = this;
 
@@ -324,7 +277,7 @@
         this.state = newState;
     }
 
-    this.debugLine = function(closePoint, farPoint, color) {
+    this.debugLine = function(closePoint, farPoint, color){
         Entities.addEntity({
             type: "Line",
             name: "Grab Debug Entity",
@@ -368,13 +321,6 @@
         this.pointer = null;
     };
 
-<<<<<<< HEAD
-    this.eitherTrigger = function(value) {
-        _this.rawTriggerValue = value;
-    };
-
-    this.updateSmoothedTrigger = function() {
-=======
     this.triggerPress = function (value) {
         _this.rawTriggerValue = value;
     };
@@ -385,7 +331,6 @@
 
 
     this.updateSmoothedTrigger = function () {
->>>>>>> 2636e43f
         var triggerValue = this.rawTriggerValue;
         // smooth out trigger value
         this.triggerValue = (this.triggerValue * TRIGGER_SMOOTH_RATIO) +
@@ -430,14 +375,10 @@
     this.search = function() {
         this.grabbedEntity = null;
 
-<<<<<<< HEAD
-        //if this hand is the one that's disabled, we don't want to search for anything at all
-=======
         // if this hand is the one that's disabled, we don't want to search for anything at all
         if (this.hand === disabledHand) {
             return;
         }
->>>>>>> 2636e43f
 
         if (this.state == STATE_SEARCHING ? this.triggerSmoothedReleased() : this.bumperReleased()) {
             this.setState(STATE_RELEASE);
@@ -452,13 +393,6 @@
             length: PICK_MAX_DISTANCE
         };
 
-<<<<<<< HEAD
-
-        this.lineOn(distantPickRay.origin, Vec3.multiply(distantPickRay.direction, LINE_LENGTH), NO_INTERSECT_COLOR);
-
-
-=======
->>>>>>> 2636e43f
         // don't pick 60x per second.
         var pickRays = [];
         var now = Date.now();
@@ -467,7 +401,7 @@
             this.lastPickTime = now;
         }
 
-        for (var index = 0; index < pickRays.length; ++index) {
+        for (var index=0; index < pickRays.length; ++index) {
             var pickRay = pickRays[index];
             var directionNormalized = Vec3.normalize(pickRay.direction);
             var directionBacked = Vec3.multiply(directionNormalized, PICK_BACKOFF_DISTANCE);
@@ -532,9 +466,10 @@
                         }
                         return;
                     }
-                } else if (!entityIsGrabbedByOther(intersection.entityID)) {
+                } else if (! entityIsGrabbedByOther(intersection.entityID)) {
                     // don't allow two people to distance grab the same object
-                    if (intersection.properties.collisionsWillMove && !intersection.properties.locked) {
+                    if (intersection.properties.collisionsWillMove
+                        && !intersection.properties.locked) {
                         // the hand is far from the intersected object.  go into distance-holding mode
                         this.grabbedEntity = intersection.entityID;
                         if (typeof grabbableData.spatialKey !== 'undefined' && this.state == STATE_EQUIP_SEARCHING) {
@@ -559,18 +494,10 @@
             Entities.addEntity({
                 type: "Sphere",
                 name: "Grab Debug Entity",
-                dimensions: {
-                    x: GRAB_RADIUS,
-                    y: GRAB_RADIUS,
-                    z: GRAB_RADIUS
-                },
+                dimensions: {x: GRAB_RADIUS, y: GRAB_RADIUS, z: GRAB_RADIUS},
                 visible: true,
                 position: handPosition,
-                color: {
-                    red: 0,
-                    green: 255,
-                    blue: 0
-                },
+                color: { red: 0, green: 255, blue: 0},
                 lifetime: 0.1
             });
         }
@@ -712,7 +639,7 @@
 
         // the action was set up on a previous call.  update the targets.
         var radius = Math.max(Vec3.distance(this.currentObjectPosition, handControllerPosition) *
-            DISTANCE_HOLDING_RADIUS_FACTOR, DISTANCE_HOLDING_RADIUS_FACTOR);
+                              DISTANCE_HOLDING_RADIUS_FACTOR, DISTANCE_HOLDING_RADIUS_FACTOR);
         // how far did avatar move this timestep?
         var currentPosition = MyAvatar.position;
         var avatarDeltaPosition = Vec3.subtract(currentPosition, this.currentAvatarPosition);
@@ -761,9 +688,9 @@
 
         // this doubles hand rotation
         var handChange = Quat.multiply(Quat.slerp(this.handPreviousRotation,
-                handRotation,
-                DISTANCE_HOLDING_ROTATION_EXAGGERATION_FACTOR),
-            Quat.inverse(this.handPreviousRotation));
+                                                  handRotation,
+                                                  DISTANCE_HOLDING_ROTATION_EXAGGERATION_FACTOR),
+                                       Quat.inverse(this.handPreviousRotation));
         this.handPreviousRotation = handRotation;
         this.currentObjectRotation = Quat.multiply(handChange, this.currentObjectRotation);
 
@@ -856,9 +783,6 @@
             }
             Entities.callEntityMethod(this.grabbedEntity, "startNearGrab");
 
-            setEntityCustomData('hifiHoldActionKey', this.grabbedEntity, {
-                holdActionID: this.actionID
-            })
         }
 
         this.currentHandControllerTipPosition =
@@ -868,12 +792,7 @@
     };
 
     this.continueNearGrabbing = function() {
-<<<<<<< HEAD
-
-        if (this.triggerSmoothedReleased()) {
-=======
         if (this.state == STATE_CONTINUE_NEAR_GRABBING && this.triggerSmoothedReleased()) {
->>>>>>> 2636e43f
             this.setState(STATE_RELEASE);
             Entities.callEntityMethod(this.grabbedEntity, "releaseGrab");
             return;
@@ -907,26 +826,10 @@
         this.currentHandControllerTipPosition = handControllerPosition;
         this.currentObjectTime = now;
         Entities.callEntityMethod(this.grabbedEntity, "continueNearGrab");
-        var properties = Entities.getEntityProperties(this.grabbedEntity, ["userData", "name"]);
-        var userData = JSON.parse(properties.userData);
-
-        if (userData.hasOwnProperty('releaseGrabKey')) {
-            if (userData.releaseGrabKey.shouldRelease === true && userData.releaseGrabKey.didRelease === false) {
-
-                setEntityCustomData('releaseGrabKey', this.grabbedEntity, {
-                    shouldRelease: false,
-                    didRelease: true
-                });
-
-                this.setState(STATE_RELEASE);
-
-                return;
-            }
-        }
 
         if (this.actionTimeout - now < ACTION_TTL_REFRESH * MSEC_PER_SEC) {
             // if less than a 5 seconds left, refresh the actions ttl
-            var success = Entities.updateAction(this.grabbedEntity, this.actionID, {
+            Entities.updateAction(this.grabbedEntity, this.actionID, {
                 hand: this.hand === RIGHT_HAND ? "right" : "left",
                 timeScale: NEAR_GRABBING_ACTION_TIMEFRAME,
                 relativePosition: this.offsetPosition,
@@ -935,8 +838,6 @@
                 kinematic: NEAR_GRABBING_KINEMATIC,
                 kinematicSetVelocity: true
             });
-
-            print('Action update success:::' + success);
             this.actionTimeout = now + (ACTION_TTL * MSEC_PER_SEC);
         }
     };
@@ -1139,7 +1040,7 @@
 
     this.release = function() {
 
-        if (this.hand !== disabledHand) {
+        if(this.hand !== disabledHand){
             //release the disabled hand when we let go with the main one
             disabledHand = 'none';
         }
@@ -1174,15 +1075,9 @@
             data["gravity"] = grabbedProperties.gravity;
             data["ignoreForCollisions"] = grabbedProperties.ignoreForCollisions;
             data["collisionsWillMove"] = grabbedProperties.collisionsWillMove;
-            var whileHeldProperties = {
-                gravity: {
-                    x: 0,
-                    y: 0,
-                    z: 0
-                }
-            };
+            var whileHeldProperties = {gravity: {x:0, y:0, z:0}};
             if (invertSolidWhileHeld) {
-                whileHeldProperties["ignoreForCollisions"] = !grabbedProperties.ignoreForCollisions;
+                whileHeldProperties["ignoreForCollisions"] = ! grabbedProperties.ignoreForCollisions;
             }
             Entities.editEntity(entityID, whileHeldProperties);
         }
