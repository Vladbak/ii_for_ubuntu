--- conflicted
+++ resolved
@@ -593,13 +593,8 @@
             timeScale: NEAR_GRABBING_ACTION_TIMEFRAME,
             relativePosition: this.offsetPosition,
             relativeRotation: this.offsetRotation,
-<<<<<<< HEAD
-            lifetime: ACTION_LIFETIME,
-            kinematic: (grabbableData.kinematicGrab && (grabbableData.kinematicGrab === true))
-=======
             ttl: ACTION_TTL,
             kinematic: NEAR_GRABBING_KINEMATIC
->>>>>>> 01bbd366
         });
         if (this.actionID === NULL_ACTION_ID) {
             this.actionID = null;
