--- conflicted
+++ resolved
@@ -579,12 +579,8 @@
             timeScale: NEAR_GRABBING_ACTION_TIMEFRAME,
             relativePosition: this.offsetPosition,
             relativeRotation: this.offsetRotation,
-<<<<<<< HEAD
-            lifetime: ACTION_LIFETIME,
-            kinematic: (grabbableData.kinematicGrab && (grabbableData.kinematicGrab === true))
-=======
+            kinematic: (grabbableData.kinematicGrab && (grabbableData.kinematicGrab === true)),
             ttl: ACTION_TTL
->>>>>>> 1b6a2ff5
         });
         if (this.actionID === NULL_ACTION_ID) {
             this.actionID = null;
