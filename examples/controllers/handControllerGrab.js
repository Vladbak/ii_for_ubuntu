//  hydraGrab.js
//  examples
//
//  Created by Eric Levin on  9/2/15
//  Copyright 2015 High Fidelity, Inc.
//
//  Grabs physically moveable entities with hydra-like controllers; it works for either near or far objects.
//
//  Distributed under the Apache License, Version 2.0.
//  See the accompanying file LICENSE or http://www.apache.org/licenses/LICENSE-2.0.html
//

Script.include("../libraries/utils.js");


/////////////////////////////////////////////////////////////////
//
// these tune time-averaging and "on" value for analog trigger
//

var TRIGGER_SMOOTH_RATIO = 0.0; // 0.0 disables smoothing of trigger value
var TRIGGER_ON_VALUE = 0.2;

/////////////////////////////////////////////////////////////////
//
// distant manipulation
//

var DISTANCE_HOLDING_RADIUS_FACTOR = 4; // multiplied by distance between hand and object
var DISTANCE_HOLDING_ACTION_TIMEFRAME = 0.1; // how quickly objects move to their new position
var DISTANCE_HOLDING_ROTATION_EXAGGERATION_FACTOR = 2.0; // object rotates this much more than hand did
var NO_INTERSECT_COLOR = {red: 10, green: 10, blue: 255}; // line color when pick misses
var INTERSECT_COLOR = {red: 250, green: 10, blue: 10}; // line color when pick hits
var LINE_ENTITY_DIMENSIONS = {x: 1000, y: 1000, z: 1000};
var LINE_LENGTH = 500;


/////////////////////////////////////////////////////////////////
//
// close grabbing
//

var GRAB_RADIUS = 0.3; // if the ray misses but an object is this close, it will still be selected
var CLOSE_GRABBING_ACTION_TIMEFRAME = 0.05; // how quickly objects move to their new position
var CLOSE_GRABBING_VELOCITY_SMOOTH_RATIO = 1.0; // adjust time-averaging of held object's velocity.  1.0 to disable.
var CLOSE_PICK_MAX_DISTANCE = 0.6; // max length of pick-ray for close grabbing to be selected
var RELEASE_VELOCITY_MULTIPLIER = 2.0; // affects throwing things

/////////////////////////////////////////////////////////////////
//
// other constants
//

var RIGHT_HAND = 1;
var LEFT_HAND = 0;

var ZERO_VEC = {x: 0, y: 0, z: 0};
var NULL_ACTION_ID = "{00000000-0000-0000-000000000000}";
var MSEC_PER_SEC = 1000.0;

// these control how long an abandoned pointer line will hang around
var startTime = Date.now();
var LIFETIME = 10;

// states for the state machine
var STATE_SEARCHING = 0;
var STATE_DISTANCE_HOLDING = 1;
var STATE_CLOSE_GRABBING = 2;
var STATE_CONTINUE_CLOSE_GRABBING = 3;
var STATE_RELEASE = 4;

var GRAB_USER_DATA_KEY = "grabKey";

function controller(hand, triggerAction) {
    this.hand = hand;
    if (this.hand === RIGHT_HAND) {
        this.getHandPosition = MyAvatar.getRightPalmPosition;
        this.getHandRotation = MyAvatar.getRightPalmRotation;
    } else {
        this.getHandPosition = MyAvatar.getLeftPalmPosition;
        this.getHandRotation = MyAvatar.getLeftPalmRotation;
    }
    this.triggerAction = triggerAction;
    this.palm = 2 * hand;
    // this.tip = 2 * hand + 1; // unused, but I'm leaving this here for fear it will be needed

    this.actionID = null; // action this script created...
    this.grabbedEntity = null; // on this entity.
    this.grabbedVelocity = ZERO_VEC; // rolling average of held object's velocity
    this.state = 0; // 0 = searching, 1 = distanceHolding, 2 = closeGrabbing
    this.pointer = null; // entity-id of line object
    this.triggerValue = 0; // rolling average of trigger value
    this.alreadyDistanceHolding = false; // FIXME - I'll leave it to Seth to potentially make this another state

    this.update = function() {
        switch(this.state) {
            case STATE_SEARCHING:
                this.search();
                break;
            case STATE_DISTANCE_HOLDING:
                this.distanceHolding();
                break;
            case STATE_CLOSE_GRABBING:
                this.closeGrabbing();
                break;
            case STATE_CONTINUE_CLOSE_GRABBING:
                this.continueCloseGrabbing();
                break;
            case STATE_RELEASE:
                this.release();
                break;
        }
    }


    this.lineOn = function(closePoint, farPoint, color) {
        // draw a line
        if (this.pointer == null) {
            this.pointer = Entities.addEntity({
                type: "Line",
                name: "pointer",
                dimensions: LINE_ENTITY_DIMENSIONS,
                visible: true,
                position: closePoint,
                linePoints: [ ZERO_VEC, farPoint ],
                color: color,
                lifetime: LIFETIME
            });
        } else {
            Entities.editEntity(this.pointer, {
                position: closePoint,
                linePoints: [ ZERO_VEC, farPoint ],
                color: color,
                lifetime: (Date.now() - startTime) / MSEC_PER_SEC + LIFETIME
            });
        }
    }


    this.lineOff = function() {
        if (this.pointer != null) {
            Entities.deleteEntity(this.pointer);
        }
        this.pointer = null;
    }


    this.triggerSmoothedSqueezed = function() {
        var triggerValue = Controller.getActionValue(this.triggerAction);
        // smooth out trigger value
        this.triggerValue = (this.triggerValue * TRIGGER_SMOOTH_RATIO) +
            (triggerValue * (1.0 - TRIGGER_SMOOTH_RATIO));
        return this.triggerValue > TRIGGER_ON_VALUE;
    }


    this.triggerSqueezed = function() {
        var triggerValue = Controller.getActionValue(this.triggerAction);
        return triggerValue > TRIGGER_ON_VALUE;
    }


    this.search = function() {
        if (!this.triggerSmoothedSqueezed()) {
            this.state = STATE_RELEASE;
            return;
        }

        // the trigger is being pressed, do a ray test
        var handPosition = this.getHandPosition();
        var pickRay = {origin: handPosition, direction: Quat.getUp(this.getHandRotation())};
        var intersection = Entities.findRayIntersection(pickRay, true);
        if (intersection.intersects &&
            intersection.properties.collisionsWillMove === 1 &&
            intersection.properties.locked === 0) {
            // the ray is intersecting something we can move.
            var handControllerPosition = Controller.getSpatialControlPosition(this.palm);
            var intersectionDistance = Vec3.distance(handControllerPosition, intersection.intersection);
            this.grabbedEntity = intersection.entityID;
            if (intersectionDistance < CLOSE_PICK_MAX_DISTANCE) {
                // the hand is very close to the intersected object.  go into close-grabbing mode.
                this.state = STATE_CLOSE_GRABBING;
            } else {
                // the hand is far from the intersected object.  go into distance-holding mode
                this.state = STATE_DISTANCE_HOLDING;
                this.lineOn(pickRay.origin, Vec3.multiply(pickRay.direction, LINE_LENGTH), NO_INTERSECT_COLOR);
            }
        } else {
            // forward ray test failed, try sphere test.
            var nearbyEntities = Entities.findEntities(handPosition, GRAB_RADIUS);
            var minDistance = GRAB_RADIUS;
            var grabbedEntity = null;
            for (var i = 0; i < nearbyEntities.length; i++) {
                var props = Entities.getEntityProperties(nearbyEntities[i]);
                var distance = Vec3.distance(props.position, handPosition);
                if (distance < minDistance && props.name !== "pointer" &&
                    props.collisionsWillMove === 1 &&
                    props.locked === 0) {
                    this.grabbedEntity = nearbyEntities[i];
                    minDistance = distance;
                }
            }
            if (this.grabbedEntity === null) {
                this.lineOn(pickRay.origin, Vec3.multiply(pickRay.direction, LINE_LENGTH), NO_INTERSECT_COLOR);
            } else {
                this.state = STATE_CLOSE_GRABBING;
            }
        }
    }


    this.distanceHolding = function() {
        if (!this.triggerSmoothedSqueezed()) {
            this.state = STATE_RELEASE;
            this.alreadyDistanceHolding = false;
            return;
        }

        if (!this.alreadyDistanceHolding) {
            this.activateEntity(this.grabbedEntity);
            this.alreadyDistanceHolding = true;
        }

        var handPosition = this.getHandPosition();
        var handControllerPosition = Controller.getSpatialControlPosition(this.palm);
        var handRotation = Quat.multiply(MyAvatar.orientation, Controller.getSpatialControlRawRotation(this.palm));
        var grabbedProperties = Entities.getEntityProperties(this.grabbedEntity, ["position","rotation"]);
        Entities.callEntityMethod(this.grabbedEntity, "distanceHolding");

        this.lineOn(handPosition, Vec3.subtract(grabbedProperties.position, handPosition), INTERSECT_COLOR);

        if (this.actionID === null) {
            // first time here since trigger pulled -- add the action and initialize some variables
            this.currentObjectPosition = grabbedProperties.position;
            this.currentObjectRotation = grabbedProperties.rotation;
            this.handPreviousPosition = handControllerPosition;
            this.handPreviousRotation = handRotation;

            this.actionID = Entities.addAction("spring", this.grabbedEntity, {
                targetPosition: this.currentObjectPosition,
                linearTimeScale: DISTANCE_HOLDING_ACTION_TIMEFRAME,
                targetRotation: this.currentObjectRotation,
                angularTimeScale: DISTANCE_HOLDING_ACTION_TIMEFRAME
            });
            if (this.actionID == NULL_ACTION_ID) {
                this.actionID = null;
            }
        } else {
            // the action was set up on a previous call.  update the targets.
            var radius = Math.max(Vec3.distance(this.currentObjectPosition,
                                                handControllerPosition) * DISTANCE_HOLDING_RADIUS_FACTOR,
                                  DISTANCE_HOLDING_RADIUS_FACTOR);

            var handMoved = Vec3.subtract(handControllerPosition, this.handPreviousPosition);
            this.handPreviousPosition = handControllerPosition;
            var superHandMoved = Vec3.multiply(handMoved, radius);
            this.currentObjectPosition = Vec3.sum(this.currentObjectPosition, superHandMoved);

            // this doubles hand rotation
            var handChange = Quat.multiply(Quat.slerp(this.handPreviousRotation, handRotation,
                                                      DISTANCE_HOLDING_ROTATION_EXAGGERATION_FACTOR),
                                           Quat.inverse(this.handPreviousRotation));
            this.handPreviousRotation = handRotation;
            this.currentObjectRotation = Quat.multiply(handChange, this.currentObjectRotation);

            Entities.updateAction(this.grabbedEntity, this.actionID, {
                targetPosition: this.currentObjectPosition, linearTimeScale: DISTANCE_HOLDING_ACTION_TIMEFRAME,
                targetRotation: this.currentObjectRotation, angularTimeScale: DISTANCE_HOLDING_ACTION_TIMEFRAME
            });
        }
    }


    this.closeGrabbing = function() {
        if (!this.triggerSmoothedSqueezed()) {
            this.state = STATE_RELEASE;
            return;
        }

        this.lineOff();

        this.activateEntity(this.grabbedEntity);

        var grabbedProperties = Entities.getEntityProperties(this.grabbedEntity, "position");

        var handRotation = this.getHandRotation();
        var handPosition = this.getHandPosition();

        var objectRotation = grabbedProperties.rotation;
        var offsetRotation = Quat.multiply(Quat.inverse(handRotation), objectRotation);

        currentObjectPosition = grabbedProperties.position;
        var offset = Vec3.subtract(currentObjectPosition, handPosition);
        var offsetPosition = Vec3.multiplyQbyV(Quat.inverse(Quat.multiply(handRotation, offsetRotation)), offset);

        this.actionID = Entities.addAction("hold", this.grabbedEntity, {
            hand: this.hand == RIGHT_HAND ? "right" : "left",
            timeScale: CLOSE_GRABBING_ACTION_TIMEFRAME,
            relativePosition: offsetPosition,
            relativeRotation: offsetRotation
        });
        if (this.actionID == NULL_ACTION_ID) {
            this.actionID = null;
        } else {
            this.state = STATE_CONTINUE_CLOSE_GRABBING;
        }
<<<<<<< HEAD

        this.currentHandControllerPosition = Controller.getSpatialControlPosition(this.palm);
        this.currentObjectTime = Date.now();
=======
        Entities.callEntityMethod(this.grabbedEntity, "closeGrabbing");
>>>>>>> 0d375110
    }


    this.continueCloseGrabbing = function() {
        if (!this.triggerSmoothedSqueezed()) {
            this.state = STATE_RELEASE;
            return;
        }

        // keep track of the measured velocity of the held object
        var handControllerPosition = Controller.getSpatialControlPosition(this.palm);
        var now = Date.now();

        var deltaPosition = Vec3.subtract(handControllerPosition, this.currentHandControllerPosition); // meters
        var deltaTime = (now - this.currentObjectTime) / MSEC_PER_SEC; // convert to seconds

        if (deltaTime > 0.0 && !vec3equal(this.currentHandControllerPosition, handControllerPosition)) {
            var grabbedVelocity = Vec3.multiply(deltaPosition, 1.0 / deltaTime);
            // don't update grabbedVelocity if the trigger is off.  the smoothing of the trigger
            // value would otherwise give the held object time to slow down.
            if (this.triggerSqueezed()) {
                this.grabbedVelocity =
                    Vec3.sum(Vec3.multiply(this.grabbedVelocity,
                                           (1.0 - CLOSE_GRABBING_VELOCITY_SMOOTH_RATIO)),
                             Vec3.multiply(grabbedVelocity, CLOSE_GRABBING_VELOCITY_SMOOTH_RATIO));
            }
        }

        this.currentHandControllerPosition = handControllerPosition;
        this.currentObjectTime = now;
        Entities.callEntityMethod(this.grabbedEntity, "continueCloseGrabbing");
    }


    this.release = function() {
        this.lineOff();

        if (this.grabbedEntity != null && this.actionID != null) {
            Entities.deleteAction(this.grabbedEntity, this.actionID);
        }

        // the action will tend to quickly bring an object's velocity to zero.  now that
        // the action is gone, set the objects velocity to something the holder might expect.
<<<<<<< HEAD
        Entities.editEntity(this.grabbedEntity,
                            {velocity: Vec3.multiply(this.grabbedVelocity, RELEASE_VELOCITY_MULTIPLIER)}
                           );
=======
        Entities.editEntity(this.grabbedEntity, { velocity: this.grabbedVelocity });

        Entities.callEntityMethod(this.grabbedEntity, "release");
        this.deactivateEntity(this.grabbedEntity);
>>>>>>> 0d375110

        this.grabbedVelocity = ZERO_VEC;
        this.grabbedEntity = null;
        this.actionID = null;
        this.state = STATE_SEARCHING;
    }


    this.cleanup = function() {
        release();
    }

    this.activateEntity = function(entity) {
        var data = {
            activated: true,
            avatarId: MyAvatar.sessionUUID
        };
        setEntityCustomData(GRAB_USER_DATA_KEY, this.grabbedEntity, data);
    }
 
    this.deactivateEntity = function(entity) {
        var data = {
            activated: false,
            avatarId: null
        };
        setEntityCustomData(GRAB_USER_DATA_KEY, this.grabbedEntity, data);
    }
}


var rightController = new controller(RIGHT_HAND, Controller.findAction("RIGHT_HAND_CLICK"));
var leftController = new controller(LEFT_HAND, Controller.findAction("LEFT_HAND_CLICK"));


function update() {
    rightController.update();
    leftController.update();
}


function cleanup() {
    rightController.cleanup();
    leftController.cleanup();
}


Script.scriptEnding.connect(cleanup);
Script.update.connect(update)<|MERGE_RESOLUTION|>--- conflicted
+++ resolved
@@ -304,13 +304,10 @@
         } else {
             this.state = STATE_CONTINUE_CLOSE_GRABBING;
         }
-<<<<<<< HEAD
 
         this.currentHandControllerPosition = Controller.getSpatialControlPosition(this.palm);
         this.currentObjectTime = Date.now();
-=======
         Entities.callEntityMethod(this.grabbedEntity, "closeGrabbing");
->>>>>>> 0d375110
     }
 
 
@@ -354,16 +351,11 @@
 
         // the action will tend to quickly bring an object's velocity to zero.  now that
         // the action is gone, set the objects velocity to something the holder might expect.
-<<<<<<< HEAD
         Entities.editEntity(this.grabbedEntity,
                             {velocity: Vec3.multiply(this.grabbedVelocity, RELEASE_VELOCITY_MULTIPLIER)}
                            );
-=======
-        Entities.editEntity(this.grabbedEntity, { velocity: this.grabbedVelocity });
-
         Entities.callEntityMethod(this.grabbedEntity, "release");
         this.deactivateEntity(this.grabbedEntity);
->>>>>>> 0d375110
 
         this.grabbedVelocity = ZERO_VEC;
         this.grabbedEntity = null;
