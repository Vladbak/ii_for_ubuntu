--- conflicted
+++ resolved
@@ -277,12 +277,12 @@
     //for visualizations
     this.overlayLine = null;
     this.particleBeam = null;
-
+    
     //for lights
     this.spotlight = null;
     this.pointlight = null;
     this.overlayLine = null;
-
+    
     this.ignoreIK = false;
     this.offsetPosition = Vec3.ZERO;
     this.offsetRotation = Quat.IDENTITY;
@@ -387,7 +387,7 @@
                 userData: JSON.stringify({
                     grabbableKey: {
                         grabbable: false
-                    }
+    }
                 })
             });
         } else {
@@ -444,7 +444,7 @@
             this.createParticleBeam(position, finalRotation, color, speed, spread, lifespan);
         } else {
             this.updateParticleBeam(position, finalRotation, color, speed, spread, lifespan);
-        }
+    }
     };
 
     this.handleDistantParticleBeam = function(handPosition, objectPosition, color) {
@@ -532,12 +532,12 @@
         Entities.editEntity(this.particleBeam, {
             rotation: orientation,
             position: position,
-            visible: true,
-            color: color,
+                visible: true,
+                color: color,
             emitSpeed: speed,
             speedSpread: spread,
             lifespan: lifespan
-        })
+                })
 
     };
 
@@ -553,7 +553,7 @@
             x: 1,
             y: 0,
             z: 0
-        });
+            });
 
         return {
             p: Vec3.sum(modelPos, Vec3.multiplyQbyV(modelRot, MODEL_LIGHT_POSITION)),
@@ -933,7 +933,7 @@
         }
 
         if (USE_OVERLAY_LINES_FOR_SEARCHING === true) {
-            this.overlayLineOn(distantPickRay.origin, Vec3.sum(distantPickRay.origin, Vec3.multiply(distantPickRay.direction, LINE_LENGTH)), NO_INTERSECT_COLOR);
+        this.overlayLineOn(distantPickRay.origin, Vec3.sum(distantPickRay.origin, Vec3.multiply(distantPickRay.direction, LINE_LENGTH)), NO_INTERSECT_COLOR);
         }
 
         if (USE_PARTICLE_BEAM_FOR_SEARCHING === true) {
@@ -1160,13 +1160,13 @@
             // if an object is "equipped" and has a spatialKey, use it.
             this.ignoreIK = grabbableData.spatialKey.ignoreIK ? grabbableData.spatialKey.ignoreIK : false;
             if (grabbableData.spatialKey.relativePosition) {
-                this.offsetPosition = getSpatialOffsetPosition(this.hand, grabbableData.spatialKey);
+            this.offsetPosition = getSpatialOffsetPosition(this.hand, grabbableData.spatialKey);
             } else {
                 this.offsetPosition = Vec3.multiplyQbyV(Quat.inverse(Quat.multiply(handRotation, this.offsetRotation)), offset);
             }
             if (grabbableData.spatialKey.relativeRotation) {
-                this.offsetRotation = getSpatialOffsetRotation(this.hand, grabbableData.spatialKey);
-            } else {
+            this.offsetRotation = getSpatialOffsetRotation(this.hand, grabbableData.spatialKey);
+        } else {
                 this.offsetRotation = Quat.multiply(Quat.inverse(handRotation), objectRotation);
             }
         } else {
@@ -1405,7 +1405,7 @@
         }
 
         if (USE_ENTITY_LINES_FOR_MOVING === true) {
-            this.lineOn(pickRay.origin, Vec3.multiply(pickRay.direction, LINE_LENGTH), NO_INTERSECT_COLOR);
+        this.lineOn(pickRay.origin, Vec3.multiply(pickRay.direction, LINE_LENGTH), NO_INTERSECT_COLOR);
         }
 
         Entities.callEntityMethod(this.grabbedEntity, "continueFarTrigger");
@@ -1616,14 +1616,10 @@
 var handToDisable = 'none';
 
 function update() {
-    if (handToDisable !== LEFT_HAND && handToDisable !== 'both') {
+    if (handToDisable !== LEFT_HAND && handToDisable!=='both') {
         leftController.update();
     }
-<<<<<<< HEAD
-    if (handToDisable !== RIGHT_HAND && handToDisable!=='both') {
-=======
     if (handToDisable !== RIGHT_HAND && handToDisable !== 'both') {
->>>>>>> 32b9f60b
         rightController.update();
     }
 }
@@ -1631,7 +1627,6 @@
 Messages.subscribe('Hifi-Hand-Disabler');
 Messages.subscribe('Hifi-Hand-Grab');
 
-<<<<<<< HEAD
 handleHandMessages = function(channel, message, sender) {
     if (sender === MyAvatar.sessionUUID) {
         if (channel === 'Hifi-Hand-Disabler') {
@@ -1653,22 +1648,6 @@
                  selectedController.grabbedEntity = data.entityID;
                  
             } catch (e) { }
-=======
-handleHandDisablerMessages = function(channel, message, sender) {
-
-    if (sender === MyAvatar.sessionUUID) {
-        if (message === 'left') {
-            handToDisable = LEFT_HAND;
-        }
-        if (message === 'right') {
-            handToDisable = RIGHT_HAND;
-        }
-        if (message === 'both') {
-            handToDisable = 'both';
-        }
-        if (message === 'none') {
-            handToDisable = 'none';
->>>>>>> 32b9f60b
         }
     }
 }
